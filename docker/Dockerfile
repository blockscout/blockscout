FROM bitwalker/alpine-elixir-phoenix:1.13 AS builder

WORKDIR /app

RUN apk --no-cache --update add alpine-sdk gmp-dev automake libtool inotify-tools autoconf python3 file qemu-x86_64 jq

ENV GLIBC_REPO=https://github.com/sgerrand/alpine-pkg-glibc \
    GLIBC_VERSION=2.30-r0 \
    PORT=4000 \
    MIX_ENV="prod" \
    SECRET_KEY_BASE="RMgI4C1HSkxsEjdhtGMfwAHfyT6CKWXOgzCboJflfSm4jeAlic52io05KB6mqzc5" \
    PATH="$HOME/.cargo/bin:${PATH}" \
    RUSTFLAGS="-C target-feature=-crt-static"

RUN set -ex && \
    apk --update add libstdc++ curl ca-certificates && \
    for pkg in glibc-${GLIBC_VERSION} glibc-bin-${GLIBC_VERSION}; \
        do curl -sSL ${GLIBC_REPO}/releases/download/${GLIBC_VERSION}/${pkg}.apk -o /tmp/${pkg}.apk; done && \
    apk add --allow-untrusted /tmp/*.apk && \
    rm -v /tmp/*.apk && \
    /usr/glibc-compat/sbin/ldconfig /lib /usr/glibc-compat/lib

# Get Rust
RUN curl --proto '=https' --tlsv1.2 -sSf https://sh.rustup.rs | sh -s -- -y

<<<<<<< HEAD
ARG BUILD_ENV=dev

ENV PATH="$HOME/.cargo/bin:${PATH}"
ENV RUSTFLAGS="-C target-feature=-crt-static"

EXPOSE 4000

ENV PORT=4000 \
    SECRET_KEY_BASE="RMgI4C1HSkxsEjdhtGMfwAHfyT6CKWXOgzCboJflfSm4jeAlic52io05KB6mqzc5"
=======
ARG CACHE_EXCHANGE_RATES_PERIOD
ARG DISABLE_READ_API
ARG API_PATH
ARG NETWORK_PATH
ARG DISABLE_WEBAPP
ARG DISABLE_WRITE_API
ARG CACHE_ENABLE_TOTAL_GAS_USAGE_COUNTER
ARG WOBSERVER_ENABLED
ARG ADMIN_PANEL_ENABLED
ARG CACHE_ADDRESS_WITH_BALANCES_UPDATE_INTERVAL
ARG SOCKET_ROOT
ARG CHAIN_ID
ARG JSON_RPC
ARG SUBNETWORK
ARG COIN_NAME
>>>>>>> bcaf9a4f

# Cache elixir deps
ADD mix.exs mix.lock /src/
ADD apps/block_scout_web/mix.exs /src/apps/block_scout_web/
ADD apps/explorer/mix.exs /src/apps/explorer/
ADD apps/ethereum_jsonrpc/mix.exs /src/apps/ethereum_jsonrpc/
ADD apps/indexer/mix.exs /src/apps/indexer/

WORKDIR /src
RUN mix do deps.get, local.rebar --force, deps.compile

ADD . .

COPY . .

ARG COIN
RUN if [ "$COIN" != "" ]; then \
        sed -i s/"POA"/"${COIN}"/g apps/block_scout_web/priv/gettext/en/LC_MESSAGES/default.po; \
        sed -i "/msgid \"Ether\"/{n;s/msgstr \"\"/msgstr \"${COIN}\"/g}" apps/block_scout_web/priv/gettext/default.pot; \
        sed -i "/msgid \"Ether\"/{n;s/msgstr \"\"/msgstr \"${COIN}\"/g}" apps/block_scout_web/priv/gettext/en/LC_MESSAGES/default.po; \
        sed -i "/msgid \"ETH\"/{n;s/msgstr \"\"/msgstr \"${COIN}\"/g}" apps/block_scout_web/priv/gettext/default.pot; \
        sed -i "/msgid \"ETH\"/{n;s/msgstr \"\"/msgstr \"${COIN}\"/g}" apps/block_scout_web/priv/gettext/en/LC_MESSAGES/default.po; \
    fi

# Run forderground build and phoenix digest
RUN mix compile && npm install npm@latest

# Add blockscout npm deps
<<<<<<< HEAD
WORKDIR /src/apps/explorer
RUN npm install

WORKDIR /src/apps/block_scout_web/assets/
RUN npm install
RUN if [ "$BUILD_ENV" = "prod" ]; then  npm run deploy; fi

# Generate self signed cert for dev env
WORKDIR /src/apps/block_scout_web
RUN if [ "$BUILD_ENV" = "dev" ]; then mix phx.gen.cert blockscout blockscout.local; fi

WORKDIR /src
RUN if [ "$BUILD_ENV" = "prod" ]; then mix phx.digest; fi
CMD ["mix phx.server"]
=======
RUN cd apps/block_scout_web/assets/ && \
    npm install && \
    npm run deploy && \
    cd /app/apps/explorer/ && \
    npm install && \
    apk update && \
    apk del --force-broken-world alpine-sdk gmp-dev automake libtool inotify-tools autoconf python3

RUN mix phx.digest

RUN mkdir -p /opt/release \
  && mix release blockscout \
  && mv _build/${MIX_ENV}/rel/blockscout /opt/release

##############################################################
FROM bitwalker/alpine-elixir-phoenix:1.13

WORKDIR /app

COPY --from=builder /opt/release/blockscout .

>>>>>>> bcaf9a4f
<|MERGE_RESOLUTION|>--- conflicted
+++ resolved
@@ -23,17 +23,6 @@
 # Get Rust
 RUN curl --proto '=https' --tlsv1.2 -sSf https://sh.rustup.rs | sh -s -- -y
 
-<<<<<<< HEAD
-ARG BUILD_ENV=dev
-
-ENV PATH="$HOME/.cargo/bin:${PATH}"
-ENV RUSTFLAGS="-C target-feature=-crt-static"
-
-EXPOSE 4000
-
-ENV PORT=4000 \
-    SECRET_KEY_BASE="RMgI4C1HSkxsEjdhtGMfwAHfyT6CKWXOgzCboJflfSm4jeAlic52io05KB6mqzc5"
-=======
 ARG CACHE_EXCHANGE_RATES_PERIOD
 ARG DISABLE_READ_API
 ARG API_PATH
@@ -49,16 +38,14 @@
 ARG JSON_RPC
 ARG SUBNETWORK
 ARG COIN_NAME
->>>>>>> bcaf9a4f
 
 # Cache elixir deps
-ADD mix.exs mix.lock /src/
-ADD apps/block_scout_web/mix.exs /src/apps/block_scout_web/
-ADD apps/explorer/mix.exs /src/apps/explorer/
-ADD apps/ethereum_jsonrpc/mix.exs /src/apps/ethereum_jsonrpc/
-ADD apps/indexer/mix.exs /src/apps/indexer/
+ADD mix.exs mix.lock ./
+ADD apps/block_scout_web/mix.exs ./apps/block_scout_web/
+ADD apps/explorer/mix.exs ./apps/explorer/
+ADD apps/ethereum_jsonrpc/mix.exs ./apps/ethereum_jsonrpc/
+ADD apps/indexer/mix.exs ./apps/indexer/
 
-WORKDIR /src
 RUN mix do deps.get, local.rebar --force, deps.compile
 
 ADD . .
@@ -78,22 +65,6 @@
 RUN mix compile && npm install npm@latest
 
 # Add blockscout npm deps
-<<<<<<< HEAD
-WORKDIR /src/apps/explorer
-RUN npm install
-
-WORKDIR /src/apps/block_scout_web/assets/
-RUN npm install
-RUN if [ "$BUILD_ENV" = "prod" ]; then  npm run deploy; fi
-
-# Generate self signed cert for dev env
-WORKDIR /src/apps/block_scout_web
-RUN if [ "$BUILD_ENV" = "dev" ]; then mix phx.gen.cert blockscout blockscout.local; fi
-
-WORKDIR /src
-RUN if [ "$BUILD_ENV" = "prod" ]; then mix phx.digest; fi
-CMD ["mix phx.server"]
-=======
 RUN cd apps/block_scout_web/assets/ && \
     npm install && \
     npm run deploy && \
@@ -114,5 +85,3 @@
 WORKDIR /app
 
 COPY --from=builder /opt/release/blockscout .
-
->>>>>>> bcaf9a4f
