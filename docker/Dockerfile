FROM bitwalker/alpine-elixir-phoenix:1.13 AS builder

WORKDIR /app

RUN apk --no-cache --update add alpine-sdk gmp-dev automake libtool inotify-tools autoconf python3 file qemu-x86_64 jq

ENV GLIBC_REPO=https://github.com/sgerrand/alpine-pkg-glibc \
    GLIBC_VERSION=2.30-r0 \
    PORT=4000 \
    MIX_ENV="prod" \
    SECRET_KEY_BASE="RMgI4C1HSkxsEjdhtGMfwAHfyT6CKWXOgzCboJflfSm4jeAlic52io05KB6mqzc5" \
    PATH="$HOME/.cargo/bin:${PATH}" \
    RUSTFLAGS="-C target-feature=-crt-static"

RUN set -ex && \
    apk --update add libstdc++ curl ca-certificates && \
    for pkg in glibc-${GLIBC_VERSION} glibc-bin-${GLIBC_VERSION}; \
        do curl -sSL ${GLIBC_REPO}/releases/download/${GLIBC_VERSION}/${pkg}.apk -o /tmp/${pkg}.apk; done && \
    apk add --allow-untrusted /tmp/*.apk && \
    rm -v /tmp/*.apk && \
    /usr/glibc-compat/sbin/ldconfig /lib /usr/glibc-compat/lib

# Get Rust
RUN curl --proto '=https' --tlsv1.2 -sSf https://sh.rustup.rs | sh -s -- -y

ARG CACHE_EXCHANGE_RATES_PERIOD
ARG DISABLE_READ_API
ARG API_PATH
ARG NETWORK_PATH
ARG DISABLE_WEBAPP
ARG DISABLE_WRITE_API
ARG CACHE_ENABLE_TOTAL_GAS_USAGE_COUNTER
ARG WOBSERVER_ENABLED
ARG ADMIN_PANEL_ENABLED
ARG CACHE_ADDRESS_WITH_BALANCES_UPDATE_INTERVAL
ARG SOCKET_ROOT

# Cache elixir deps
ADD mix.exs mix.lock ./
ADD apps/block_scout_web/mix.exs ./apps/block_scout_web/
ADD apps/explorer/mix.exs ./apps/explorer/
ADD apps/ethereum_jsonrpc/mix.exs ./apps/ethereum_jsonrpc/
ADD apps/indexer/mix.exs ./apps/indexer/

RUN mix do deps.get, local.rebar --force, deps.compile

# Update base image npm
RUN npm install -g npm@7.24.1

<<<<<<< HEAD
# Cache npm deps before application code

ADD apps/block_scout_web/assets/ ./apps/block_scout_web/assets/
ADD apps/explorer/package*.json ./apps/explorer/
=======
# Run forderground build and phoenix digest
RUN mix compile && npm install npm@latest
>>>>>>> d8d13e38

# Add blockscout npm deps
RUN cd apps/block_scout_web/assets/ && \
    npm install && \
    npm run deploy && \
    cd -

RUN cd apps/explorer/ && \
    npm install && \
    apk update && apk del --force-broken-world alpine-sdk gmp-dev automake libtool inotify-tools autoconf python3

# Add app code
ADD . .

ARG DISABLE_WRITE_API="false"
ARG DISABLE_INDEXER="false"
ARG DISABLE_WEBAPP="false"
ARG ENABLE_SOURCIFY_INTEGRATION="true"
ARG SOURCIFY_SERVER_URL="https://sourcify.dev/server"
ARG SOURCIFY_REPO_URL="https://repo.sourcify.dev/contracts/full_match/"

ENV DISABLE_WRITE_API=${DISABLE_WRITE_API} \
    DISABLE_INDEXER=${DISABLE_INDEXER} \
    DISABLE_WEBAPP=${DISABLE_WEBAPP} \
    ENABLE_SOURCIFY_INTEGRATION=${ENABLE_SOURCIFY_INTEGRATION} \
    SOURCIFY_SERVER_URL=${SOURCIFY_SERVER_URL} \
    SOURCIFY_REPO_URL=${SOURCIFY_REPO_URL}

RUN if [ "$COIN" != "" ]; then \
        sed -i s/"POA"/"${COIN}"/g apps/block_scout_web/priv/gettext/en/LC_MESSAGES/default.po; \
        sed -i "/msgid \"Ether\"/{n;s/msgstr \"\"/msgstr \"${COIN}\"/g}" apps/block_scout_web/priv/gettext/default.pot; \
        sed -i "/msgid \"Ether\"/{n;s/msgstr \"\"/msgstr \"${COIN}\"/g}" apps/block_scout_web/priv/gettext/en/LC_MESSAGES/default.po; \
        sed -i "/msgid \"ETH\"/{n;s/msgstr \"\"/msgstr \"${COIN}\"/g}" apps/block_scout_web/priv/gettext/default.pot; \
        sed -i "/msgid \"ETH\"/{n;s/msgstr \"\"/msgstr \"${COIN}\"/g}" apps/block_scout_web/priv/gettext/en/LC_MESSAGES/default.po; \
    fi

# Invalidate cache via modifying build args on compilation
ARG FORCE_MIX_COMPILE_CACHE_MISS
RUN mix compile && mix phx.digest<|MERGE_RESOLUTION|>--- conflicted
+++ resolved
@@ -47,15 +47,10 @@
 # Update base image npm
 RUN npm install -g npm@7.24.1
 
-<<<<<<< HEAD
 # Cache npm deps before application code
 
 ADD apps/block_scout_web/assets/ ./apps/block_scout_web/assets/
 ADD apps/explorer/package*.json ./apps/explorer/
-=======
-# Run forderground build and phoenix digest
-RUN mix compile && npm install npm@latest
->>>>>>> d8d13e38
 
 # Add blockscout npm deps
 RUN cd apps/block_scout_web/assets/ && \
