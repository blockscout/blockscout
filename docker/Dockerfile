--- conflicted
+++ resolved
@@ -32,15 +32,12 @@
 ARG CACHE_ENABLE_TOTAL_GAS_USAGE_COUNTER
 ARG WOBSERVER_ENABLED
 ARG ADMIN_PANEL_ENABLED
-<<<<<<< HEAD
-=======
 ARG CACHE_ADDRESS_WITH_BALANCES_UPDATE_INTERVAL
 ARG SOCKET_ROOT
 ARG CHAIN_ID
 ARG JSON_RPC
 ARG SUBNETWORK
 ARG COIN_NAME
->>>>>>> e1b4b8c4
 
 # Cache elixir deps
 ADD mix.exs mix.lock ./
@@ -72,7 +69,6 @@
 # Add app code
 ADD . .
 
-<<<<<<< HEAD
 ARG DISABLE_WRITE_API="false"
 ARG DISABLE_INDEXER="false"
 ARG DISABLE_WEBAPP="false"
@@ -86,9 +82,6 @@
     ENABLE_SOURCIFY_INTEGRATION=${ENABLE_SOURCIFY_INTEGRATION} \
     SOURCIFY_SERVER_URL=${SOURCIFY_SERVER_URL} \
     SOURCIFY_REPO_URL=${SOURCIFY_REPO_URL}
-=======
-COPY . .
->>>>>>> e1b4b8c4
 
 ARG COIN
 RUN if [ "$COIN" != "" ]; then \
@@ -99,7 +92,6 @@
         sed -i "/msgid \"ETH\"/{n;s/msgstr \"\"/msgstr \"${COIN}\"/g}" apps/block_scout_web/priv/gettext/en/LC_MESSAGES/default.po; \
     fi
 
-<<<<<<< HEAD
 # Invalidate cache via modifying build args on compilation
 ARG FORCE_MIX_COMPILE_CACHE_MISS
 RUN mix compile && mix phx.digest
@@ -112,31 +104,4 @@
 
 WORKDIR /app
 
-COPY --from=builder /opt/release/blockscout .
-=======
-# Run forderground build and phoenix digest
-RUN mix compile && npm install npm@latest
-
-# Add blockscout npm deps
-RUN cd apps/block_scout_web/assets/ && \
-    npm install && \
-    npm run deploy && \
-    cd /app/apps/explorer/ && \
-    npm install && \
-    apk update && \
-    apk del --force-broken-world alpine-sdk gmp-dev automake libtool inotify-tools autoconf python3
-
-RUN mix phx.digest
-
-RUN mkdir -p /opt/release \
-  && mix release blockscout \
-  && mv _build/${MIX_ENV}/rel/blockscout /opt/release
-
-##############################################################
-FROM bitwalker/alpine-elixir-phoenix:1.13
-
-WORKDIR /app
-
-COPY --from=builder /opt/release/blockscout .
-
->>>>>>> e1b4b8c4
+COPY --from=builder /opt/release/blockscout .