<<<<<<< HEAD
FROM bitwalker/alpine-elixir-phoenix:latest
=======
FROM bitwalker/alpine-elixir-phoenix:1.13 AS builder

WORKDIR /app
>>>>>>> 7569dace

RUN apk --no-cache --update add alpine-sdk gmp-dev automake libtool inotify-tools autoconf python3 file qemu-x86_64 jq

<<<<<<< HEAD
# Get Rust
RUN curl --proto '=https' --tlsv1.2 -sSf https://sh.rustup.rs | sh -s -- -y

ENV PATH="$HOME/.cargo/bin:${PATH}"
ENV RUSTFLAGS="-C target-feature=-crt-static"

EXPOSE 4000

ARG SECRET_KEY_BASE
ENV PORT=4000 \
    MIX_ENV="prod" \
    SECRET_KEY_BASE="${SECRET_KEY_BASE}"
=======
ENV GLIBC_REPO=https://github.com/sgerrand/alpine-pkg-glibc \
    GLIBC_VERSION=2.30-r0 \
    PORT=4000 \
    MIX_ENV="prod" \
    SECRET_KEY_BASE="RMgI4C1HSkxsEjdhtGMfwAHfyT6CKWXOgzCboJflfSm4jeAlic52io05KB6mqzc5" \
    PATH="$HOME/.cargo/bin:${PATH}" \
    RUSTFLAGS="-C target-feature=-crt-static"

RUN set -ex && \
    apk --update add libstdc++ curl ca-certificates && \
    for pkg in glibc-${GLIBC_VERSION} glibc-bin-${GLIBC_VERSION}; \
        do curl -sSL ${GLIBC_REPO}/releases/download/${GLIBC_VERSION}/${pkg}.apk -o /tmp/${pkg}.apk; done && \
    apk add --allow-untrusted /tmp/*.apk && \
    rm -v /tmp/*.apk && \
    /usr/glibc-compat/sbin/ldconfig /lib /usr/glibc-compat/lib

# Get Rust
RUN curl --proto '=https' --tlsv1.2 -sSf https://sh.rustup.rs | sh -s -- -y

ARG CACHE_EXCHANGE_RATES_PERIOD
ARG DISABLE_READ_API
ARG API_PATH
ARG NETWORK_PATH
ARG DISABLE_WEBAPP
ARG DISABLE_WRITE_API
ARG CACHE_ENABLE_TOTAL_GAS_USAGE_COUNTER
ARG WOBSERVER_ENABLED
ARG ADMIN_PANEL_ENABLED
ARG CACHE_ADDRESS_WITH_BALANCES_UPDATE_INTERVAL
ARG SOCKET_ROOT
ARG CHAIN_ID
ARG JSON_RPC
ARG SUBNETWORK
ARG COIN_NAME
ARG COIN
>>>>>>> 7569dace

# Cache elixir deps
ADD mix.exs mix.lock ./
ADD apps/block_scout_web/mix.exs ./apps/block_scout_web/
ADD apps/explorer/mix.exs ./apps/explorer/
ADD apps/ethereum_jsonrpc/mix.exs ./apps/ethereum_jsonrpc/
ADD apps/indexer/mix.exs ./apps/indexer/

RUN mix do deps.get, local.rebar --force, deps.compile

ADD . .

<<<<<<< HEAD
ARG COIN
ENV BLOCKSCOUT_VERSION=$(date)
RUN if [ "$COIN" != "" ]; then sed -i s/"ASA"/"${COIN}"/g apps/block_scout_web/priv/gettext/en/LC_MESSAGES/default.po; fi

# Run forderground build and phoenix digest
RUN mix compile

RUN npm install -g npm@latest
=======
COPY . .

RUN if [ "$COIN" != "" ]; then \
        sed -i s/"POA"/"${COIN}"/g apps/block_scout_web/priv/gettext/en/LC_MESSAGES/default.po; \
        sed -i "/msgid \"Ether\"/{n;s/msgstr \"\"/msgstr \"${COIN}\"/g}" apps/block_scout_web/priv/gettext/default.pot; \
        sed -i "/msgid \"Ether\"/{n;s/msgstr \"\"/msgstr \"${COIN}\"/g}" apps/block_scout_web/priv/gettext/en/LC_MESSAGES/default.po; \
        sed -i "/msgid \"ETH\"/{n;s/msgstr \"\"/msgstr \"${COIN}\"/g}" apps/block_scout_web/priv/gettext/default.pot; \
        sed -i "/msgid \"ETH\"/{n;s/msgstr \"\"/msgstr \"${COIN}\"/g}" apps/block_scout_web/priv/gettext/en/LC_MESSAGES/default.po; \
    fi

# Run forderground build and phoenix digest
RUN mix compile && npm install npm@latest
>>>>>>> 7569dace

# Add blockscout npm deps
RUN cd apps/block_scout_web/assets/ && \
    npm install && \
    npm run deploy && \
    cd /app/apps/explorer/ && \
    npm install && \
    apk update && \
    apk del --force-broken-world alpine-sdk gmp-dev automake libtool inotify-tools autoconf python3

RUN mix phx.digest

RUN mkdir -p /opt/release \
  && mix release blockscout \
  && mv _build/${MIX_ENV}/rel/blockscout /opt/release

##############################################################
FROM bitwalker/alpine-elixir-phoenix:1.13

WORKDIR /app

<<<<<<< HEAD
RUN mkdir -p apps/block_scout_web/priv/static && \
    mkdir -p apps/ethereum_jsonrpc/priv/static && \
    mkdir -p apps/indexer/priv/static

RUN mix phx.digest

ENTRYPOINT ["/bin/bash", "-c", "mix do ecto.create, ecto.migrate; mix phx.server"]
=======
COPY --from=builder /opt/release/blockscout .
COPY --from=builder /app/apps/explorer/node_modules ./node_modules
>>>>>>> 7569dace
<|MERGE_RESOLUTION|>--- conflicted
+++ resolved
@@ -1,27 +1,9 @@
-<<<<<<< HEAD
-FROM bitwalker/alpine-elixir-phoenix:latest
-=======
 FROM bitwalker/alpine-elixir-phoenix:1.13 AS builder
 
 WORKDIR /app
->>>>>>> 7569dace
 
 RUN apk --no-cache --update add alpine-sdk gmp-dev automake libtool inotify-tools autoconf python3 file qemu-x86_64 jq
 
-<<<<<<< HEAD
-# Get Rust
-RUN curl --proto '=https' --tlsv1.2 -sSf https://sh.rustup.rs | sh -s -- -y
-
-ENV PATH="$HOME/.cargo/bin:${PATH}"
-ENV RUSTFLAGS="-C target-feature=-crt-static"
-
-EXPOSE 4000
-
-ARG SECRET_KEY_BASE
-ENV PORT=4000 \
-    MIX_ENV="prod" \
-    SECRET_KEY_BASE="${SECRET_KEY_BASE}"
-=======
 ENV GLIBC_REPO=https://github.com/sgerrand/alpine-pkg-glibc \
     GLIBC_VERSION=2.30-r0 \
     PORT=4000 \
@@ -57,7 +39,6 @@
 ARG SUBNETWORK
 ARG COIN_NAME
 ARG COIN
->>>>>>> 7569dace
 
 # Cache elixir deps
 ADD mix.exs mix.lock ./
@@ -70,20 +51,10 @@
 
 ADD . .
 
-<<<<<<< HEAD
-ARG COIN
-ENV BLOCKSCOUT_VERSION=$(date)
-RUN if [ "$COIN" != "" ]; then sed -i s/"ASA"/"${COIN}"/g apps/block_scout_web/priv/gettext/en/LC_MESSAGES/default.po; fi
-
-# Run forderground build and phoenix digest
-RUN mix compile
-
-RUN npm install -g npm@latest
-=======
 COPY . .
 
 RUN if [ "$COIN" != "" ]; then \
-        sed -i s/"POA"/"${COIN}"/g apps/block_scout_web/priv/gettext/en/LC_MESSAGES/default.po; \
+        sed -i s/"ASA"/"${COIN}"/g apps/block_scout_web/priv/gettext/en/LC_MESSAGES/default.po; \
         sed -i "/msgid \"Ether\"/{n;s/msgstr \"\"/msgstr \"${COIN}\"/g}" apps/block_scout_web/priv/gettext/default.pot; \
         sed -i "/msgid \"Ether\"/{n;s/msgstr \"\"/msgstr \"${COIN}\"/g}" apps/block_scout_web/priv/gettext/en/LC_MESSAGES/default.po; \
         sed -i "/msgid \"ETH\"/{n;s/msgstr \"\"/msgstr \"${COIN}\"/g}" apps/block_scout_web/priv/gettext/default.pot; \
@@ -92,7 +63,6 @@
 
 # Run forderground build and phoenix digest
 RUN mix compile && npm install npm@latest
->>>>>>> 7569dace
 
 # Add blockscout npm deps
 RUN cd apps/block_scout_web/assets/ && \
@@ -114,15 +84,5 @@
 
 WORKDIR /app
 
-<<<<<<< HEAD
-RUN mkdir -p apps/block_scout_web/priv/static && \
-    mkdir -p apps/ethereum_jsonrpc/priv/static && \
-    mkdir -p apps/indexer/priv/static
-
-RUN mix phx.digest
-
-ENTRYPOINT ["/bin/bash", "-c", "mix do ecto.create, ecto.migrate; mix phx.server"]
-=======
 COPY --from=builder /opt/release/blockscout .
-COPY --from=builder /app/apps/explorer/node_modules ./node_modules
->>>>>>> 7569dace
+COPY --from=builder /app/apps/explorer/node_modules ./node_modules