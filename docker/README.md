--- conflicted
+++ resolved
@@ -1,8 +1,7 @@
 # BlockScout Docker Integration
 
-This integration is not production ready, and should be used for local BlockScout deployment only.
+For now this integration is not production ready. It made only for local usage only !
 
-<<<<<<< HEAD
 ## How to use ?
 First of all, blockscout requires `PostgreSQL` server for working. 
 It will be provided by starting script (new docker image will be created named `postgres`)
@@ -75,6 +74,4 @@
  * For `parity` - `ws://localhost:8546`
  * For `geth` - `wss://mainnet.infura.io/8lTvJTKmHPCHazkneJsY/ws`
  * For `ganache` - `ws://localhost:7545`
-=======
-For usage instructions and ENV variables, see the [docker integration documentation](https://docs.blockscout.com/for-developers/information-and-settings/docker-integration-local-use-only).
->>>>>>> 0b47f9b6
+For usage instructions and ENV variables, see the [docker integration documentation](https://docs.blockscout.com/for-developers/information-and-settings/docker-integration-local-use-only).