import Config

import Bitwise

indexer_memory_limit_default = 1

indexer_memory_limit =
  "INDEXER_MEMORY_LIMIT"
  |> System.get_env(to_string(indexer_memory_limit_default))
  |> Integer.parse()
  |> case do
    {integer, ""} -> integer
    _ -> indexer_memory_limit_default
  end

config :indexer,
  memory_limit: indexer_memory_limit <<< 32

indexer_empty_blocks_sanitizer_batch_size_default = 100

indexer_empty_blocks_sanitizer_batch_size =
  "INDEXER_EMPTY_BLOCKS_SANITIZER_BATCH_SIZE"
  |> System.get_env(to_string(indexer_empty_blocks_sanitizer_batch_size_default))
  |> Integer.parse()
  |> case do
    {integer, ""} -> integer
    _ -> indexer_empty_blocks_sanitizer_batch_size_default
  end

config :indexer, Indexer.Fetcher.EmptyBlocksSanitizer.Supervisor,
  disabled?: System.get_env("INDEXER_DISABLE_EMPTY_BLOCK_SANITIZER", "false") == "true"

config :indexer, Indexer.Fetcher.EmptyBlocksSanitizer, batch_size: indexer_empty_blocks_sanitizer_batch_size

config :block_scout_web, :footer,
  chat_link: System.get_env("FOOTER_CHAT_LINK", "http://discord.gg/celo"),
  forum_link: System.get_env("FOOTER_FORUM_LINK", "https://forum.celo.org/"),
  github_link: System.get_env("FOOTER_GITHUB_LINK", "https://github.com/celo-org/blockscout"),
  enable_forum_link: System.get_env("FOOTER_ENABLE_FORUM_LINK", "false") == "true"

######################
### BlockScout Web ###
######################

# Configures Ueberauth's Auth0 auth provider
config :ueberauth, Ueberauth.Strategy.Auth0.OAuth,
  domain: System.get_env("ACCOUNT_AUTH0_DOMAIN"),
  client_id: System.get_env("ACCOUNT_AUTH0_CLIENT_ID"),
  client_secret: System.get_env("ACCOUNT_AUTH0_CLIENT_SECRET")

# Configures Ueberauth local settings
config :ueberauth, Ueberauth,
  logout_url: System.get_env("ACCOUNT_AUTH0_LOGOUT_URL"),
  logout_return_to_url: System.get_env("ACCOUNT_AUTH0_LOGOUT_RETURN_URL")

config :block_scout_web,
  version: System.get_env("BLOCKSCOUT_VERSION"),
  segment_key: System.get_env("SEGMENT_KEY"),
  release_link: System.get_env("RELEASE_LINK"),
  decompiled_smart_contract_token: System.get_env("DECOMPILED_SMART_CONTRACT_TOKEN"),
  show_percentage: if(System.get_env("SHOW_ADDRESS_MARKETCAP_PERCENTAGE", "true") == "false", do: false, else: true),
  checksum_address_hashes: if(System.get_env("CHECKSUM_ADDRESS_HASHES", "true") == "false", do: false, else: true)

config :block_scout_web, BlockScoutWeb.Chain,
  network: System.get_env("NETWORK"),
  subnetwork: System.get_env("SUBNETWORK"),
  network_icon: System.get_env("NETWORK_ICON"),
  logo: System.get_env("LOGO", "/images/celo_logo.svg"),
  logo_footer: System.get_env("LOGO_FOOTER", "/images/celo_logo.svg"),
  logo_text: System.get_env("LOGO_TEXT"),
  has_emission_funds: false,
  show_maintenance_alert: System.get_env("SHOW_MAINTENANCE_ALERT", "false") == "true",
  enable_testnet_label: System.get_env("SHOW_TESTNET_LABEL", "false") == "true",
  testnet_label_text: System.get_env("TESTNET_LABEL_TEXT", "Testnet")

verification_max_libraries_default = 10

verification_max_libraries =
  "CONTRACT_VERIFICATION_MAX_LIBRARIES"
  |> System.get_env(to_string(verification_max_libraries_default))
  |> Integer.parse()
  |> case do
    {integer, ""} -> integer
    _ -> verification_max_libraries_default
  end

config :block_scout_web,
  link_to_other_explorers: System.get_env("LINK_TO_OTHER_EXPLORERS") == "true",
  other_explorers: System.get_env("OTHER_EXPLORERS"),
  webapp_url: System.get_env("WEBAPP_URL"),
  api_url: System.get_env("API_URL"),
  apps_menu: if(System.get_env("APPS_MENU", "false") == "true", do: true, else: false),
  stats_enabled: System.get_env("DISABLE_STATS") != "true",
  stats_report_url: System.get_env("STATS_REPORT_URL", ""),
  makerdojo_url: System.get_env("MAKERDOJO_URL", ""),
  apps: System.get_env("APPS") || System.get_env("EXTERNAL_APPS"),
  gas_price: System.get_env("GAS_PRICE", nil),
  restricted_list: System.get_env("RESTRICTED_LIST", nil),
  restricted_list_key: System.get_env("RESTRICTED_LIST_KEY", nil),
  dark_forest_addresses: System.get_env("CUSTOM_CONTRACT_ADDRESSES_DARK_FOREST"),
  dark_forest_addresses_v_0_5: System.get_env("CUSTOM_CONTRACT_ADDRESSES_DARK_FOREST_V_0_5"),
  circles_addresses: System.get_env("CUSTOM_CONTRACT_ADDRESSES_CIRCLES"),
  test_tokens_addresses: System.get_env("CUSTOM_CONTRACT_ADDRESSES_TEST_TOKEN"),
  max_size_to_show_array_as_is: Integer.parse(System.get_env("MAX_SIZE_UNLESS_HIDE_ARRAY", "50")),
  max_length_to_show_string_without_trimming: System.get_env("MAX_STRING_LENGTH_WITHOUT_TRIMMING", "2040"),
  re_captcha_site_key: System.get_env("RE_CAPTCHA_SITE_KEY", nil),
  re_captcha_api_key: System.get_env("RE_CAPTCHA_API_KEY", nil),
  re_captcha_secret_key: System.get_env("RE_CAPTCHA_SECRET_KEY", nil),
  re_captcha_project_id: System.get_env("RE_CAPTCHA_PROJECT_ID", nil),
  re_captcha_client_key: System.get_env("RE_CAPTCHA_CLIENT_KEY", nil),
  new_tags: System.get_env("NEW_TAGS"),
  chain_id: System.get_env("CHAIN_ID"),
  json_rpc: System.get_env("JSON_RPC"),
  verification_max_libraries: verification_max_libraries

default_api_rate_limit = 50
default_api_rate_limit_str = Integer.to_string(default_api_rate_limit)

global_api_rate_limit_value =
  "API_RATE_LIMIT"
  |> System.get_env(default_api_rate_limit_str)
  |> Integer.parse()
  |> case do
    {integer, ""} -> integer
    _ -> default_api_rate_limit
  end

api_rate_limit_by_key_value =
  "API_RATE_LIMIT_BY_KEY"
  |> System.get_env(default_api_rate_limit_str)
  |> Integer.parse()
  |> case do
    {integer, ""} -> integer
    _ -> default_api_rate_limit
  end

api_rate_limit_by_ip_value =
  "API_RATE_LIMIT_BY_IP"
  |> System.get_env(default_api_rate_limit_str)
  |> Integer.parse()
  |> case do
    {integer, ""} -> integer
    _ -> default_api_rate_limit
  end

config :block_scout_web, :api_rate_limit,
  global_limit: global_api_rate_limit_value,
  limit_by_key: api_rate_limit_by_key_value,
  limit_by_ip: api_rate_limit_by_ip_value,
  static_api_key: System.get_env("API_RATE_LIMIT_STATIC_API_KEY", nil),
  whitelisted_ips: System.get_env("API_RATE_LIMIT_WHITELISTED_IPS", nil)

config :block_scout_web, BlockScoutWeb.Endpoint,
  server: true,
  url: [
    scheme: System.get_env("BLOCKSCOUT_PROTOCOL") || "http",
    host: System.get_env("BLOCKSCOUT_HOST") || "localhost"
  ]

# Configures History
price_chart_config =
  if System.get_env("SHOW_PRICE_CHART", "false") != "false" do
    %{market: [:price, :market_cap]}
  else
    %{}
  end

tx_chart_config =
  if System.get_env("SHOW_TXS_CHART", "true") == "true" do
    %{transactions: [:transactions_per_day]}
  else
    %{}
  end

config :block_scout_web,
  chart_config: Map.merge(price_chart_config, tx_chart_config)

config :block_scout_web, BlockScoutWeb.Chain.Address.CoinBalance,
  # days
  coin_balance_history_days: System.get_env("COIN_BALANCE_HISTORY_DAYS", "10")

config :block_scout_web, BlockScoutWeb.API.V2, enabled: System.get_env("API_V2_ENABLED") == "true"

########################
### Ethereum JSONRPC ###
########################

config :ethereum_jsonrpc,
  rpc_transport: if(System.get_env("ETHEREUM_JSONRPC_TRANSPORT", "http") == "http", do: :http, else: :ipc),
  ipc_path: System.get_env("IPC_PATH"),
  disable_archive_balances?: System.get_env("ETHEREUM_JSONRPC_DISABLE_ARCHIVE_BALANCES", "false") == "true"

debug_trace_transaction_timeout = System.get_env("ETHEREUM_JSONRPC_DEBUG_TRACE_TRANSACTION_TIMEOUT", "900s")
config :ethereum_jsonrpc, :internal_transaction_timeout, debug_trace_transaction_timeout

config :ethereum_jsonrpc, EthereumJSONRPC.PendingTransaction,
  type: System.get_env("ETHEREUM_JSONRPC_PENDING_TRANSACTIONS_TYPE", "default")

################
### Explorer ###
################

disable_indexer = System.get_env("DISABLE_INDEXER")
disable_webapp = System.get_env("DISABLE_WEBAPP")

healthy_blocks_period =
  case Integer.parse(System.get_env("HEALTHY_BLOCKS_PERIOD", "")) do
    {secs, ""} -> :timer.seconds(secs)
    _ -> :timer.minutes(5)
  end

config :explorer,
  coin: System.get_env("COIN", nil) || System.get_env("EXCHANGE_RATES_COIN") || "CELO",
  coin_name: System.get_env("COIN_NAME", nil) || System.get_env("EXCHANGE_RATES_COIN") || "CELO",
  allowed_evm_versions:
    System.get_env("ALLOWED_EVM_VERSIONS") ||
      "homestead,tangerineWhistle,spuriousDragon,byzantium,constantinople,petersburg,istanbul,berlin,london,default",
  include_uncles_in_average_block_time:
    if(System.get_env("UNCLES_IN_AVERAGE_BLOCK_TIME") == "true", do: true, else: false),
  healthy_blocks_period: healthy_blocks_period,
  realtime_events_sender:
    if(disable_webapp != "true",
      do: Explorer.Chain.Events.SimpleSender,
<<<<<<< HEAD
      else: Explorer.Chain.Events.PubSubSender
    )
=======
      else: Explorer.Chain.Events.DBSender
    ),
  enable_caching_implementation_data_of_proxy: true,
  avg_block_time_as_ttl_cached_implementation_data_of_proxy: true,
  fallback_ttl_cached_implementation_data_of_proxy: :timer.seconds(4),
  implementation_data_fetching_timeout: :timer.seconds(2)

config :explorer, Explorer.Visualize.Sol2uml,
  service_url: System.get_env("VISUALIZE_SOL2UML_SERVICE_URL"),
  enabled: System.get_env("VISUALIZE_SOL2UML_ENABLED") == "true"
>>>>>>> e3b3468f

config :explorer, Explorer.Chain.Events.Listener,
  enabled:
    if(disable_webapp == "true" && disable_indexer == "true",
      do: false,
      else: true
    ),
  event_source: Explorer.Chain.Events.PubSubSource

config :explorer, Explorer.ChainSpec.GenesisData,
  chain_spec_path:
    System.get_env(
      "CHAIN_SPEC_PATH",
      "https://www.googleapis.com/storage/v1/b/genesis_blocks/o/#{String.downcase(System.get_env("SUBNETWORK", "Baklava"))}?alt=media"
    ),
  emission_format: System.get_env("EMISSION_FORMAT", "DEFAULT"),
  rewards_contract_address: System.get_env("REWARDS_CONTRACT", "0xeca443e8e1ab29971a45a9c57a6a9875701698a5")

config :explorer, Explorer.Chain.Cache.BlockNumber,
  ttl_check_interval: if(disable_indexer == "true", do: :timer.seconds(1), else: false),
  global_ttl: if(disable_indexer == "true", do: :timer.seconds(5))

address_sum_global_ttl =
  "CACHE_ADDRESS_SUM_PERIOD"
  |> System.get_env("")
  |> Integer.parse()
  |> case do
    {integer, ""} -> integer
    _ -> 3600
  end
  |> :timer.seconds()

config :explorer, Explorer.Chain.Cache.AddressSum, global_ttl: address_sum_global_ttl

config :explorer, Explorer.Chain.Cache.AddressSumMinusBurnt, global_ttl: address_sum_global_ttl

config :explorer, Explorer.ExchangeRates,
  store: :ets,
  enabled: System.get_env("DISABLE_EXCHANGE_RATES") != "true",
  coingecko_coin_id: System.get_env("EXCHANGE_RATES_COINGECKO_COIN_ID"),
  coingecko_api_key: System.get_env("EXCHANGE_RATES_COINGECKO_API_KEY"),
  coinmarketcap_api_key: System.get_env("EXCHANGE_RATES_COINMARKETCAP_API_KEY"),
  fetch_btc_value: System.get_env("EXCHANGE_RATES_FETCH_BTC_VALUE") == "true"

exchange_rates_source =
  cond do
    System.get_env("EXCHANGE_RATES_SOURCE") == "coin_gecko" -> Explorer.ExchangeRates.Source.CoinGecko
    System.get_env("EXCHANGE_RATES_SOURCE") == "coin_market_cap" -> Explorer.ExchangeRates.Source.CoinMarketCap
    true -> Explorer.ExchangeRates.Source.CoinGecko
  end

config :explorer, Explorer.ExchangeRates.Source, source: exchange_rates_source

config :explorer, Explorer.KnownTokens, enabled: System.get_env("DISABLE_KNOWN_TOKENS") != "true", store: :ets

config :explorer, Explorer.Market.History.Cataloger, enabled: disable_indexer != "true"

txs_stats_init_lag =
  System.get_env("TXS_HISTORIAN_INIT_LAG", "0")
  |> Integer.parse()
  |> elem(0)
  |> :timer.minutes()

txs_stats_days_to_compile_at_init =
  System.get_env("TXS_STATS_DAYS_TO_COMPILE_AT_INIT", "40")
  |> Integer.parse()
  |> elem(0)

config :explorer, Explorer.Chain.Transaction.History.Historian,
  enabled: System.get_env("ENABLE_TXS_STATS", "true") != "false",
  init_lag: txs_stats_init_lag,
  days_to_compile_at_init: txs_stats_days_to_compile_at_init

history_fetch_interval =
  case Integer.parse(System.get_env("HISTORY_FETCH_INTERVAL", "")) do
    {mins, ""} -> mins
    _ -> 60
  end
  |> :timer.minutes()

config :explorer, Explorer.History.Process, history_fetch_interval: history_fetch_interval

if System.get_env("METADATA_CONTRACT") && System.get_env("VALIDATORS_CONTRACT") do
  config :explorer, Explorer.Validator.MetadataRetriever,
    metadata_contract_address: System.get_env("METADATA_CONTRACT"),
    validators_contract_address: System.get_env("VALIDATORS_CONTRACT")

  config :explorer, Explorer.Validator.MetadataProcessor, enabled: disable_indexer != "true"
else
  config :explorer, Explorer.Validator.MetadataProcessor, enabled: false
end

config :explorer, Explorer.Chain.Block.Reward,
  validators_contract_address: System.get_env("VALIDATORS_CONTRACT"),
  keys_manager_contract_address: System.get_env("KEYS_MANAGER_CONTRACT")

case System.get_env("SUPPLY_MODULE") do
  "rsk" ->
    config :explorer, supply: Explorer.Chain.Supply.RSK

  _ ->
    :ok
end

case System.get_env("MARKET_CAP_ENABLED", "false") do
  "false" ->
    config :explorer, market_cap_enabled: false

  _ ->
    config :explorer, market_cap_enabled: true
end

config :explorer,
  checksum_function: System.get_env("CHECKSUM_FUNCTION") && String.to_atom(System.get_env("CHECKSUM_FUNCTION"))

config :explorer, Explorer.Chain.Cache.Blocks,
  ttl_check_interval: if(disable_indexer == "true", do: :timer.seconds(1), else: false),
  global_ttl: if(disable_indexer == "true", do: :timer.seconds(5))

config :explorer, Explorer.Chain.Cache.Transactions,
  ttl_check_interval: if(disable_indexer == "true", do: :timer.seconds(1), else: false),
  global_ttl: if(disable_indexer == "true", do: :timer.seconds(5))

config :explorer, Explorer.Chain.Cache.TransactionsApiV2,
  ttl_check_interval: if(disable_indexer == "true", do: :timer.seconds(1), else: false),
  global_ttl: if(disable_indexer == "true", do: :timer.seconds(5))

config :explorer, Explorer.Chain.Cache.Accounts,
  ttl_check_interval: if(disable_indexer == "true", do: :timer.seconds(1), else: false),
  global_ttl: if(disable_indexer == "true", do: :timer.seconds(5))

config :explorer, Explorer.Chain.Cache.Uncles,
  ttl_check_interval: if(disable_indexer == "true", do: :timer.seconds(1), else: false),
  global_ttl: if(disable_indexer == "true", do: :timer.seconds(5))

config :explorer, Explorer.ThirdPartyIntegrations.Sourcify,
  server_url: System.get_env("SOURCIFY_SERVER_URL") || "https://sourcify.dev/server",
  enabled: System.get_env("ENABLE_SOURCIFY_INTEGRATION") == "true",
  chain_id: System.get_env("CHAIN_ID"),
  repo_url: System.get_env("SOURCIFY_REPO_URL") || "https://repo.sourcify.dev/contracts"

config :explorer, Explorer.SmartContract.RustVerifierInterface,
  service_url: System.get_env("RUST_VERIFICATION_SERVICE_URL"),
  enabled: System.get_env("ENABLE_RUST_VERIFICATION_SERVICE") == "true"

config :explorer, Explorer.ThirdPartyIntegrations.AirTable,
  table_url: System.get_env("ACCOUNT_PUBLIC_TAGS_AIRTABLE_URL"),
  api_key: System.get_env("ACCOUNT_PUBLIC_TAGS_AIRTABLE_API_KEY")

config :explorer, Explorer.Mailer,
  adapter: Bamboo.SendGridAdapter,
  api_key: System.get_env("ACCOUNT_SENDGRID_API_KEY")

config :explorer, Explorer.Account,
  enabled: System.get_env("ACCOUNT_ENABLED") == "true",
  sendgrid: [
    sender: System.get_env("ACCOUNT_SENDGRID_SENDER"),
    template: System.get_env("ACCOUNT_SENDGRID_TEMPLATE")
  ]

{token_id_migration_first_block, _} = Integer.parse(System.get_env("TOKEN_ID_MIGRATION_FIRST_BLOCK", "0"))
{token_id_migration_concurrency, _} = Integer.parse(System.get_env("TOKEN_ID_MIGRATION_CONCURRENCY", "1"))
{token_id_migration_batch_size, _} = Integer.parse(System.get_env("TOKEN_ID_MIGRATION_BATCH_SIZE", "500"))

config :explorer, :token_id_migration,
  first_block: token_id_migration_first_block,
  concurrency: token_id_migration_concurrency,
  batch_size: token_id_migration_batch_size

###############
### Indexer ###
###############

block_transformers = %{
  "clique" => Indexer.Transform.Blocks.Clique,
  "celo" => Indexer.Transform.Blocks.Celo,
  "base" => Indexer.Transform.Blocks.Base
}

# Compile time environment variable access requires recompilation.
configured_transformer = System.get_env("BLOCK_TRANSFORMER") || "celo"

port =
  case System.get_env("HEALTH_CHECK_PORT") && Integer.parse(System.get_env("HEALTH_CHECK_PORT")) do
    {port, _} -> port
    :error -> nil
    nil -> nil
  end

block_transformer =
  case Map.get(block_transformers, configured_transformer) do
    nil ->
      raise """
      No such block transformer: #{configured_transformer}.

      Valid values are:
      #{Enum.join(Map.keys(block_transformers), "\n")}

      Please update environment variable BLOCK_TRANSFORMER accordingly.
      """

    transformer ->
      transformer
  end

config :indexer,
  block_transformer: block_transformer,
  ecto_repos: [Explorer.Repo.Local],
  metadata_updater_seconds_interval:
    String.to_integer(System.get_env("TOKEN_METADATA_UPDATE_INTERVAL") || "#{2 * 24 * 60 * 60}"),
  health_check_port: port || 4001,
  block_ranges: System.get_env("BLOCK_RANGES") || "",
  first_block: System.get_env("FIRST_BLOCK") || "",
  last_block: System.get_env("LAST_BLOCK") || "",
  metrics_enabled: System.get_env("METRICS_ENABLED") || false,
  trace_first_block: System.get_env("TRACE_FIRST_BLOCK") || "",
  trace_last_block: System.get_env("TRACE_LAST_BLOCK") || "",
  fetch_rewards_way: System.get_env("FETCH_REWARDS_WAY", "trace_block")

{receipts_batch_size, _} = Integer.parse(System.get_env("INDEXER_RECEIPTS_BATCH_SIZE", "250"))
{receipts_concurrency, _} = Integer.parse(System.get_env("INDEXER_RECEIPTS_CONCURRENCY", "10"))

config :indexer,
  receipts_batch_size: receipts_batch_size,
  receipts_concurrency: receipts_concurrency

config :indexer, Indexer.Fetcher.PendingTransaction.Supervisor,
  disabled?:
    System.get_env("ETHEREUM_JSONRPC_VARIANT") == "besu" ||
      System.get_env("INDEXER_DISABLE_PENDING_TRANSACTIONS_FETCHER", "false") == "true"

token_balance_on_demand_fetcher_threshold_minutes = System.get_env("TOKEN_BALANCE_ON_DEMAND_FETCHER_THRESHOLD_MINUTES")

token_balance_on_demand_fetcher_threshold =
  case token_balance_on_demand_fetcher_threshold_minutes &&
         Integer.parse(token_balance_on_demand_fetcher_threshold_minutes) do
    {integer, ""} -> integer
    _ -> 60
  end

config :indexer, Indexer.Fetcher.TokenBalanceOnDemand, threshold: token_balance_on_demand_fetcher_threshold

coin_balance_on_demand_fetcher_threshold_minutes = System.get_env("COIN_BALANCE_ON_DEMAND_FETCHER_THRESHOLD_MINUTES")

coin_balance_on_demand_fetcher_threshold =
  case coin_balance_on_demand_fetcher_threshold_minutes &&
         Integer.parse(coin_balance_on_demand_fetcher_threshold_minutes) do
    {integer, ""} -> integer
    _ -> 60
  end

config :indexer, Indexer.Fetcher.CoinBalanceOnDemand, threshold: coin_balance_on_demand_fetcher_threshold

config :indexer, Indexer.Fetcher.BlockReward.Supervisor,
  disabled?: System.get_env("INDEXER_DISABLE_BLOCK_REWARD_FETCHER", "false") == "true"

config :indexer, Indexer.Fetcher.InternalTransaction.Supervisor,
  disabled?: System.get_env("INDEXER_DISABLE_INTERNAL_TRANSACTIONS_FETCHER", "false") == "true"

config :indexer, Indexer.Fetcher.CoinBalance.Supervisor,
  disabled?: System.get_env("INDEXER_DISABLE_ADDRESS_COIN_BALANCE_FETCHER", "false") == "true"

config :indexer, Indexer.Fetcher.TokenUpdater.Supervisor,
  disabled?: System.get_env("INDEXER_DISABLE_CATALOGED_TOKEN_UPDATER_FETCHER", "false") == "true"

config :indexer, Indexer.Fetcher.EmptyBlocksSanitizer.Supervisor,
  disabled?: System.get_env("INDEXER_DISABLE_EMPTY_BLOCK_SANITIZER", "false") == "true"

config :indexer, Indexer.Supervisor, enabled: System.get_env("DISABLE_INDEXER") != "true"

config :indexer, Indexer.Block.Realtime.Supervisor, enabled: System.get_env("DISABLE_REALTIME_INDEXER") != "true"

config :indexer, Indexer.Fetcher.TokenInstance.Supervisor,
  disabled?: System.get_env("DISABLE_TOKEN_INSTANCE_FETCHER", "false") == "true"

blocks_catchup_fetcher_batch_size_default_str = "10"
blocks_catchup_fetcher_concurrency_default_str = "10"

{blocks_catchup_fetcher_batch_size, _} =
  Integer.parse(System.get_env("INDEXER_CATCHUP_BLOCKS_BATCH_SIZE", blocks_catchup_fetcher_batch_size_default_str))

{blocks_catchup_fetcher_concurrency, _} =
  Integer.parse(System.get_env("INDEXER_CATCHUP_BLOCKS_CONCURRENCY", blocks_catchup_fetcher_concurrency_default_str))

config :indexer, Indexer.Block.Catchup.Fetcher,
  batch_size: blocks_catchup_fetcher_batch_size,
  concurrency: blocks_catchup_fetcher_concurrency

if File.exists?("#{Path.absname(__DIR__)}/runtime/#{config_env()}.exs") do
  Code.require_file("#{config_env()}.exs", "#{Path.absname(__DIR__)}/runtime")
end

{internal_transaction_fetcher_batch_size, _} =
  Integer.parse(System.get_env("INDEXER_INTERNAL_TRANSACTIONS_BATCH_SIZE", "8"))

{internal_transaction_fetcher_concurrency, _} =
  Integer.parse(System.get_env("INDEXER_INTERNAL_TRANSACTIONS_CONCURRENCY", "8"))

config :indexer, Indexer.Fetcher.InternalTransaction,
  batch_size: internal_transaction_fetcher_batch_size,
  concurrency: internal_transaction_fetcher_concurrency

<<<<<<< HEAD
=======
{coin_balance_fetcher_batch_size, _} = Integer.parse(System.get_env("INDEXER_COIN_BALANCES_BATCH_SIZE", "500"))

{coin_balance_fetcher_concurrency, _} = Integer.parse(System.get_env("INDEXER_COIN_BALANCES_CONCURRENCY", "4"))

config :indexer, Indexer.Fetcher.CoinBalance,
  batch_size: coin_balance_fetcher_batch_size,
  concurrency: coin_balance_fetcher_concurrency

Code.require_file("#{config_env()}.exs", "config/runtime")
>>>>>>> e3b3468f

for config <- "../apps/*/config/runtime/#{config_env()}.exs" |> Path.expand(__DIR__) |> Path.wildcard() do
  if File.exists?(config) do
    Code.require_file("#{config_env()}.exs", Path.dirname(config))
  end
end<|MERGE_RESOLUTION|>--- conflicted
+++ resolved
@@ -9,12 +9,12 @@
   |> System.get_env(to_string(indexer_memory_limit_default))
   |> Integer.parse()
   |> case do
-    {integer, ""} -> integer
-    _ -> indexer_memory_limit_default
-  end
+       {integer, ""} -> integer
+       _ -> indexer_memory_limit_default
+     end
 
 config :indexer,
-  memory_limit: indexer_memory_limit <<< 32
+       memory_limit: indexer_memory_limit <<< 32
 
 indexer_empty_blocks_sanitizer_batch_size_default = 100
 
@@ -23,20 +23,20 @@
   |> System.get_env(to_string(indexer_empty_blocks_sanitizer_batch_size_default))
   |> Integer.parse()
   |> case do
-    {integer, ""} -> integer
-    _ -> indexer_empty_blocks_sanitizer_batch_size_default
-  end
+       {integer, ""} -> integer
+       _ -> indexer_empty_blocks_sanitizer_batch_size_default
+     end
 
 config :indexer, Indexer.Fetcher.EmptyBlocksSanitizer.Supervisor,
-  disabled?: System.get_env("INDEXER_DISABLE_EMPTY_BLOCK_SANITIZER", "false") == "true"
+       disabled?: System.get_env("INDEXER_DISABLE_EMPTY_BLOCK_SANITIZER", "false") == "true"
 
 config :indexer, Indexer.Fetcher.EmptyBlocksSanitizer, batch_size: indexer_empty_blocks_sanitizer_batch_size
 
 config :block_scout_web, :footer,
-  chat_link: System.get_env("FOOTER_CHAT_LINK", "http://discord.gg/celo"),
-  forum_link: System.get_env("FOOTER_FORUM_LINK", "https://forum.celo.org/"),
-  github_link: System.get_env("FOOTER_GITHUB_LINK", "https://github.com/celo-org/blockscout"),
-  enable_forum_link: System.get_env("FOOTER_ENABLE_FORUM_LINK", "false") == "true"
+       chat_link: System.get_env("FOOTER_CHAT_LINK", "http://discord.gg/celo"),
+       forum_link: System.get_env("FOOTER_FORUM_LINK", "https://forum.celo.org/"),
+       github_link: System.get_env("FOOTER_GITHUB_LINK", "https://github.com/celo-org/blockscout"),
+       enable_forum_link: System.get_env("FOOTER_ENABLE_FORUM_LINK", "false") == "true"
 
 ######################
 ### BlockScout Web ###
@@ -44,34 +44,34 @@
 
 # Configures Ueberauth's Auth0 auth provider
 config :ueberauth, Ueberauth.Strategy.Auth0.OAuth,
-  domain: System.get_env("ACCOUNT_AUTH0_DOMAIN"),
-  client_id: System.get_env("ACCOUNT_AUTH0_CLIENT_ID"),
-  client_secret: System.get_env("ACCOUNT_AUTH0_CLIENT_SECRET")
+       domain: System.get_env("ACCOUNT_AUTH0_DOMAIN"),
+       client_id: System.get_env("ACCOUNT_AUTH0_CLIENT_ID"),
+       client_secret: System.get_env("ACCOUNT_AUTH0_CLIENT_SECRET")
 
 # Configures Ueberauth local settings
 config :ueberauth, Ueberauth,
-  logout_url: System.get_env("ACCOUNT_AUTH0_LOGOUT_URL"),
-  logout_return_to_url: System.get_env("ACCOUNT_AUTH0_LOGOUT_RETURN_URL")
+       logout_url: System.get_env("ACCOUNT_AUTH0_LOGOUT_URL"),
+       logout_return_to_url: System.get_env("ACCOUNT_AUTH0_LOGOUT_RETURN_URL")
 
 config :block_scout_web,
-  version: System.get_env("BLOCKSCOUT_VERSION"),
-  segment_key: System.get_env("SEGMENT_KEY"),
-  release_link: System.get_env("RELEASE_LINK"),
-  decompiled_smart_contract_token: System.get_env("DECOMPILED_SMART_CONTRACT_TOKEN"),
-  show_percentage: if(System.get_env("SHOW_ADDRESS_MARKETCAP_PERCENTAGE", "true") == "false", do: false, else: true),
-  checksum_address_hashes: if(System.get_env("CHECKSUM_ADDRESS_HASHES", "true") == "false", do: false, else: true)
+       version: System.get_env("BLOCKSCOUT_VERSION"),
+       segment_key: System.get_env("SEGMENT_KEY"),
+       release_link: System.get_env("RELEASE_LINK"),
+       decompiled_smart_contract_token: System.get_env("DECOMPILED_SMART_CONTRACT_TOKEN"),
+       show_percentage: if(System.get_env("SHOW_ADDRESS_MARKETCAP_PERCENTAGE", "true") == "false", do: false, else: true),
+       checksum_address_hashes: if(System.get_env("CHECKSUM_ADDRESS_HASHES", "true") == "false", do: false, else: true)
 
 config :block_scout_web, BlockScoutWeb.Chain,
-  network: System.get_env("NETWORK"),
-  subnetwork: System.get_env("SUBNETWORK"),
-  network_icon: System.get_env("NETWORK_ICON"),
-  logo: System.get_env("LOGO", "/images/celo_logo.svg"),
-  logo_footer: System.get_env("LOGO_FOOTER", "/images/celo_logo.svg"),
-  logo_text: System.get_env("LOGO_TEXT"),
-  has_emission_funds: false,
-  show_maintenance_alert: System.get_env("SHOW_MAINTENANCE_ALERT", "false") == "true",
-  enable_testnet_label: System.get_env("SHOW_TESTNET_LABEL", "false") == "true",
-  testnet_label_text: System.get_env("TESTNET_LABEL_TEXT", "Testnet")
+       network: System.get_env("NETWORK"),
+       subnetwork: System.get_env("SUBNETWORK"),
+       network_icon: System.get_env("NETWORK_ICON"),
+       logo: System.get_env("LOGO", "/images/celo_logo.svg"),
+       logo_footer: System.get_env("LOGO_FOOTER", "/images/celo_logo.svg"),
+       logo_text: System.get_env("LOGO_TEXT"),
+       has_emission_funds: false,
+       show_maintenance_alert: System.get_env("SHOW_MAINTENANCE_ALERT", "false") == "true",
+       enable_testnet_label: System.get_env("SHOW_TESTNET_LABEL", "false") == "true",
+       testnet_label_text: System.get_env("TESTNET_LABEL_TEXT", "Testnet")
 
 verification_max_libraries_default = 10
 
@@ -80,38 +80,38 @@
   |> System.get_env(to_string(verification_max_libraries_default))
   |> Integer.parse()
   |> case do
-    {integer, ""} -> integer
-    _ -> verification_max_libraries_default
-  end
+       {integer, ""} -> integer
+       _ -> verification_max_libraries_default
+     end
 
 config :block_scout_web,
-  link_to_other_explorers: System.get_env("LINK_TO_OTHER_EXPLORERS") == "true",
-  other_explorers: System.get_env("OTHER_EXPLORERS"),
-  webapp_url: System.get_env("WEBAPP_URL"),
-  api_url: System.get_env("API_URL"),
-  apps_menu: if(System.get_env("APPS_MENU", "false") == "true", do: true, else: false),
-  stats_enabled: System.get_env("DISABLE_STATS") != "true",
-  stats_report_url: System.get_env("STATS_REPORT_URL", ""),
-  makerdojo_url: System.get_env("MAKERDOJO_URL", ""),
-  apps: System.get_env("APPS") || System.get_env("EXTERNAL_APPS"),
-  gas_price: System.get_env("GAS_PRICE", nil),
-  restricted_list: System.get_env("RESTRICTED_LIST", nil),
-  restricted_list_key: System.get_env("RESTRICTED_LIST_KEY", nil),
-  dark_forest_addresses: System.get_env("CUSTOM_CONTRACT_ADDRESSES_DARK_FOREST"),
-  dark_forest_addresses_v_0_5: System.get_env("CUSTOM_CONTRACT_ADDRESSES_DARK_FOREST_V_0_5"),
-  circles_addresses: System.get_env("CUSTOM_CONTRACT_ADDRESSES_CIRCLES"),
-  test_tokens_addresses: System.get_env("CUSTOM_CONTRACT_ADDRESSES_TEST_TOKEN"),
-  max_size_to_show_array_as_is: Integer.parse(System.get_env("MAX_SIZE_UNLESS_HIDE_ARRAY", "50")),
-  max_length_to_show_string_without_trimming: System.get_env("MAX_STRING_LENGTH_WITHOUT_TRIMMING", "2040"),
-  re_captcha_site_key: System.get_env("RE_CAPTCHA_SITE_KEY", nil),
-  re_captcha_api_key: System.get_env("RE_CAPTCHA_API_KEY", nil),
-  re_captcha_secret_key: System.get_env("RE_CAPTCHA_SECRET_KEY", nil),
-  re_captcha_project_id: System.get_env("RE_CAPTCHA_PROJECT_ID", nil),
-  re_captcha_client_key: System.get_env("RE_CAPTCHA_CLIENT_KEY", nil),
-  new_tags: System.get_env("NEW_TAGS"),
-  chain_id: System.get_env("CHAIN_ID"),
-  json_rpc: System.get_env("JSON_RPC"),
-  verification_max_libraries: verification_max_libraries
+       link_to_other_explorers: System.get_env("LINK_TO_OTHER_EXPLORERS") == "true",
+       other_explorers: System.get_env("OTHER_EXPLORERS"),
+       webapp_url: System.get_env("WEBAPP_URL"),
+       api_url: System.get_env("API_URL"),
+       apps_menu: if(System.get_env("APPS_MENU", "false") == "true", do: true, else: false),
+       stats_enabled: System.get_env("DISABLE_STATS") != "true",
+       stats_report_url: System.get_env("STATS_REPORT_URL", ""),
+       makerdojo_url: System.get_env("MAKERDOJO_URL", ""),
+       apps: System.get_env("APPS") || System.get_env("EXTERNAL_APPS"),
+       gas_price: System.get_env("GAS_PRICE", nil),
+       restricted_list: System.get_env("RESTRICTED_LIST", nil),
+       restricted_list_key: System.get_env("RESTRICTED_LIST_KEY", nil),
+       dark_forest_addresses: System.get_env("CUSTOM_CONTRACT_ADDRESSES_DARK_FOREST"),
+       dark_forest_addresses_v_0_5: System.get_env("CUSTOM_CONTRACT_ADDRESSES_DARK_FOREST_V_0_5"),
+       circles_addresses: System.get_env("CUSTOM_CONTRACT_ADDRESSES_CIRCLES"),
+       test_tokens_addresses: System.get_env("CUSTOM_CONTRACT_ADDRESSES_TEST_TOKEN"),
+       max_size_to_show_array_as_is: Integer.parse(System.get_env("MAX_SIZE_UNLESS_HIDE_ARRAY", "50")),
+       max_length_to_show_string_without_trimming: System.get_env("MAX_STRING_LENGTH_WITHOUT_TRIMMING", "2040"),
+       re_captcha_site_key: System.get_env("RE_CAPTCHA_SITE_KEY", nil),
+       re_captcha_api_key: System.get_env("RE_CAPTCHA_API_KEY", nil),
+       re_captcha_secret_key: System.get_env("RE_CAPTCHA_SECRET_KEY", nil),
+       re_captcha_project_id: System.get_env("RE_CAPTCHA_PROJECT_ID", nil),
+       re_captcha_client_key: System.get_env("RE_CAPTCHA_CLIENT_KEY", nil),
+       new_tags: System.get_env("NEW_TAGS"),
+       chain_id: System.get_env("CHAIN_ID"),
+       json_rpc: System.get_env("JSON_RPC"),
+       verification_max_libraries: verification_max_libraries
 
 default_api_rate_limit = 50
 default_api_rate_limit_str = Integer.to_string(default_api_rate_limit)
@@ -121,41 +121,41 @@
   |> System.get_env(default_api_rate_limit_str)
   |> Integer.parse()
   |> case do
-    {integer, ""} -> integer
-    _ -> default_api_rate_limit
-  end
+       {integer, ""} -> integer
+       _ -> default_api_rate_limit
+     end
 
 api_rate_limit_by_key_value =
   "API_RATE_LIMIT_BY_KEY"
   |> System.get_env(default_api_rate_limit_str)
   |> Integer.parse()
   |> case do
-    {integer, ""} -> integer
-    _ -> default_api_rate_limit
-  end
+       {integer, ""} -> integer
+       _ -> default_api_rate_limit
+     end
 
 api_rate_limit_by_ip_value =
   "API_RATE_LIMIT_BY_IP"
   |> System.get_env(default_api_rate_limit_str)
   |> Integer.parse()
   |> case do
-    {integer, ""} -> integer
-    _ -> default_api_rate_limit
-  end
+       {integer, ""} -> integer
+       _ -> default_api_rate_limit
+     end
 
 config :block_scout_web, :api_rate_limit,
-  global_limit: global_api_rate_limit_value,
-  limit_by_key: api_rate_limit_by_key_value,
-  limit_by_ip: api_rate_limit_by_ip_value,
-  static_api_key: System.get_env("API_RATE_LIMIT_STATIC_API_KEY", nil),
-  whitelisted_ips: System.get_env("API_RATE_LIMIT_WHITELISTED_IPS", nil)
+       global_limit: global_api_rate_limit_value,
+       limit_by_key: api_rate_limit_by_key_value,
+       limit_by_ip: api_rate_limit_by_ip_value,
+       static_api_key: System.get_env("API_RATE_LIMIT_STATIC_API_KEY", nil),
+       whitelisted_ips: System.get_env("API_RATE_LIMIT_WHITELISTED_IPS", nil)
 
 config :block_scout_web, BlockScoutWeb.Endpoint,
-  server: true,
-  url: [
-    scheme: System.get_env("BLOCKSCOUT_PROTOCOL") || "http",
-    host: System.get_env("BLOCKSCOUT_HOST") || "localhost"
-  ]
+       server: true,
+       url: [
+         scheme: System.get_env("BLOCKSCOUT_PROTOCOL") || "http",
+         host: System.get_env("BLOCKSCOUT_HOST") || "localhost"
+       ]
 
 # Configures History
 price_chart_config =
@@ -173,11 +173,11 @@
   end
 
 config :block_scout_web,
-  chart_config: Map.merge(price_chart_config, tx_chart_config)
+       chart_config: Map.merge(price_chart_config, tx_chart_config)
 
 config :block_scout_web, BlockScoutWeb.Chain.Address.CoinBalance,
-  # days
-  coin_balance_history_days: System.get_env("COIN_BALANCE_HISTORY_DAYS", "10")
+       # days
+       coin_balance_history_days: System.get_env("COIN_BALANCE_HISTORY_DAYS", "10")
 
 config :block_scout_web, BlockScoutWeb.API.V2, enabled: System.get_env("API_V2_ENABLED") == "true"
 
@@ -186,15 +186,15 @@
 ########################
 
 config :ethereum_jsonrpc,
-  rpc_transport: if(System.get_env("ETHEREUM_JSONRPC_TRANSPORT", "http") == "http", do: :http, else: :ipc),
-  ipc_path: System.get_env("IPC_PATH"),
-  disable_archive_balances?: System.get_env("ETHEREUM_JSONRPC_DISABLE_ARCHIVE_BALANCES", "false") == "true"
+       rpc_transport: if(System.get_env("ETHEREUM_JSONRPC_TRANSPORT", "http") == "http", do: :http, else: :ipc),
+       ipc_path: System.get_env("IPC_PATH"),
+       disable_archive_balances?: System.get_env("ETHEREUM_JSONRPC_DISABLE_ARCHIVE_BALANCES", "false") == "true"
 
 debug_trace_transaction_timeout = System.get_env("ETHEREUM_JSONRPC_DEBUG_TRACE_TRANSACTION_TIMEOUT", "900s")
 config :ethereum_jsonrpc, :internal_transaction_timeout, debug_trace_transaction_timeout
 
 config :ethereum_jsonrpc, EthereumJSONRPC.PendingTransaction,
-  type: System.get_env("ETHEREUM_JSONRPC_PENDING_TRANSACTIONS_TYPE", "default")
+       type: System.get_env("ETHEREUM_JSONRPC_PENDING_TRANSACTIONS_TYPE", "default")
 
 ################
 ### Explorer ###
@@ -210,62 +210,57 @@
   end
 
 config :explorer,
-  coin: System.get_env("COIN", nil) || System.get_env("EXCHANGE_RATES_COIN") || "CELO",
-  coin_name: System.get_env("COIN_NAME", nil) || System.get_env("EXCHANGE_RATES_COIN") || "CELO",
-  allowed_evm_versions:
-    System.get_env("ALLOWED_EVM_VERSIONS") ||
-      "homestead,tangerineWhistle,spuriousDragon,byzantium,constantinople,petersburg,istanbul,berlin,london,default",
-  include_uncles_in_average_block_time:
-    if(System.get_env("UNCLES_IN_AVERAGE_BLOCK_TIME") == "true", do: true, else: false),
-  healthy_blocks_period: healthy_blocks_period,
-  realtime_events_sender:
-    if(disable_webapp != "true",
-      do: Explorer.Chain.Events.SimpleSender,
-<<<<<<< HEAD
-      else: Explorer.Chain.Events.PubSubSender
-    )
-=======
-      else: Explorer.Chain.Events.DBSender
-    ),
-  enable_caching_implementation_data_of_proxy: true,
-  avg_block_time_as_ttl_cached_implementation_data_of_proxy: true,
-  fallback_ttl_cached_implementation_data_of_proxy: :timer.seconds(4),
-  implementation_data_fetching_timeout: :timer.seconds(2)
+       coin: System.get_env("COIN", nil) || System.get_env("EXCHANGE_RATES_COIN") || "CELO",
+       coin_name: System.get_env("COIN_NAME", nil) || System.get_env("EXCHANGE_RATES_COIN") || "CELO",
+       allowed_evm_versions:
+         System.get_env("ALLOWED_EVM_VERSIONS") ||
+           "homestead,tangerineWhistle,spuriousDragon,byzantium,constantinople,petersburg,istanbul,berlin,london,default",
+       include_uncles_in_average_block_time:
+         if(System.get_env("UNCLES_IN_AVERAGE_BLOCK_TIME") == "true", do: true, else: false),
+       healthy_blocks_period: healthy_blocks_period,
+       realtime_events_sender:
+         if(disable_webapp != "true",
+           do: Explorer.Chain.Events.SimpleSender,
+           else: Explorer.Chain.Events.PubSubSender
+         ),
+       enable_caching_implementation_data_of_proxy: true,
+       avg_block_time_as_ttl_cached_implementation_data_of_proxy: true,
+       fallback_ttl_cached_implementation_data_of_proxy: :timer.seconds(4),
+       implementation_data_fetching_timeout: :timer.seconds(2)
 
 config :explorer, Explorer.Visualize.Sol2uml,
-  service_url: System.get_env("VISUALIZE_SOL2UML_SERVICE_URL"),
-  enabled: System.get_env("VISUALIZE_SOL2UML_ENABLED") == "true"
->>>>>>> e3b3468f
+       service_url: System.get_env("VISUALIZE_SOL2UML_SERVICE_URL"),
+       enabled: System.get_env("VISUALIZE_SOL2UML_ENABLED") == "true"
 
 config :explorer, Explorer.Chain.Events.Listener,
-  enabled:
-    if(disable_webapp == "true" && disable_indexer == "true",
-      do: false,
-      else: true
-    ),
-  event_source: Explorer.Chain.Events.PubSubSource
+       enabled:
+         if(disable_webapp == "true" && disable_indexer == "true",
+           do: false,
+           else: true
+         ),
+       event_source: Explorer.Chain.Events.PubSubSource
 
 config :explorer, Explorer.ChainSpec.GenesisData,
-  chain_spec_path:
-    System.get_env(
-      "CHAIN_SPEC_PATH",
-      "https://www.googleapis.com/storage/v1/b/genesis_blocks/o/#{String.downcase(System.get_env("SUBNETWORK", "Baklava"))}?alt=media"
-    ),
-  emission_format: System.get_env("EMISSION_FORMAT", "DEFAULT"),
-  rewards_contract_address: System.get_env("REWARDS_CONTRACT", "0xeca443e8e1ab29971a45a9c57a6a9875701698a5")
+       chain_spec_path:
+         System.get_env(
+           "CHAIN_SPEC_PATH",
+           "https://www.googleapis.com/storage/v1/b/genesis_blocks/o/#{String.downcase(System.get_env("SUBNETWORK", "Baklava"))}?alt=media"
+         ),
+       emission_format: System.get_env("EMISSION_FORMAT", "DEFAULT"),
+       rewards_contract_address: System.get_env("REWARDS_CONTRACT", "0xeca443e8e1ab29971a45a9c57a6a9875701698a5")
 
 config :explorer, Explorer.Chain.Cache.BlockNumber,
-  ttl_check_interval: if(disable_indexer == "true", do: :timer.seconds(1), else: false),
-  global_ttl: if(disable_indexer == "true", do: :timer.seconds(5))
+       ttl_check_interval: if(disable_indexer == "true", do: :timer.seconds(1), else: false),
+       global_ttl: if(disable_indexer == "true", do: :timer.seconds(5))
 
 address_sum_global_ttl =
   "CACHE_ADDRESS_SUM_PERIOD"
   |> System.get_env("")
   |> Integer.parse()
   |> case do
-    {integer, ""} -> integer
-    _ -> 3600
-  end
+       {integer, ""} -> integer
+       _ -> 3600
+     end
   |> :timer.seconds()
 
 config :explorer, Explorer.Chain.Cache.AddressSum, global_ttl: address_sum_global_ttl
@@ -273,12 +268,12 @@
 config :explorer, Explorer.Chain.Cache.AddressSumMinusBurnt, global_ttl: address_sum_global_ttl
 
 config :explorer, Explorer.ExchangeRates,
-  store: :ets,
-  enabled: System.get_env("DISABLE_EXCHANGE_RATES") != "true",
-  coingecko_coin_id: System.get_env("EXCHANGE_RATES_COINGECKO_COIN_ID"),
-  coingecko_api_key: System.get_env("EXCHANGE_RATES_COINGECKO_API_KEY"),
-  coinmarketcap_api_key: System.get_env("EXCHANGE_RATES_COINMARKETCAP_API_KEY"),
-  fetch_btc_value: System.get_env("EXCHANGE_RATES_FETCH_BTC_VALUE") == "true"
+       store: :ets,
+       enabled: System.get_env("DISABLE_EXCHANGE_RATES") != "true",
+       coingecko_coin_id: System.get_env("EXCHANGE_RATES_COINGECKO_COIN_ID"),
+       coingecko_api_key: System.get_env("EXCHANGE_RATES_COINGECKO_API_KEY"),
+       coinmarketcap_api_key: System.get_env("EXCHANGE_RATES_COINMARKETCAP_API_KEY"),
+       fetch_btc_value: System.get_env("EXCHANGE_RATES_FETCH_BTC_VALUE") == "true"
 
 exchange_rates_source =
   cond do
@@ -305,9 +300,9 @@
   |> elem(0)
 
 config :explorer, Explorer.Chain.Transaction.History.Historian,
-  enabled: System.get_env("ENABLE_TXS_STATS", "true") != "false",
-  init_lag: txs_stats_init_lag,
-  days_to_compile_at_init: txs_stats_days_to_compile_at_init
+       enabled: System.get_env("ENABLE_TXS_STATS", "true") != "false",
+       init_lag: txs_stats_init_lag,
+       days_to_compile_at_init: txs_stats_days_to_compile_at_init
 
 history_fetch_interval =
   case Integer.parse(System.get_env("HISTORY_FETCH_INTERVAL", "")) do
@@ -320,8 +315,8 @@
 
 if System.get_env("METADATA_CONTRACT") && System.get_env("VALIDATORS_CONTRACT") do
   config :explorer, Explorer.Validator.MetadataRetriever,
-    metadata_contract_address: System.get_env("METADATA_CONTRACT"),
-    validators_contract_address: System.get_env("VALIDATORS_CONTRACT")
+         metadata_contract_address: System.get_env("METADATA_CONTRACT"),
+         validators_contract_address: System.get_env("VALIDATORS_CONTRACT")
 
   config :explorer, Explorer.Validator.MetadataProcessor, enabled: disable_indexer != "true"
 else
@@ -329,8 +324,8 @@
 end
 
 config :explorer, Explorer.Chain.Block.Reward,
-  validators_contract_address: System.get_env("VALIDATORS_CONTRACT"),
-  keys_manager_contract_address: System.get_env("KEYS_MANAGER_CONTRACT")
+       validators_contract_address: System.get_env("VALIDATORS_CONTRACT"),
+       keys_manager_contract_address: System.get_env("KEYS_MANAGER_CONTRACT")
 
 case System.get_env("SUPPLY_MODULE") do
   "rsk" ->
@@ -349,61 +344,61 @@
 end
 
 config :explorer,
-  checksum_function: System.get_env("CHECKSUM_FUNCTION") && String.to_atom(System.get_env("CHECKSUM_FUNCTION"))
+       checksum_function: System.get_env("CHECKSUM_FUNCTION") && String.to_atom(System.get_env("CHECKSUM_FUNCTION"))
 
 config :explorer, Explorer.Chain.Cache.Blocks,
-  ttl_check_interval: if(disable_indexer == "true", do: :timer.seconds(1), else: false),
-  global_ttl: if(disable_indexer == "true", do: :timer.seconds(5))
+       ttl_check_interval: if(disable_indexer == "true", do: :timer.seconds(1), else: false),
+       global_ttl: if(disable_indexer == "true", do: :timer.seconds(5))
 
 config :explorer, Explorer.Chain.Cache.Transactions,
-  ttl_check_interval: if(disable_indexer == "true", do: :timer.seconds(1), else: false),
-  global_ttl: if(disable_indexer == "true", do: :timer.seconds(5))
+       ttl_check_interval: if(disable_indexer == "true", do: :timer.seconds(1), else: false),
+       global_ttl: if(disable_indexer == "true", do: :timer.seconds(5))
 
 config :explorer, Explorer.Chain.Cache.TransactionsApiV2,
-  ttl_check_interval: if(disable_indexer == "true", do: :timer.seconds(1), else: false),
-  global_ttl: if(disable_indexer == "true", do: :timer.seconds(5))
+       ttl_check_interval: if(disable_indexer == "true", do: :timer.seconds(1), else: false),
+       global_ttl: if(disable_indexer == "true", do: :timer.seconds(5))
 
 config :explorer, Explorer.Chain.Cache.Accounts,
-  ttl_check_interval: if(disable_indexer == "true", do: :timer.seconds(1), else: false),
-  global_ttl: if(disable_indexer == "true", do: :timer.seconds(5))
+       ttl_check_interval: if(disable_indexer == "true", do: :timer.seconds(1), else: false),
+       global_ttl: if(disable_indexer == "true", do: :timer.seconds(5))
 
 config :explorer, Explorer.Chain.Cache.Uncles,
-  ttl_check_interval: if(disable_indexer == "true", do: :timer.seconds(1), else: false),
-  global_ttl: if(disable_indexer == "true", do: :timer.seconds(5))
+       ttl_check_interval: if(disable_indexer == "true", do: :timer.seconds(1), else: false),
+       global_ttl: if(disable_indexer == "true", do: :timer.seconds(5))
 
 config :explorer, Explorer.ThirdPartyIntegrations.Sourcify,
-  server_url: System.get_env("SOURCIFY_SERVER_URL") || "https://sourcify.dev/server",
-  enabled: System.get_env("ENABLE_SOURCIFY_INTEGRATION") == "true",
-  chain_id: System.get_env("CHAIN_ID"),
-  repo_url: System.get_env("SOURCIFY_REPO_URL") || "https://repo.sourcify.dev/contracts"
+       server_url: System.get_env("SOURCIFY_SERVER_URL") || "https://sourcify.dev/server",
+       enabled: System.get_env("ENABLE_SOURCIFY_INTEGRATION") == "true",
+       chain_id: System.get_env("CHAIN_ID"),
+       repo_url: System.get_env("SOURCIFY_REPO_URL") || "https://repo.sourcify.dev/contracts"
 
 config :explorer, Explorer.SmartContract.RustVerifierInterface,
-  service_url: System.get_env("RUST_VERIFICATION_SERVICE_URL"),
-  enabled: System.get_env("ENABLE_RUST_VERIFICATION_SERVICE") == "true"
+       service_url: System.get_env("RUST_VERIFICATION_SERVICE_URL"),
+       enabled: System.get_env("ENABLE_RUST_VERIFICATION_SERVICE") == "true"
 
 config :explorer, Explorer.ThirdPartyIntegrations.AirTable,
-  table_url: System.get_env("ACCOUNT_PUBLIC_TAGS_AIRTABLE_URL"),
-  api_key: System.get_env("ACCOUNT_PUBLIC_TAGS_AIRTABLE_API_KEY")
+       table_url: System.get_env("ACCOUNT_PUBLIC_TAGS_AIRTABLE_URL"),
+       api_key: System.get_env("ACCOUNT_PUBLIC_TAGS_AIRTABLE_API_KEY")
 
 config :explorer, Explorer.Mailer,
-  adapter: Bamboo.SendGridAdapter,
-  api_key: System.get_env("ACCOUNT_SENDGRID_API_KEY")
+       adapter: Bamboo.SendGridAdapter,
+       api_key: System.get_env("ACCOUNT_SENDGRID_API_KEY")
 
 config :explorer, Explorer.Account,
-  enabled: System.get_env("ACCOUNT_ENABLED") == "true",
-  sendgrid: [
-    sender: System.get_env("ACCOUNT_SENDGRID_SENDER"),
-    template: System.get_env("ACCOUNT_SENDGRID_TEMPLATE")
-  ]
+       enabled: System.get_env("ACCOUNT_ENABLED") == "true",
+       sendgrid: [
+         sender: System.get_env("ACCOUNT_SENDGRID_SENDER"),
+         template: System.get_env("ACCOUNT_SENDGRID_TEMPLATE")
+       ]
 
 {token_id_migration_first_block, _} = Integer.parse(System.get_env("TOKEN_ID_MIGRATION_FIRST_BLOCK", "0"))
 {token_id_migration_concurrency, _} = Integer.parse(System.get_env("TOKEN_ID_MIGRATION_CONCURRENCY", "1"))
 {token_id_migration_batch_size, _} = Integer.parse(System.get_env("TOKEN_ID_MIGRATION_BATCH_SIZE", "500"))
 
 config :explorer, :token_id_migration,
-  first_block: token_id_migration_first_block,
-  concurrency: token_id_migration_concurrency,
-  batch_size: token_id_migration_batch_size
+       first_block: token_id_migration_first_block,
+       concurrency: token_id_migration_concurrency,
+       batch_size: token_id_migration_batch_size
 
 ###############
 ### Indexer ###
@@ -442,30 +437,30 @@
   end
 
 config :indexer,
-  block_transformer: block_transformer,
-  ecto_repos: [Explorer.Repo.Local],
-  metadata_updater_seconds_interval:
-    String.to_integer(System.get_env("TOKEN_METADATA_UPDATE_INTERVAL") || "#{2 * 24 * 60 * 60}"),
-  health_check_port: port || 4001,
-  block_ranges: System.get_env("BLOCK_RANGES") || "",
-  first_block: System.get_env("FIRST_BLOCK") || "",
-  last_block: System.get_env("LAST_BLOCK") || "",
-  metrics_enabled: System.get_env("METRICS_ENABLED") || false,
-  trace_first_block: System.get_env("TRACE_FIRST_BLOCK") || "",
-  trace_last_block: System.get_env("TRACE_LAST_BLOCK") || "",
-  fetch_rewards_way: System.get_env("FETCH_REWARDS_WAY", "trace_block")
+       block_transformer: block_transformer,
+       ecto_repos: [Explorer.Repo.Local],
+       metadata_updater_seconds_interval:
+         String.to_integer(System.get_env("TOKEN_METADATA_UPDATE_INTERVAL") || "#{2 * 24 * 60 * 60}"),
+       health_check_port: port || 4001,
+       block_ranges: System.get_env("BLOCK_RANGES") || "",
+       first_block: System.get_env("FIRST_BLOCK") || "",
+       last_block: System.get_env("LAST_BLOCK") || "",
+       metrics_enabled: System.get_env("METRICS_ENABLED") || false,
+       trace_first_block: System.get_env("TRACE_FIRST_BLOCK") || "",
+       trace_last_block: System.get_env("TRACE_LAST_BLOCK") || "",
+       fetch_rewards_way: System.get_env("FETCH_REWARDS_WAY", "trace_block")
 
 {receipts_batch_size, _} = Integer.parse(System.get_env("INDEXER_RECEIPTS_BATCH_SIZE", "250"))
 {receipts_concurrency, _} = Integer.parse(System.get_env("INDEXER_RECEIPTS_CONCURRENCY", "10"))
 
 config :indexer,
-  receipts_batch_size: receipts_batch_size,
-  receipts_concurrency: receipts_concurrency
+       receipts_batch_size: receipts_batch_size,
+       receipts_concurrency: receipts_concurrency
 
 config :indexer, Indexer.Fetcher.PendingTransaction.Supervisor,
-  disabled?:
-    System.get_env("ETHEREUM_JSONRPC_VARIANT") == "besu" ||
-      System.get_env("INDEXER_DISABLE_PENDING_TRANSACTIONS_FETCHER", "false") == "true"
+       disabled?:
+         System.get_env("ETHEREUM_JSONRPC_VARIANT") == "besu" ||
+           System.get_env("INDEXER_DISABLE_PENDING_TRANSACTIONS_FETCHER", "false") == "true"
 
 token_balance_on_demand_fetcher_threshold_minutes = System.get_env("TOKEN_BALANCE_ON_DEMAND_FETCHER_THRESHOLD_MINUTES")
 
@@ -490,26 +485,26 @@
 config :indexer, Indexer.Fetcher.CoinBalanceOnDemand, threshold: coin_balance_on_demand_fetcher_threshold
 
 config :indexer, Indexer.Fetcher.BlockReward.Supervisor,
-  disabled?: System.get_env("INDEXER_DISABLE_BLOCK_REWARD_FETCHER", "false") == "true"
+       disabled?: System.get_env("INDEXER_DISABLE_BLOCK_REWARD_FETCHER", "false") == "true"
 
 config :indexer, Indexer.Fetcher.InternalTransaction.Supervisor,
-  disabled?: System.get_env("INDEXER_DISABLE_INTERNAL_TRANSACTIONS_FETCHER", "false") == "true"
+       disabled?: System.get_env("INDEXER_DISABLE_INTERNAL_TRANSACTIONS_FETCHER", "false") == "true"
 
 config :indexer, Indexer.Fetcher.CoinBalance.Supervisor,
-  disabled?: System.get_env("INDEXER_DISABLE_ADDRESS_COIN_BALANCE_FETCHER", "false") == "true"
+       disabled?: System.get_env("INDEXER_DISABLE_ADDRESS_COIN_BALANCE_FETCHER", "false") == "true"
 
 config :indexer, Indexer.Fetcher.TokenUpdater.Supervisor,
-  disabled?: System.get_env("INDEXER_DISABLE_CATALOGED_TOKEN_UPDATER_FETCHER", "false") == "true"
+       disabled?: System.get_env("INDEXER_DISABLE_CATALOGED_TOKEN_UPDATER_FETCHER", "false") == "true"
 
 config :indexer, Indexer.Fetcher.EmptyBlocksSanitizer.Supervisor,
-  disabled?: System.get_env("INDEXER_DISABLE_EMPTY_BLOCK_SANITIZER", "false") == "true"
+       disabled?: System.get_env("INDEXER_DISABLE_EMPTY_BLOCK_SANITIZER", "false") == "true"
 
 config :indexer, Indexer.Supervisor, enabled: System.get_env("DISABLE_INDEXER") != "true"
 
 config :indexer, Indexer.Block.Realtime.Supervisor, enabled: System.get_env("DISABLE_REALTIME_INDEXER") != "true"
 
 config :indexer, Indexer.Fetcher.TokenInstance.Supervisor,
-  disabled?: System.get_env("DISABLE_TOKEN_INSTANCE_FETCHER", "false") == "true"
+       disabled?: System.get_env("DISABLE_TOKEN_INSTANCE_FETCHER", "false") == "true"
 
 blocks_catchup_fetcher_batch_size_default_str = "10"
 blocks_catchup_fetcher_concurrency_default_str = "10"
@@ -521,36 +516,32 @@
   Integer.parse(System.get_env("INDEXER_CATCHUP_BLOCKS_CONCURRENCY", blocks_catchup_fetcher_concurrency_default_str))
 
 config :indexer, Indexer.Block.Catchup.Fetcher,
-  batch_size: blocks_catchup_fetcher_batch_size,
-  concurrency: blocks_catchup_fetcher_concurrency
+       batch_size: blocks_catchup_fetcher_batch_size,
+       concurrency: blocks_catchup_fetcher_concurrency
+
+
+{internal_transaction_fetcher_batch_size, _} =
+  Integer.parse(System.get_env("INDEXER_INTERNAL_TRANSACTIONS_BATCH_SIZE", "8"))
+
+{internal_transaction_fetcher_concurrency, _} =
+  Integer.parse(System.get_env("INDEXER_INTERNAL_TRANSACTIONS_CONCURRENCY", "8"))
+
+config :indexer, Indexer.Fetcher.InternalTransaction,
+       batch_size: internal_transaction_fetcher_batch_size,
+       concurrency: internal_transaction_fetcher_concurrency
+
+{coin_balance_fetcher_batch_size, _} = Integer.parse(System.get_env("INDEXER_COIN_BALANCES_BATCH_SIZE", "500"))
+
+{coin_balance_fetcher_concurrency, _} = Integer.parse(System.get_env("INDEXER_COIN_BALANCES_CONCURRENCY", "4"))
+
+config :indexer, Indexer.Fetcher.CoinBalance,
+       batch_size: coin_balance_fetcher_batch_size,
+       concurrency: coin_balance_fetcher_concurrency
 
 if File.exists?("#{Path.absname(__DIR__)}/runtime/#{config_env()}.exs") do
   Code.require_file("#{config_env()}.exs", "#{Path.absname(__DIR__)}/runtime")
 end
 
-{internal_transaction_fetcher_batch_size, _} =
-  Integer.parse(System.get_env("INDEXER_INTERNAL_TRANSACTIONS_BATCH_SIZE", "8"))
-
-{internal_transaction_fetcher_concurrency, _} =
-  Integer.parse(System.get_env("INDEXER_INTERNAL_TRANSACTIONS_CONCURRENCY", "8"))
-
-config :indexer, Indexer.Fetcher.InternalTransaction,
-  batch_size: internal_transaction_fetcher_batch_size,
-  concurrency: internal_transaction_fetcher_concurrency
-
-<<<<<<< HEAD
-=======
-{coin_balance_fetcher_batch_size, _} = Integer.parse(System.get_env("INDEXER_COIN_BALANCES_BATCH_SIZE", "500"))
-
-{coin_balance_fetcher_concurrency, _} = Integer.parse(System.get_env("INDEXER_COIN_BALANCES_CONCURRENCY", "4"))
-
-config :indexer, Indexer.Fetcher.CoinBalance,
-  batch_size: coin_balance_fetcher_batch_size,
-  concurrency: coin_balance_fetcher_concurrency
-
-Code.require_file("#{config_env()}.exs", "config/runtime")
->>>>>>> e3b3468f
-
 for config <- "../apps/*/config/runtime/#{config_env()}.exs" |> Path.expand(__DIR__) |> Path.wildcard() do
   if File.exists?(config) do
     Code.require_file("#{config_env()}.exs", Path.dirname(config))
