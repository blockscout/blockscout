--- conflicted
+++ resolved
@@ -371,11 +371,8 @@
   ecto_repos: [Explorer.Repo.Local],
   metadata_updater_seconds_interval:
     String.to_integer(System.get_env("TOKEN_METADATA_UPDATE_INTERVAL") || "#{2 * 24 * 60 * 60}"),
-<<<<<<< HEAD
   health_check_port: port || 4001,
-=======
   block_ranges: System.get_env("BLOCK_RANGES") || "",
->>>>>>> c1e99aad
   first_block: System.get_env("FIRST_BLOCK") || "",
   last_block: System.get_env("LAST_BLOCK") || "",
   metrics_enabled: System.get_env("METRICS_ENABLED") || false,
