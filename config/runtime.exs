import Config

[__DIR__ | ~w(config_helper.exs)]
|> Path.join()
|> Code.eval_file()

######################
### BlockScout Web ###
######################

disable_api? = ConfigHelper.parse_bool_env_var("DISABLE_API")

config :block_scout_web,
  version: System.get_env("BLOCKSCOUT_VERSION"),
  release_link: System.get_env("RELEASE_LINK"),
  decompiled_smart_contract_token: System.get_env("DECOMPILED_SMART_CONTRACT_TOKEN"),
  show_percentage: ConfigHelper.parse_bool_env_var("SHOW_ADDRESS_MARKETCAP_PERCENTAGE", "true"),
  checksum_address_hashes: ConfigHelper.parse_bool_env_var("CHECKSUM_ADDRESS_HASHES", "true"),
  other_networks: System.get_env("SUPPORTED_CHAINS"),
  webapp_url: System.get_env("WEBAPP_URL"),
  api_url: System.get_env("API_URL"),
  apps_menu: ConfigHelper.parse_bool_env_var("APPS_MENU"),
  apps: System.get_env("APPS") || System.get_env("EXTERNAL_APPS"),
  gas_price: System.get_env("GAS_PRICE"),
  dark_forest_addresses: System.get_env("CUSTOM_CONTRACT_ADDRESSES_DARK_FOREST"),
  dark_forest_addresses_v_0_5: System.get_env("CUSTOM_CONTRACT_ADDRESSES_DARK_FOREST_V_0_5"),
  circles_addresses: System.get_env("CUSTOM_CONTRACT_ADDRESSES_CIRCLES"),
  new_tags: System.get_env("NEW_TAGS"),
  chain_id: System.get_env("CHAIN_ID"),
  json_rpc: System.get_env("JSON_RPC"),
  disable_add_to_mm_button: ConfigHelper.parse_bool_env_var("DISABLE_ADD_TO_MM_BUTTON"),
  permanent_dark_mode_enabled: ConfigHelper.parse_bool_env_var("PERMANENT_DARK_MODE_ENABLED"),
  permanent_light_mode_enabled: ConfigHelper.parse_bool_env_var("PERMANENT_LIGHT_MODE_ENABLED"),
  display_token_icons: ConfigHelper.parse_bool_env_var("DISPLAY_TOKEN_ICONS"),
  hide_block_miner: ConfigHelper.parse_bool_env_var("HIDE_BLOCK_MINER"),
  show_tenderly_link: ConfigHelper.parse_bool_env_var("SHOW_TENDERLY_LINK"),
  sensitive_endpoints_api_key: System.get_env("API_SENSITIVE_ENDPOINTS_KEY"),
  disable_api?: disable_api?

config :block_scout_web, :recaptcha,
  v2_client_key: System.get_env("RE_CAPTCHA_CLIENT_KEY"),
  v2_secret_key: System.get_env("RE_CAPTCHA_SECRET_KEY"),
  v3_client_key: System.get_env("RE_CAPTCHA_V3_CLIENT_KEY"),
  v3_secret_key: System.get_env("RE_CAPTCHA_V3_SECRET_KEY"),
  is_disabled: ConfigHelper.parse_bool_env_var("RE_CAPTCHA_DISABLED")

network_path =
  "NETWORK_PATH"
  |> System.get_env("/")
  |> (&(if String.ends_with?(&1, "/") do
          String.trim_trailing(&1, "/")
        else
          &1
        end)).()

# Configures the endpoint
config :block_scout_web, BlockScoutWeb.Endpoint,
  server: true,
  url: [
    path: network_path,
    scheme: System.get_env("BLOCKSCOUT_PROTOCOL") || "http",
    host: System.get_env("BLOCKSCOUT_HOST") || "localhost"
  ],
  render_errors: [view: BlockScoutWeb.ErrorView, accepts: ~w(html json)],
  pubsub_server: BlockScoutWeb.PubSub

config :block_scout_web, BlockScoutWeb.Chain,
  network: System.get_env("NETWORK"),
  subnetwork: System.get_env("SUBNETWORK"),
  network_icon: System.get_env("NETWORK_ICON"),
  logo: System.get_env("LOGO"),
  logo_text: System.get_env("LOGO_TEXT"),
  has_emission_funds: false,
  show_maintenance_alert: ConfigHelper.parse_bool_env_var("SHOW_MAINTENANCE_ALERT"),
  enable_testnet_label: ConfigHelper.parse_bool_env_var("SHOW_TESTNET_LABEL"),
  testnet_label_text: System.get_env("TESTNET_LABEL_TEXT", "Testnet")

config :block_scout_web, :footer,
  logo: System.get_env("FOOTER_LOGO"),
  chat_link: System.get_env("FOOTER_CHAT_LINK", "https://discord.gg/blockscout"),
  github_link: System.get_env("FOOTER_GITHUB_LINK", "https://github.com/blockscout/blockscout"),
  forum_link_enabled: ConfigHelper.parse_bool_env_var("FOOTER_FORUM_LINK_ENABLED"),
  forum_link: System.get_env("FOOTER_FORUM_LINK", "https://forum.poa.network/c/blockscout"),
  telegram_link_enabled: ConfigHelper.parse_bool_env_var("FOOTER_TELEGRAM_LINK_ENABLED"),
  telegram_link: System.get_env("FOOTER_TELEGRAM_LINK"),
  link_to_other_explorers: ConfigHelper.parse_bool_env_var("FOOTER_LINK_TO_OTHER_EXPLORERS"),
  other_explorers: System.get_env("FOOTER_OTHER_EXPLORERS", "")

config :block_scout_web, :contract,
  verification_max_libraries: ConfigHelper.parse_integer_env_var("CONTRACT_VERIFICATION_MAX_LIBRARIES", 10),
  max_length_to_show_string_without_trimming: System.get_env("CONTRACT_MAX_STRING_LENGTH_WITHOUT_TRIMMING", "2040"),
  disable_interaction: ConfigHelper.parse_bool_env_var("CONTRACT_DISABLE_INTERACTION"),
  certified_list: ConfigHelper.parse_list_env_var("CONTRACT_CERTIFIED_LIST", "")

default_global_api_rate_limit = 50
default_api_rate_limit_by_key = 10

config :block_scout_web, :api_rate_limit,
  disabled: ConfigHelper.parse_bool_env_var("API_RATE_LIMIT_DISABLED"),
  global_limit: ConfigHelper.parse_integer_env_var("API_RATE_LIMIT", default_global_api_rate_limit),
  limit_by_key: ConfigHelper.parse_integer_env_var("API_RATE_LIMIT_BY_KEY", default_api_rate_limit_by_key),
  limit_by_whitelisted_ip:
    ConfigHelper.parse_integer_env_var("API_RATE_LIMIT_BY_WHITELISTED_IP", default_global_api_rate_limit),
  time_interval_limit: ConfigHelper.parse_time_env_var("API_RATE_LIMIT_TIME_INTERVAL", "1s"),
  limit_by_ip: ConfigHelper.parse_integer_env_var("API_RATE_LIMIT_BY_IP", 3000),
  time_interval_limit_by_ip: ConfigHelper.parse_time_env_var("API_RATE_LIMIT_BY_IP_TIME_INTERVAL", "5m"),
  static_api_key: System.get_env("API_RATE_LIMIT_STATIC_API_KEY"),
  whitelisted_ips: System.get_env("API_RATE_LIMIT_WHITELISTED_IPS"),
  is_blockscout_behind_proxy: ConfigHelper.parse_bool_env_var("API_RATE_LIMIT_IS_BLOCKSCOUT_BEHIND_PROXY"),
  api_v2_ui_limit: ConfigHelper.parse_integer_env_var("API_RATE_LIMIT_UI_V2_WITH_TOKEN", 5),
  api_v2_token_ttl_seconds: ConfigHelper.parse_integer_env_var("API_RATE_LIMIT_UI_V2_TOKEN_TTL_IN_SECONDS", 18000),
  eth_json_rpc_max_batch_size: ConfigHelper.parse_integer_env_var("ETH_JSON_RPC_MAX_BATCH_SIZE", 5)

default_graphql_rate_limit = 10

config :block_scout_web, Api.GraphQL,
  default_transaction_hash:
    System.get_env(
      "API_GRAPHQL_DEFAULT_TRANSACTION_HASH",
      "0x69e3923eef50eada197c3336d546936d0c994211492c9f947a24c02827568f9f"
    ),
  enabled: ConfigHelper.parse_bool_env_var("API_GRAPHQL_ENABLED", "true"),
  rate_limit_disabled?: ConfigHelper.parse_bool_env_var("API_GRAPHQL_RATE_LIMIT_DISABLED"),
  global_limit: ConfigHelper.parse_integer_env_var("API_GRAPHQL_RATE_LIMIT", default_graphql_rate_limit),
  limit_by_key: ConfigHelper.parse_integer_env_var("API_GRAPHQL_RATE_LIMIT_BY_KEY", default_graphql_rate_limit),
  time_interval_limit: ConfigHelper.parse_time_env_var("API_GRAPHQL_RATE_LIMIT_TIME_INTERVAL", "1s"),
  limit_by_ip: ConfigHelper.parse_integer_env_var("API_GRAPHQL_RATE_LIMIT_BY_IP", 500),
  time_interval_limit_by_ip: ConfigHelper.parse_time_env_var("API_GRAPHQL_RATE_LIMIT_BY_IP_TIME_INTERVAL", "5m"),
  static_api_key: System.get_env("API_GRAPHQL_RATE_LIMIT_STATIC_API_KEY")

# Configures History
price_chart_config =
  if ConfigHelper.parse_bool_env_var("SHOW_PRICE_CHART") do
    %{market: [:price, :market_cap]}
  else
    %{}
  end

price_chart_legend_enabled? =
  ConfigHelper.parse_bool_env_var("SHOW_PRICE_CHART") || ConfigHelper.parse_bool_env_var("SHOW_PRICE_CHART_LEGEND")

tx_chart_config =
  if ConfigHelper.parse_bool_env_var("SHOW_TXS_CHART", "true") do
    %{transactions: [:transactions_per_day]}
  else
    %{}
  end

config :block_scout_web, :chart,
  chart_config: Map.merge(price_chart_config, tx_chart_config),
  price_chart_legend_enabled?: price_chart_legend_enabled?

config :block_scout_web, BlockScoutWeb.Chain.Address.CoinBalance,
  coin_balance_history_days: ConfigHelper.parse_integer_env_var("COIN_BALANCE_HISTORY_DAYS", 10)

config :block_scout_web, BlockScoutWeb.API.V2, enabled: ConfigHelper.parse_bool_env_var("API_V2_ENABLED", "true")

config :block_scout_web, BlockScoutWeb.MicroserviceInterfaces.TransactionInterpretation,
  service_url: System.get_env("MICROSERVICE_TRANSACTION_INTERPRETATION_URL"),
  enabled: ConfigHelper.parse_bool_env_var("MICROSERVICE_TRANSACTION_INTERPRETATION_ENABLED")

# Configures Ueberauth's Auth0 auth provider
config :ueberauth, Ueberauth.Strategy.Auth0.OAuth,
  domain: System.get_env("ACCOUNT_AUTH0_DOMAIN"),
  client_id: System.get_env("ACCOUNT_AUTH0_CLIENT_ID"),
  client_secret: System.get_env("ACCOUNT_AUTH0_CLIENT_SECRET")

# Configures Ueberauth local settings
config :ueberauth, Ueberauth, logout_url: "https://#{System.get_env("ACCOUNT_AUTH0_DOMAIN")}/v2/logout"

########################
### Ethereum JSONRPC ###
########################

config :ethereum_jsonrpc,
  rpc_transport: if(System.get_env("ETHEREUM_JSONRPC_TRANSPORT", "http") == "http", do: :http, else: :ipc),
  ipc_path: System.get_env("IPC_PATH"),
  disable_archive_balances?: ConfigHelper.parse_bool_env_var("ETHEREUM_JSONRPC_DISABLE_ARCHIVE_BALANCES"),
  archive_balances_window: ConfigHelper.parse_integer_env_var("ETHEREUM_JSONRPC_ARCHIVE_BALANCES_WINDOW", 200)

config :ethereum_jsonrpc, EthereumJSONRPC.HTTP,
  headers:
    %{"Content-Type" => "application/json"}
    |> Map.merge(ConfigHelper.parse_json_env_var("ETHEREUM_JSONRPC_HTTP_HEADERS", "{}"))
    |> Map.to_list()

config :ethereum_jsonrpc, EthereumJSONRPC.Geth,
  block_traceable?: ConfigHelper.parse_bool_env_var("ETHEREUM_JSONRPC_GETH_TRACE_BY_BLOCK"),
  allow_empty_traces?: ConfigHelper.parse_bool_env_var("ETHEREUM_JSONRPC_GETH_ALLOW_EMPTY_TRACES"),
  debug_trace_timeout: System.get_env("ETHEREUM_JSONRPC_DEBUG_TRACE_TRANSACTION_TIMEOUT", "5s"),
  tracer:
    if(ConfigHelper.chain_type() == :polygon_edge,
      do: "polygon_edge",
      else: System.get_env("INDEXER_INTERNAL_TRANSACTIONS_TRACER_TYPE", "call_tracer")
    )

config :ethereum_jsonrpc, EthereumJSONRPC.PendingTransaction,
  type: System.get_env("ETHEREUM_JSONRPC_PENDING_TRANSACTIONS_TYPE", "default")

config :ethereum_jsonrpc, EthereumJSONRPC.RequestCoordinator,
  wait_per_timeout: ConfigHelper.parse_time_env_var("ETHEREUM_JSONRPC_WAIT_PER_TIMEOUT", "20s")

################
### Explorer ###
################

disable_indexer? = ConfigHelper.parse_bool_env_var("DISABLE_INDEXER")
disable_webapp? = ConfigHelper.parse_bool_env_var("DISABLE_WEBAPP")
disable_exchange_rates? = ConfigHelper.parse_bool_env_var("DISABLE_EXCHANGE_RATES")

checksum_function = System.get_env("CHECKSUM_FUNCTION")
exchange_rates_coin = System.get_env("EXCHANGE_RATES_COIN")

config :explorer,
  coin: System.get_env("COIN") || exchange_rates_coin || "ETH",
  coin_name: System.get_env("COIN_NAME") || exchange_rates_coin || "ETH",
  allowed_solidity_evm_versions:
    System.get_env("CONTRACT_VERIFICATION_ALLOWED_SOLIDITY_EVM_VERSIONS") ||
      "homestead,tangerineWhistle,spuriousDragon,byzantium,constantinople,petersburg,istanbul,berlin,london,paris,shanghai,cancun,default",
  allowed_vyper_evm_versions:
    System.get_env("CONTRACT_VERIFICATION_ALLOWED_VYPER_EVM_VERSIONS") ||
      "byzantium,constantinople,petersburg,istanbul,berlin,paris,shanghai,cancun,default",
  include_uncles_in_average_block_time: ConfigHelper.parse_bool_env_var("UNCLES_IN_AVERAGE_BLOCK_TIME"),
  healthy_blocks_period: ConfigHelper.parse_time_env_var("HEALTHY_BLOCKS_PERIOD", "5m"),
  realtime_events_sender:
    if(disable_api? or disable_webapp?,
      do: Explorer.Chain.Events.DBSender,
      else: Explorer.Chain.Events.SimpleSender
    ),
  restricted_list: System.get_env("RESTRICTED_LIST"),
  restricted_list_key: System.get_env("RESTRICTED_LIST_KEY"),
  checksum_function: checksum_function && String.to_atom(checksum_function),
  elasticity_multiplier: ConfigHelper.parse_integer_env_var("EIP_1559_ELASTICITY_MULTIPLIER", 2),
  base_fee_max_change_denominator: ConfigHelper.parse_integer_env_var("EIP_1559_BASE_FEE_MAX_CHANGE_DENOMINATOR", 8)

config :explorer, :proxy,
  caching_implementation_data_enabled: true,
  implementation_data_ttl_via_avg_block_time:
    ConfigHelper.parse_bool_env_var("CONTRACT_PROXY_IMPLEMENTATION_TTL_VIA_AVG_BLOCK_TIME", "true"),
  fallback_cached_implementation_data_ttl: :timer.seconds(4),
  implementation_data_fetching_timeout: :timer.seconds(2)

config :explorer, Explorer.Chain.Events.Listener, enabled: disable_indexer?

precompiled_config_base_dir =
  case config_env() do
    :prod -> "/app/"
    _ -> "./"
  end

precompiled_config_default_path =
  case ConfigHelper.chain_type() do
    :arbitrum -> "#{precompiled_config_base_dir}config/assets/precompiles-arbitrum.json"
    _ -> nil
  end

config :explorer, Explorer.ChainSpec.GenesisData,
  chain_spec_path: System.get_env("CHAIN_SPEC_PATH"),
  emission_format: System.get_env("EMISSION_FORMAT", "DEFAULT"),
  rewards_contract_address: System.get_env("REWARDS_CONTRACT", "0xeca443e8e1ab29971a45a9c57a6a9875701698a5"),
  precompiled_config_path: System.get_env("PRECOMPILED_CONTRACTS_CONFIG_PATH", precompiled_config_default_path)

address_sum_global_ttl = ConfigHelper.parse_time_env_var("CACHE_ADDRESS_SUM_PERIOD", "1h")

config :explorer, Explorer.Chain.Cache.AddressSum, global_ttl: address_sum_global_ttl

config :explorer, Explorer.Chain.Cache.AddressSumMinusBurnt, global_ttl: address_sum_global_ttl

config :explorer, Explorer.Chain.Cache.GasUsage,
  global_ttl: ConfigHelper.parse_time_env_var("CACHE_TOTAL_GAS_USAGE_PERIOD", "2h")

config :explorer, Explorer.Chain.Cache.Block,
  global_ttl: ConfigHelper.parse_time_env_var("CACHE_BLOCK_COUNT_PERIOD", "2h")

config :explorer, Explorer.Chain.Cache.Transaction,
  global_ttl: ConfigHelper.parse_time_env_var("CACHE_TXS_COUNT_PERIOD", "2h")

config :explorer, Explorer.Chain.Cache.PendingBlockOperation,
  global_ttl: ConfigHelper.parse_time_env_var("CACHE_PBO_COUNT_PERIOD", "20m")

config :explorer, Explorer.Chain.Cache.GasPriceOracle,
  global_ttl: ConfigHelper.parse_time_env_var("GAS_PRICE_ORACLE_CACHE_PERIOD", "30s"),
  simple_transaction_gas: ConfigHelper.parse_integer_env_var("GAS_PRICE_ORACLE_SIMPLE_TRANSACTION_GAS", 21000),
  num_of_blocks: ConfigHelper.parse_integer_env_var("GAS_PRICE_ORACLE_NUM_OF_BLOCKS", 200),
  safelow_percentile: ConfigHelper.parse_integer_env_var("GAS_PRICE_ORACLE_SAFELOW_PERCENTILE", 35),
  average_percentile: ConfigHelper.parse_integer_env_var("GAS_PRICE_ORACLE_AVERAGE_PERCENTILE", 60),
  fast_percentile: ConfigHelper.parse_integer_env_var("GAS_PRICE_ORACLE_FAST_PERCENTILE", 90),
  safelow_time_coefficient: ConfigHelper.parse_float_env_var("GAS_PRICE_ORACLE_SAFELOW_TIME_COEFFICIENT", 5),
  average_time_coefficient: ConfigHelper.parse_float_env_var("GAS_PRICE_ORACLE_AVERAGE_TIME_COEFFICIENT", 3),
  fast_time_coefficient: ConfigHelper.parse_float_env_var("GAS_PRICE_ORACLE_FAST_TIME_COEFFICIENT", 1)

config :explorer, Explorer.Chain.Cache.RootstockLockedBTC,
  enabled: System.get_env("ETHEREUM_JSONRPC_VARIANT") == "rsk",
  global_ttl: ConfigHelper.parse_time_env_var("ROOTSTOCK_LOCKED_BTC_CACHE_PERIOD", "10m"),
  locking_cap: ConfigHelper.parse_integer_env_var("ROOTSTOCK_LOCKING_CAP", 21_000_000)

config :explorer, Explorer.Chain.Cache.OptimismFinalizationPeriod, enabled: ConfigHelper.chain_type() == :optimism

config :explorer, Explorer.Counters.AddressTransactionsGasUsageCounter,
  cache_period: ConfigHelper.parse_time_env_var("CACHE_ADDRESS_TRANSACTIONS_GAS_USAGE_COUNTER_PERIOD", "30m")

config :explorer, Explorer.Counters.TokenHoldersCounter,
  cache_period: ConfigHelper.parse_time_env_var("CACHE_TOKEN_HOLDERS_COUNTER_PERIOD", "1h")

config :explorer, Explorer.Counters.TokenTransfersCounter,
  cache_period: ConfigHelper.parse_time_env_var("CACHE_TOKEN_TRANSFERS_COUNTER_PERIOD", "1h")

config :explorer, Explorer.Counters.AverageBlockTime,
  enabled: true,
  period: :timer.minutes(10),
  cache_period: ConfigHelper.parse_time_env_var("CACHE_AVERAGE_BLOCK_PERIOD", "30m")

config :explorer, Explorer.Market.MarketHistoryCache,
  cache_period: ConfigHelper.parse_time_env_var("CACHE_MARKET_HISTORY_PERIOD", "6h")

config :explorer, Explorer.Counters.AddressTransactionsCounter,
  cache_period: ConfigHelper.parse_time_env_var("CACHE_ADDRESS_TRANSACTIONS_COUNTER_PERIOD", "1h")

config :explorer, Explorer.Counters.AddressTokenUsdSum,
  cache_period: ConfigHelper.parse_time_env_var("CACHE_ADDRESS_TOKENS_USD_SUM_PERIOD", "1h")

config :explorer, Explorer.Counters.AddressTokenTransfersCounter,
  cache_period: ConfigHelper.parse_time_env_var("CACHE_ADDRESS_TOKEN_TRANSFERS_COUNTER_PERIOD", "1h")

config :explorer, Explorer.Counters.LastOutputRootSizeCounter,
  enabled: ConfigHelper.chain_type() == :optimism,
  enable_consolidation: ConfigHelper.chain_type() == :optimism,
  cache_period: ConfigHelper.parse_time_env_var("CACHE_OPTIMISM_LAST_OUTPUT_ROOT_SIZE_COUNTER_PERIOD", "5m")

config :explorer, Explorer.Counters.Transactions24hStats,
  enabled: true,
  cache_period: ConfigHelper.parse_time_env_var("CACHE_TRANSACTIONS_24H_STATS_PERIOD", "1h"),
  enable_consolidation: true

config :explorer, Explorer.Counters.FreshPendingTransactionsCounter,
  enabled: true,
  cache_period: ConfigHelper.parse_time_env_var("CACHE_FRESH_PENDING_TRANSACTIONS_COUNTER_PERIOD", "5m"),
  enable_consolidation: true

config :explorer, Explorer.ExchangeRates,
  store: :ets,
  enabled: !disable_exchange_rates?,
  fetch_btc_value: ConfigHelper.parse_bool_env_var("EXCHANGE_RATES_FETCH_BTC_VALUE")

config :explorer, Explorer.ExchangeRates.Source,
  source: ConfigHelper.exchange_rates_source(),
  price_source: ConfigHelper.exchange_rates_price_source(),
  secondary_coin_price_source: ConfigHelper.exchange_rates_secondary_coin_price_source(),
  market_cap_source: ConfigHelper.exchange_rates_market_cap_source(),
  tvl_source: ConfigHelper.exchange_rates_tvl_source()

cmc_secondary_coin_id = System.get_env("EXCHANGE_RATES_COINMARKETCAP_SECONDARY_COIN_ID")

config :explorer, Explorer.ExchangeRates.Source.CoinMarketCap,
  base_url: System.get_env("EXCHANGE_RATES_COINMARKETCAP_BASE_URL"),
  api_key: System.get_env("EXCHANGE_RATES_COINMARKETCAP_API_KEY"),
  coin_id: System.get_env("EXCHANGE_RATES_COINMARKETCAP_COIN_ID"),
  secondary_coin_id: cmc_secondary_coin_id

cg_secondary_coin_id = System.get_env("EXCHANGE_RATES_COINGECKO_SECONDARY_COIN_ID")

config :explorer, Explorer.ExchangeRates.Source.CoinGecko,
  platform: System.get_env("EXCHANGE_RATES_COINGECKO_PLATFORM_ID"),
  base_url: System.get_env("EXCHANGE_RATES_COINGECKO_BASE_URL"),
  base_pro_url: System.get_env("EXCHANGE_RATES_COINGECKO_BASE_PRO_URL"),
  api_key: System.get_env("EXCHANGE_RATES_COINGECKO_API_KEY"),
  coin_id: System.get_env("EXCHANGE_RATES_COINGECKO_COIN_ID"),
  secondary_coin_id: cg_secondary_coin_id

config :explorer, Explorer.ExchangeRates.Source.Mobula,
  platform: System.get_env("EXCHANGE_RATES_MOBULA_CHAIN_ID"),
  base_url: System.get_env("EXCHANGE_RATES_MOBULA_BASE_URL", "https://api.mobula.io/api/1"),
  api_key: System.get_env("EXCHANGE_RATES_MOBULA_API_KEY"),
  coin_id: System.get_env("EXCHANGE_RATES_MOBULA_COIN_ID"),
  secondary_coin_id: System.get_env("EXCHANGE_RATES_MOBULA_SECONDARY_COIN_ID")

config :explorer, Explorer.ExchangeRates.Source.DefiLlama, coin_id: System.get_env("EXCHANGE_RATES_DEFILLAMA_COIN_ID")

cc_secondary_coin_symbol = System.get_env("EXCHANGE_RATES_CRYPTOCOMPARE_SECONDARY_COIN_SYMBOL")

config :explorer, Explorer.Market.History.Source.Price.CryptoCompare, secondary_coin_symbol: cc_secondary_coin_symbol

config :explorer, Explorer.ExchangeRates.TokenExchangeRates,
  enabled: !ConfigHelper.parse_bool_env_var("DISABLE_TOKEN_EXCHANGE_RATE", "true"),
  interval: ConfigHelper.parse_time_env_var("TOKEN_EXCHANGE_RATE_INTERVAL", "5s"),
  refetch_interval: ConfigHelper.parse_time_env_var("TOKEN_EXCHANGE_RATE_REFETCH_INTERVAL", "1h"),
  max_batch_size: ConfigHelper.parse_integer_env_var("TOKEN_EXCHANGE_RATE_MAX_BATCH_SIZE", 150)

config :explorer, Explorer.Market.History.Cataloger,
  enabled: !disable_indexer? && !disable_exchange_rates?,
  history_fetch_interval: ConfigHelper.parse_time_env_var("MARKET_HISTORY_FETCH_INTERVAL", "1h"),
  secondary_coin_enabled: cmc_secondary_coin_id || cg_secondary_coin_id || cc_secondary_coin_symbol

config :explorer, Explorer.Chain.Transaction, suave_bid_contracts: System.get_env("SUAVE_BID_CONTRACTS", "")

config :explorer, Explorer.Chain.Transaction.History.Historian,
  enabled: ConfigHelper.parse_bool_env_var("TXS_STATS_ENABLED", "true"),
  init_lag_milliseconds: ConfigHelper.parse_time_env_var("TXS_HISTORIAN_INIT_LAG", "0"),
  days_to_compile_at_init: ConfigHelper.parse_integer_env_var("TXS_STATS_DAYS_TO_COMPILE_AT_INIT", 40)

if System.get_env("METADATA_CONTRACT") && System.get_env("VALIDATORS_CONTRACT") do
  config :explorer, Explorer.Validator.MetadataRetriever,
    metadata_contract_address: System.get_env("METADATA_CONTRACT"),
    validators_contract_address: System.get_env("VALIDATORS_CONTRACT")

  config :explorer, Explorer.Validator.MetadataProcessor, enabled: !disable_indexer?
else
  config :explorer, Explorer.Validator.MetadataProcessor, enabled: false
end

config :explorer, Explorer.Chain.Block.Reward,
  validators_contract_address: System.get_env("VALIDATORS_CONTRACT"),
  keys_manager_contract_address: System.get_env("KEYS_MANAGER_CONTRACT")

case System.get_env("SUPPLY_MODULE") do
  "rsk" ->
    config :explorer, supply: Explorer.Chain.Supply.RSK

  _ ->
    :ok
end

config :explorer, Explorer.Chain.Cache.BlockNumber,
  ttl_check_interval: ConfigHelper.cache_ttl_check_interval(disable_indexer?),
  global_ttl: ConfigHelper.cache_global_ttl(disable_indexer?)

config :explorer, Explorer.Chain.Cache.Blocks,
  ttl_check_interval: ConfigHelper.cache_ttl_check_interval(disable_indexer?),
  global_ttl: ConfigHelper.cache_global_ttl(disable_indexer?)

config :explorer, Explorer.Chain.Cache.Transactions,
  ttl_check_interval: ConfigHelper.cache_ttl_check_interval(disable_indexer?),
  global_ttl: ConfigHelper.cache_global_ttl(disable_indexer?)

config :explorer, Explorer.Chain.Cache.TransactionsApiV2,
  ttl_check_interval: ConfigHelper.cache_ttl_check_interval(disable_indexer?),
  global_ttl: ConfigHelper.cache_global_ttl(disable_indexer?)

config :explorer, Explorer.Chain.Cache.Accounts,
  ttl_check_interval: ConfigHelper.cache_ttl_check_interval(disable_indexer?),
  global_ttl: ConfigHelper.cache_global_ttl(disable_indexer?)

config :explorer, Explorer.Chain.Cache.Uncles,
  ttl_check_interval: ConfigHelper.cache_ttl_check_interval(disable_indexer?),
  global_ttl: ConfigHelper.cache_global_ttl(disable_indexer?)

config :explorer, Explorer.Chain.Cache.Uncles,
  ttl_check_interval: ConfigHelper.cache_ttl_check_interval(disable_indexer?),
  global_ttl: ConfigHelper.cache_global_ttl(disable_indexer?)

config :explorer, Explorer.Chain.Cache.CeloCoreContracts,
  contracts: ConfigHelper.parse_json_env_var("CELO_CORE_CONTRACTS")

config :explorer, Explorer.ThirdPartyIntegrations.Sourcify,
  server_url: System.get_env("SOURCIFY_SERVER_URL") || "https://sourcify.dev/server",
  enabled: ConfigHelper.parse_bool_env_var("SOURCIFY_INTEGRATION_ENABLED"),
  chain_id: System.get_env("CHAIN_ID"),
  repo_url: System.get_env("SOURCIFY_REPO_URL") || "https://repo.sourcify.dev/contracts"

config :explorer, Explorer.ThirdPartyIntegrations.SolidityScan,
  chain_id: System.get_env("SOLIDITYSCAN_CHAIN_ID"),
  api_key: System.get_env("SOLIDITYSCAN_API_TOKEN")

config :explorer, Explorer.ThirdPartyIntegrations.NovesFi,
  service_url: System.get_env("NOVES_FI_BASE_API_URL") || "https://blockscout.noves.fi",
  chain_name: System.get_env("NOVES_FI_CHAIN_NAME"),
  api_key: System.get_env("NOVES_FI_API_TOKEN")

config :explorer, Explorer.ThirdPartyIntegrations.Zerion,
  service_url: System.get_env("ZERION_BASE_API_URL", "https://api.zerion.io/v1"),
  api_key: System.get_env("ZERION_API_TOKEN")

enabled? = ConfigHelper.parse_bool_env_var("MICROSERVICE_SC_VERIFIER_ENABLED", "true")
# or "eth_bytecode_db"
type = System.get_env("MICROSERVICE_SC_VERIFIER_TYPE", "sc_verifier")

config :explorer, Explorer.SmartContract.RustVerifierInterfaceBehaviour,
  service_url: System.get_env("MICROSERVICE_SC_VERIFIER_URL") || "https://eth-bytecode-db.services.blockscout.com/",
  enabled: enabled?,
  type: type,
  eth_bytecode_db?: enabled? && type == "eth_bytecode_db",
  api_key: System.get_env("MICROSERVICE_SC_VERIFIER_API_KEY")

config :explorer, Explorer.Visualize.Sol2uml,
  service_url: System.get_env("MICROSERVICE_VISUALIZE_SOL2UML_URL"),
  enabled: ConfigHelper.parse_bool_env_var("MICROSERVICE_VISUALIZE_SOL2UML_ENABLED")

config :explorer, Explorer.SmartContract.SigProviderInterface,
  service_url: System.get_env("MICROSERVICE_SIG_PROVIDER_URL"),
  enabled: ConfigHelper.parse_bool_env_var("MICROSERVICE_SIG_PROVIDER_ENABLED")

config :explorer, Explorer.MicroserviceInterfaces.BENS,
  service_url: System.get_env("MICROSERVICE_BENS_URL"),
  enabled: ConfigHelper.parse_bool_env_var("MICROSERVICE_BENS_ENABLED")

config :explorer, Explorer.MicroserviceInterfaces.AccountAbstraction,
  service_url: System.get_env("MICROSERVICE_ACCOUNT_ABSTRACTION_URL"),
  enabled: ConfigHelper.parse_bool_env_var("MICROSERVICE_ACCOUNT_ABSTRACTION_ENABLED")

config :explorer, Explorer.MicroserviceInterfaces.Metadata,
  service_url: System.get_env("MICROSERVICE_METADATA_URL"),
  enabled: ConfigHelper.parse_bool_env_var("MICROSERVICE_METADATA_ENABLED")

config :explorer, :air_table_public_tags,
  table_url: System.get_env("ACCOUNT_PUBLIC_TAGS_AIRTABLE_URL"),
  api_key: System.get_env("ACCOUNT_PUBLIC_TAGS_AIRTABLE_API_KEY")

audit_reports_table_url = System.get_env("CONTRACT_AUDIT_REPORTS_AIRTABLE_URL")

audit_reports_api_key =
  System.get_env("CONTRACT_AUDIT_REPORTS_AIRTABLE_API_KEY") || System.get_env("ACCOUNT_PUBLIC_TAGS_AIRTABLE_API_KEY")

config :explorer, :air_table_audit_reports,
  table_url: audit_reports_table_url,
  api_key: audit_reports_api_key,
  enabled: (audit_reports_table_url && audit_reports_api_key && true) || false

config :explorer, Explorer.Mailer,
  adapter: Bamboo.SendGridAdapter,
  api_key: System.get_env("ACCOUNT_SENDGRID_API_KEY")

config :explorer, Explorer.Account,
  enabled: ConfigHelper.parse_bool_env_var("ACCOUNT_ENABLED"),
  sendgrid: [
    sender: System.get_env("ACCOUNT_SENDGRID_SENDER"),
    template: System.get_env("ACCOUNT_SENDGRID_TEMPLATE")
  ],
  resend_interval: ConfigHelper.parse_time_env_var("ACCOUNT_VERIFICATION_EMAIL_RESEND_INTERVAL", "5m"),
  private_tags_limit: ConfigHelper.parse_integer_env_var("ACCOUNT_PRIVATE_TAGS_LIMIT", 2000),
  watchlist_addresses_limit: ConfigHelper.parse_integer_env_var("ACCOUNT_WATCHLIST_ADDRESSES_LIMIT", 15),
  notifications_limit_for_30_days:
    ConfigHelper.parse_integer_env_var("ACCOUNT_WATCHLIST_NOTIFICATIONS_LIMIT_FOR_30_DAYS", 1000)

config :explorer, :token_id_migration,
  first_block: ConfigHelper.parse_integer_env_var("TOKEN_ID_MIGRATION_FIRST_BLOCK", 0),
  concurrency: ConfigHelper.parse_integer_env_var("TOKEN_ID_MIGRATION_CONCURRENCY", 1),
  batch_size: ConfigHelper.parse_integer_env_var("TOKEN_ID_MIGRATION_BATCH_SIZE", 500)

config :explorer, Explorer.Chain.Cache.MinMissingBlockNumber,
  batch_size: ConfigHelper.parse_integer_env_var("MIN_MISSING_BLOCK_NUMBER_BATCH_SIZE", 100_000)

config :explorer, :spandex,
  batch_size: ConfigHelper.parse_integer_env_var("SPANDEX_BATCH_SIZE", 100),
  sync_threshold: ConfigHelper.parse_integer_env_var("SPANDEX_SYNC_THRESHOLD", 100)

config :explorer, :datadog, port: ConfigHelper.parse_integer_env_var("DATADOG_PORT", 8126)

config :explorer, Explorer.Chain.Cache.TransactionActionTokensData,
  max_cache_size: ConfigHelper.parse_integer_env_var("INDEXER_TX_ACTIONS_MAX_TOKEN_CACHE_SIZE", 100_000)

config :explorer, Explorer.Chain.Fetcher.LookUpSmartContractSourcesOnDemand,
  fetch_interval: ConfigHelper.parse_time_env_var("MICROSERVICE_ETH_BYTECODE_DB_INTERVAL_BETWEEN_LOOKUPS", "10m"),
  max_concurrency: ConfigHelper.parse_integer_env_var("MICROSERVICE_ETH_BYTECODE_DB_MAX_LOOKUPS_CONCURRENCY", 10)

config :explorer, Explorer.Chain.Cache.MinMissingBlockNumber,
  enabled: !ConfigHelper.parse_bool_env_var("DISABLE_INDEXER")

config :explorer, Explorer.TokenInstanceOwnerAddressMigration,
  concurrency: ConfigHelper.parse_integer_env_var("TOKEN_INSTANCE_OWNER_MIGRATION_CONCURRENCY", 5),
  batch_size: ConfigHelper.parse_integer_env_var("TOKEN_INSTANCE_OWNER_MIGRATION_BATCH_SIZE", 50),
  enabled: ConfigHelper.parse_bool_env_var("TOKEN_INSTANCE_OWNER_MIGRATION_ENABLED")

config :explorer, Explorer.Chain.Transaction,
  rootstock_remasc_address: System.get_env("ROOTSTOCK_REMASC_ADDRESS"),
  rootstock_bridge_address: System.get_env("ROOTSTOCK_BRIDGE_ADDRESS")

config :explorer, Explorer.Chain.Cache.AddressesTabsCounters,
  ttl: ConfigHelper.parse_time_env_var("ADDRESSES_TABS_COUNTERS_TTL", "10m")

config :explorer, Explorer.Migrator.TransactionsDenormalization,
  batch_size: ConfigHelper.parse_integer_env_var("DENORMALIZATION_MIGRATION_BATCH_SIZE", 500),
  concurrency: ConfigHelper.parse_integer_env_var("DENORMALIZATION_MIGRATION_CONCURRENCY", 10)

config :explorer, Explorer.Migrator.TokenTransferTokenType,
  batch_size: ConfigHelper.parse_integer_env_var("TOKEN_TRANSFER_TOKEN_TYPE_MIGRATION_BATCH_SIZE", 100),
  concurrency: ConfigHelper.parse_integer_env_var("TOKEN_TRANSFER_TOKEN_TYPE_MIGRATION_CONCURRENCY", 1)

config :explorer, Explorer.Migrator.SanitizeIncorrectNFTTokenTransfers,
  batch_size: ConfigHelper.parse_integer_env_var("SANITIZE_INCORRECT_NFT_BATCH_SIZE", 100),
  concurrency: ConfigHelper.parse_integer_env_var("SANITIZE_INCORRECT_NFT_CONCURRENCY", 1)

config :explorer, Explorer.Migrator.SanitizeIncorrectWETHTokenTransfers,
  batch_size: ConfigHelper.parse_integer_env_var("SANITIZE_INCORRECT_WETH_BATCH_SIZE", 100),
  concurrency: ConfigHelper.parse_integer_env_var("SANITIZE_INCORRECT_WETH_CONCURRENCY", 1)

config :explorer, Explorer.Chain.BridgedToken,
  eth_omni_bridge_mediator: System.get_env("BRIDGED_TOKENS_ETH_OMNI_BRIDGE_MEDIATOR"),
  bsc_omni_bridge_mediator: System.get_env("BRIDGED_TOKENS_BSC_OMNI_BRIDGE_MEDIATOR"),
  poa_omni_bridge_mediator: System.get_env("BRIDGED_TOKENS_POA_OMNI_BRIDGE_MEDIATOR"),
  amb_bridge_mediators: System.get_env("BRIDGED_TOKENS_AMB_BRIDGE_MEDIATORS"),
  foreign_json_rpc: System.get_env("BRIDGED_TOKENS_FOREIGN_JSON_RPC", "")

config :explorer, Explorer.Utility.MissingBalanceOfToken,
  window_size: ConfigHelper.parse_integer_env_var("MISSING_BALANCE_OF_TOKENS_WINDOW_SIZE", 100)

config :explorer, Explorer.Chain.TokenTransfer,
  whitelisted_weth_contracts: ConfigHelper.parse_list_env_var("WHITELISTED_WETH_CONTRACTS", ""),
  weth_token_transfers_filtering_enabled: ConfigHelper.parse_bool_env_var("WETH_TOKEN_TRANSFERS_FILTERING_ENABLED")

###############
### Indexer ###
###############

trace_first_block = ConfigHelper.parse_integer_env_var("TRACE_FIRST_BLOCK", 0)
trace_last_block = ConfigHelper.parse_integer_or_nil_env_var("TRACE_LAST_BLOCK")

trace_block_ranges =
  case ConfigHelper.safe_get_env("TRACE_BLOCK_RANGES", nil) do
    "" -> "#{trace_first_block}..#{trace_last_block || "latest"}"
    ranges -> ranges
  end

config :indexer,
  block_transformer: ConfigHelper.block_transformer(),
  metadata_updater_milliseconds_interval: ConfigHelper.parse_time_env_var("TOKEN_METADATA_UPDATE_INTERVAL", "48h"),
  block_ranges: System.get_env("BLOCK_RANGES"),
  first_block: ConfigHelper.parse_integer_env_var("FIRST_BLOCK", 0),
  last_block: ConfigHelper.parse_integer_or_nil_env_var("LAST_BLOCK"),
  trace_block_ranges: trace_block_ranges,
  trace_first_block: trace_first_block,
  trace_last_block: trace_last_block,
  fetch_rewards_way: System.get_env("FETCH_REWARDS_WAY", "trace_block"),
  memory_limit: ConfigHelper.indexer_memory_limit(),
  receipts_batch_size: ConfigHelper.parse_integer_env_var("INDEXER_RECEIPTS_BATCH_SIZE", 250),
  receipts_concurrency: ConfigHelper.parse_integer_env_var("INDEXER_RECEIPTS_CONCURRENCY", 10),
  hide_indexing_progress_alert: ConfigHelper.parse_bool_env_var("INDEXER_HIDE_INDEXING_PROGRESS_ALERT"),
  fetcher_init_limit: ConfigHelper.parse_integer_env_var("INDEXER_FETCHER_INIT_QUERY_LIMIT", 100),
  token_balances_fetcher_init_limit:
    ConfigHelper.parse_integer_env_var("INDEXER_TOKEN_BALANCES_FETCHER_INIT_QUERY_LIMIT", 100_000),
  coin_balances_fetcher_init_limit:
    ConfigHelper.parse_integer_env_var("INDEXER_COIN_BALANCES_FETCHER_INIT_QUERY_LIMIT", 2000),
  graceful_shutdown_period: ConfigHelper.parse_time_env_var("INDEXER_GRACEFUL_SHUTDOWN_PERIOD", "5m")

config :indexer, :ipfs,
  gateway_url: System.get_env("IPFS_GATEWAY_URL", "https://ipfs.io/ipfs"),
  gateway_url_param_key: System.get_env("IPFS_GATEWAY_URL_PARAM_KEY"),
  gateway_url_param_value: System.get_env("IPFS_GATEWAY_URL_PARAM_VALUE"),
  gateway_url_param_location:
    ConfigHelper.parse_catalog_value("IPFS_GATEWAY_URL_PARAM_LOCATION", ["query", "header"], true)

config :indexer, Indexer.Supervisor, enabled: !ConfigHelper.parse_bool_env_var("DISABLE_INDEXER")

config :indexer, Indexer.Fetcher.TransactionAction.Supervisor,
  enabled: ConfigHelper.parse_bool_env_var("INDEXER_TX_ACTIONS_ENABLE")

config :indexer, Indexer.Fetcher.TransactionAction,
  reindex_first_block: System.get_env("INDEXER_TX_ACTIONS_REINDEX_FIRST_BLOCK"),
  reindex_last_block: System.get_env("INDEXER_TX_ACTIONS_REINDEX_LAST_BLOCK"),
  reindex_protocols: System.get_env("INDEXER_TX_ACTIONS_REINDEX_PROTOCOLS", ""),
  aave_v3_pool: System.get_env("INDEXER_TX_ACTIONS_AAVE_V3_POOL_CONTRACT"),
  uniswap_v3_factory:
    ConfigHelper.safe_get_env(
      "INDEXER_TX_ACTIONS_UNISWAP_V3_FACTORY_CONTRACT",
      "0x1F98431c8aD98523631AE4a59f267346ea31F984"
    ),
  uniswap_v3_nft_position_manager:
    ConfigHelper.safe_get_env(
      "INDEXER_TX_ACTIONS_UNISWAP_V3_NFT_POSITION_MANAGER_CONTRACT",
      "0xC36442b4a4522E871399CD717aBDD847Ab11FE88"
    )

config :indexer, Indexer.Fetcher.PendingTransaction.Supervisor,
  disabled?: ConfigHelper.parse_bool_env_var("INDEXER_DISABLE_PENDING_TRANSACTIONS_FETCHER")

config :indexer, Indexer.Fetcher.Token, concurrency: ConfigHelper.parse_integer_env_var("INDEXER_TOKEN_CONCURRENCY", 10)

config :indexer, Indexer.Fetcher.TokenBalance,
  batch_size: ConfigHelper.parse_integer_env_var("INDEXER_TOKEN_BALANCES_BATCH_SIZE", 100),
  concurrency: ConfigHelper.parse_integer_env_var("INDEXER_TOKEN_BALANCES_CONCURRENCY", 10)

config :indexer, Indexer.Fetcher.OnDemand.TokenBalance,
  threshold: ConfigHelper.parse_time_env_var("TOKEN_BALANCE_ON_DEMAND_FETCHER_THRESHOLD", "1h"),
  fallback_threshold_in_blocks: 500

config :indexer, Indexer.Fetcher.OnDemand.CoinBalance,
  threshold: ConfigHelper.parse_time_env_var("COIN_BALANCE_ON_DEMAND_FETCHER_THRESHOLD", "1h"),
  fallback_threshold_in_blocks: 500

config :indexer, Indexer.Fetcher.OnDemand.ContractCode,
  threshold: ConfigHelper.parse_time_env_var("CONTRACT_CODE_ON_DEMAND_FETCHER_THRESHOLD", "5s")

config :indexer, Indexer.Fetcher.OnDemand.TokenInstanceMetadataRefetch,
  threshold: ConfigHelper.parse_time_env_var("TOKEN_INSTANCE_METADATA_REFETCH_ON_DEMAND_FETCHER_THRESHOLD", "5s")

config :indexer, Indexer.Fetcher.BlockReward.Supervisor,
  disabled?: ConfigHelper.parse_bool_env_var("INDEXER_DISABLE_BLOCK_REWARD_FETCHER")

config :indexer, Indexer.Fetcher.InternalTransaction.Supervisor,
  disabled?: ConfigHelper.parse_bool_env_var("INDEXER_DISABLE_INTERNAL_TRANSACTIONS_FETCHER")

disable_coin_balances_fetcher? = ConfigHelper.parse_bool_env_var("INDEXER_DISABLE_ADDRESS_COIN_BALANCE_FETCHER")

config :indexer, Indexer.Fetcher.CoinBalance.Catchup.Supervisor, disabled?: disable_coin_balances_fetcher?

config :indexer, Indexer.Fetcher.CoinBalance.Realtime.Supervisor, disabled?: disable_coin_balances_fetcher?

config :indexer, Indexer.Fetcher.TokenUpdater.Supervisor,
  disabled?: ConfigHelper.parse_bool_env_var("INDEXER_DISABLE_CATALOGED_TOKEN_UPDATER_FETCHER")

config :indexer, Indexer.Fetcher.EmptyBlocksSanitizer.Supervisor,
  disabled?: ConfigHelper.parse_bool_env_var("INDEXER_DISABLE_EMPTY_BLOCKS_SANITIZER")

config :indexer, Indexer.Block.Realtime.Supervisor,
  enabled: !ConfigHelper.parse_bool_env_var("DISABLE_REALTIME_INDEXER")

config :indexer, Indexer.Block.Catchup.Supervisor, enabled: !ConfigHelper.parse_bool_env_var("DISABLE_CATCHUP_INDEXER")

config :indexer, Indexer.Fetcher.TokenInstance.Realtime.Supervisor,
  disabled?: ConfigHelper.parse_bool_env_var("INDEXER_DISABLE_TOKEN_INSTANCE_REALTIME_FETCHER")

config :indexer, Indexer.Fetcher.TokenInstance.Retry.Supervisor,
  disabled?: ConfigHelper.parse_bool_env_var("INDEXER_DISABLE_TOKEN_INSTANCE_RETRY_FETCHER")

config :indexer, Indexer.Fetcher.TokenInstance.Sanitize.Supervisor,
  disabled?: ConfigHelper.parse_bool_env_var("INDEXER_DISABLE_TOKEN_INSTANCE_SANITIZE_FETCHER")

config :indexer, Indexer.Fetcher.TokenInstance.LegacySanitize,
  enabled: !ConfigHelper.parse_bool_env_var("INDEXER_DISABLE_TOKEN_INSTANCE_LEGACY_SANITIZE_FETCHER", "true")

config :indexer, Indexer.Fetcher.TokenInstance.SanitizeERC1155,
  enabled: !ConfigHelper.parse_bool_env_var("INDEXER_DISABLE_TOKEN_INSTANCE_ERC_1155_SANITIZE_FETCHER", "false")

config :indexer, Indexer.Fetcher.TokenInstance.SanitizeERC721,
  enabled: !ConfigHelper.parse_bool_env_var("INDEXER_DISABLE_TOKEN_INSTANCE_ERC_721_SANITIZE_FETCHER", "false")

config :indexer, Indexer.Fetcher.EmptyBlocksSanitizer,
  batch_size: ConfigHelper.parse_integer_env_var("INDEXER_EMPTY_BLOCKS_SANITIZER_BATCH_SIZE", 100),
  interval: ConfigHelper.parse_time_env_var("INDEXER_EMPTY_BLOCKS_SANITIZER_INTERVAL", "10s")

config :indexer, Indexer.Block.Realtime.Fetcher,
  max_gap: ConfigHelper.parse_integer_env_var("INDEXER_REALTIME_FETCHER_MAX_GAP", 1000)

config :indexer, Indexer.Block.Catchup.MissingRangesCollector,
  batch_size: ConfigHelper.parse_integer_env_var("INDEXER_CATCHUP_MISSING_RANGES_BATCH_SIZE", 100_000)

config :indexer, Indexer.Block.Catchup.Fetcher,
  batch_size: ConfigHelper.parse_integer_env_var("INDEXER_CATCHUP_BLOCKS_BATCH_SIZE", 10),
  concurrency: ConfigHelper.parse_integer_env_var("INDEXER_CATCHUP_BLOCKS_CONCURRENCY", 10)

config :indexer, Indexer.Fetcher.BlockReward,
  batch_size: ConfigHelper.parse_integer_env_var("INDEXER_BLOCK_REWARD_BATCH_SIZE", 10),
  concurrency: ConfigHelper.parse_integer_env_var("INDEXER_BLOCK_REWARD_CONCURRENCY", 4)

config :indexer, Indexer.Fetcher.TokenInstance.Helper,
  base_uri_retry?: ConfigHelper.parse_bool_env_var("INDEXER_TOKEN_INSTANCE_USE_BASE_URI_RETRY")

config :indexer, Indexer.Fetcher.TokenInstance.Retry,
  concurrency: ConfigHelper.parse_integer_env_var("INDEXER_TOKEN_INSTANCE_RETRY_CONCURRENCY", 10),
  batch_size: ConfigHelper.parse_integer_env_var("INDEXER_TOKEN_INSTANCE_RETRY_BATCH_SIZE", 10),
  max_refetch_interval: ConfigHelper.parse_time_env_var("INDEXER_TOKEN_INSTANCE_RETRY_MAX_REFETCH_INTERVAL", "168h"),
  exp_timeout_base: ConfigHelper.parse_integer_env_var("INDEXER_TOKEN_INSTANCE_RETRY_EXPONENTIAL_TIMEOUT_BASE", 2),
  exp_timeout_coeff: ConfigHelper.parse_integer_env_var("INDEXER_TOKEN_INSTANCE_RETRY_EXPONENTIAL_TIMEOUT_COEFF", 100)

config :indexer, Indexer.Fetcher.TokenInstance.Realtime,
  concurrency: ConfigHelper.parse_integer_env_var("INDEXER_TOKEN_INSTANCE_REALTIME_CONCURRENCY", 10),
  batch_size: ConfigHelper.parse_integer_env_var("INDEXER_TOKEN_INSTANCE_REALTIME_BATCH_SIZE", 1),
  retry_with_cooldown?: ConfigHelper.parse_bool_env_var("INDEXER_TOKEN_INSTANCE_REALTIME_RETRY_ENABLED"),
  retry_timeout: ConfigHelper.parse_time_env_var("INDEXER_TOKEN_INSTANCE_REALTIME_RETRY_TIMEOUT", "5s")

config :indexer, Indexer.Fetcher.TokenInstance.Sanitize,
  concurrency: ConfigHelper.parse_integer_env_var("INDEXER_TOKEN_INSTANCE_SANITIZE_CONCURRENCY", 10),
  batch_size: ConfigHelper.parse_integer_env_var("INDEXER_TOKEN_INSTANCE_SANITIZE_BATCH_SIZE", 10)

config :indexer, Indexer.Fetcher.TokenInstance.LegacySanitize,
  concurrency: ConfigHelper.parse_integer_env_var("INDEXER_TOKEN_INSTANCE_LEGACY_SANITIZE_CONCURRENCY", 2),
  batch_size: ConfigHelper.parse_integer_env_var("INDEXER_TOKEN_INSTANCE_LEGACY_SANITIZE_BATCH_SIZE", 10)

config :indexer, Indexer.Fetcher.TokenInstance.SanitizeERC1155,
  concurrency: ConfigHelper.parse_integer_env_var("INDEXER_TOKEN_INSTANCE_ERC_1155_SANITIZE_CONCURRENCY", 2),
  batch_size: ConfigHelper.parse_integer_env_var("INDEXER_TOKEN_INSTANCE_ERC_1155_SANITIZE_BATCH_SIZE", 10)

config :indexer, Indexer.Fetcher.TokenInstance.SanitizeERC721,
  concurrency: ConfigHelper.parse_integer_env_var("INDEXER_TOKEN_INSTANCE_ERC_721_SANITIZE_CONCURRENCY", 2),
  batch_size: ConfigHelper.parse_integer_env_var("INDEXER_TOKEN_INSTANCE_ERC_721_SANITIZE_BATCH_SIZE", 10),
  tokens_queue_size:
    ConfigHelper.parse_integer_env_var("INDEXER_TOKEN_INSTANCE_ERC_721_SANITIZE_TOKENS_BATCH_SIZE", 100)

config :indexer, Indexer.Fetcher.InternalTransaction,
  batch_size: ConfigHelper.parse_integer_env_var("INDEXER_INTERNAL_TRANSACTIONS_BATCH_SIZE", 10),
  concurrency: ConfigHelper.parse_integer_env_var("INDEXER_INTERNAL_TRANSACTIONS_CONCURRENCY", 4),
  indexing_finished_threshold:
    ConfigHelper.parse_integer_env_var("API_INTERNAL_TRANSACTIONS_INDEXING_FINISHED_THRESHOLD", 1000)

coin_balances_batch_size = ConfigHelper.parse_integer_env_var("INDEXER_COIN_BALANCES_BATCH_SIZE", 100)
coin_balances_concurrency = ConfigHelper.parse_integer_env_var("INDEXER_COIN_BALANCES_CONCURRENCY", 4)

config :indexer, Indexer.Fetcher.CoinBalance.Catchup,
  batch_size: coin_balances_batch_size,
  concurrency: coin_balances_concurrency

config :indexer, Indexer.Fetcher.CoinBalance.Realtime,
  batch_size: coin_balances_batch_size,
  concurrency: coin_balances_concurrency

config :indexer, Indexer.Fetcher.Optimism.TxnBatch.Supervisor, enabled: ConfigHelper.chain_type() == :optimism
config :indexer, Indexer.Fetcher.Optimism.OutputRoot.Supervisor, enabled: ConfigHelper.chain_type() == :optimism
config :indexer, Indexer.Fetcher.Optimism.DisputeGame.Supervisor, enabled: ConfigHelper.chain_type() == :optimism
config :indexer, Indexer.Fetcher.Optimism.Deposit.Supervisor, enabled: ConfigHelper.chain_type() == :optimism
config :indexer, Indexer.Fetcher.Optimism.Withdrawal.Supervisor, enabled: ConfigHelper.chain_type() == :optimism
config :indexer, Indexer.Fetcher.Optimism.WithdrawalEvent.Supervisor, enabled: ConfigHelper.chain_type() == :optimism

config :indexer, Indexer.Fetcher.Optimism,
  optimism_l1_rpc: System.get_env("INDEXER_OPTIMISM_L1_RPC"),
  optimism_l1_portal: System.get_env("INDEXER_OPTIMISM_L1_PORTAL_CONTRACT")

config :indexer, Indexer.Fetcher.Optimism.Deposit,
  start_block_l1: System.get_env("INDEXER_OPTIMISM_L1_DEPOSITS_START_BLOCK"),
  batch_size: System.get_env("INDEXER_OPTIMISM_L1_DEPOSITS_BATCH_SIZE")

config :indexer, Indexer.Fetcher.Optimism.OutputRoot,
  start_block_l1: System.get_env("INDEXER_OPTIMISM_L1_OUTPUT_ROOTS_START_BLOCK"),
  output_oracle: System.get_env("INDEXER_OPTIMISM_L1_OUTPUT_ORACLE_CONTRACT")

config :indexer, Indexer.Fetcher.Optimism.Withdrawal,
  start_block_l2: System.get_env("INDEXER_OPTIMISM_L2_WITHDRAWALS_START_BLOCK"),
  message_passer: System.get_env("INDEXER_OPTIMISM_L2_MESSAGE_PASSER_CONTRACT")

config :indexer, Indexer.Fetcher.Optimism.WithdrawalEvent,
  start_block_l1: System.get_env("INDEXER_OPTIMISM_L1_WITHDRAWALS_START_BLOCK")

config :indexer, Indexer.Fetcher.Optimism.TxnBatch,
  start_block_l1: System.get_env("INDEXER_OPTIMISM_L1_BATCH_START_BLOCK"),
  batch_inbox: System.get_env("INDEXER_OPTIMISM_L1_BATCH_INBOX"),
  batch_submitter: System.get_env("INDEXER_OPTIMISM_L1_BATCH_SUBMITTER"),
  blocks_chunk_size: System.get_env("INDEXER_OPTIMISM_L1_BATCH_BLOCKS_CHUNK_SIZE", "4"),
  blobs_api_url: System.get_env("INDEXER_OPTIMISM_L1_BATCH_BLOCKSCOUT_BLOBS_API_URL"),
  genesis_block_l2: ConfigHelper.parse_integer_or_nil_env_var("INDEXER_OPTIMISM_L2_BATCH_GENESIS_BLOCK_NUMBER")

config :indexer, Indexer.Fetcher.Withdrawal.Supervisor,
  disabled?: System.get_env("INDEXER_DISABLE_WITHDRAWALS_FETCHER", "true") == "true"

config :indexer, Indexer.Fetcher.Withdrawal, first_block: System.get_env("WITHDRAWALS_FIRST_BLOCK")

config :indexer, Indexer.Fetcher.PolygonEdge.Deposit.Supervisor, enabled: ConfigHelper.chain_type() == :polygon_edge

config :indexer, Indexer.Fetcher.PolygonEdge.DepositExecute.Supervisor,
  enabled: ConfigHelper.chain_type() == :polygon_edge

config :indexer, Indexer.Fetcher.PolygonEdge.Withdrawal.Supervisor, enabled: ConfigHelper.chain_type() == :polygon_edge

config :indexer, Indexer.Fetcher.PolygonEdge.WithdrawalExit.Supervisor,
  enabled: ConfigHelper.chain_type() == :polygon_edge

config :indexer, Indexer.Fetcher.PolygonEdge,
  polygon_edge_l1_rpc: System.get_env("INDEXER_POLYGON_EDGE_L1_RPC"),
  polygon_edge_eth_get_logs_range_size:
    ConfigHelper.parse_integer_env_var("INDEXER_POLYGON_EDGE_ETH_GET_LOGS_RANGE_SIZE", 1000)

config :indexer, Indexer.Fetcher.PolygonEdge.Deposit,
  start_block_l1: System.get_env("INDEXER_POLYGON_EDGE_L1_DEPOSITS_START_BLOCK"),
  state_sender: System.get_env("INDEXER_POLYGON_EDGE_L1_STATE_SENDER_CONTRACT")

config :indexer, Indexer.Fetcher.PolygonEdge.DepositExecute,
  start_block_l2: System.get_env("INDEXER_POLYGON_EDGE_L2_DEPOSITS_START_BLOCK"),
  state_receiver: System.get_env("INDEXER_POLYGON_EDGE_L2_STATE_RECEIVER_CONTRACT")

config :indexer, Indexer.Fetcher.PolygonEdge.Withdrawal,
  start_block_l2: System.get_env("INDEXER_POLYGON_EDGE_L2_WITHDRAWALS_START_BLOCK"),
  state_sender: System.get_env("INDEXER_POLYGON_EDGE_L2_STATE_SENDER_CONTRACT")

config :indexer, Indexer.Fetcher.PolygonEdge.WithdrawalExit,
  start_block_l1: System.get_env("INDEXER_POLYGON_EDGE_L1_WITHDRAWALS_START_BLOCK"),
  exit_helper: System.get_env("INDEXER_POLYGON_EDGE_L1_EXIT_HELPER_CONTRACT")

config :indexer, Indexer.Fetcher.ZkSync.TransactionBatch,
  chunk_size: ConfigHelper.parse_integer_env_var("INDEXER_ZKSYNC_BATCHES_CHUNK_SIZE", 50),
  batches_max_range: ConfigHelper.parse_integer_env_var("INDEXER_ZKSYNC_NEW_BATCHES_MAX_RANGE", 50),
  recheck_interval: ConfigHelper.parse_integer_env_var("INDEXER_ZKSYNC_NEW_BATCHES_RECHECK_INTERVAL", 60)

config :indexer, Indexer.Fetcher.ZkSync.TransactionBatch.Supervisor,
  enabled: ConfigHelper.parse_bool_env_var("INDEXER_ZKSYNC_BATCHES_ENABLED")

config :indexer, Indexer.Fetcher.ZkSync.BatchesStatusTracker,
  zksync_l1_rpc: System.get_env("INDEXER_ZKSYNC_L1_RPC"),
  recheck_interval: ConfigHelper.parse_integer_env_var("INDEXER_ZKSYNC_BATCHES_STATUS_RECHECK_INTERVAL", 60)

config :indexer, Indexer.Fetcher.ZkSync.BatchesStatusTracker.Supervisor,
  enabled: ConfigHelper.parse_bool_env_var("INDEXER_ZKSYNC_BATCHES_ENABLED")

config :indexer, Indexer.Fetcher.Arbitrum.Messaging,
  arbsys_contract:
    ConfigHelper.safe_get_env("INDEXER_ARBITRUM_ARBSYS_CONTRACT", "0x0000000000000000000000000000000000000064")

config :indexer, Indexer.Fetcher.Arbitrum,
  l1_rpc: System.get_env("INDEXER_ARBITRUM_L1_RPC"),
  l1_rpc_chunk_size: ConfigHelper.parse_integer_env_var("INDEXER_ARBITRUM_L1_RPC_CHUNK_SIZE", 20),
  l1_rpc_block_range: ConfigHelper.parse_integer_env_var("INDEXER_ARBITRUM_L1_RPC_HISTORICAL_BLOCKS_RANGE", 1000),
  l1_rollup_address: System.get_env("INDEXER_ARBITRUM_L1_ROLLUP_CONTRACT"),
  l1_rollup_init_block: ConfigHelper.parse_integer_env_var("INDEXER_ARBITRUM_L1_ROLLUP_INIT_BLOCK", 1),
  l1_start_block: ConfigHelper.parse_integer_env_var("INDEXER_ARBITRUM_L1_COMMON_START_BLOCK", 0),
  rollup_chunk_size: ConfigHelper.parse_integer_env_var("INDEXER_ARBITRUM_ROLLUP_CHUNK_SIZE", 20)

config :indexer, Indexer.Fetcher.Arbitrum.TrackingMessagesOnL1,
  recheck_interval: ConfigHelper.parse_time_env_var("INDEXER_ARBITRUM_TRACKING_MESSAGES_ON_L1_RECHECK_INTERVAL", "20s")

config :indexer, Indexer.Fetcher.Arbitrum.TrackingMessagesOnL1.Supervisor,
  enabled: ConfigHelper.parse_bool_env_var("INDEXER_ARBITRUM_BRIDGE_MESSAGES_TRACKING_ENABLED")

config :indexer, Indexer.Fetcher.Arbitrum.TrackingBatchesStatuses,
  recheck_interval: ConfigHelper.parse_time_env_var("INDEXER_ARBITRUM_BATCHES_TRACKING_RECHECK_INTERVAL", "20s"),
  track_l1_tx_finalization:
    ConfigHelper.parse_bool_env_var("INDEXER_ARBITRUM_BATCHES_TRACKING_L1_FINALIZATION_CHECK_ENABLED", "false"),
  messages_to_blocks_shift:
    ConfigHelper.parse_integer_env_var("INDEXER_ARBITRUM_BATCHES_TRACKING_MESSAGES_TO_BLOCKS_SHIFT", 0),
  finalized_confirmations: ConfigHelper.parse_bool_env_var("INDEXER_ARBITRUM_CONFIRMATIONS_TRACKING_FINALIZED", "true"),
  new_batches_limit: ConfigHelper.parse_integer_env_var("INDEXER_ARBITRUM_NEW_BATCHES_LIMIT", 10)

config :indexer, Indexer.Fetcher.Arbitrum.TrackingBatchesStatuses.Supervisor,
  enabled: ConfigHelper.parse_bool_env_var("INDEXER_ARBITRUM_BATCHES_TRACKING_ENABLED")

config :indexer, Indexer.Fetcher.Arbitrum.RollupMessagesCatchup,
  recheck_interval: ConfigHelper.parse_time_env_var("INDEXER_ARBITRUM_MISSED_MESSAGES_RECHECK_INTERVAL", "1h"),
  messages_to_l2_blocks_depth:
    ConfigHelper.parse_integer_env_var("INDEXER_ARBITRUM_MISSED_MESSAGES_TO_L2_BLOCK_DEPTH", 50),
  messages_to_l1_blocks_depth:
    ConfigHelper.parse_integer_env_var("INDEXER_ARBITRUM_MISSED_MESSAGES_TO_L1_BLOCK_DEPTH", 1000)

config :indexer, Indexer.Fetcher.Arbitrum.RollupMessagesCatchup.Supervisor,
  enabled: ConfigHelper.parse_bool_env_var("INDEXER_ARBITRUM_BRIDGE_MESSAGES_TRACKING_ENABLED")

config :indexer, Indexer.Fetcher.RootstockData.Supervisor,
  disabled?:
    ConfigHelper.chain_type() != :rsk || ConfigHelper.parse_bool_env_var("INDEXER_DISABLE_ROOTSTOCK_DATA_FETCHER")

config :indexer, Indexer.Fetcher.RootstockData,
  interval: ConfigHelper.parse_time_env_var("INDEXER_ROOTSTOCK_DATA_FETCHER_INTERVAL", "3s"),
  batch_size: ConfigHelper.parse_integer_env_var("INDEXER_ROOTSTOCK_DATA_FETCHER_BATCH_SIZE", 10),
  max_concurrency: ConfigHelper.parse_integer_env_var("INDEXER_ROOTSTOCK_DATA_FETCHER_CONCURRENCY", 5),
  db_batch_size: ConfigHelper.parse_integer_env_var("INDEXER_ROOTSTOCK_DATA_FETCHER_DB_BATCH_SIZE", 300)

config :indexer, Indexer.Fetcher.Beacon, beacon_rpc: System.get_env("INDEXER_BEACON_RPC_URL") || "http://localhost:5052"

config :indexer, Indexer.Fetcher.Beacon.Blob.Supervisor,
  disabled?:
    ConfigHelper.chain_type() != :ethereum ||
      ConfigHelper.parse_bool_env_var("INDEXER_DISABLE_BEACON_BLOB_FETCHER")

config :indexer, Indexer.Fetcher.Beacon.Blob,
  slot_duration: ConfigHelper.parse_integer_env_var("INDEXER_BEACON_BLOB_FETCHER_SLOT_DURATION", 12),
  reference_slot: ConfigHelper.parse_integer_env_var("INDEXER_BEACON_BLOB_FETCHER_REFERENCE_SLOT", 8_000_000),
  reference_timestamp:
    ConfigHelper.parse_integer_env_var("INDEXER_BEACON_BLOB_FETCHER_REFERENCE_TIMESTAMP", 1_702_824_023),
  start_block: ConfigHelper.parse_integer_env_var("INDEXER_BEACON_BLOB_FETCHER_START_BLOCK", 19_200_000),
  end_block: ConfigHelper.parse_integer_env_var("INDEXER_BEACON_BLOB_FETCHER_END_BLOCK", 0)

config :indexer, Indexer.Fetcher.Shibarium.L1,
  rpc: System.get_env("INDEXER_SHIBARIUM_L1_RPC"),
  start_block: System.get_env("INDEXER_SHIBARIUM_L1_START_BLOCK"),
  deposit_manager_proxy: System.get_env("INDEXER_SHIBARIUM_L1_DEPOSIT_MANAGER_CONTRACT"),
  ether_predicate_proxy: System.get_env("INDEXER_SHIBARIUM_L1_ETHER_PREDICATE_CONTRACT"),
  erc20_predicate_proxy: System.get_env("INDEXER_SHIBARIUM_L1_ERC20_PREDICATE_CONTRACT"),
  erc721_predicate_proxy: System.get_env("INDEXER_SHIBARIUM_L1_ERC721_PREDICATE_CONTRACT"),
  erc1155_predicate_proxy: System.get_env("INDEXER_SHIBARIUM_L1_ERC1155_PREDICATE_CONTRACT"),
  withdraw_manager_proxy: System.get_env("INDEXER_SHIBARIUM_L1_WITHDRAW_MANAGER_CONTRACT")

config :indexer, Indexer.Fetcher.Shibarium.L2,
  start_block: System.get_env("INDEXER_SHIBARIUM_L2_START_BLOCK"),
  child_chain: System.get_env("INDEXER_SHIBARIUM_L2_CHILD_CHAIN_CONTRACT"),
  weth: System.get_env("INDEXER_SHIBARIUM_L2_WETH_CONTRACT"),
  bone_withdraw: System.get_env("INDEXER_SHIBARIUM_L2_BONE_WITHDRAW_CONTRACT")

config :indexer, Indexer.Fetcher.Shibarium.L1.Supervisor, enabled: ConfigHelper.chain_type() == :shibarium

config :indexer, Indexer.Fetcher.Shibarium.L2.Supervisor, enabled: ConfigHelper.chain_type() == :shibarium

config :indexer, Indexer.Fetcher.PolygonZkevm.BridgeL1,
  rpc: System.get_env("INDEXER_POLYGON_ZKEVM_L1_RPC"),
  start_block: System.get_env("INDEXER_POLYGON_ZKEVM_L1_BRIDGE_START_BLOCK"),
  bridge_contract: System.get_env("INDEXER_POLYGON_ZKEVM_L1_BRIDGE_CONTRACT"),
  native_symbol: System.get_env("INDEXER_POLYGON_ZKEVM_L1_BRIDGE_NATIVE_SYMBOL", "ETH"),
  native_decimals: ConfigHelper.parse_integer_env_var("INDEXER_POLYGON_ZKEVM_L1_BRIDGE_NATIVE_DECIMALS", 18),
  rollup_network_id_l1: ConfigHelper.parse_integer_or_nil_env_var("INDEXER_POLYGON_ZKEVM_L1_BRIDGE_NETWORK_ID"),
  rollup_index_l1: ConfigHelper.parse_integer_or_nil_env_var("INDEXER_POLYGON_ZKEVM_L1_BRIDGE_ROLLUP_INDEX")

config :indexer, Indexer.Fetcher.PolygonZkevm.BridgeL1.Supervisor, enabled: ConfigHelper.chain_type() == :polygon_zkevm

config :indexer, Indexer.Fetcher.PolygonZkevm.BridgeL1Tokens.Supervisor,
  enabled: ConfigHelper.chain_type() == :polygon_zkevm

config :indexer, Indexer.Fetcher.PolygonZkevm.BridgeL2,
  start_block: System.get_env("INDEXER_POLYGON_ZKEVM_L2_BRIDGE_START_BLOCK"),
  bridge_contract: System.get_env("INDEXER_POLYGON_ZKEVM_L2_BRIDGE_CONTRACT"),
  rollup_network_id_l2: ConfigHelper.parse_integer_or_nil_env_var("INDEXER_POLYGON_ZKEVM_L2_BRIDGE_NETWORK_ID"),
  rollup_index_l2: ConfigHelper.parse_integer_or_nil_env_var("INDEXER_POLYGON_ZKEVM_L2_BRIDGE_ROLLUP_INDEX")

config :indexer, Indexer.Fetcher.PolygonZkevm.BridgeL2.Supervisor, enabled: ConfigHelper.chain_type() == :polygon_zkevm

config :indexer, Indexer.Fetcher.PolygonZkevm.TransactionBatch,
  chunk_size: ConfigHelper.parse_integer_env_var("INDEXER_POLYGON_ZKEVM_BATCHES_CHUNK_SIZE", 20),
  recheck_interval: ConfigHelper.parse_integer_env_var("INDEXER_POLYGON_ZKEVM_BATCHES_RECHECK_INTERVAL", 60)

config :indexer, Indexer.Fetcher.PolygonZkevm.TransactionBatch.Supervisor,
  enabled:
    ConfigHelper.chain_type() == :polygon_zkevm &&
      ConfigHelper.parse_bool_env_var("INDEXER_POLYGON_ZKEVM_BATCHES_ENABLED")

<<<<<<< HEAD
=======
config :indexer, Indexer.Fetcher.Celo.ValidatorGroupVotes.Supervisor,
  enabled:
    ConfigHelper.chain_type() == :celo and
      not ConfigHelper.parse_bool_env_var("INDEXER_CELO_EPOCH_FETCHER_DISABLED")

>>>>>>> e8e12564
config :indexer, Indexer.Fetcher.Celo.EpochRewards.Supervisor,
  enabled:
    ConfigHelper.chain_type() == :celo and
      not ConfigHelper.parse_bool_env_var("INDEXER_CELO_EPOCH_FETCHER_DISABLED")

Code.require_file("#{config_env()}.exs", "config/runtime")

for config <- "../apps/*/config/runtime/#{config_env()}.exs" |> Path.expand(__DIR__) |> Path.wildcard() do
  Code.require_file("#{config_env()}.exs", Path.dirname(config))
end<|MERGE_RESOLUTION|>--- conflicted
+++ resolved
@@ -994,14 +994,11 @@
     ConfigHelper.chain_type() == :polygon_zkevm &&
       ConfigHelper.parse_bool_env_var("INDEXER_POLYGON_ZKEVM_BATCHES_ENABLED")
 
-<<<<<<< HEAD
-=======
 config :indexer, Indexer.Fetcher.Celo.ValidatorGroupVotes.Supervisor,
   enabled:
     ConfigHelper.chain_type() == :celo and
       not ConfigHelper.parse_bool_env_var("INDEXER_CELO_EPOCH_FETCHER_DISABLED")
 
->>>>>>> e8e12564
 config :indexer, Indexer.Fetcher.Celo.EpochRewards.Supervisor,
   enabled:
     ConfigHelper.chain_type() == :celo and
