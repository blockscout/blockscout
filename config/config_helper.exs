--- conflicted
+++ resolved
@@ -10,20 +10,6 @@
     base_repos = [Explorer.Repo, Explorer.Repo.Account]
 
     repos =
-<<<<<<< HEAD
-      case System.get_env("CHAIN_TYPE") do
-        "ethereum" -> base_repos ++ [Explorer.Repo.Beacon]
-        "optimism" -> base_repos ++ [Explorer.Repo.Optimism]
-        "polygon_edge" -> base_repos ++ [Explorer.Repo.PolygonEdge]
-        "polygon_zkevm" -> base_repos ++ [Explorer.Repo.PolygonZkevm]
-        "rsk" -> base_repos ++ [Explorer.Repo.RSK]
-        "shibarium" -> base_repos ++ [Explorer.Repo.Shibarium]
-        "suave" -> base_repos ++ [Explorer.Repo.Suave]
-        "filecoin" -> base_repos ++ [Explorer.Repo.Filecoin]
-        "stability" -> base_repos ++ [Explorer.Repo.Stability]
-        "zksync" -> base_repos ++ [Explorer.Repo.ZkSync]
-        "celo" -> base_repos ++ [Explorer.Repo.Celo]
-=======
       case chain_type() do
         :ethereum -> base_repos ++ [Explorer.Repo.Beacon]
         :optimism -> base_repos ++ [Explorer.Repo.Optimism]
@@ -35,7 +21,7 @@
         :filecoin -> base_repos ++ [Explorer.Repo.Filecoin]
         :stability -> base_repos ++ [Explorer.Repo.Stability]
         :zksync -> base_repos ++ [Explorer.Repo.ZkSync]
->>>>>>> 4b272cf6
+        :celo -> base_repos ++ [Explorer.Repo.Celo]
         _ -> base_repos
       end
 
@@ -296,7 +282,8 @@
     "stability",
     "suave",
     "zetachain",
-    "zksync"
+    "zksync",
+    "celo"
   ]
 
   @spec chain_type() :: atom() | nil
