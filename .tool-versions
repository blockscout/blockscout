--- conflicted
+++ resolved
@@ -1,9 +1,3 @@
-<<<<<<< HEAD
-elixir 1.12.3-otp-24
-erlang 24.1
-nodejs 14.17.0
-=======
 elixir 1.13.4-otp-24
 erlang 24.3.4.1
-nodejs 16.16.0
->>>>>>> 7569dace
+nodejs 16.16.0