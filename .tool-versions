elixir 1.13.4-otp-24
erlang 24.3.4.1
<<<<<<< HEAD
nodejs 16.15.1
=======
nodejs 16.16.0
>>>>>>> 0b1ca315
<|MERGE_RESOLUTION|>--- conflicted
+++ resolved
@@ -1,7 +1,3 @@
 elixir 1.13.4-otp-24
 erlang 24.3.4.1
-<<<<<<< HEAD
-nodejs 16.15.1
-=======
-nodejs 16.16.0
->>>>>>> 0b1ca315
+nodejs 16.16.0