--- conflicted
+++ resolved
@@ -62,25 +62,4 @@
             BLOCKSCOUT_VERSION=v${{ env.RELEASE_VERSION }}-alpha.${{ inputs.number }}
             RELEASE_VERSION=${{ env.RELEASE_VERSION }}
             CHAIN_TYPE=optimism
-<<<<<<< HEAD
-            MUD_INDEXER_ENABLED=true
-
-      - name: Build and push Docker image for Redstone (API)
-        uses: docker/build-push-action@v6
-        with:
-          context: .
-          file: ./docker/Dockerfile
-          push: true
-          tags: ghcr.io/blockscout/blockscout-redstone:${{ env.RELEASE_VERSION }}-alpha.${{ inputs.number }}-api
-          labels: ${{ steps.setup.outputs.docker-labels }}
-          platforms: |
-            linux/amd64
-            linux/arm64/v8
-          build-args: |
-            DISABLE_INDEXER=true
-            BLOCKSCOUT_VERSION=v${{ env.RELEASE_VERSION }}-alpha.${{ inputs.number }}
-            RELEASE_VERSION=${{ env.RELEASE_VERSION }}
-            CHAIN_TYPE=optimism
-=======
->>>>>>> 804a2c31
             MUD_INDEXER_ENABLED=true