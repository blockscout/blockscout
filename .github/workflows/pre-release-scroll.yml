name: Pre-release for Scroll

on:
  workflow_dispatch:
    inputs:
      number:
        type: number
        required: true

env:
  OTP_VERSION: ${{ vars.OTP_VERSION }}
  ELIXIR_VERSION: ${{ vars.ELIXIR_VERSION }}

jobs:
  push_to_registry:
    name: Push Docker image to Docker Hub
    runs-on: ubuntu-latest
    env:
      RELEASE_VERSION: 7.0.2
    steps:
      - uses: actions/checkout@v4
      - name: Setup repo
        uses: ./.github/actions/setup-repo
        id: setup
        with:
          github-token: ${{ secrets.GITHUB_TOKEN }}
          docker-remote-multi-platform: true
          docker-arm-host: ${{ secrets.ARM_RUNNER_HOSTNAME }}
          docker-arm-host-key: ${{ secrets.ARM_RUNNER_KEY }}

      - name: Build and push Docker image for Scroll (indexer + API)
        uses: docker/build-push-action@v6
        with:
          context: .
          file: ./docker/Dockerfile
          push: true
          tags: ghcr.io/blockscout/blockscout-scroll:${{ env.RELEASE_VERSION }}-alpha.${{ inputs.number }}
          labels: ${{ steps.setup.outputs.docker-labels }}
          platforms: |
            linux/amd64
            linux/arm64/v8
          build-args: |
            BLOCKSCOUT_VERSION=v${{ env.RELEASE_VERSION }}-alpha.${{ inputs.number }}
            RELEASE_VERSION=${{ env.RELEASE_VERSION }}
            CHAIN_TYPE=scroll

      - name: Build and push Docker image for Scroll (indexer)
        uses: docker/build-push-action@v6
        with:
          context: .
          file: ./docker/Dockerfile
          push: true
          tags: ghcr.io/blockscout/blockscout-scroll:${{ env.RELEASE_VERSION }}-alpha.${{ inputs.number }}-indexer
          labels: ${{ steps.setup.outputs.docker-labels }}
          platforms: |
            linux/amd64
            linux/arm64/v8
          build-args: |
            DISABLE_API=true
            BLOCKSCOUT_VERSION=v${{ env.RELEASE_VERSION }}-alpha.${{ inputs.number }}
            RELEASE_VERSION=${{ env.RELEASE_VERSION }}
<<<<<<< HEAD
            CHAIN_TYPE=scroll

      - name: Build and push Docker image for Scroll (API)
        uses: docker/build-push-action@v6
        with:
          context: .
          file: ./docker/Dockerfile
          push: true
          tags: ghcr.io/blockscout/blockscout-scroll:${{ env.RELEASE_VERSION }}-alpha.${{ inputs.number }}-api
          labels: ${{ steps.setup.outputs.docker-labels }}
          platforms: |
            linux/amd64
            linux/arm64/v8
          build-args: |
            DISABLE_INDEXER=true
            BLOCKSCOUT_VERSION=v${{ env.RELEASE_VERSION }}-alpha.${{ inputs.number }}
            RELEASE_VERSION=${{ env.RELEASE_VERSION }}
=======
>>>>>>> 804a2c31
            CHAIN_TYPE=scroll<|MERGE_RESOLUTION|>--- conflicted
+++ resolved
@@ -59,24 +59,4 @@
             DISABLE_API=true
             BLOCKSCOUT_VERSION=v${{ env.RELEASE_VERSION }}-alpha.${{ inputs.number }}
             RELEASE_VERSION=${{ env.RELEASE_VERSION }}
-<<<<<<< HEAD
-            CHAIN_TYPE=scroll
-
-      - name: Build and push Docker image for Scroll (API)
-        uses: docker/build-push-action@v6
-        with:
-          context: .
-          file: ./docker/Dockerfile
-          push: true
-          tags: ghcr.io/blockscout/blockscout-scroll:${{ env.RELEASE_VERSION }}-alpha.${{ inputs.number }}-api
-          labels: ${{ steps.setup.outputs.docker-labels }}
-          platforms: |
-            linux/amd64
-            linux/arm64/v8
-          build-args: |
-            DISABLE_INDEXER=true
-            BLOCKSCOUT_VERSION=v${{ env.RELEASE_VERSION }}-alpha.${{ inputs.number }}
-            RELEASE_VERSION=${{ env.RELEASE_VERSION }}
-=======
->>>>>>> 804a2c31
             CHAIN_TYPE=scroll