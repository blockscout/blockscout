--- conflicted
+++ resolved
@@ -14,13 +14,8 @@
     name: Push Docker image to GitHub Container Registry
     runs-on: ubuntu-latest
     env:
-<<<<<<< HEAD
-      RELEASE_VERSION: 9.2.1
+      RELEASE_VERSION: 9.2.2
       DOCKER_CHAIN_NAME: optimism-celo
-=======
-      RELEASE_VERSION: 9.2.2
-      DOCKER_CHAIN_NAME: celo
->>>>>>> ed8549d6
       API_GRAPHQL_MAX_COMPLEXITY: 10400
     steps:
       - uses: actions/checkout@v5
