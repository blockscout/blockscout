name: Blockscout

on:
  push:
    branches:
      - master
      - production-arbitrum
      - production-core
      - production-eth-sepolia
      - production-filecoin
      - production-fuse
      - production-optimism
      - production-immutable
      - production-iota
      - production-lukso
      - production-rsk
      - production-sokol
      - production-suave
      - production-xdai
      - production-zkevm
      - production-zksync
      - staging-l2
    paths-ignore:
      - 'CHANGELOG.md'
      - '**/README.md'
      - 'docker/*'
      - 'docker-compose/*'
  pull_request:
    types: [opened, synchronize, reopened, labeled]
    branches:
      - master

env:
  MIX_ENV: test
  OTP_VERSION: ${{ github.ref_name == '10284/merge' && '27.1' || vars.OTP_VERSION }}
  ELIXIR_VERSION: ${{ github.ref_name == '10284/merge' && '1.17.3' || vars.ELIXIR_VERSION }}
  ACCOUNT_AUTH0_DOMAIN: "blockscoutcom.us.auth0.com"

jobs:
  matrix-builder:
    name: Build matrix
    runs-on: ubuntu-latest
    outputs:
      matrix: ${{ steps.set-matrix.outputs.matrix }}
    steps:
      - id: set-matrix
        run: |
          echo "matrix=$(node -e '

            // Add/remove CI matrix chain types here
            const defaultChainTypes = ["default"];
<<<<<<< HEAD
            const chainTypes = ["ethereum", "polygon_zkevm", "rsk", "stability", "filecoin", "optimism", "arbitrum", "celo", "zetachain", "zksync", "shibarium", "scroll"];
=======
            const chainTypes = ["ethereum", "polygon_zkevm", "rsk", "stability", "filecoin", "optimism", "arbitrum", "celo", "zetachain", "zksync", "shibarium", "blackfort"];
>>>>>>> ad1ce1fc
            const extraChainTypes = ["suave", "polygon_edge"];

            // Chain type matrix we use in master branch
            const allChainTypes = [].concat(defaultChainTypes, chainTypes, extraChainTypes);

            const labels = ${{ github.event_name == 'pull_request' && toJson(github.event.pull_request.labels.*.name) || '[]' }};
            const ciLabels = labels.filter(label => label.startsWith("ci:"));
            const labeledChainTypes = [].concat(
              defaultChainTypes.filter(chainType => ciLabels.includes("ci:" + chainType)),
              chainTypes.filter(chainType => ciLabels.includes("ci:all") || ciLabels.includes("ci:" + chainType)),
              extraChainTypes.filter(chainType => ciLabels.includes("ci:" + chainType))
            );

            // Chain type matrix we use in PRs to master branch
            const ciChainTypes = labeledChainTypes.length > 0 ? labeledChainTypes : defaultChainTypes;

            const matrix = { "chain-type": ${{ github.event_name == 'pull_request' && 'ciChainTypes' || 'allChainTypes' }} };
            console.log(JSON.stringify(matrix));
          ')" >> $GITHUB_OUTPUT

  build-and-cache:
    name: Build and Cache deps
    runs-on: ubuntu-latest
    steps:
      - uses: actions/checkout@v4
      - uses: erlef/setup-beam@v1
        with:
          otp-version: ${{ env.OTP_VERSION }}
          elixir-version: ${{ env.ELIXIR_VERSION }}
          hexpm-mirrors: |
            https://builds.hex.pm
            https://cdn.jsdelivr.net/hex

      - name: "ELIXIR_VERSION.lock"
        run: echo "${ELIXIR_VERSION}" > ELIXIR_VERSION.lock

      - name: "OTP_VERSION.lock"
        run: echo "${OTP_VERSION}" > OTP_VERSION.lock

      - name: Restore Mix Deps Cache
        uses: actions/cache@v4
        id: deps-cache
        with:
          path: |
            deps
            _build
          key: ${{ runner.os }}-${{ env.ELIXIR_VERSION }}-${{ env.OTP_VERSION }}-${{ env.MIX_ENV }}-deps-mixlockhash-${{ hashFiles('mix.lock') }}
          restore-keys: |
            ${{ runner.os }}-${{ env.ELIXIR_VERSION }}-${{ env.OTP_VERSION }}-${{ env.MIX_ENV }}-deps-mixlockhash-

      - name: Conditionally build Mix deps cache
        if: steps.deps-cache.outputs.cache-hit != 'true'
        run: |
          mix local.hex --force
          mix local.rebar --force
          mix deps.get
          mix deps.compile --skip-umbrella-children

      - name: Restore Explorer NPM Cache
        uses: actions/cache@v4
        id: explorer-npm-cache
        with:
          path: apps/explorer/node_modules
          key: ${{ runner.os }}-${{ env.ELIXIR_VERSION }}-${{ env.OTP_VERSION }}-${{ env.MIX_ENV }}-explorer-npm-${{ hashFiles('apps/explorer/package-lock.json') }}
          restore-keys: |
            ${{ runner.os }}-${{ env.ELIXIR_VERSION }}-${{ env.OTP_VERSION }}-${{ env.MIX_ENV }}-explorer-npm-

      - name: Conditionally build Explorer NPM Cache
        if: steps.explorer-npm-cache.outputs.cache-hit != 'true'
        run: npm install
        working-directory: apps/explorer

      - name: Restore Blockscout Web NPM Cache
        uses: actions/cache@v4
        id: blockscoutweb-npm-cache
        with:
          path: apps/block_scout_web/assets/node_modules
          key: ${{ runner.os }}-${{ env.ELIXIR_VERSION }}-${{ env.OTP_VERSION }}-${{ env.MIX_ENV }}-blockscoutweb-npm-${{ hashFiles('apps/block_scout_web/assets/package-lock.json') }}
          restore-keys: |
            ${{ runner.os }}-${{ env.ELIXIR_VERSION }}-${{ env.OTP_VERSION }}-${{ env.MIX_ENV }}-blockscoutweb-npm-

      - name: Conditionally build Blockscout Web NPM Cache
        if: steps.blockscoutweb-npm-cache.outputs.cache-hit != 'true'
        run: npm install
        working-directory: apps/block_scout_web/assets

  credo:
    name: Credo
    runs-on: ubuntu-latest
    needs: build-and-cache
    steps:
      - uses: actions/checkout@v4
      - uses: erlef/setup-beam@v1
        with:
          otp-version: ${{ env.OTP_VERSION }}
          elixir-version: ${{ env.ELIXIR_VERSION }}
          hexpm-mirrors: |
            https://builds.hex.pm
            https://cdn.jsdelivr.net/hex

      - name: Restore Mix Deps Cache
        uses: actions/cache/restore@v4
        id: deps-cache
        with:
          path: |
            deps
            _build
          key: ${{ runner.os }}-${{ env.ELIXIR_VERSION }}-${{ env.OTP_VERSION }}-${{ env.MIX_ENV }}-deps-mixlockhash-${{ hashFiles('mix.lock') }}
          restore-keys: |
            ${{ runner.os }}-${{ env.ELIXIR_VERSION }}-${{ env.OTP_VERSION }}-${{ env.MIX_ENV }}-deps-mixlockhash-

      - run: mix credo

  check_formatted:
    name: Code formatting checks
    runs-on: ubuntu-latest
    needs: build-and-cache
    steps:
      - uses: actions/checkout@v4
      - uses: erlef/setup-beam@v1
        with:
          otp-version: ${{ env.OTP_VERSION }}
          elixir-version: ${{ env.ELIXIR_VERSION }}
          hexpm-mirrors: |
            https://builds.hex.pm
            https://cdn.jsdelivr.net/hex

      - name: Restore Mix Deps Cache
        uses: actions/cache/restore@v4
        id: deps-cache
        with:
          path: |
            deps
            _build
          key: ${{ runner.os }}-${{ env.ELIXIR_VERSION }}-${{ env.OTP_VERSION }}-${{ env.MIX_ENV }}-deps-mixlockhash-${{ hashFiles('mix.lock') }}
          restore-keys: |
            ${{ runner.os }}-${{ env.ELIXIR_VERSION }}-${{ env.OTP_VERSION }}-${{ env.MIX_ENV }}-deps-mixlockhash-

      - run: mix format --check-formatted

  dialyzer:
    strategy:
      fail-fast: false
      matrix: ${{ fromJson(needs.matrix-builder.outputs.matrix) }}
    name: Dialyzer static analysis
    runs-on: ubuntu-latest
    needs:
      - build-and-cache
      - matrix-builder
    steps:
      - uses: actions/checkout@v4
      - uses: erlef/setup-beam@v1
        with:
          otp-version: ${{ env.OTP_VERSION }}
          elixir-version: ${{ env.ELIXIR_VERSION }}
          hexpm-mirrors: |
            https://builds.hex.pm
            https://cdn.jsdelivr.net/hex

      - name: Restore Mix Deps Cache
        uses: actions/cache/restore@v4
        id: deps-cache
        with:
          path: |
            deps
            _build
          key: ${{ runner.os }}-${{ env.ELIXIR_VERSION }}-${{ env.OTP_VERSION }}-${{ env.MIX_ENV }}-deps-mixlockhash-${{ hashFiles('mix.lock') }}
          restore-keys: |
            ${{ runner.os }}-${{ env.ELIXIR_VERSION }}-${{ env.OTP_VERSION }}-${{ env.MIX_ENV }}-deps-mixlockhash-

      - name: Restore Dialyzer Cache
        uses: actions/cache@v4
        id: dialyzer-cache
        with:
          path: priv/plts
          key: ${{ runner.os }}-${{ env.ELIXIR_VERSION }}-${{ env.OTP_VERSION }}-${{ env.MIX_ENV }}-${{ matrix.chain-type }}-dialyzer-mixlockhash-${{ hashFiles('mix.lock') }}
          restore-keys: |
            ${{ runner.os }}-${{ env.ELIXIR_VERSION }}-${{ env.OTP_VERSION }}-${{ env.MIX_ENV }}-${{ matrix.chain-type }}-dialyzer-mixlockhash-

      - name: Conditionally build Dialyzer Cache
        if: steps.dialyzer-cache.output.cache-hit != 'true'
        run: |
          mkdir -p priv/plts
          mix dialyzer --plt
        env:
          CHAIN_TYPE: ${{ matrix.chain-type != 'default' && matrix.chain-type || '' }}

      - name: Run Dialyzer
        run: mix dialyzer --halt-exit-status
        env:
          CHAIN_TYPE: ${{ matrix.chain-type != 'default' && matrix.chain-type || '' }}

  gettext:
    name: Missing translation keys check
    runs-on: ubuntu-latest
    needs: build-and-cache
    steps:
      - uses: actions/checkout@v4
      - uses: erlef/setup-beam@v1
        with:
          otp-version: ${{ env.OTP_VERSION }}
          elixir-version: ${{ env.ELIXIR_VERSION }}
          hexpm-mirrors: |
            https://builds.hex.pm
            https://cdn.jsdelivr.net/hex

      - name: Restore Mix Deps Cache
        uses: actions/cache/restore@v4
        id: deps-cache
        with:
          path: |
            deps
            _build
          key: ${{ runner.os }}-${{ env.ELIXIR_VERSION }}-${{ env.OTP_VERSION }}-${{ env.MIX_ENV }}-deps-mixlockhash-${{ hashFiles('mix.lock') }}
          restore-keys: |
            ${{ runner.os }}-${{ env.ELIXIR_VERSION }}-${{ env.OTP_VERSION }}-${{ env.MIX_ENV }}-deps-mixlockhash-

      - run: |
          mix gettext.extract --merge | tee stdout.txt
          ! grep "Wrote " stdout.txt
        working-directory: "apps/block_scout_web"
  sobelow:
    name: Sobelow security analysis
    runs-on: ubuntu-latest
    needs: build-and-cache
    steps:
      - uses: actions/checkout@v4
      - uses: erlef/setup-beam@v1
        with:
          otp-version: ${{ env.OTP_VERSION }}
          elixir-version: ${{ env.ELIXIR_VERSION }}
          hexpm-mirrors: |
            https://builds.hex.pm
            https://cdn.jsdelivr.net/hex

      - name: Mix Deps Cache
        uses: actions/cache/restore@v4
        id: deps-cache
        with:
          path: |
            deps
            _build
          key: ${{ runner.os }}-${{ env.ELIXIR_VERSION }}-${{ env.OTP_VERSION }}-${{ env.MIX_ENV }}-deps-mixlockhash-${{ hashFiles('mix.lock') }}
          restore-keys: |
            ${{ runner.os }}-${{ env.ELIXIR_VERSION }}-${{ env.OTP_VERSION }}-${{ env.MIX_ENV }}-deps-mixlockhash-

      - name: Scan explorer for vulnerabilities
        run: mix sobelow --config
        working-directory: "apps/explorer"
      - name: Scan block_scout_web for vulnerabilities
        run: mix sobelow --config
        working-directory: "apps/block_scout_web"

  cspell:
    name: Check spelling
    runs-on: ubuntu-latest
    needs: build-and-cache
    steps:
      - uses: actions/checkout@v4
      - uses: erlef/setup-beam@v1
        with:
          otp-version: ${{ env.OTP_VERSION }}
          elixir-version: ${{ env.ELIXIR_VERSION }}
          hexpm-mirrors: |
            https://builds.hex.pm
            https://cdn.jsdelivr.net/hex

      - name: Mix Deps Cache
        uses: actions/cache/restore@v4
        id: deps-cache
        with:
          path: |
            deps
            _build
          key: ${{ runner.os }}-${{ env.ELIXIR_VERSION }}-${{ env.OTP_VERSION }}-${{ env.MIX_ENV }}-deps-mixlockhash-${{ hashFiles('mix.lock') }}
          restore-keys: |
            ${{ runner.os }}-${{ env.ELIXIR_VERSION }}-${{ env.OTP_VERSION }}-${{ env.MIX_ENV }}-deps-mixlockhash-

      - name: Restore Explorer NPM Cache
        uses: actions/cache@v4
        id: explorer-npm-cache
        with:
          path: apps/explorer/node_modules
          key: ${{ runner.os }}-${{ env.ELIXIR_VERSION }}-${{ env.OTP_VERSION }}-${{ env.MIX_ENV }}-explorer-npm-${{ hashFiles('apps/explorer/package-lock.json') }}
          restore-keys: |
            ${{ runner.os }}-${{ env.ELIXIR_VERSION }}-${{ env.OTP_VERSION }}-${{ env.MIX_ENV }}-explorer-npm-

      - name: Restore Blockscout Web NPM Cache
        uses: actions/cache@v4
        id: blockscoutweb-npm-cache
        with:
          path: apps/block_scout_web/assets/node_modules
          key: ${{ runner.os }}-${{ env.ELIXIR_VERSION }}-${{ env.OTP_VERSION }}-${{ env.MIX_ENV }}-blockscoutweb-npm-${{ hashFiles('apps/block_scout_web/assets/package-lock.json') }}
          restore-keys: |
            ${{ runner.os }}-${{ env.ELIXIR_VERSION }}-${{ env.OTP_VERSION }}-${{ env.MIX_ENV }}-blockscoutweb-npm-

      - name: Run cspell
        uses: streetsidesoftware/cspell-action@v2
        with:
          files: |
            **/*.ex*
            **/*.eex
            **/*.js"

  eslint:
    name: ESLint
    runs-on: ubuntu-latest
    needs: build-and-cache
    steps:
      - uses: actions/checkout@v4
      - uses: erlef/setup-beam@v1
        with:
          otp-version: ${{ env.OTP_VERSION }}
          elixir-version: ${{ env.ELIXIR_VERSION }}
          hexpm-mirrors: |
            https://builds.hex.pm
            https://cdn.jsdelivr.net/hex

      - name: Mix Deps Cache
        uses: actions/cache/restore@v4
        id: deps-cache
        with:
          path: |
            deps
            _build
          key: ${{ runner.os }}-${{ env.ELIXIR_VERSION }}-${{ env.OTP_VERSION }}-${{ env.MIX_ENV }}-deps-mixlockhash-${{ hashFiles('mix.lock') }}
          restore-keys: |
            ${{ runner.os }}-${{ env.ELIXIR_VERSION }}-${{ env.OTP_VERSION }}-${{ env.MIX_ENV }}-deps-mixlockhash-

      - name: Restore Explorer NPM Cache
        uses: actions/cache@v4
        id: explorer-npm-cache
        with:
          path: apps/explorer/node_modules
          key: ${{ runner.os }}-${{ env.ELIXIR_VERSION }}-${{ env.OTP_VERSION }}-${{ env.MIX_ENV }}-explorer-npm-${{ hashFiles('apps/explorer/package-lock.json') }}
          restore-keys: |
            ${{ runner.os }}-${{ env.ELIXIR_VERSION }}-${{ env.OTP_VERSION }}-${{ env.MIX_ENV }}-explorer-npm-

      - name: Restore Blockscout Web NPM Cache
        uses: actions/cache@v4
        id: blockscoutweb-npm-cache
        with:
          path: apps/block_scout_web/assets/node_modules
          key: ${{ runner.os }}-${{ env.ELIXIR_VERSION }}-${{ env.OTP_VERSION }}-${{ env.MIX_ENV }}-blockscoutweb-npm-${{ hashFiles('apps/block_scout_web/assets/package-lock.json') }}
          restore-keys: |
            ${{ runner.os }}-${{ env.ELIXIR_VERSION }}-${{ env.OTP_VERSION }}-${{ env.MIX_ENV }}-blockscoutweb-npm-

      - name: Build assets
        run: node node_modules/webpack/bin/webpack.js --mode development
        working-directory: "apps/block_scout_web/assets"

      - run: ./node_modules/.bin/eslint --format=junit --output-file="test/eslint/junit.xml" js/**
        working-directory: apps/block_scout_web/assets
  jest:
    name: JS Tests
    runs-on: ubuntu-latest
    needs: build-and-cache
    steps:
      - uses: actions/checkout@v4
      - uses: erlef/setup-beam@v1
        with:
          otp-version: ${{ env.OTP_VERSION }}
          elixir-version: ${{ env.ELIXIR_VERSION }}
          hexpm-mirrors: |
            https://builds.hex.pm
            https://cdn.jsdelivr.net/hex

      - name: Mix Deps Cache
        uses: actions/cache/restore@v4
        id: deps-cache
        with:
          path: |
            deps
            _build
          key: ${{ runner.os }}-${{ env.ELIXIR_VERSION }}-${{ env.OTP_VERSION }}-${{ env.MIX_ENV }}-deps-mixlockhash-${{ hashFiles('mix.lock') }}
          restore-keys: |
            ${{ runner.os }}-${{ env.ELIXIR_VERSION }}-${{ env.OTP_VERSION }}-${{ env.MIX_ENV }}-deps-mixlockhash-

      - name: Restore Blockscout Web NPM Cache
        uses: actions/cache@v4
        id: blockscoutweb-npm-cache
        with:
          path: apps/block_scout_web/assets/node_modules
          key: ${{ runner.os }}-${{ env.ELIXIR_VERSION }}-${{ env.OTP_VERSION }}-${{ env.MIX_ENV }}-blockscoutweb-npm-${{ hashFiles('apps/block_scout_web/assets/package-lock.json') }}
          restore-keys: |
            ${{ runner.os }}-${{ env.ELIXIR_VERSION }}-${{ env.OTP_VERSION }}-${{ env.MIX_ENV }}-blockscoutweb-npm-

      - name: Build assets
        run: node node_modules/webpack/bin/webpack.js --mode development
        working-directory: "apps/block_scout_web/assets"

      - run: ./node_modules/.bin/jest
        working-directory: apps/block_scout_web/assets

  test_nethermind_mox_ethereum_jsonrpc:
    strategy:
      fail-fast: false
      matrix: ${{ fromJson(needs.matrix-builder.outputs.matrix) }}
    name: EthereumJSONRPC Tests
    runs-on: ubuntu-latest
    needs:
      - build-and-cache
      - matrix-builder
    services:
      postgres:
        image: postgres:15
        env:
          # Match apps/explorer/config/test.exs config :explorer, Explorer.Repo, database
          POSTGRES_DB: explorer_test
          # match PGPASSWORD for elixir image above
          POSTGRES_PASSWORD: postgres
          # match PGUSER for elixir image above
          POSTGRES_USER: postgres
        # Set health checks to wait until postgres has started
        options: >-
          --health-cmd pg_isready
          --health-interval 10s
          --health-timeout 5s
          --health-retries 5
        ports:
          # Maps tcp port 5432 on service container to the host
          - 5432:5432
    steps:
      - uses: actions/checkout@v4
      - uses: erlef/setup-beam@v1
        with:
          otp-version: ${{ env.OTP_VERSION }}
          elixir-version: ${{ env.ELIXIR_VERSION }}
          hexpm-mirrors: |
            https://builds.hex.pm
            https://cdn.jsdelivr.net/hex

      - name: Mix Deps Cache
        uses: actions/cache/restore@v4
        id: deps-cache
        with:
          path: |
            deps
            _build
          key: ${{ runner.os }}-${{ env.ELIXIR_VERSION }}-${{ env.OTP_VERSION }}-${{ env.MIX_ENV }}-deps-mixlockhash-${{ hashFiles('mix.lock') }}
          restore-keys: |
            ${{ runner.os }}-${{ env.ELIXIR_VERSION }}-${{ env.OTP_VERSION }}-${{ env.MIX_ENV }}-deps-mixlockhash-

      - run: ./bin/install_chrome_headless.sh
      - name: mix test --exclude no_nethermind
        run: |
          cd apps/ethereum_jsonrpc
          mix compile
          mix test --no-start --exclude no_nethermind
        env:
          # match POSTGRES_PASSWORD for postgres image below
          PGPASSWORD: postgres
          # match POSTGRES_USER for postgres image below
          PGUSER: postgres
          ETHEREUM_JSONRPC_CASE: "EthereumJSONRPC.Case.Nethermind.Mox"
          ETHEREUM_JSONRPC_WEB_SOCKET_CASE: "EthereumJSONRPC.WebSocket.Case.Mox"
          CHAIN_TYPE: ${{ matrix.chain-type != 'default' && matrix.chain-type || '' }}
  test_nethermind_mox_explorer:
    strategy:
      fail-fast: false
      matrix: ${{ fromJson(needs.matrix-builder.outputs.matrix) }}
    name: Explorer Tests
    runs-on: ubuntu-latest
    needs:
      - build-and-cache
      - matrix-builder
    services:
      postgres:
        image: postgres:15
        env:
          # Match apps/explorer/config/test.exs config :explorer, Explorer.Repo, database
          POSTGRES_DB: explorer_test
          # match PGPASSWORD for elixir image above
          POSTGRES_PASSWORD: postgres
          # match PGUSER for elixir image above
          POSTGRES_USER: postgres
        # Set health checks to wait until postgres has started
        options: >-
          --health-cmd pg_isready
          --health-interval 10s
          --health-timeout 5s
          --health-retries 5
        ports:
          # Maps tcp port 5432 on service container to the host
          - 5432:5432
    steps:
      - uses: actions/checkout@v4
      - uses: erlef/setup-beam@v1
        with:
          otp-version: ${{ env.OTP_VERSION }}
          elixir-version: ${{ env.ELIXIR_VERSION }}
          hexpm-mirrors: |
            https://builds.hex.pm
            https://cdn.jsdelivr.net/hex

      - name: Mix Deps Cache
        uses: actions/cache/restore@v4
        id: deps-cache
        with:
          path: |
            deps
            _build
          key: ${{ runner.os }}-${{ env.ELIXIR_VERSION }}-${{ env.OTP_VERSION }}-${{ env.MIX_ENV }}-deps-mixlockhash-${{ hashFiles('mix.lock') }}
          restore-keys: |
            ${{ runner.os }}-${{ env.ELIXIR_VERSION }}-${{ env.OTP_VERSION }}-${{ env.MIX_ENV }}-deps-mixlockhash-

      - name: Restore Explorer NPM Cache
        uses: actions/cache@v4
        id: explorer-npm-cache
        with:
          path: apps/explorer/node_modules
          key: ${{ runner.os }}-${{ env.ELIXIR_VERSION }}-${{ env.OTP_VERSION }}-${{ env.MIX_ENV }}-explorer-npm-${{ hashFiles('apps/explorer/package-lock.json') }}
          restore-keys: |
            ${{ runner.os }}-${{ env.ELIXIR_VERSION }}-${{ env.OTP_VERSION }}-${{ env.MIX_ENV }}-explorer-npm

      - run: ./bin/install_chrome_headless.sh
      - name: mix test --exclude no_nethermind
        run: |
          mix ecto.create --quiet
          mix ecto.migrate
          cd apps/explorer
          mix compile
          mix test --no-start --exclude no_nethermind
        env:
          # match POSTGRES_PASSWORD for postgres image below
          PGPASSWORD: postgres
          # match POSTGRES_USER for postgres image below
          PGUSER: postgres
          ETHEREUM_JSONRPC_CASE: "EthereumJSONRPC.Case.Nethermind.Mox"
          ETHEREUM_JSONRPC_WEB_SOCKET_CASE: "EthereumJSONRPC.WebSocket.Case.Mox"
          CHAIN_TYPE: ${{ matrix.chain-type != 'default' && matrix.chain-type || '' }}
          WETH_TOKEN_TRANSFERS_FILTERING_ENABLED: "true"
  test_nethermind_mox_indexer:
    strategy:
      fail-fast: false
      matrix: ${{ fromJson(needs.matrix-builder.outputs.matrix) }}
    name: Indexer Tests
    runs-on: ubuntu-latest
    needs:
      - build-and-cache
      - matrix-builder
    services:
      postgres:
        image: postgres:15
        env:
          # Match apps/explorer/config/test.exs config :explorer, Explorer.Repo, database
          POSTGRES_DB: explorer_test
          # match PGPASSWORD for elixir image above
          POSTGRES_PASSWORD: postgres
          # match PGUSER for elixir image above
          POSTGRES_USER: postgres
        # Set health checks to wait until postgres has started
        options: >-
          --health-cmd pg_isready
          --health-interval 10s
          --health-timeout 5s
          --health-retries 5
        ports:
          # Maps tcp port 5432 on service container to the host
          - 5432:5432
    steps:
      - uses: actions/checkout@v4
      - uses: erlef/setup-beam@v1
        with:
          otp-version: ${{ env.OTP_VERSION }}
          elixir-version: ${{ env.ELIXIR_VERSION }}
          hexpm-mirrors: |
            https://builds.hex.pm
            https://cdn.jsdelivr.net/hex

      - name: Mix Deps Cache
        uses: actions/cache/restore@v4
        id: deps-cache
        with:
          path: |
            deps
            _build
          key: ${{ runner.os }}-${{ env.ELIXIR_VERSION }}-${{ env.OTP_VERSION }}-${{ env.MIX_ENV }}-deps-mixlockhash-${{ hashFiles('mix.lock') }}
          restore-keys: |
            ${{ runner.os }}-${{ env.ELIXIR_VERSION }}-${{ env.OTP_VERSION }}-${{ env.MIX_ENV }}-deps-mixlockhash-

      - run: ./bin/install_chrome_headless.sh

      - name: mix test --exclude no_nethermind
        run: |
          mix ecto.create --quiet
          mix ecto.migrate
          cd apps/indexer
          mix compile
          mix test --no-start --exclude no_nethermind
        env:
          # match POSTGRES_PASSWORD for postgres image below
          PGPASSWORD: postgres
          # match POSTGRES_USER for postgres image below
          PGUSER: postgres
          ETHEREUM_JSONRPC_CASE: "EthereumJSONRPC.Case.Nethermind.Mox"
          ETHEREUM_JSONRPC_WEB_SOCKET_CASE: "EthereumJSONRPC.WebSocket.Case.Mox"
          CHAIN_TYPE: ${{ matrix.chain-type != 'default' && matrix.chain-type || '' }}
          WETH_TOKEN_TRANSFERS_FILTERING_ENABLED: "true"
  test_nethermind_mox_block_scout_web:
    strategy:
      fail-fast: false
      matrix: ${{ fromJson(needs.matrix-builder.outputs.matrix) }}
    name: Blockscout Web Tests
    runs-on: ubuntu-latest
    needs:
      - build-and-cache
      - matrix-builder
    services:
      redis-db:
        image: "redis:alpine"
        ports:
          - 6379:6379

      postgres:
        image: postgres:15
        env:
          # Match apps/explorer/config/test.exs config :explorer, Explorer.Repo, database
          POSTGRES_DB: explorer_test
          # match PGPASSWORD for elixir image above
          POSTGRES_PASSWORD: postgres
          # match PGUSER for elixir image above
          POSTGRES_USER: postgres
        # Set health checks to wait until postgres has started
        options: >-
          --health-cmd pg_isready
          --health-interval 10s
          --health-timeout 5s
          --health-retries 5
        ports:
          # Maps tcp port 5432 on service container to the host
          - 5432:5432
    steps:
      - uses: actions/checkout@v4
      - uses: erlef/setup-beam@v1
        with:
          otp-version: ${{ env.OTP_VERSION }}
          elixir-version: ${{ env.ELIXIR_VERSION }}
          hexpm-mirrors: |
            https://builds.hex.pm
            https://cdn.jsdelivr.net/hex

      - name: Mix Deps Cache
        uses: actions/cache/restore@v4
        id: deps-cache
        with:
          path: |
            deps
            _build
          key: ${{ runner.os }}-${{ env.ELIXIR_VERSION }}-${{ env.OTP_VERSION }}-${{ env.MIX_ENV }}-deps-mixlockhash-${{ hashFiles('mix.lock') }}
          restore-keys: |
            ${{ runner.os }}-${{ env.ELIXIR_VERSION }}-${{ env.OTP_VERSION }}-${{ env.MIX_ENV }}-deps-mixlockhash-

      - name: Restore Explorer NPM Cache
        uses: actions/cache@v4
        id: explorer-npm-cache
        with:
          path: apps/explorer/node_modules
          key: ${{ runner.os }}-${{ env.ELIXIR_VERSION }}-${{ env.OTP_VERSION }}-${{ env.MIX_ENV }}-explorer-npm-${{ hashFiles('apps/explorer/package-lock.json') }}
          restore-keys: |
            ${{ runner.os }}-${{ env.ELIXIR_VERSION }}-${{ env.OTP_VERSION }}-${{ env.MIX_ENV }}-explorer-npm-

      - name: Restore Blockscout Web NPM Cache
        uses: actions/cache@v4
        id: blockscoutweb-npm-cache
        with:
          path: apps/block_scout_web/assets/node_modules
          key: ${{ runner.os }}-${{ env.ELIXIR_VERSION }}-${{ env.OTP_VERSION }}-${{ env.MIX_ENV }}-blockscoutweb-npm-${{ hashFiles('apps/block_scout_web/assets/package-lock.json') }}
          restore-keys: |
            ${{ runner.os }}-${{ env.ELIXIR_VERSION }}-${{ env.OTP_VERSION }}-${{ env.MIX_ENV }}-blockscoutweb-npm-

      - name: Build assets
        run: node node_modules/webpack/bin/webpack.js --mode development
        working-directory: "apps/block_scout_web/assets"

      - run: ./bin/install_chrome_headless.sh

      - name: mix test --exclude no_nethermind
        run: |
          mix ecto.create --quiet
          mix ecto.migrate
          cd apps/block_scout_web
          mix compile
          mix test --no-start --exclude no_nethermind
        env:
          # match POSTGRES_PASSWORD for postgres image below
          PGPASSWORD: postgres
          # match POSTGRES_USER for postgres image below
          PGUSER: postgres
          ETHEREUM_JSONRPC_CASE: "EthereumJSONRPC.Case.Nethermind.Mox"
          ETHEREUM_JSONRPC_WEB_SOCKET_CASE: "EthereumJSONRPC.WebSocket.Case.Mox"
          CHAIN_ID: "10200"
          API_RATE_LIMIT_DISABLED: "true"
          API_GRAPHQL_RATE_LIMIT_DISABLED: "true"
          ADMIN_PANEL_ENABLED: "true"
          ACCOUNT_ENABLED: "true"
          ACCOUNT_REDIS_URL: "redis://localhost:6379"
          SOURCIFY_INTEGRATION_ENABLED: "true"
          CHAIN_TYPE: ${{ matrix.chain-type != 'default' && matrix.chain-type || '' }}
          WETH_TOKEN_TRANSFERS_FILTERING_ENABLED: "true"<|MERGE_RESOLUTION|>--- conflicted
+++ resolved
@@ -49,11 +49,7 @@
 
             // Add/remove CI matrix chain types here
             const defaultChainTypes = ["default"];
-<<<<<<< HEAD
-            const chainTypes = ["ethereum", "polygon_zkevm", "rsk", "stability", "filecoin", "optimism", "arbitrum", "celo", "zetachain", "zksync", "shibarium", "scroll"];
-=======
-            const chainTypes = ["ethereum", "polygon_zkevm", "rsk", "stability", "filecoin", "optimism", "arbitrum", "celo", "zetachain", "zksync", "shibarium", "blackfort"];
->>>>>>> ad1ce1fc
+            const chainTypes = ["ethereum", "polygon_zkevm", "rsk", "stability", "filecoin", "optimism", "arbitrum", "celo", "zetachain", "zksync", "shibarium", "scroll", "blackfort"];
             const extraChainTypes = ["suave", "polygon_edge"];
 
             // Chain type matrix we use in master branch
