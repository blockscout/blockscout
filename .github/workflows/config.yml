name: Blockscout

on:
  push:
    branches:
      - master
  pull_request:
    branches:
      - master

env:
  MIX_ENV: test
  OTP_VERSION: '25.2.1'
  ELIXIR_VERSION: '1.14.3'
  ACCOUNT_AUTH0_DOMAIN: 'blockscoutcom.us.auth0.com'

jobs:
  build-and-cache:
    name: Build and Cache deps
    runs-on: ubuntu-latest
    steps:
      - uses: actions/checkout@v2
      - uses: erlef/setup-beam@v1
        with:
          otp-version: ${{ env.OTP_VERSION }}
          elixir-version: ${{ env.ELIXIR_VERSION }}

      - name: "ELIXIR_VERSION.lock"
        run: echo "${ELIXIR_VERSION}" > ELIXIR_VERSION.lock

      - name: "OTP_VERSION.lock"
        run: echo "${OTP_VERSION}" > OTP_VERSION.lock

      - name: Restore Mix Deps Cache
        uses: actions/cache@v2
        id: deps-cache
        with:
          path: |
            deps
            _build
<<<<<<< HEAD
          key: ${{ runner.os }}-${{ env.ELIXIR_VERSION }}-${{ env.OTP_VERSION }}-${{ env.MIX_ENV }}-deps-mixlockhash_9-${{ hashFiles('mix.lock') }}
=======
          key: ${{ runner.os }}-${{ env.ELIXIR_VERSION }}-${{ env.OTP_VERSION }}-${{ env.MIX_ENV }}-deps-mixlockhash_18-${{ hashFiles('mix.lock') }}
>>>>>>> c07ffb2f
          restore-keys: |
            ${{ runner.os }}-${{ env.ELIXIR_VERSION }}-${{ env.OTP_VERSION }}-${{ env.MIX_ENV }}-deps-

      - name: Conditionally build Mix deps cache
        if: steps.deps-cache.outputs.cache-hit != 'true'
        run: |
          mix local.hex --force
          mix local.rebar --force
          mix deps.get
          mix deps.compile
          cd deps/libsecp256k1
          make

      - name: Restore Explorer NPM Cache
        uses: actions/cache@v2
        id: explorer-npm-cache
        with:
          path: apps/explorer/node_modules
          key: ${{ runner.os }}-${{ env.ELIXIR_VERSION }}-${{ env.OTP_VERSION }}-${{ env.MIX_ENV }}-explorer-npm-${{ hashFiles('apps/explorer/package-lock.json') }}
          restore-keys: |
            ${{ runner.os }}-${{ env.ELIXIR_VERSION }}-${{ env.OTP_VERSION }}-${{ env.MIX_ENV }}-explorer-npm-

      - name: Conditionally build Explorer NPM Cache
        if: steps.explorer-npm-cache.outputs.cache-hit != 'true'
        run: npm install
        working-directory: apps/explorer

      - name: Restore Blockscout Web NPM Cache
        uses: actions/cache@v2
        id: blockscoutweb-npm-cache
        with:
          path: apps/block_scout_web/assets/node_modules
          key: ${{ runner.os }}-${{ env.ELIXIR_VERSION }}-${{ env.OTP_VERSION }}-${{ env.MIX_ENV }}-blockscoutweb-npm-${{ hashFiles('apps/block_scout_web/assets/package-lock.json') }}
          restore-keys: |
            ${{ runner.os }}-${{ env.ELIXIR_VERSION }}-${{ env.OTP_VERSION }}-${{ env.MIX_ENV }}-blockscoutweb-npm-

      - name: Conditionally build Blockscout Web NPM Cache
        if: steps.blockscoutweb-npm-cache.outputs.cache-hit != 'true'
        run: npm install
        working-directory: apps/block_scout_web/assets

  credo:
    name: Credo
    runs-on: ubuntu-latest
    needs: build-and-cache
    steps:
      - uses: actions/checkout@v2
      - uses: erlef/setup-beam@v1
        with:
          otp-version: ${{ env.OTP_VERSION }}
          elixir-version: ${{ env.ELIXIR_VERSION }}

      - name: Restore Mix Deps Cache
        uses: actions/cache@v2
        id: deps-cache
        with:
          path: |
            deps
            _build
<<<<<<< HEAD
          key: ${{ runner.os }}-${{ env.ELIXIR_VERSION }}-${{ env.OTP_VERSION }}-${{ env.MIX_ENV }}-deps-mixlockhash_9-${{ hashFiles('mix.lock') }}
=======
          key: ${{ runner.os }}-${{ env.ELIXIR_VERSION }}-${{ env.OTP_VERSION }}-${{ env.MIX_ENV }}-deps-mixlockhash_18-${{ hashFiles('mix.lock') }}
>>>>>>> c07ffb2f
          restore-keys: |
            ${{ runner.os }}-${{ env.ELIXIR_VERSION }}-${{ env.OTP_VERSION }}-${{ env.MIX_ENV }}-deps-"

      - run: mix credo

  check_formatted:
    name: Code formatting checks
    runs-on: ubuntu-latest
    needs: build-and-cache
    steps:
      - uses: actions/checkout@v2
      - uses: erlef/setup-beam@v1
        with:
          otp-version: ${{ env.OTP_VERSION }}
          elixir-version: ${{ env.ELIXIR_VERSION }}

      - name: Restore Mix Deps Cache
        uses: actions/cache@v2
        id: deps-cache
        with:
          path: |
            deps
            _build
<<<<<<< HEAD
          key: ${{ runner.os }}-${{ env.ELIXIR_VERSION }}-${{ env.OTP_VERSION }}-${{ env.MIX_ENV }}-deps-mixlockhash_9-${{ hashFiles('mix.lock') }}
=======
          key: ${{ runner.os }}-${{ env.ELIXIR_VERSION }}-${{ env.OTP_VERSION }}-${{ env.MIX_ENV }}-deps-mixlockhash_18-${{ hashFiles('mix.lock') }}
>>>>>>> c07ffb2f
          restore-keys: |
            ${{ runner.os }}-${{ env.ELIXIR_VERSION }}-${{ env.OTP_VERSION }}-${{ env.MIX_ENV }}-deps-"

      - run: mix format --check-formatted
  dialyzer:
    name: Dialyzer static analysis
    runs-on: ubuntu-latest
    needs: build-and-cache
    steps:
      - uses: actions/checkout@v2
      - uses: erlef/setup-beam@v1
        with:
          otp-version: ${{ env.OTP_VERSION }}
          elixir-version: ${{ env.ELIXIR_VERSION }}

      - name: Restore Mix Deps Cache
        uses: actions/cache@v2
        id: deps-cache
        with:
          path: |
            deps
            _build
<<<<<<< HEAD
          key: ${{ runner.os }}-${{ env.ELIXIR_VERSION }}-${{ env.OTP_VERSION }}-${{ env.MIX_ENV }}-deps-mixlockhash_9-${{ hashFiles('mix.lock') }}
=======
          key: ${{ runner.os }}-${{ env.ELIXIR_VERSION }}-${{ env.OTP_VERSION }}-${{ env.MIX_ENV }}-deps-mixlockhash_18-${{ hashFiles('mix.lock') }}
>>>>>>> c07ffb2f
          restore-keys: |
            ${{ runner.os }}-${{ env.ELIXIR_VERSION }}-${{ env.OTP_VERSION }}-${{ env.MIX_ENV }}-deps-"

      - name: Restore Dialyzer Cache
        uses: actions/cache@v2
        id: dialyzer-cache
        with:
          path: priv/plts
          key: ${{ runner.os }}-${{ env.ELIXIR_VERSION }}-${{ env.OTP_VERSION }}-${{ env.MIX_ENV }}-dialyzer-mixlockhash_18-${{ hashFiles('mix.lock') }}
          restore-keys: |
            ${{ runner.os }}-${{ env.ELIXIR_VERSION }}-${{ env.OTP_VERSION }}-${{ env.MIX_ENV }}-dialyzer-"

      - name: Conditionally build Dialyzer Cache
        if: steps.dialyzer-cache.output.cache-hit != 'true'
        run: |
          mkdir -p priv/plts
          mix dialyzer --plt

      - name: Run Dialyzer
        run: mix dialyzer --halt-exit-status

  gettext:
    name: Missing translation keys check
    runs-on: ubuntu-latest
    needs: build-and-cache
    steps:
      - uses: actions/checkout@v2
      - uses: erlef/setup-beam@v1
        with:
          otp-version: ${{ env.OTP_VERSION }}
          elixir-version: ${{ env.ELIXIR_VERSION }}

      - name: Restore Mix Deps Cache
        uses: actions/cache@v2
        id: deps-cache
        with:
          path: |
            deps
            _build
<<<<<<< HEAD
          key: ${{ runner.os }}-${{ env.ELIXIR_VERSION }}-${{ env.OTP_VERSION }}-${{ env.MIX_ENV }}-deps-mixlockhash_9-${{ hashFiles('mix.lock') }}
=======
          key: ${{ runner.os }}-${{ env.ELIXIR_VERSION }}-${{ env.OTP_VERSION }}-${{ env.MIX_ENV }}-deps-mixlockhash_18-${{ hashFiles('mix.lock') }}
>>>>>>> c07ffb2f
          restore-keys: |
            ${{ runner.os }}-${{ env.ELIXIR_VERSION }}-${{ env.OTP_VERSION }}-${{ env.MIX_ENV }}-deps-"

      - run: |
          mix gettext.extract --merge | tee stdout.txt
          ! grep "Wrote " stdout.txt
        working-directory: "apps/block_scout_web"
  sobelow:
    name: Sobelow security analysis
    runs-on: ubuntu-latest
    needs: build-and-cache
    steps:
      - uses: actions/checkout@v2
      - uses: erlef/setup-beam@v1
        with:
          otp-version: ${{ env.OTP_VERSION }}
          elixir-version: ${{ env.ELIXIR_VERSION }}

      - name: Mix Deps Cache
        uses: actions/cache@v2
        id: deps-cache
        with:
          path: |
            deps
            _build
<<<<<<< HEAD
          key: ${{ runner.os }}-${{ env.ELIXIR_VERSION }}-${{ env.OTP_VERSION }}-${{ env.MIX_ENV }}-deps-mixlockhash_9-${{ hashFiles('mix.lock') }}
=======
          key: ${{ runner.os }}-${{ env.ELIXIR_VERSION }}-${{ env.OTP_VERSION }}-${{ env.MIX_ENV }}-deps-mixlockhash_18-${{ hashFiles('mix.lock') }}
>>>>>>> c07ffb2f
          restore-keys: |
            ${{ runner.os }}-${{ env.ELIXIR_VERSION }}-${{ env.OTP_VERSION }}-${{ env.MIX_ENV }}-deps-"

      - name: Scan explorer for vulnerabilities
        run: mix sobelow --config
        working-directory: "apps/explorer"
      - name: Scan block_scout_web for vulnerabilities
        run: mix sobelow --config
        working-directory: "apps/block_scout_web"

  cspell:
    name: Check spelling
    runs-on: ubuntu-latest
    needs: build-and-cache
    steps:
      - uses: actions/checkout@v2
      - uses: erlef/setup-beam@v1
        with:
          otp-version: ${{ env.OTP_VERSION }}
          elixir-version: ${{ env.ELIXIR_VERSION }}

      - name: Mix Deps Cache
        uses: actions/cache@v2
        id: deps-cache
        with:
          path: |
            deps
            _build
          key: ${{ runner.os }}-${{ env.ELIXIR_VERSION }}-${{ env.OTP_VERSION }}-${{ env.MIX_ENV }}-deps-mixlockhash_18-${{ hashFiles('mix.lock') }}
          restore-keys: |
            ${{ runner.os }}-${{ env.ELIXIR_VERSION }}-${{ env.OTP_VERSION }}-${{ env.MIX_ENV }}-deps-"

      - name: Restore Explorer NPM Cache
        uses: actions/cache@v2
        id: explorer-npm-cache
        with:
          path: apps/explorer/node_modules
          key: ${{ runner.os }}-${{ env.ELIXIR_VERSION }}-${{ env.OTP_VERSION }}-${{ env.MIX_ENV }}-explorer-npm-${{ hashFiles('apps/explorer/package-lock.json') }}
          restore-keys: |
            ${{ runner.os }}-${{ env.ELIXIR_VERSION }}-${{ env.OTP_VERSION }}-${{ env.MIX_ENV }}-explorer-npm-

      - name: Restore Blockscout Web NPM Cache
        uses: actions/cache@v2
        id: blockscoutweb-npm-cache
        with:
          path: apps/block_scout_web/assets/node_modules
          key: ${{ runner.os }}-${{ env.ELIXIR_VERSION }}-${{ env.OTP_VERSION }}-${{ env.MIX_ENV }}-blockscoutweb-npm-${{ hashFiles('apps/block_scout_web/assets/package-lock.json') }}
          restore-keys: |
            ${{ runner.os }}-${{ env.ELIXIR_VERSION }}-${{ env.OTP_VERSION }}-${{ env.MIX_ENV }}-blockscoutweb-npm-

      - name: Run cspell
        uses: streetsidesoftware/cspell-action@v2
        with:
          files: |
            **/*.ex*
            **/*.eex
            **/*.js"

  eslint:
    name: ESLint
    runs-on: ubuntu-latest
    needs: build-and-cache
    steps:
      - uses: actions/checkout@v2
      - uses: erlef/setup-beam@v1
        with:
          otp-version: ${{ env.OTP_VERSION }}
          elixir-version: ${{ env.ELIXIR_VERSION }}

      - name: Mix Deps Cache
        uses: actions/cache@v2
        id: deps-cache
        with:
          path: |
            deps
            _build
<<<<<<< HEAD
          key: ${{ runner.os }}-${{ env.ELIXIR_VERSION }}-${{ env.OTP_VERSION }}-${{ env.MIX_ENV }}-deps-mixlockhash_9-${{ hashFiles('mix.lock') }}
=======
          key: ${{ runner.os }}-${{ env.ELIXIR_VERSION }}-${{ env.OTP_VERSION }}-${{ env.MIX_ENV }}-deps-mixlockhash_18-${{ hashFiles('mix.lock') }}
>>>>>>> c07ffb2f
          restore-keys: |
            ${{ runner.os }}-${{ env.ELIXIR_VERSION }}-${{ env.OTP_VERSION }}-${{ env.MIX_ENV }}-deps-"

      - name: Restore Explorer NPM Cache
        uses: actions/cache@v2
        id: explorer-npm-cache
        with:
          path: apps/explorer/node_modules
          key: ${{ runner.os }}-${{ env.ELIXIR_VERSION }}-${{ env.OTP_VERSION }}-${{ env.MIX_ENV }}-explorer-npm-${{ hashFiles('apps/explorer/package-lock.json') }}
          restore-keys: |
            ${{ runner.os }}-${{ env.ELIXIR_VERSION }}-${{ env.OTP_VERSION }}-${{ env.MIX_ENV }}-explorer-npm-

      - name: Restore Blockscout Web NPM Cache
        uses: actions/cache@v2
        id: blockscoutweb-npm-cache
        with:
          path: apps/block_scout_web/assets/node_modules
          key: ${{ runner.os }}-${{ env.ELIXIR_VERSION }}-${{ env.OTP_VERSION }}-${{ env.MIX_ENV }}-blockscoutweb-npm-${{ hashFiles('apps/block_scout_web/assets/package-lock.json') }}
          restore-keys: |
            ${{ runner.os }}-${{ env.ELIXIR_VERSION }}-${{ env.OTP_VERSION }}-${{ env.MIX_ENV }}-blockscoutweb-npm-

      - name: Build assets
        run: node node_modules/webpack/bin/webpack.js --mode development
        working-directory: "apps/block_scout_web/assets"

      - run: ./node_modules/.bin/eslint --format=junit --output-file="test/eslint/junit.xml" js/**
        working-directory: apps/block_scout_web/assets
  jest:
    name: JS Tests
    runs-on: ubuntu-latest
    needs: build-and-cache
    steps:
      - uses: actions/checkout@v2
      - uses: erlef/setup-beam@v1
        with:
          otp-version: ${{ env.OTP_VERSION }}
          elixir-version: ${{ env.ELIXIR_VERSION }}

      - name: Mix Deps Cache
        uses: actions/cache@v2
        id: deps-cache
        with:
          path: |
            deps
            _build
<<<<<<< HEAD
          key: ${{ runner.os }}-${{ env.ELIXIR_VERSION }}-${{ env.OTP_VERSION }}-${{ env.MIX_ENV }}-deps-mixlockhash_9-${{ hashFiles('mix.lock') }}
=======
          key: ${{ runner.os }}-${{ env.ELIXIR_VERSION }}-${{ env.OTP_VERSION }}-${{ env.MIX_ENV }}-deps-mixlockhash_18-${{ hashFiles('mix.lock') }}
>>>>>>> c07ffb2f
          restore-keys: |
            ${{ runner.os }}-${{ env.ELIXIR_VERSION }}-${{ env.OTP_VERSION }}-${{ env.MIX_ENV }}-deps-"

      - name: Restore Blockscout Web NPM Cache
        uses: actions/cache@v2
        id: blockscoutweb-npm-cache
        with:
          path: apps/block_scout_web/assets/node_modules
          key: ${{ runner.os }}-${{ env.ELIXIR_VERSION }}-${{ env.OTP_VERSION }}-${{ env.MIX_ENV }}-blockscoutweb-npm-${{ hashFiles('apps/block_scout_web/assets/package-lock.json') }}
          restore-keys: |
            ${{ runner.os }}-${{ env.ELIXIR_VERSION }}-${{ env.OTP_VERSION }}-${{ env.MIX_ENV }}-blockscoutweb-npm-

      - name: Build assets
        run: node node_modules/webpack/bin/webpack.js --mode development
        working-directory: "apps/block_scout_web/assets"

      - run: ./node_modules/.bin/jest
        working-directory: apps/block_scout_web/assets

  test_nethermind_mox_ethereum_jsonrpc:
    name: EthereumJSONRPC Tests
    runs-on: ubuntu-latest
    needs: build-and-cache
    services:
      postgres:
        image: postgres
        env:
          # Match apps/explorer/config/test.exs config :explorer, Explorer.Repo, database
          POSTGRES_DB: explorer_test
          # match PGPASSWORD for elixir image above
          POSTGRES_PASSWORD: postgres
          # match PGUSER for elixir image above
          POSTGRES_USER: postgres
        # Set health checks to wait until postgres has started
        options: >-
          --health-cmd pg_isready
          --health-interval 10s
          --health-timeout 5s
          --health-retries 5
        ports:
          # Maps tcp port 5432 on service container to the host
          - 5432:5432
    steps:
      - uses: actions/checkout@v2
      - uses: erlef/setup-beam@v1
        with:
          otp-version: ${{ env.OTP_VERSION }}
          elixir-version: ${{ env.ELIXIR_VERSION }}

      - name: Mix Deps Cache
        uses: actions/cache@v2
        id: deps-cache
        with:
          path: |
            deps
            _build
<<<<<<< HEAD
          key: ${{ runner.os }}-${{ env.ELIXIR_VERSION }}-${{ env.OTP_VERSION }}-${{ env.MIX_ENV }}-deps-mixlockhash_9-${{ hashFiles('mix.lock') }}
=======
          key: ${{ runner.os }}-${{ env.ELIXIR_VERSION }}-${{ env.OTP_VERSION }}-${{ env.MIX_ENV }}-deps-mixlockhash_18-${{ hashFiles('mix.lock') }}
>>>>>>> c07ffb2f
          restore-keys: |
            ${{ runner.os }}-${{ env.ELIXIR_VERSION }}-${{ env.OTP_VERSION }}-${{ env.MIX_ENV }}-deps-"

      - run: ./bin/install_chrome_headless.sh
      - name: mix test --exclude no_nethermind
        run: |
          cd apps/ethereum_jsonrpc
          mix compile
          mix test --no-start --exclude no_nethermind
        env:
          # match POSTGRES_PASSWORD for postgres image below
          PGPASSWORD: postgres
          # match POSTGRES_USER for postgres image below
          PGUSER: postgres
          ETHEREUM_JSONRPC_CASE: "EthereumJSONRPC.Case.Nethermind.Mox"
          ETHEREUM_JSONRPC_WEB_SOCKET_CASE: "EthereumJSONRPC.WebSocket.Case.Mox"
  test_nethermind_mox_explorer:
    name: Explorer Tests
    runs-on: ubuntu-latest
    needs: build-and-cache
    services:
      postgres:
        image: postgres
        env:
          # Match apps/explorer/config/test.exs config :explorer, Explorer.Repo, database
          POSTGRES_DB: explorer_test
          # match PGPASSWORD for elixir image above
          POSTGRES_PASSWORD: postgres
          # match PGUSER for elixir image above
          POSTGRES_USER: postgres
        # Set health checks to wait until postgres has started
        options: >-
          --health-cmd pg_isready
          --health-interval 10s
          --health-timeout 5s
          --health-retries 5
        ports:
          # Maps tcp port 5432 on service container to the host
          - 5432:5432
    steps:
      - uses: actions/checkout@v2
      - uses: erlef/setup-beam@v1
        with:
          otp-version: ${{ env.OTP_VERSION }}
          elixir-version: ${{ env.ELIXIR_VERSION }}

      - name: Mix Deps Cache
        uses: actions/cache@v2
        id: deps-cache
        with:
          path: |
            deps
            _build
<<<<<<< HEAD
          key: ${{ runner.os }}-${{ env.ELIXIR_VERSION }}-${{ env.OTP_VERSION }}-${{ env.MIX_ENV }}-deps-mixlockhash_9-${{ hashFiles('mix.lock') }}
=======
          key: ${{ runner.os }}-${{ env.ELIXIR_VERSION }}-${{ env.OTP_VERSION }}-${{ env.MIX_ENV }}-deps-mixlockhash_18-${{ hashFiles('mix.lock') }}
>>>>>>> c07ffb2f
          restore-keys: |
            ${{ runner.os }}-${{ env.ELIXIR_VERSION }}-${{ env.OTP_VERSION }}-${{ env.MIX_ENV }}-deps-"

      - name: Restore Explorer NPM Cache
        uses: actions/cache@v2
        id: explorer-npm-cache
        with:
          path: apps/explorer/node_modules
          key: ${{ runner.os }}-${{ env.ELIXIR_VERSION }}-${{ env.OTP_VERSION }}-${{ env.MIX_ENV }}-explorer-npm-${{ hashFiles('apps/explorer/package-lock.json') }}
          restore-keys: |
            ${{ runner.os }}-${{ env.ELIXIR_VERSION }}-${{ env.OTP_VERSION }}-${{ env.MIX_ENV }}-explorer-npm

      - run: ./bin/install_chrome_headless.sh
      - name: mix test --exclude no_nethermind
        run: |
          mix ecto.create --quiet
          mix ecto.migrate
          cd apps/explorer
          mix compile
          mix test --no-start --exclude no_nethermind
        env:
          # match POSTGRES_PASSWORD for postgres image below
          PGPASSWORD: postgres
          # match POSTGRES_USER for postgres image below
          PGUSER: postgres
          ETHEREUM_JSONRPC_CASE: "EthereumJSONRPC.Case.Nethermind.Mox"
          ETHEREUM_JSONRPC_WEB_SOCKET_CASE: "EthereumJSONRPC.WebSocket.Case.Mox"
  test_nethermind_mox_indexer:
    name: Indexer Tests
    runs-on: ubuntu-latest
    needs: build-and-cache
    services:
      postgres:
        image: postgres
        env:
          # Match apps/explorer/config/test.exs config :explorer, Explorer.Repo, database
          POSTGRES_DB: explorer_test
          # match PGPASSWORD for elixir image above
          POSTGRES_PASSWORD: postgres
          # match PGUSER for elixir image above
          POSTGRES_USER: postgres
        # Set health checks to wait until postgres has started
        options: >-
          --health-cmd pg_isready
          --health-interval 10s
          --health-timeout 5s
          --health-retries 5
        ports:
          # Maps tcp port 5432 on service container to the host
          - 5432:5432
    steps:
      - uses: actions/checkout@v2
      - uses: erlef/setup-beam@v1
        with:
          otp-version: ${{ env.OTP_VERSION }}
          elixir-version: ${{ env.ELIXIR_VERSION }}

      - name: Mix Deps Cache
        uses: actions/cache@v2
        id: deps-cache
        with:
          path: |
            deps
            _build
<<<<<<< HEAD
          key: ${{ runner.os }}-${{ env.ELIXIR_VERSION }}-${{ env.OTP_VERSION }}-${{ env.MIX_ENV }}-deps-mixlockhash_9-${{ hashFiles('mix.lock') }}
=======
          key: ${{ runner.os }}-${{ env.ELIXIR_VERSION }}-${{ env.OTP_VERSION }}-${{ env.MIX_ENV }}-deps-mixlockhash_18-${{ hashFiles('mix.lock') }}
>>>>>>> c07ffb2f
          restore-keys: |
            ${{ runner.os }}-${{ env.ELIXIR_VERSION }}-${{ env.OTP_VERSION }}-${{ env.MIX_ENV }}-deps-"


      - run: ./bin/install_chrome_headless.sh

      - name: mix test --exclude no_nethermind
        run: |
          mix ecto.create --quiet
          mix ecto.migrate
          cd apps/indexer
          mix compile
          mix test --no-start --exclude no_nethermind
        env:
          # match POSTGRES_PASSWORD for postgres image below
          PGPASSWORD: postgres
          # match POSTGRES_USER for postgres image below
          PGUSER: postgres
          ETHEREUM_JSONRPC_CASE: "EthereumJSONRPC.Case.Nethermind.Mox"
          ETHEREUM_JSONRPC_WEB_SOCKET_CASE: "EthereumJSONRPC.WebSocket.Case.Mox"

  test_nethermind_mox_block_scout_web:
    name: Blockscout Web Tests
    runs-on: ubuntu-latest
    needs: build-and-cache
    services:
      redis_db:
        image: 'redis:alpine'
        ports: 
          - 6379:6379

      postgres:
        image: postgres
        env:
          # Match apps/explorer/config/test.exs config :explorer, Explorer.Repo, database
          POSTGRES_DB: explorer_test
          # match PGPASSWORD for elixir image above
          POSTGRES_PASSWORD: postgres
          # match PGUSER for elixir image above
          POSTGRES_USER: postgres
        # Set health checks to wait until postgres has started
        options: >-
          --health-cmd pg_isready
          --health-interval 10s
          --health-timeout 5s
          --health-retries 5
        ports:
          # Maps tcp port 5432 on service container to the host
          - 5432:5432
    steps:
      - uses: actions/checkout@v2
      - uses: erlef/setup-beam@v1
        with:
          otp-version: ${{ env.OTP_VERSION }}
          elixir-version: ${{ env.ELIXIR_VERSION }}

      - name: Mix Deps Cache
        uses: actions/cache@v2
        id: deps-cache
        with:
          path: |
            deps
            _build
<<<<<<< HEAD
          key: ${{ runner.os }}-${{ env.ELIXIR_VERSION }}-${{ env.OTP_VERSION }}-${{ env.MIX_ENV }}-deps-mixlockhash_9-${{ hashFiles('mix.lock') }}
=======
          key: ${{ runner.os }}-${{ env.ELIXIR_VERSION }}-${{ env.OTP_VERSION }}-${{ env.MIX_ENV }}-deps-mixlockhash_18-${{ hashFiles('mix.lock') }}
>>>>>>> c07ffb2f
          restore-keys: |
            ${{ runner.os }}-${{ env.ELIXIR_VERSION }}-${{ env.OTP_VERSION }}-${{ env.MIX_ENV }}-deps-"


      - name: Restore Explorer NPM Cache
        uses: actions/cache@v2
        id: explorer-npm-cache
        with:
          path: apps/explorer/node_modules
          key: ${{ runner.os }}-${{ env.ELIXIR_VERSION }}-${{ env.OTP_VERSION }}-${{ env.MIX_ENV }}-explorer-npm-${{ hashFiles('apps/explorer/package-lock.json') }}
          restore-keys: |
            ${{ runner.os }}-${{ env.ELIXIR_VERSION }}-${{ env.OTP_VERSION }}-${{ env.MIX_ENV }}-explorer-npm-

      - name: Restore Blockscout Web NPM Cache
        uses: actions/cache@v2
        id: blockscoutweb-npm-cache
        with:
          path: apps/block_scout_web/assets/node_modules
          key: ${{ runner.os }}-${{ env.ELIXIR_VERSION }}-${{ env.OTP_VERSION }}-${{ env.MIX_ENV }}-blockscoutweb-npm-${{ hashFiles('apps/block_scout_web/assets/package-lock.json') }}
          restore-keys: |
            ${{ runner.os }}-${{ env.ELIXIR_VERSION }}-${{ env.OTP_VERSION }}-${{ env.MIX_ENV }}-blockscoutweb-npm-

      - name: Build assets
        run: node node_modules/webpack/bin/webpack.js --mode development
        working-directory: "apps/block_scout_web/assets"

      - run: ./bin/install_chrome_headless.sh

      - name: mix test --exclude no_nethermind
        run: |
          mix ecto.create --quiet
          mix ecto.migrate
          cd apps/block_scout_web
          mix compile
          mix test --no-start --exclude no_nethermind
        env:
          # match POSTGRES_PASSWORD for postgres image below
          PGPASSWORD: postgres
          # match POSTGRES_USER for postgres image below
          PGUSER: postgres
          ETHEREUM_JSONRPC_CASE: "EthereumJSONRPC.Case.Nethermind.Mox"
          ETHEREUM_JSONRPC_WEB_SOCKET_CASE: "EthereumJSONRPC.WebSocket.Case.Mox"
          CHAIN_ID: "77"
          API_RATE_LIMIT_DISABLED: "true"
          ADMIN_PANEL_ENABLED: "true"
          ACCOUNT_ENABLED: "true"
          ACCOUNT_REDIS_URL: "redis://localhost:6379"
          API_V2_ENABLED: "true"
          SOURCIFY_INTEGRATION_ENABLED: "true"<|MERGE_RESOLUTION|>--- conflicted
+++ resolved
@@ -38,11 +38,7 @@
           path: |
             deps
             _build
-<<<<<<< HEAD
-          key: ${{ runner.os }}-${{ env.ELIXIR_VERSION }}-${{ env.OTP_VERSION }}-${{ env.MIX_ENV }}-deps-mixlockhash_9-${{ hashFiles('mix.lock') }}
-=======
-          key: ${{ runner.os }}-${{ env.ELIXIR_VERSION }}-${{ env.OTP_VERSION }}-${{ env.MIX_ENV }}-deps-mixlockhash_18-${{ hashFiles('mix.lock') }}
->>>>>>> c07ffb2f
+          key: ${{ runner.os }}-${{ env.ELIXIR_VERSION }}-${{ env.OTP_VERSION }}-${{ env.MIX_ENV }}-deps-mixlockhash_18-${{ hashFiles('mix.lock') }}
           restore-keys: |
             ${{ runner.os }}-${{ env.ELIXIR_VERSION }}-${{ env.OTP_VERSION }}-${{ env.MIX_ENV }}-deps-
 
@@ -102,11 +98,7 @@
           path: |
             deps
             _build
-<<<<<<< HEAD
-          key: ${{ runner.os }}-${{ env.ELIXIR_VERSION }}-${{ env.OTP_VERSION }}-${{ env.MIX_ENV }}-deps-mixlockhash_9-${{ hashFiles('mix.lock') }}
-=======
-          key: ${{ runner.os }}-${{ env.ELIXIR_VERSION }}-${{ env.OTP_VERSION }}-${{ env.MIX_ENV }}-deps-mixlockhash_18-${{ hashFiles('mix.lock') }}
->>>>>>> c07ffb2f
+          key: ${{ runner.os }}-${{ env.ELIXIR_VERSION }}-${{ env.OTP_VERSION }}-${{ env.MIX_ENV }}-deps-mixlockhash_18-${{ hashFiles('mix.lock') }}
           restore-keys: |
             ${{ runner.os }}-${{ env.ELIXIR_VERSION }}-${{ env.OTP_VERSION }}-${{ env.MIX_ENV }}-deps-"
 
@@ -130,11 +122,7 @@
           path: |
             deps
             _build
-<<<<<<< HEAD
-          key: ${{ runner.os }}-${{ env.ELIXIR_VERSION }}-${{ env.OTP_VERSION }}-${{ env.MIX_ENV }}-deps-mixlockhash_9-${{ hashFiles('mix.lock') }}
-=======
-          key: ${{ runner.os }}-${{ env.ELIXIR_VERSION }}-${{ env.OTP_VERSION }}-${{ env.MIX_ENV }}-deps-mixlockhash_18-${{ hashFiles('mix.lock') }}
->>>>>>> c07ffb2f
+          key: ${{ runner.os }}-${{ env.ELIXIR_VERSION }}-${{ env.OTP_VERSION }}-${{ env.MIX_ENV }}-deps-mixlockhash_18-${{ hashFiles('mix.lock') }}
           restore-keys: |
             ${{ runner.os }}-${{ env.ELIXIR_VERSION }}-${{ env.OTP_VERSION }}-${{ env.MIX_ENV }}-deps-"
 
@@ -157,11 +145,7 @@
           path: |
             deps
             _build
-<<<<<<< HEAD
-          key: ${{ runner.os }}-${{ env.ELIXIR_VERSION }}-${{ env.OTP_VERSION }}-${{ env.MIX_ENV }}-deps-mixlockhash_9-${{ hashFiles('mix.lock') }}
-=======
-          key: ${{ runner.os }}-${{ env.ELIXIR_VERSION }}-${{ env.OTP_VERSION }}-${{ env.MIX_ENV }}-deps-mixlockhash_18-${{ hashFiles('mix.lock') }}
->>>>>>> c07ffb2f
+          key: ${{ runner.os }}-${{ env.ELIXIR_VERSION }}-${{ env.OTP_VERSION }}-${{ env.MIX_ENV }}-deps-mixlockhash_18-${{ hashFiles('mix.lock') }}
           restore-keys: |
             ${{ runner.os }}-${{ env.ELIXIR_VERSION }}-${{ env.OTP_VERSION }}-${{ env.MIX_ENV }}-deps-"
 
@@ -201,11 +185,7 @@
           path: |
             deps
             _build
-<<<<<<< HEAD
-          key: ${{ runner.os }}-${{ env.ELIXIR_VERSION }}-${{ env.OTP_VERSION }}-${{ env.MIX_ENV }}-deps-mixlockhash_9-${{ hashFiles('mix.lock') }}
-=======
-          key: ${{ runner.os }}-${{ env.ELIXIR_VERSION }}-${{ env.OTP_VERSION }}-${{ env.MIX_ENV }}-deps-mixlockhash_18-${{ hashFiles('mix.lock') }}
->>>>>>> c07ffb2f
+          key: ${{ runner.os }}-${{ env.ELIXIR_VERSION }}-${{ env.OTP_VERSION }}-${{ env.MIX_ENV }}-deps-mixlockhash_18-${{ hashFiles('mix.lock') }}
           restore-keys: |
             ${{ runner.os }}-${{ env.ELIXIR_VERSION }}-${{ env.OTP_VERSION }}-${{ env.MIX_ENV }}-deps-"
 
@@ -231,11 +211,7 @@
           path: |
             deps
             _build
-<<<<<<< HEAD
-          key: ${{ runner.os }}-${{ env.ELIXIR_VERSION }}-${{ env.OTP_VERSION }}-${{ env.MIX_ENV }}-deps-mixlockhash_9-${{ hashFiles('mix.lock') }}
-=======
-          key: ${{ runner.os }}-${{ env.ELIXIR_VERSION }}-${{ env.OTP_VERSION }}-${{ env.MIX_ENV }}-deps-mixlockhash_18-${{ hashFiles('mix.lock') }}
->>>>>>> c07ffb2f
+          key: ${{ runner.os }}-${{ env.ELIXIR_VERSION }}-${{ env.OTP_VERSION }}-${{ env.MIX_ENV }}-deps-mixlockhash_18-${{ hashFiles('mix.lock') }}
           restore-keys: |
             ${{ runner.os }}-${{ env.ELIXIR_VERSION }}-${{ env.OTP_VERSION }}-${{ env.MIX_ENV }}-deps-"
 
@@ -312,11 +288,7 @@
           path: |
             deps
             _build
-<<<<<<< HEAD
-          key: ${{ runner.os }}-${{ env.ELIXIR_VERSION }}-${{ env.OTP_VERSION }}-${{ env.MIX_ENV }}-deps-mixlockhash_9-${{ hashFiles('mix.lock') }}
-=======
-          key: ${{ runner.os }}-${{ env.ELIXIR_VERSION }}-${{ env.OTP_VERSION }}-${{ env.MIX_ENV }}-deps-mixlockhash_18-${{ hashFiles('mix.lock') }}
->>>>>>> c07ffb2f
+          key: ${{ runner.os }}-${{ env.ELIXIR_VERSION }}-${{ env.OTP_VERSION }}-${{ env.MIX_ENV }}-deps-mixlockhash_18-${{ hashFiles('mix.lock') }}
           restore-keys: |
             ${{ runner.os }}-${{ env.ELIXIR_VERSION }}-${{ env.OTP_VERSION }}-${{ env.MIX_ENV }}-deps-"
 
@@ -362,11 +334,7 @@
           path: |
             deps
             _build
-<<<<<<< HEAD
-          key: ${{ runner.os }}-${{ env.ELIXIR_VERSION }}-${{ env.OTP_VERSION }}-${{ env.MIX_ENV }}-deps-mixlockhash_9-${{ hashFiles('mix.lock') }}
-=======
-          key: ${{ runner.os }}-${{ env.ELIXIR_VERSION }}-${{ env.OTP_VERSION }}-${{ env.MIX_ENV }}-deps-mixlockhash_18-${{ hashFiles('mix.lock') }}
->>>>>>> c07ffb2f
+          key: ${{ runner.os }}-${{ env.ELIXIR_VERSION }}-${{ env.OTP_VERSION }}-${{ env.MIX_ENV }}-deps-mixlockhash_18-${{ hashFiles('mix.lock') }}
           restore-keys: |
             ${{ runner.os }}-${{ env.ELIXIR_VERSION }}-${{ env.OTP_VERSION }}-${{ env.MIX_ENV }}-deps-"
 
@@ -423,11 +391,7 @@
           path: |
             deps
             _build
-<<<<<<< HEAD
-          key: ${{ runner.os }}-${{ env.ELIXIR_VERSION }}-${{ env.OTP_VERSION }}-${{ env.MIX_ENV }}-deps-mixlockhash_9-${{ hashFiles('mix.lock') }}
-=======
-          key: ${{ runner.os }}-${{ env.ELIXIR_VERSION }}-${{ env.OTP_VERSION }}-${{ env.MIX_ENV }}-deps-mixlockhash_18-${{ hashFiles('mix.lock') }}
->>>>>>> c07ffb2f
+          key: ${{ runner.os }}-${{ env.ELIXIR_VERSION }}-${{ env.OTP_VERSION }}-${{ env.MIX_ENV }}-deps-mixlockhash_18-${{ hashFiles('mix.lock') }}
           restore-keys: |
             ${{ runner.os }}-${{ env.ELIXIR_VERSION }}-${{ env.OTP_VERSION }}-${{ env.MIX_ENV }}-deps-"
 
@@ -481,11 +445,7 @@
           path: |
             deps
             _build
-<<<<<<< HEAD
-          key: ${{ runner.os }}-${{ env.ELIXIR_VERSION }}-${{ env.OTP_VERSION }}-${{ env.MIX_ENV }}-deps-mixlockhash_9-${{ hashFiles('mix.lock') }}
-=======
-          key: ${{ runner.os }}-${{ env.ELIXIR_VERSION }}-${{ env.OTP_VERSION }}-${{ env.MIX_ENV }}-deps-mixlockhash_18-${{ hashFiles('mix.lock') }}
->>>>>>> c07ffb2f
+          key: ${{ runner.os }}-${{ env.ELIXIR_VERSION }}-${{ env.OTP_VERSION }}-${{ env.MIX_ENV }}-deps-mixlockhash_18-${{ hashFiles('mix.lock') }}
           restore-keys: |
             ${{ runner.os }}-${{ env.ELIXIR_VERSION }}-${{ env.OTP_VERSION }}-${{ env.MIX_ENV }}-deps-"
 
@@ -550,11 +510,7 @@
           path: |
             deps
             _build
-<<<<<<< HEAD
-          key: ${{ runner.os }}-${{ env.ELIXIR_VERSION }}-${{ env.OTP_VERSION }}-${{ env.MIX_ENV }}-deps-mixlockhash_9-${{ hashFiles('mix.lock') }}
-=======
-          key: ${{ runner.os }}-${{ env.ELIXIR_VERSION }}-${{ env.OTP_VERSION }}-${{ env.MIX_ENV }}-deps-mixlockhash_18-${{ hashFiles('mix.lock') }}
->>>>>>> c07ffb2f
+          key: ${{ runner.os }}-${{ env.ELIXIR_VERSION }}-${{ env.OTP_VERSION }}-${{ env.MIX_ENV }}-deps-mixlockhash_18-${{ hashFiles('mix.lock') }}
           restore-keys: |
             ${{ runner.os }}-${{ env.ELIXIR_VERSION }}-${{ env.OTP_VERSION }}-${{ env.MIX_ENV }}-deps-"
 
@@ -618,11 +574,7 @@
           path: |
             deps
             _build
-<<<<<<< HEAD
-          key: ${{ runner.os }}-${{ env.ELIXIR_VERSION }}-${{ env.OTP_VERSION }}-${{ env.MIX_ENV }}-deps-mixlockhash_9-${{ hashFiles('mix.lock') }}
-=======
-          key: ${{ runner.os }}-${{ env.ELIXIR_VERSION }}-${{ env.OTP_VERSION }}-${{ env.MIX_ENV }}-deps-mixlockhash_18-${{ hashFiles('mix.lock') }}
->>>>>>> c07ffb2f
+          key: ${{ runner.os }}-${{ env.ELIXIR_VERSION }}-${{ env.OTP_VERSION }}-${{ env.MIX_ENV }}-deps-mixlockhash_18-${{ hashFiles('mix.lock') }}
           restore-keys: |
             ${{ runner.os }}-${{ env.ELIXIR_VERSION }}-${{ env.OTP_VERSION }}-${{ env.MIX_ENV }}-deps-"
 
