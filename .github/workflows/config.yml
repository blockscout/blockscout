--- conflicted
+++ resolved
@@ -362,13 +362,8 @@
       - name: mix test --exclude no_nethermind
         run: |
           cd apps/ethereum_jsonrpc
-<<<<<<< HEAD
           mix compile --warnings-as-errors
-          mix test --no-start --exclude no_parity
-=======
-          mix compile
           mix test --no-start --exclude no_nethermind
->>>>>>> 7fce1647
         env:
           MIX_ENV: "test"
           # match POSTGRES_PASSWORD for postgres image below
@@ -377,17 +372,13 @@
           PGUSER: postgres
           ETHEREUM_JSONRPC_CASE: "EthereumJSONRPC.Case.Nethermind.Mox"
           ETHEREUM_JSONRPC_WEB_SOCKET_CASE: "EthereumJSONRPC.WebSocket.Case.Mox"
-<<<<<<< HEAD
       - name: Upload Unit Test Results
         if: always()
         uses: actions/upload-artifact@v2
         with:
           name: EthereumJSONRPC Test Results
           path: _build/test/junit/ethereum_jsonrpc/*.xml
-  test_parity_mox_explorer:
-=======
   test_nethermind_mox_explorer:
->>>>>>> 7fce1647
     name: Explorer Tests
     runs-on: ubuntu-latest
     needs: build-and-cache
@@ -440,11 +431,7 @@
             ${{ runner.os }}-${{ env.ELIXIR_VERSION }}-${{ env.OTP_VERSION }}-${{ env.MIX_ENV }}-explorer-npm
 
       - run: ./bin/install_chrome_headless.sh
-<<<<<<< HEAD
-      - name: mix test --exclude no_parity --exclude smart_contract_compiler
-=======
-      - name: mix test --exclude no_nethermind
->>>>>>> 7fce1647
+      - name: mix test --exclude no_nethermind --exclude smart_contract_compiler
         run: |
           cd apps/explorer
           mix compile --warnings-as-errors
@@ -452,12 +439,7 @@
           mix ecto.create --quiet
           mix ecto.migrate
           cd apps/explorer
-<<<<<<< HEAD
-          mix test --no-start --exclude no_parity --exclude smart_contract_compiler
-=======
-          mix compile
-          mix test --no-start --exclude no_nethermind
->>>>>>> 7fce1647
+          mix test --no-start --exclude no_nethermind --exclude smart_contract_compiler
         env:
           MIX_ENV: "test"
           # match POSTGRES_PASSWORD for postgres image below
@@ -466,17 +448,13 @@
           PGUSER: postgres
           ETHEREUM_JSONRPC_CASE: "EthereumJSONRPC.Case.Nethermind.Mox"
           ETHEREUM_JSONRPC_WEB_SOCKET_CASE: "EthereumJSONRPC.WebSocket.Case.Mox"
-<<<<<<< HEAD
       - name: Upload Unit Test Results
         if: always()
         uses: actions/upload-artifact@v2
         with:
           name: Explorer Test Results
           path: _build/test/junit/explorer/*.xml
-  test_parity_mox_indexer:
-=======
   test_nethermind_mox_indexer:
->>>>>>> 7fce1647
     name: Indexer Tests
     runs-on: ubuntu-latest
     needs: build-and-cache
@@ -530,12 +508,7 @@
           mix ecto.create --quiet
           mix ecto.migrate
           cd apps/indexer
-<<<<<<< HEAD
-          mix test --no-start --exclude no_parity
-=======
-          mix compile
           mix test --no-start --exclude no_nethermind
->>>>>>> 7fce1647
         env:
           MIX_ENV: "test"
           # match POSTGRES_PASSWORD for postgres image below
@@ -632,12 +605,7 @@
           mix ecto.create --quiet
           mix ecto.migrate
           cd apps/block_scout_web
-<<<<<<< HEAD
-          mix test --no-start --exclude no_parity
-=======
-          mix compile
           mix test --no-start --exclude no_nethermind
->>>>>>> 7fce1647
         env:
           # match POSTGRES_PASSWORD for postgres image below
           MIX_ENV: "test"
