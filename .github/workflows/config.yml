--- conflicted
+++ resolved
@@ -639,7 +639,7 @@
           ADMIN_PANEL_ENABLED: "true"
           ACCOUNT_ENABLED: "true"
           ACCOUNT_REDIS_URL: "redis://localhost:6379"
-<<<<<<< HEAD
+          API_V2_ENABLED: "true"
       - name: Upload Unit Test Results
         if: always()
         uses: actions/upload-artifact@v2
@@ -785,6 +785,3 @@
       trivy: true
       trivy-timeout: 20m
 
-=======
-          API_V2_ENABLED: "true"
->>>>>>> e3b3468f
