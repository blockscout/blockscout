name: Publish Docker image on every push to master branch

on:
  push:
    branches:
      - master
env:
  OTP_VERSION: '24.3.4.1'
  ELIXIR_VERSION: '1.13.4'
  RELEASE_VERSION: 4.1.6

jobs:
  push_to_registry:
    name: Push Docker image to Docker Hub
    runs-on: ubuntu-latest
<<<<<<< HEAD
    outputs:
      release-version: ${{ steps.outputStep1.outputs.release-version }}
      short-sha: ${{ steps.outputStep1.outputs.short-sha }}
=======
    env:
      RELEASE_VERSION: 4.1.7
>>>>>>> 49c938a0
    steps:
      - name: Check out the repo
        uses: actions/checkout@v3

      - name: Set up QEMU
        uses: docker/setup-qemu-action@v2

      - name: Set up Docker Buildx
        uses: docker/setup-buildx-action@v2

      - name: Log in to Docker Hub
        uses: docker/login-action@v2
        with:
          username: ${{ secrets.DOCKER_USERNAME }}
          password: ${{ secrets.DOCKER_PASSWORD }}

      - name: Extract metadata (tags, labels) for Docker
        id: meta
        uses: docker/metadata-action@v4
        with:
          images: blockscout/blockscout

      - name: Add SHORT_SHA env property with commit short sha
        run: echo "SHORT_SHA=`echo ${GITHUB_SHA} | cut -c1-8`" >> $GITHUB_ENV

      - name: Add outputs
        run: |
          echo "::set-output name=release-version::${{ env.RELEASE_VERSION }}"
          echo "::set-output name=short-sha::${{ env.SHORT_SHA }}"
        id: outputStep1

      - name: Build and push Docker image
        uses: docker/build-push-action@v3
        with:
          context: .
          file: ./docker/Dockerfile
          push: true
          tags: blockscout/blockscout:latest, blockscout/blockscout:${{ env.RELEASE_VERSION }}-prerelease-${{ env.SHORT_SHA }}
          build-args: |
            CACHE_EXCHANGE_RATES_PERIOD=
            DISABLE_READ_API=false
            API_PATH=
            NETWORK_PATH=
            DISABLE_WEBAPP=false
            DISABLE_WRITE_API=false
            CACHE_ENABLE_TOTAL_GAS_USAGE_COUNTER=
            WOBSERVER_ENABLED=false
            ADMIN_PANEL_ENABLED=false
            CACHE_ADDRESS_WITH_BALANCES_UPDATE_INTERVAL=
            DISABLE_BRIDGE_MARKET_CAP_UPDATER=false
            CACHE_BRIDGE_MARKET_CAP_UPDATE_INTERVAL=
            SOCKET_ROOT=
            CHAIN_ID=
            JSON_RPC=
            COIN_NAME=xDai
            SUBNETWORK=
  tests:
    needs: push_to_registry
    uses: blockscout/blockscout-ci-cd/.github/workflows/e2e_k8s.yaml@master
    with:
      blockscout_image: blockscout/blockscout:${{ needs.push_to_registry.outputs.release-version }}-prerelease-${{ needs.push_to_registry.outputs.short-sha }}
      environment: 'test'
      verification_image: 'ghcr.io/blockscout/verification:latest'
    secrets: inherit<|MERGE_RESOLUTION|>--- conflicted
+++ resolved
@@ -7,20 +7,15 @@
 env:
   OTP_VERSION: '24.3.4.1'
   ELIXIR_VERSION: '1.13.4'
-  RELEASE_VERSION: 4.1.6
+  RELEASE_VERSION: 4.1.7
 
 jobs:
   push_to_registry:
     name: Push Docker image to Docker Hub
     runs-on: ubuntu-latest
-<<<<<<< HEAD
     outputs:
       release-version: ${{ steps.outputStep1.outputs.release-version }}
       short-sha: ${{ steps.outputStep1.outputs.short-sha }}
-=======
-    env:
-      RELEASE_VERSION: 4.1.7
->>>>>>> 49c938a0
     steps:
       - name: Check out the repo
         uses: actions/checkout@v3
