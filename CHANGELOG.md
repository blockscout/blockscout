--- conflicted
+++ resolved
@@ -1,12 +1,9 @@
 ## Current
 
 ### Features
-<<<<<<< HEAD
 - [#2433](https://github.com/poanetwork/blockscout/pull/2433) - Add a functionality to try Eth RPC methods in the documentation
-=======
 - [#2529](https://github.com/poanetwork/blockscout/pull/2529) - show both eth value and token transfers on transaction overview page
 - [#2376](https://github.com/poanetwork/blockscout/pull/2376) - Split API and WebApp routes
->>>>>>> 994ac778
 - [#2477](https://github.com/poanetwork/blockscout/pull/2477) - aggregate token transfers on transaction page
 - [#2458](https://github.com/poanetwork/blockscout/pull/2458) - Add LAST_BLOCK var to add ability indexing in the range of blocks
 - [#2456](https://github.com/poanetwork/blockscout/pull/2456) - fetch pending transactions for geth
