## Current

### Features
<<<<<<< HEAD
=======

>>>>>>> 0b1ca315
- [#5968](https://github.com/blockscout/blockscout/pull/5968) - Add call type in the response of txlistinternal API method
- [#5860](https://github.com/blockscout/blockscout/pull/5860) - Integrate rust verifier micro-service ([blockscout-rs/verifier](https://github.com/blockscout/blockscout-rs/tree/main/verification))
- [#6001](https://github.com/blockscout/blockscout/pull/6001) - Add ETHEREUM_JSONRPC_DISABLE_ARCHIVE_BALANCES env var that filters requests and query node only if the block quantity is "latest"

### Fixes

- [#6038](https://github.com/blockscout/blockscout/pull/6038) - Extend token name from string to text type
- [#6037](https://github.com/blockscout/blockscout/pull/6037) - Fix order of results in txlistinternal API endpoint
- [#6036](https://github.com/blockscout/blockscout/pull/6036) - Fix address checksum on transaction page
- [#6032](https://github.com/blockscout/blockscout/pull/6032) - Sort by address.hash column in accountlist API endpoint
- [#6017](https://github.com/blockscout/blockscout/pull/6017), [#6028](https://github.com/blockscout/blockscout/pull/6028) - Move "contract interaction" and "Add chain to MM" env vars to runtime
- [#6012](https://github.com/blockscout/blockscout/pull/6012) - Fix display of estimated addresses counter on the main page
- [#5978](https://github.com/blockscout/blockscout/pull/5978) - Allow timestamp param in the log of eth_getTransactionReceipt method
- [#5977](https://github.com/blockscout/blockscout/pull/5977) - Fix address overview.html.eex in case of nil implementation address hash
- [#5975](https://github.com/blockscout/blockscout/pull/5975) - Fix CSV export of internal transactions
- [#5957](https://github.com/blockscout/blockscout/pull/5957) - Server-side reCAPTCHA check for CSV export
- [#5954](https://github.com/blockscout/blockscout/pull/5954) - Fix ace editor appearance
- [#5942](https://github.com/blockscout/blockscout/pull/5942), [#5945](https://github.com/blockscout/blockscout/pull/5945) - Fix nightly solidity versions filtering UX
- [#5904](https://github.com/blockscout/blockscout/pull/5904) - Enhance health API endpoint: better parsing HEALTHY_BLOCKS_PERIOD and use it in the response
- [#5903](https://github.com/blockscout/blockscout/pull/5903) - Disable compile env validation
- [#5887](https://github.com/blockscout/blockscout/pull/5887) - Added missing environment variables to Makefile container params
- [#5850](https://github.com/blockscout/blockscout/pull/5850) - Fix too large postgres notifications
- [#5809](https://github.com/blockscout/blockscout/pull/5809) - Fix 404 on `/metadata` page
- [#5807](https://github.com/blockscout/blockscout/pull/5807) - Update Makefile migrate command due to release build
- [#5786](https://github.com/blockscout/blockscout/pull/5786) - Replace `current_path` with `Controller.current_full_path` in two controllers
- [#5948](https://github.com/blockscout/blockscout/pull/5948) - Fix unexpected messages in `CoinBalanceOnDemand`
- [#6013](https://github.com/blockscout/blockscout/pull/6013) - Fix ERC-1155 tokens fetching

### Chore

- [#6035](https://github.com/blockscout/blockscout/pull/6035) - Hide copy btn if no raw trace
- [#6034](https://github.com/blockscout/blockscout/pull/6034) - Suppress empty sections in supported chain dropdown
- [#5939](https://github.com/blockscout/blockscout/pull/5939) - Bump sweetalert2 from 11.4.26 to 11.4.27 in /apps/block_scout_web/assets
- [#5938](https://github.com/blockscout/blockscout/pull/5938) - Bump xss from 1.0.13 to 1.0.14 in /apps/block_scout_web/assets
- [#5743](https://github.com/blockscout/blockscout/pull/5743) - Fixing tracer not found #5729
- [#5952](https://github.com/blockscout/blockscout/pull/5952) - Bump sweetalert2 from 11.4.27 to 11.4.28 in /apps/block_scout_web/assets
- [#5955](https://github.com/blockscout/blockscout/pull/5955) - Bump ex_doc from 0.28.4 to 0.28.5
- [#5956](https://github.com/blockscout/blockscout/pull/5956) - Bump bcrypt_elixir from 2.3.1 to 3.0.1
- [#5964](https://github.com/blockscout/blockscout/pull/5964) - Bump sweetalert2 from 11.4.28 to 11.4.29 in /apps/block_scout_web/assets
- [#5966](https://github.com/blockscout/blockscout/pull/5966) - Bump sass from 1.54.4 to 1.54.5 in /apps/block_scout_web/assets
- [#5967](https://github.com/blockscout/blockscout/pull/5967) - Bump @babel/core from 7.18.10 to 7.18.13 in /apps/block_scout_web/assets
- [#5973](https://github.com/blockscout/blockscout/pull/5973) - Bump prometheus from 4.9.0 to 4.9.1
- [#5974](https://github.com/blockscout/blockscout/pull/5974) - Bump cldr_utils from 2.19.0 to 2.19.1
- [#5884](https://github.com/blockscout/blockscout/pull/5884) - Bump nimble_csv from 1.1.0 to 1.2.0
- [#5984](https://github.com/blockscout/blockscout/pull/5984) - Bump jest from 28.1.3 to 29.0.0 in /apps/block_scout_web/assets
- [#5983](https://github.com/blockscout/blockscout/pull/5983) - Bump core-js from 3.24.1 to 3.25.0 in /apps/block_scout_web/assets
- [#5981](https://github.com/blockscout/blockscout/pull/5981) - Bump eslint-plugin-promise from 6.0.0 to 6.0.1 in /apps/block_scout_web/assets
- [#5982](https://github.com/blockscout/blockscout/pull/5982) - Bump jest-environment-jsdom from 28.1.3 to 29.0.0 in /apps/block_scout_web/assets
- [#5987](https://github.com/blockscout/blockscout/pull/5987) - Bump jest from 29.0.0 to 29.0.1 in /apps/block_scout_web/assets
- [#5988](https://github.com/blockscout/blockscout/pull/5988) - Bump jest-environment-jsdom from 29.0.0 to 29.0.1 in /apps/block_scout_web/assets
- [#5989](https://github.com/blockscout/blockscout/pull/5989) - Bump jquery from 3.6.0 to 3.6.1 in /apps/block_scout_web/assets
- [#5990](https://github.com/blockscout/blockscout/pull/5990) - Bump web3modal from 1.9.8 to 1.9.9 in /apps/block_scout_web/assets
- [#6004](https://github.com/blockscout/blockscout/pull/6004) - Bump luxon from 3.0.1 to 3.0.3 in /apps/block_scout_web/assets
- [#6005](https://github.com/blockscout/blockscout/pull/6005) - Bump ex_cldr from 2.33.1 to 2.33.2
- [#6006](https://github.com/blockscout/blockscout/pull/6006) - Bump eslint from 8.22.0 to 8.23.0 in /apps/block_scout_web/assets
- [#6015](https://github.com/blockscout/blockscout/pull/6015) - Bump @fortawesome/fontawesome-free from 6.1.2 to 6.2.0 in /apps/block_scout_web/assets
- [#6021](https://github.com/blockscout/blockscout/pull/6021) - Bump sass from 1.54.5 to 1.54.7 in /apps/block_scout_web/assets
- [#6018](https://github.com/blockscout/blockscout/pull/6018) - Update chromedriver version
- [#5836](https://github.com/blockscout/blockscout/pull/5836) - Bump comeonin from 4.1.2 to 5.3.3
- [#5869](https://github.com/blockscout/blockscout/pull/5869) - Bump reduce-reducers from 0.4.3 to 1.0.4 in /apps/block_scout_web/assets
- [#5919](https://github.com/blockscout/blockscout/pull/5919) - Bump floki from 0.32.1 to 0.33.1
- [#5930](https://github.com/blockscout/blockscout/pull/5930) - Bump eslint from 8.21.0 to 8.22.0 in /apps/block_scout_web/assets
- [#5845](https://github.com/blockscout/blockscout/pull/5845) - Bump autoprefixer from 10.4.2 to 10.4.8 in /apps/block_scout_web/assets
- [#5877](https://github.com/blockscout/blockscout/pull/5877) - Bump eslint from 8.17.0 to 8.21.0 in /apps/block_scout_web/assets
- [#5875](https://github.com/blockscout/blockscout/pull/5875) - Bump sass from 1.49.8 to 1.54.3 in /apps/block_scout_web/assets
- [#5873](https://github.com/blockscout/blockscout/pull/5873) - Bump highlight.js from 11.4.0 to 11.6.0 in /apps/block_scout_web/assets
- [#5870](https://github.com/blockscout/blockscout/pull/5870) - Bump spandex_ecto from 0.6.2 to 0.7.0
- [#5867](https://github.com/blockscout/blockscout/pull/5867) - Bump @babel/preset-env from 7.16.11 to 7.18.10 in /apps/block_scout_web/assets
- [#5876](https://github.com/blockscout/blockscout/pull/5876) - Bump bignumber.js from 9.0.2 to 9.1.0 in /apps/block_scout_web/assets
- [#5871](https://github.com/blockscout/blockscout/pull/5871) - Bump redux from 4.1.2 to 4.2.0 in /apps/block_scout_web/assets
- [#5868](https://github.com/blockscout/blockscout/pull/5868) - Bump ex_rlp from 0.5.3 to 0.5.4 
- [#5874](https://github.com/blockscout/blockscout/pull/5874) - Bump core-js from 3.20.3 to 3.24.1 in /apps/block_scout_web/assets
- [#5882](https://github.com/blockscout/blockscout/pull/5882) - Bump math from 0.3.1 to 0.7.0
- [#5878](https://github.com/blockscout/blockscout/pull/5878) - Bump css-minimizer-webpack-plugin from 3.4.1 to 4.0.0 in /apps/block_scout_web/assets
- [#5883](https://github.com/blockscout/blockscout/pull/5883) - Bump postgrex from 0.15.10 to 0.15.13
- [#5885](https://github.com/blockscout/blockscout/pull/5885) - Bump hammer from 6.0.0 to 6.1.0
- [#5893](https://github.com/blockscout/blockscout/pull/5893) - Bump prometheus from 4.8.1 to 4.9.0
- [#5892](https://github.com/blockscout/blockscout/pull/5892) - Bump babel-loader from 8.2.3 to 8.2.5 in /apps/block_scout_web/assets
- [#5890](https://github.com/blockscout/blockscout/pull/5890) - Bump sweetalert2 from 11.3.10 to 11.4.26 in /apps/block_scout_web/assets
- [#5889](https://github.com/blockscout/blockscout/pull/5889) - Bump sass from 1.54.3 to 1.54.4 in /apps/block_scout_web/assets
- [#5894](https://github.com/blockscout/blockscout/pull/5894) - Bump jest from 27.4.7 to 28.1.3 in /apps/block_scout_web/assets
- [#5865](https://github.com/blockscout/blockscout/pull/5865) - Bump timex from 3.7.1 to 3.7.9
- [#5872](https://github.com/blockscout/blockscout/pull/5872) - Bump benchee from 0.13.2 to 0.99.0
- [#5895](https://github.com/blockscout/blockscout/pull/5895) - Bump wallaby from 0.29.1 to 0.30.1
- [#5905](https://github.com/blockscout/blockscout/pull/5905) - Bump absinthe from 1.6.5 to 1.6.8
- [#5881](https://github.com/blockscout/blockscout/pull/5881) - Bump dataloader from 1.0.9 to 1.0.10
- [#5909](https://github.com/blockscout/blockscout/pull/5909) - Bump junit_formatter from 3.3.0 to 3.3.1
- [#5912](https://github.com/blockscout/blockscout/pull/5912) - Bump credo from 1.6.4 to 1.6.6
- [#5911](https://github.com/blockscout/blockscout/pull/5911) - Bump absinthe_relay from 1.5.1 to 1.5.2
- [#5915](https://github.com/blockscout/blockscout/pull/5915) - Bump flow from 0.15.0 to 1.2.0
- [#5916](https://github.com/blockscout/blockscout/pull/5916) - Bump dialyxir from 1.1.0 to 1.2.0
- [#5910](https://github.com/blockscout/blockscout/pull/5910) - Bump benchee from 0.99.0 to 1.1.0
- [#5917](https://github.com/blockscout/blockscout/pull/5917) - Bump bypass from 1.0.0 to 2.1.0
- [#5920](https://github.com/blockscout/blockscout/pull/5920) - Bump spandex_datadog from 1.1.0 to 1.2.0
- [#5918](https://github.com/blockscout/blockscout/pull/5918) - Bump logger_file_backend from 0.0.12 to 0.0.13
- [#5863](https://github.com/blockscout/blockscout/pull/5863) - Update Poison hex package
- [#5861](https://github.com/blockscout/blockscout/pull/5861) - Add cache for docker build
- [#5859](https://github.com/blockscout/blockscout/pull/5859) - Update ex_cldr hex packages
- [#5858](https://github.com/blockscout/blockscout/pull/5858) - Update CHANGELOG; revert update of css-loader; rename fontawesome icons selectors
- [#5811](https://github.com/blockscout/blockscout/pull/5811) - Bump chartjs-adapter-luxon from 1.1.0 to 1.2.0 in /apps/block_scout_web/assets
- [#5814](https://github.com/blockscout/blockscout/pull/5814) - Bump webpack from 5.69.1 to 5.74.0 in /apps/block_scout_web/assets
- [#5812](https://github.com/blockscout/blockscout/pull/5812) - Bump mini-css-extract-plugin from 2.5.3 to 2.6.1 in /apps/block_scout_web/assets
- [#5819](https://github.com/blockscout/blockscout/pull/5819) - Bump xss from 1.0.10 to 1.0.13 in /apps/block_scout_web/assets
- [#5818](https://github.com/blockscout/blockscout/pull/5818) - Bump @fortawesome/fontawesome-free from 6.0.0-beta3 to 6.1.2 in /apps/block_scout_web/assets
- [#5821](https://github.com/blockscout/blockscout/pull/5821) - Bump spandex from 3.0.3 to 3.1.0
- [#5830](https://github.com/blockscout/blockscout/pull/5830) - Bump spandex_phoenix from 1.0.5 to 1.0.6
- [#5825](https://github.com/blockscout/blockscout/pull/5825) - Bump postcss from 8.4.6 to 8.4.16 in /apps/block_scout_web/assets
- [#5816](https://github.com/blockscout/blockscout/pull/5816) - Bump webpack-cli from 4.9.2 to 4.10.0 in /apps/block_scout_web/assets
- [#5822](https://github.com/blockscout/blockscout/pull/5822) - Bump chart.js from 3.7.0 to 3.9.1 in /apps/block_scout_web/assets
- [#5829](https://github.com/blockscout/blockscout/pull/5829) - Bump mox from 0.5.2 to 1.0.2
- [#5823](https://github.com/blockscout/blockscout/pull/5823) - Bump luxon from 2.4.0 to 3.0.1 in /apps/block_scout_web/assets
- [#5837](https://github.com/blockscout/blockscout/pull/5837) - Bump @walletconnect/web3-provider from 1.7.8 to 1.8.0 in /apps/block_scout_web/assets
- [#5840](https://github.com/blockscout/blockscout/pull/5840) - Bump web3modal from 1.9.5 to 1.9.8 in /apps/block_scout_web/assets
- [#5842](https://github.com/blockscout/blockscout/pull/5842) - Bump copy-webpack-plugin from 10.2.1 to 11.0.0 in /apps/block_scout_web/assets
- [#5835](https://github.com/blockscout/blockscout/pull/5835) - Bump tesla from 1.3.3 to 1.4.4
- [#5841](https://github.com/blockscout/blockscout/pull/5841) - Bump sass-loader from 12.6.0 to 13.0.2 in /apps/block_scout_web/assets
- [#5844](https://github.com/blockscout/blockscout/pull/5844) - Bump postcss-loader from 6.2.1 to 7.0.1 in /apps/block_scout_web/assets
- [#5838](https://github.com/blockscout/blockscout/pull/5838) - Bump path-parser from 4.2.0 to 6.1.0 in /apps/block_scout_web/assets
- [#5843](https://github.com/blockscout/blockscout/pull/5843) - Bump @tarekraafat/autocomplete.js from 10.2.6 to 10.2.7 in /apps/block_scout_web/assets
- [#5834](https://github.com/blockscout/blockscout/pull/5834) - Bump clipboard from 2.0.9 to 2.0.11 in /apps/block_scout_web/assets
- [#5827](https://github.com/blockscout/blockscout/pull/5827) - Bump @babel/core from 7.16.12 to 7.18.10 in /apps/block_scout_web/assets
- [#5851](https://github.com/blockscout/blockscout/pull/5851) - Bump exvcr from 0.13.2 to 0.13.3
- [#5824](https://github.com/blockscout/blockscout/pull/5824) - Bump ex_json_schema from 0.6.2 to 0.9.1
- [#5849](https://github.com/blockscout/blockscout/pull/5849) - Bump gettext 0.18.2 -> 0.20.0
- [#5806](https://github.com/blockscout/blockscout/pull/5806) - Update target Postgres version in Docker: 13 -> 14

## 4.1.7-beta

### Features
<<<<<<< HEAD
- [#5783](https://github.com/blockscout/blockscout/pull/5783) - Allow to setup multiple ranges of blocks to index

### Fixes
=======

- [#5783](https://github.com/blockscout/blockscout/pull/5783) - Allow to setup multiple ranges of blocks to index

### Fixes

>>>>>>> 0b1ca315
- [#5799](https://github.com/blockscout/blockscout/pull/5799) - Fix address_tokens_usd_sum function
- [#5798](https://github.com/blockscout/blockscout/pull/5798) - Copy explorer node_modules to result image
- [#5797](https://github.com/blockscout/blockscout/pull/5797) - Fix flickering token tooltip

### Chore
<<<<<<< HEAD
=======

>>>>>>> 0b1ca315
- [#5796](https://github.com/blockscout/blockscout/pull/5796) - Add job for e2e tests on every push to master + fix job "Merge 'master' to specific branch after release"

## 4.1.6-beta

### Features

- [#5739](https://github.com/blockscout/blockscout/pull/5739) - Erigon archive node support
- [#5732](https://github.com/blockscout/blockscout/pull/5732) - Manage testnet label (right to the navbar logo)
- [#5699](https://github.com/blockscout/blockscout/pull/5699) - Switch to basic (non-pro) API endpoint for Coingecko requests, if API key is not provided
- [#5542](https://github.com/blockscout/blockscout/pull/5542) - Add `jq` in docker image
- [#5345](https://github.com/blockscout/blockscout/pull/5345) - Graphql: add user-selected ordering to transactions for address query

### Fixes

- [#5768](https://github.com/blockscout/blockscout/pull/5768) - Outstanding rows limit for missing blocks query (catchup fetcher)
- [#5737](https://github.com/blockscout/blockscout/pull/5737), [#5772](https://github.com/blockscout/blockscout/pull/5772) - Fix double requests; Fix token balances dropdown view
- [#5723](https://github.com/blockscout/blockscout/pull/5723) - Add nil clause for Data.to_string/1
- [#5714](https://github.com/blockscout/blockscout/pull/5714) - Add clause for EthereumJSONRPC.Transaction.elixir_to_params/1 when gas_price is missing in the response
- [#5697](https://github.com/blockscout/blockscout/pull/5697) - Gas price oracle: ignore gas price rounding for values less than 0.01
- [#5690](https://github.com/blockscout/blockscout/pull/5690) - Allow special characters for password in DB URL parser
- [#5778](https://github.com/blockscout/blockscout/pull/5778) - Allow hyphen in database name

### Chore
- [#5787](https://github.com/blockscout/blockscout/pull/5787) - Add job for merging master to specific branch after release
- [#5788](https://github.com/blockscout/blockscout/pull/5788) - Update Docker image on every push to master branch
- [#5736](https://github.com/blockscout/blockscout/pull/5736) - Remove obsolete network selector
- [#5730](https://github.com/blockscout/blockscout/pull/5730) - Add primary keys for DB tables where they do not exist
- [#5703](https://github.com/blockscout/blockscout/pull/5703) - Remove bridged tokens functionality from Blockscout core
- [#5700](https://github.com/blockscout/blockscout/pull/5700) - Remove Staking dapp logic from Blockscout core
- [#5696](https://github.com/blockscout/blockscout/pull/5696) - Update .tool-versions
- [#5695](https://github.com/blockscout/blockscout/pull/5695) - Decimal hex package update 1.9 -> 2.0
- [#5684](https://github.com/blockscout/blockscout/pull/5684) - Block import timings logs

## 4.1.5-beta

### Features

- [#5667](https://github.com/blockscout/blockscout/pull/5667) - Address page: scroll to selected tab's data

### Fixes

- [#5680](https://github.com/blockscout/blockscout/pull/5680) - Fix broken token icons; Disable animation in lists; Fix doubled requests for some pages
- [#5671](https://github.com/blockscout/blockscout/pull/5671) - Fix double requests for token exchange rates; Disable fetching `btc_value` by default (add `EXCHANGE_RATES_FETCH_BTC_VALUE` env variable); Add `CACHE_EXCHANGE_RATES_PERIOD` env variable
- [#5676](https://github.com/blockscout/blockscout/pull/5676) - Fix wrong miner address shown for post EIP-1559 block for clique network

### Chore

- [#5679](https://github.com/blockscout/blockscout/pull/5679) - Optimize query in fetch_min_missing_block_cache function
- [#5674](https://github.com/blockscout/blockscout/pull/5674) - Disable token holder refreshing
- [#5661](https://github.com/blockscout/blockscout/pull/5661) - Fixes yaml syntax for boolean env variables in docker compose

## 4.1.4-beta

### Features

- [#5656](https://github.com/blockscout/blockscout/pull/5656) - Gas price oracle
- [#5613](https://github.com/blockscout/blockscout/pull/5613) - Exchange rates CoinMarketCap source module
- [#5588](https://github.com/blockscout/blockscout/pull/5588) - Add broadcasting of coin balance
- [#5560](https://github.com/blockscout/blockscout/pull/5560) - Manual fetch benefeciaries
- [#5479](https://github.com/blockscout/blockscout/pull/5479) - Remake of solidity verifier module; Verification UX improvements
- [#5540](https://github.com/blockscout/blockscout/pull/5540) - Tx page: scroll to selected tab's data

### Fixes

- [#5647](https://github.com/blockscout/blockscout/pull/5647) - Add handling for invalid Sourcify response
- [#5635](https://github.com/blockscout/blockscout/pull/5635) - Set CoinGecko source in exchange_rates_source function fix in case of token_bridge
- [#5629](https://github.com/blockscout/blockscout/pull/5629) - Fix empty coin balance for empty address
- [#5612](https://github.com/blockscout/blockscout/pull/5612) - Fix token transfers order
- [#5626](https://github.com/blockscout/blockscout/pull/5626) - Fix vyper compiler versions order
- [#5603](https://github.com/blockscout/blockscout/pull/5603) - Fix failing verification attempts
- [#5598](https://github.com/blockscout/blockscout/pull/5598) - Fix token dropdown
- [#5592](https://github.com/blockscout/blockscout/pull/5592) - Burn fees for legacy transactions
- [#5568](https://github.com/blockscout/blockscout/pull/5568) - Add regexp for ipfs checking
- [#5567](https://github.com/blockscout/blockscout/pull/5567) - Sanitize token name and symbol before insert into DB, display in the application
- [#5564](https://github.com/blockscout/blockscout/pull/5564) - Add fallback clauses to `string_to_..._hash` functions
- [#5538](https://github.com/blockscout/blockscout/pull/5538) - Fix internal transaction's tile bug

### Chore

- [#5660](https://github.com/blockscout/blockscout/pull/5660) - Display txs count chart by default, disable price chart by default, add chart titles
- [#5659](https://github.com/blockscout/blockscout/pull/5659) - Use chartjs-adapter-luxon instead chartjs-adapter-moment for charts
- [#5651](https://github.com/blockscout/blockscout/pull/5651), [#5657](https://github.com/blockscout/blockscout/pull/5657) - Gnosis chain rebranded theme and generalization of chart legend colors definition
- [#5640](https://github.com/blockscout/blockscout/pull/5640) - Clean up and fix tests, reduce amount of warnings
- [#5625](https://github.com/blockscout/blockscout/pull/5625) - Get rid of some redirects to checksummed address url
- [#5623](https://github.com/blockscout/blockscout/pull/5623) - Allow hyphen in DB password
- [#5543](https://github.com/blockscout/blockscout/pull/5543) - Increase max_restarts to 1_000 (from 3 by default) for explorer, block_scout_web supervisors
- [#5536](https://github.com/blockscout/blockscout/pull/5536) - NPM audit fix

## 4.1.3-beta

### Features

- [#5515](https://github.com/blockscout/blockscout/pull/5515) - Integrate ace editor to display contract sources
- [#5505](https://github.com/blockscout/blockscout/pull/5505) - Manage debug_traceTransaction JSON RPC method timeout
- [#5491](https://github.com/blockscout/blockscout/pull/5491) - Sequential blocks broadcast on the main page
- [#5312](https://github.com/blockscout/blockscout/pull/5312) - Add OpenZeppelin proxy storage slot
- [#5302](https://github.com/blockscout/blockscout/pull/5302) - Add specific tx receipt fields for the GoQuorum client
- [#5268](https://github.com/blockscout/blockscout/pull/5268), [#5313](https://github.com/blockscout/blockscout/pull/5313) - Contract names display improvement

### Fixes

- [#5528](https://github.com/blockscout/blockscout/pull/5528) - Token balances fetcher retry
- [#5524](https://github.com/blockscout/blockscout/pull/5524) - ContractState module resistance to unresponsive archive node
- [#5513](https://github.com/blockscout/blockscout/pull/5513) - Do not fill pending blocks ops with block numbers below TRACE_FIRST_BLOCK
- [#5508](https://github.com/blockscout/blockscout/pull/5508) - Hide indexing banner if we fetched internal transactions from TRACE_FIRST_BLOCK
- [#5504](https://github.com/blockscout/blockscout/pull/5504) - Extend TRACE_FIRST_BLOCK env var to geth variant
- [#5488](https://github.com/blockscout/blockscout/pull/5488) - Split long contract output to multiple lines
- [#5487](https://github.com/blockscout/blockscout/pull/5487) - Fix array displaying in decoded constructor args
- [#5482](https://github.com/blockscout/blockscout/pull/5482) - Fix for querying of the contract read functions
- [#5455](https://github.com/blockscout/blockscout/pull/5455) - Fix unverified_smart_contract function: add md5 of bytecode to the changeset
- [#5454](https://github.com/blockscout/blockscout/pull/5454) - Docker: Fix the qemu-x86_64 signal 11 error on Apple Silicon
- [#5443](https://github.com/blockscout/blockscout/pull/5443) - Geth: display tx revert reason
- [#5420](https://github.com/blockscout/blockscout/pull/5420) - Deduplicate addresses and coin balances before inserting to the DB
- [#5416](https://github.com/blockscout/blockscout/pull/5416) - Fix getsourcecode for EOA addresses
- [#5413](https://github.com/blockscout/blockscout/pull/5413) - Fix params encoding for read contracts methods
- [#5411](https://github.com/blockscout/blockscout/pull/5411) - Fix character_not_in_repertoire error for tx revert reason
- [#5410](https://github.com/blockscout/blockscout/pull/5410) - Handle exited realtime fetcher
- [#5383](https://github.com/blockscout/blockscout/pull/5383) - Fix reload transactions button
- [#5381](https://github.com/blockscout/blockscout/pull/5381), [#5397](https://github.com/blockscout/blockscout/pull/5397) - Fix exchange rate broadcast error
- [#5375](https://github.com/blockscout/blockscout/pull/5375) - Fix pending transactions fetcher
- [#5374](https://github.com/blockscout/blockscout/pull/5374) - Return all ERC-1155's token instances in tokenList api endpoint
- [#5342](https://github.com/blockscout/blockscout/pull/5342) - Fix 500 error on NF token page with nil metadata
- [#5319](https://github.com/blockscout/blockscout/pull/5319), [#5357](https://github.com/blockscout/blockscout/pull/5357), [#5425](https://github.com/blockscout/blockscout/pull/5425) - Empty blocks sanitizer performance improvement
- [#5310](https://github.com/blockscout/blockscout/pull/5310) - Fix flash on reload in dark mode
- [#5306](https://github.com/blockscout/blockscout/pull/5306) - Fix indexer bug
- [#5300](https://github.com/blockscout/blockscout/pull/5300), [#5305](https://github.com/blockscout/blockscout/pull/5305) - Token instance page: general video improvements
- [#5136](https://github.com/blockscout/blockscout/pull/5136) - Improve contract verification
- [#5285](https://github.com/blockscout/blockscout/pull/5285) - Fix verified smart-contract bytecode twins feature
- [#5269](https://github.com/blockscout/blockscout/pull/5269) - Address Page: Fix implementation address align
- [#5264](https://github.com/blockscout/blockscout/pull/5264) - Fix bug with 500 response on `partial` sourcify status
- [#5263](https://github.com/blockscout/blockscout/pull/5263) - Fix bug with name absence for contract
- [#5259](https://github.com/blockscout/blockscout/pull/5259) - Fix `coin-balances/by-day` bug
- [#5239](https://github.com/blockscout/blockscout/pull/5239) - Add accounting for block rewards in `getblockreward` api method

### Chore

- [#5506](https://github.com/blockscout/blockscout/pull/5506) - Refactor config files
- [#5480](https://github.com/blockscout/blockscout/pull/5480) - Remove duplicate of balances_params_to_address_params function
- [#5473](https://github.com/blockscout/blockscout/pull/5473) - Refactor daily coin balances fetcher
- [#5458](https://github.com/blockscout/blockscout/pull/5458) - Decrease min safe polling period for realtime fetcher
- [#5456](https://github.com/blockscout/blockscout/pull/5456) - Ignore arbitrary block details fields for custom Ethereum clients
- [#5450](https://github.com/blockscout/blockscout/pull/5450) - Logging error in publishing of smart-contract
- [#5433](https://github.com/blockscout/blockscout/pull/5433) - Caching modules refactoring
- [#5419](https://github.com/blockscout/blockscout/pull/5419) - Add check if address exists for some api methods
- [#5408](https://github.com/blockscout/blockscout/pull/5408) - Update websocket_client hex package
- [#5407](https://github.com/blockscout/blockscout/pull/5407) - Update hackney, certifi, tzdata
- [#5369](https://github.com/blockscout/blockscout/pull/5369) - Manage indexer memory limit
- [#5368](https://github.com/blockscout/blockscout/pull/5368) - Refactoring from SourcifyFilePathBackfiller
- [#5367](https://github.com/blockscout/blockscout/pull/5367) - Resolve Prototype Pollution in minimist dependency
- [#5366](https://github.com/blockscout/blockscout/pull/5366) - Fix Vyper smart-contract verification form tooltips
- [#5348](https://github.com/blockscout/blockscout/pull/5348) - Block data for Avalanche: pass blockExtraData param
- [#5341](https://github.com/blockscout/blockscout/pull/5341) - Remove unused broadcasts
- [#5318](https://github.com/blockscout/blockscout/pull/5318) - Eliminate Jquery import from chart-loader.js
- [#5317](https://github.com/blockscout/blockscout/pull/5317) - NPM audit
- [#5303](https://github.com/blockscout/blockscout/pull/5303) - Besu: revertReason support in trace
- [#5301](https://github.com/blockscout/blockscout/pull/5301) - Allow specific block keys for sgb/ava
- [#5295](https://github.com/blockscout/blockscout/pull/5295) - CI pipeline: build and push Docker image to Docker Hub on every release
- [#5290](https://github.com/blockscout/blockscout/pull/5290) - Bump ex_doc from 0.25.2 to 0.28.2
- [#5289](https://github.com/blockscout/blockscout/pull/5289) - Bump ex_abi from 1.5.9 to 1.5.11
- [#5288](https://github.com/blockscout/blockscout/pull/5288) - Makefile: find exact container by name
- [#5287](https://github.com/blockscout/blockscout/pull/5287) - Docker: modify native token symbol
- [#5286](https://github.com/blockscout/blockscout/pull/5286) - Change namespace for one of the SmartContractViewTest test
- [#5260](https://github.com/blockscout/blockscout/pull/5260) - Makefile release task to prerelease and release task
- [#5082](https://github.com/blockscout/blockscout/pull/5082) - Elixir 1.12 -> 1.13

## 4.1.2-beta

### Features

- [#5232](https://github.com/blockscout/blockscout/pull/5232) - Contract Read Page: Add functions overloading support
- [#5220](https://github.com/blockscout/blockscout/pull/5220) - Add info about proxy contracts to api methods response
- [#5200](https://github.com/blockscout/blockscout/pull/5200) - Docker-compose configuration
- [#5105](https://github.com/blockscout/blockscout/pull/5105) - Redesign token page
- [#5016](https://github.com/blockscout/blockscout/pull/5016) - Add view for internal transactions error
- [#4690](https://github.com/blockscout/blockscout/pull/4690) - Improve pagination: introduce pagination with random access to pages; Integrate it to the Transactions List page

### Fixes

- [#5248](https://github.com/blockscout/blockscout/pull/5248) - Speedup query for getting verified smart-contract bytecode twin
- [#5241](https://github.com/blockscout/blockscout/pull/5241) - Fix DB hostname Regex pattern
- [#5216](https://github.com/blockscout/blockscout/pull/5216) - Add token-transfers-toggle.js to the `block_transaction/index.html.eex`
- [#5212](https://github.com/blockscout/blockscout/pull/5212) - Fix `gas_used` value bug
- [#5197](https://github.com/blockscout/blockscout/pull/5197) - Fix contract functions outputs
- [#5196](https://github.com/blockscout/blockscout/pull/5196) - Various Docker setup fixes
- [#5192](https://github.com/blockscout/blockscout/pull/5192) - Fix DATABASE_URL config parser
- [#5191](https://github.com/blockscout/blockscout/pull/5191) - Add empty view for new addresses
- [#5184](https://github.com/blockscout/blockscout/pull/5184) - eth_call method: remove from param from the request, if it is null
- [#5172](https://github.com/blockscout/blockscout/pull/5172), [#5182](https://github.com/blockscout/blockscout/pull/5182) - Reduced the size of js bundles
- [#5169](https://github.com/blockscout/blockscout/pull/5169) - Fix several UI bugs; Add tooltip to the prev/next block buttons
- [#5166](https://github.com/blockscout/blockscout/pull/5166), [#5198](https://github.com/blockscout/blockscout/pull/5198) - Fix contracts verification bugs
- [#5160](https://github.com/blockscout/blockscout/pull/5160) - Fix blocks validated hint
- [#5155](https://github.com/blockscout/blockscout/pull/5155) - Fix get_implementation_abi_from_proxy/2 implementation
- [#5154](https://github.com/blockscout/blockscout/pull/5154) - Fix token counters bug
- [#4862](https://github.com/blockscout/blockscout/pull/4862) - Fix internal transactions pagination

### Chore

- [#5230](https://github.com/blockscout/blockscout/pull/5230) - Contract verification forms refactoring
- [#5227](https://github.com/blockscout/blockscout/pull/5227) - Major update of css-loader npm package
- [#5226](https://github.com/blockscout/blockscout/pull/5226) - Update mini-css-extract-plugin, css-minimizer-webpack-plugin packages
- [#5224](https://github.com/blockscout/blockscout/pull/5224) - Webpack config refactoring
- [#5223](https://github.com/blockscout/blockscout/pull/5223) - Migrate fontawesome 5 -> 6
- [#5202](https://github.com/blockscout/blockscout/pull/5202), [#5229](https://github.com/blockscout/blockscout/pull/5229) - Docker setup Makefile release/publish tasks
- [#5195](https://github.com/blockscout/blockscout/pull/5195) - Add Berlin, London to the list of default EVM versions
- [#5190](https://github.com/blockscout/blockscout/pull/5190) - Set 8545 as default port everywhere except Ganache JSON RPC variant
- [#5189](https://github.com/blockscout/blockscout/pull/5189) - ENV var to manage pending transactions fetcher switching off
- [#5171](https://github.com/blockscout/blockscout/pull/5171) - Replace lodash NPM package with tiny lodash modules
- [#5170](https://github.com/blockscout/blockscout/pull/5170) - Token price row name fix
- [#5153](https://github.com/blockscout/blockscout/pull/5153) - Discord link instead of Gitter
- [#5142](https://github.com/blockscout/blockscout/pull/5142) - Updated some outdated npm packages
- [#5140](https://github.com/blockscout/blockscout/pull/5140) - Babel minor and core-js major updates
- [#5139](https://github.com/blockscout/blockscout/pull/5139) - Eslint major update
- [#5138](https://github.com/blockscout/blockscout/pull/5138) - Webpack minor update
- [#5119](https://github.com/blockscout/blockscout/pull/5119) - Inventory controller refactoring
- [#5118](https://github.com/blockscout/blockscout/pull/5118) - Fix top navigation template

## 4.1.1-beta

### Features

- [#5090](https://github.com/blockscout/blockscout/pull/5090) - Allotted rate limit by IP
- [#5080](https://github.com/blockscout/blockscout/pull/5080) - Allotted rate limit by a global API key

### Fixes

- [#5085](https://github.com/blockscout/blockscout/pull/5085) - Fix wallet style
- [#5088](https://github.com/blockscout/blockscout/pull/5088) - Store address transactions/token transfers in the DB
- [#5071](https://github.com/blockscout/blockscout/pull/5071) - Fix write page contract tuple input
- [#5066](https://github.com/blockscout/blockscout/pull/5066) - Fix read contract page bug
- [#5034](https://github.com/blockscout/blockscout/pull/5034) - Fix broken functions input at transaction page
- [#5025](https://github.com/blockscout/blockscout/pull/5025) - Add standard input JSON files validation
- [#5051](https://github.com/blockscout/blockscout/pull/5051) - Fix 500 response when ABI method was parsed as nil

### Chore

- [#5092](https://github.com/blockscout/blockscout/pull/5092) - Resolve vulnerable follow-redirects npm dep in ./apps/explorer
- [#5091](https://github.com/blockscout/blockscout/pull/5091) - Refactor search page template
- [#5081](https://github.com/blockscout/blockscout/pull/5081) - Add internal transactions fetcher disabled? config parameter
- [#5063](https://github.com/blockscout/blockscout/pull/5063) - Resolve moderate NPM vulnerabilities with npm audit tool
- [#5053](https://github.com/blockscout/blockscout/pull/5053) - Update ex_keccak lib

## 4.1.0-beta

### Features

- [#5030](https://github.com/blockscout/blockscout/pull/5030) - API rate limiting
- [#4924](https://github.com/blockscout/blockscout/pull/4924) - Add daily bytecode verifcation to prevent metamorphic contracts vulnerablity
- [#4908](https://github.com/blockscout/blockscout/pull/4908) - Add verification via standard JSON input
- [#5004](https://github.com/blockscout/blockscout/pull/5004) - Add ability to set up a separate DB endpoint for the API endpoints
- [#4989](https://github.com/blockscout/blockscout/pull/4989), [#4991](https://github.com/blockscout/blockscout/pull/4991) - Bridged tokens list API endpoint
- [#4931](https://github.com/blockscout/blockscout/pull/4931) - Web3 modal with Wallet Connect for Write contract page and Staking Dapp

### Fixes

- [#5045](https://github.com/blockscout/blockscout/pull/5045) - Contracts interaction improvements
- [#5032](https://github.com/blockscout/blockscout/pull/5032) - Fix token transfer csv export
- [#5020](https://github.com/blockscout/blockscout/pull/5020) - Token instance image display imrovement
- [#5019](https://github.com/blockscout/blockscout/pull/5019) - Fix fetch_last_token_balance function termination
- [#5011](https://github.com/blockscout/blockscout/pull/5011) - Fix `0x0` implementation address
- [#5008](https://github.com/blockscout/blockscout/pull/5008) - Extend decimals cap in format_according_to_decimals up to 24
- [#5005](https://github.com/blockscout/blockscout/pull/5005) - Fix falsy appearance `Connection Lost` warning on reload/switch page
- [#5003](https://github.com/blockscout/blockscout/pull/5003) - API router refactoring
- [#4992](https://github.com/blockscout/blockscout/pull/4992) - Fix `type` field in transactions after enabling 1559
- [#4979](https://github.com/blockscout/blockscout/pull/4979), [#4993](https://github.com/blockscout/blockscout/pull/4993) - Store total gas_used in addresses table
- [#4977](https://github.com/blockscout/blockscout/pull/4977) - Export token transfers on address: include transfers on contract itself
- [#4976](https://github.com/blockscout/blockscout/pull/4976) - Handle :econnrefused in pending transactions fetcher
- [#4965](https://github.com/blockscout/blockscout/pull/4965) - Fix search field appearance on medium size screens
- [#4945](https://github.com/blockscout/blockscout/pull/4945) - Fix `Verify & Publish` button link
- [#4938](https://github.com/blockscout/blockscout/pull/4938) - Fix displaying of nested arrays for contracts read
- [#4888](https://github.com/blockscout/blockscout/pull/4888) - Fix fetch_top_tokens method: add nulls last for token holders desc order
- [#4867](https://github.com/blockscout/blockscout/pull/4867) - Fix bug in quering contracts method and improve contracts interactions

### Chore

- [#5047](https://github.com/blockscout/blockscout/pull/5047) - At contract write use wei precision
- [#5023](https://github.com/blockscout/blockscout/pull/5023) - Capability to leave an empty logo
- [#5018](https://github.com/blockscout/blockscout/pull/5018) - Resolve npm vulnerabilities via npm audix fix
- [#5014](https://github.com/blockscout/blockscout/pull/5014) - Separate FIRST_BLOCK and TRACE_FIRST_BLOCK option for blocks import and tracing methods
- [#4998](https://github.com/blockscout/blockscout/pull/4998) - API endpoints logger
- [#4983](https://github.com/blockscout/blockscout/pull/4983), [#5038](https://github.com/blockscout/blockscout/pull/5038) - Fix contract verification tests
- [#4861](https://github.com/blockscout/blockscout/pull/4861) - Add separate column for token icons

## 4.0.0-beta

### Features

- [#4807](https://github.com/blockscout/blockscout/pull/4807) - Added support for BeaconProxy pattern
- [#4777](https://github.com/blockscout/blockscout/pull/4777), [#4791](https://github.com/blockscout/blockscout/pull/4791), [#4799](https://github.com/blockscout/blockscout/pull/4799), [#4847](https://github.com/blockscout/blockscout/pull/4847) - Added decoding revert reason
- [#4776](https://github.com/blockscout/blockscout/pull/4776) - Added view for unsuccessfully fetched values from read functions
- [#4761](https://github.com/blockscout/blockscout/pull/4761) - ERC-1155 support
- [#4739](https://github.com/blockscout/blockscout/pull/4739) - Improve logs and inputs decoding
- [#4747](https://github.com/blockscout/blockscout/pull/4747) - Advanced CSV export
- [#4745](https://github.com/blockscout/blockscout/pull/4745) - Vyper contracts verification
- [#4699](https://github.com/blockscout/blockscout/pull/4699), [#4793](https://github.com/blockscout/blockscout/pull/4793), [#4820](https://github.com/blockscout/blockscout/pull/4820), [#4827](https://github.com/blockscout/blockscout/pull/4827) - Address page facelifting
- [#4667](https://github.com/blockscout/blockscout/pull/4667) - Transaction Page: Add expand/collapse button for long contract method data
- [#4641](https://github.com/blockscout/blockscout/pull/4641), [#4733](https://github.com/blockscout/blockscout/pull/4733) - Improve Read Contract page logic
- [#4660](https://github.com/blockscout/blockscout/pull/4660) - Save Sourcify path instead of filename
- [#4656](https://github.com/blockscout/blockscout/pull/4656) - Open in Tenderly button
- [#4655](https://github.com/blockscout/blockscout/pull/4655), [#4676](https://github.com/blockscout/blockscout/pull/4676) - EIP-3091 support
- [#4621](https://github.com/blockscout/blockscout/pull/4621) - Add beacon contract address slot for proxy
- [#4625](https://github.com/blockscout/blockscout/pull/4625) - Contract address page: Add implementation link to the overview of proxy contracts
- [#4624](https://github.com/blockscout/blockscout/pull/4624) - Support HTML tags in alert message
- [#4608](https://github.com/blockscout/blockscout/pull/4608), [#4622](https://github.com/blockscout/blockscout/pull/4622) - Block Details page: Improved style of transactions button
- [#4596](https://github.com/blockscout/blockscout/pull/4596), [#4681](https://github.com/blockscout/blockscout/pull/4681), [#4693](https://github.com/blockscout/blockscout/pull/4693) - Display token icon for bridged with Mainnet tokens or identicons for other tokens
- [#4520](https://github.com/blockscout/blockscout/pull/4520) - Add support for EIP-1559
- [#4593](https://github.com/blockscout/blockscout/pull/4593) - Add status in `Position` pane for txs have no block
- [#4579](https://github.com/blockscout/blockscout/pull/4579) - Write contract page: Resize inputs; Improve multiplier selector

### Fixes

- [#4857](https://github.com/blockscout/blockscout/pull/4857) - Fix `tx/raw-trace` Internal Server Error
- [#4854](https://github.com/blockscout/blockscout/pull/4854) - Fix infinite gas usage count loading
- [#4853](https://github.com/blockscout/blockscout/pull/4853) - Allow custom optimizations runs for contract verifications via API
- [#4840](https://github.com/blockscout/blockscout/pull/4840) - Replace Enum.dedup with Enum.uniq where actually uniq items are expected
- [#4835](https://github.com/blockscout/blockscout/pull/4835) - Fix view for broken token icons
- [#4830](https://github.com/blockscout/blockscout/pull/4830) - Speed up txs per day chart data collection
- [#4818](https://github.com/blockscout/blockscout/pull/4818) - Fix for extract_omni_bridged_token_metadata_wrapper method
- [#4812](https://github.com/blockscout/blockscout/pull/4812), [#4815](https://github.com/blockscout/blockscout/pull/4815) - Check if exists custom_cap property of extended token object before access it
- [#4810](https://github.com/blockscout/blockscout/pull/4810) - Show `nil` block.size as `N/A bytes`
- [#4806](https://github.com/blockscout/blockscout/pull/4806) - Get token type for token balance update if it is empty
- [#4802](https://github.com/blockscout/blockscout/pull/4802) - Fix floating tooltip on the main page
- [#4801](https://github.com/blockscout/blockscout/pull/4801) - Added clauses and tests for get_total_staked_and_ordered/1
- [#4798](https://github.com/blockscout/blockscout/pull/4798) - Token instance View contract icon Safari fix
- [#4796](https://github.com/blockscout/blockscout/pull/4796) - Fix nil.timestamp issue
- [#4764](https://github.com/blockscout/blockscout/pull/4764) - Add cleaning of substrings of `require` messages from parsed constructor arguments
- [#4778](https://github.com/blockscout/blockscout/pull/4778) - Migrate :optimization_runs field type: `int4 -> int8` in `smart_contracts` table
- [#4768](https://github.com/blockscout/blockscout/pull/4768) - Block Details page: handle zero division
- [#4751](https://github.com/blockscout/blockscout/pull/4751) - Change text and link for `trade STAKE` button
- [#4746](https://github.com/blockscout/blockscout/pull/4746) - Fix comparison of decimal value
- [#4711](https://github.com/blockscout/blockscout/pull/4711) - Add trimming to the contract functions inputs
- [#4729](https://github.com/blockscout/blockscout/pull/4729) - Fix bugs with fees in cases of txs with `gas price = 0`
- [#4725](https://github.com/blockscout/blockscout/pull/4725) - Fix hardcoded coin name on transaction's and block's page
- [#4724](https://github.com/blockscout/blockscout/pull/4724), [#4842](https://github.com/blockscout/blockscout/pull/4841) - Sanitizer of "empty" blocks
- [#4717](https://github.com/blockscout/blockscout/pull/4717) - Contract verification fix: check only success creation tx
- [#4713](https://github.com/blockscout/blockscout/pull/4713) - Search input field: sanitize input
- [#4703](https://github.com/blockscout/blockscout/pull/4703) - Block Details page: Fix pagination on the Transactions tab
- [#4686](https://github.com/blockscout/blockscout/pull/4686) - Block page: check gas limit value before division
- [#4678](https://github.com/blockscout/blockscout/pull/4678) - Internal transactions indexer: fix issue of some pending transactions never become confirmed
- [#4668](https://github.com/blockscout/blockscout/pull/4668) - Fix css for dark theme
- [#4654](https://github.com/blockscout/blockscout/pull/4654) - AddressView: Change `@burn_address` to string `0x0000000000000000000000000000000000000000`
- [#4626](https://github.com/blockscout/blockscout/pull/4626) - Refine view of popup for reverted tx
- [#4640](https://github.com/blockscout/blockscout/pull/4640) - Token page: fixes in mobile view
- [#4612](https://github.com/blockscout/blockscout/pull/4612) - Hide error selector in the contract's functions list
- [#4615](https://github.com/blockscout/blockscout/pull/4615) - Fix broken style for `View more transfers` button
- [#4592](https://github.com/blockscout/blockscout/pull/4592) - Add `type` field for `receive` and `fallback` entities of a Smart Contract
- [#4601](https://github.com/blockscout/blockscout/pull/4601) - Fix endless Fetching tokens... message on empty addresses
- [#4591](https://github.com/blockscout/blockscout/pull/4591) - Add step and min value for txValue input field
- [#4589](https://github.com/blockscout/blockscout/pull/4589) - Fix solid outputs on contract read page
- [#4586](https://github.com/blockscout/blockscout/pull/4586) - Fix floating tooltips on the token transfer family blocks
- [#4587](https://github.com/blockscout/blockscout/pull/4587) - Enable navbar menu on Search results page
- [#4582](https://github.com/blockscout/blockscout/pull/4582) - Fix NaN input on write contract page

### Chore

- [#4876](https://github.com/blockscout/blockscout/pull/4876) - Add missing columns updates when INSERT ... ON CONFLICT DO UPDATE ... happens
- [#4872](https://github.com/blockscout/blockscout/pull/4872) - Set explicit ascending order by hash in acquire transactions query of internal transactions import
- [#4871](https://github.com/blockscout/blockscout/pull/4871) - Remove cumulative gas used update duplicate
- [#4860](https://github.com/blockscout/blockscout/pull/4860) - Node 16 support
- [#4828](https://github.com/blockscout/blockscout/pull/4828) - Logging for txs/day chart
- [#4823](https://github.com/blockscout/blockscout/pull/4823) - Various error handlers with unresponsive JSON RPC endpoint
- [#4821](https://github.com/blockscout/blockscout/pull/4821) - Block Details page: Remove crossing at the Burnt Fee line
- [#4819](https://github.com/blockscout/blockscout/pull/4819) - Add config for GasUsage Cache
- [#4781](https://github.com/blockscout/blockscout/pull/4781) - PGAnalyze index suggestions
- [#4735](https://github.com/blockscout/blockscout/pull/4735) - Code clean up: Remove clauses for outdated ganache bugs
- [#4726](https://github.com/blockscout/blockscout/pull/4726) - Update chart.js
- [#4707](https://github.com/blockscout/blockscout/pull/4707) - Top navigation: Move Accounts tab to Tokens
- [#4704](https://github.com/blockscout/blockscout/pull/4704) - Update to Erlang/OTP 24
- [#4682](https://github.com/blockscout/blockscout/pull/4682) - Update all possible outdated mix dependencies
- [#4663](https://github.com/blockscout/blockscout/pull/4663) - Migrate to Elixir 1.12.x
- [#4661](https://github.com/blockscout/blockscout/pull/4661) - Update NPM packages to resolve vulnerabilities
- [#4649](https://github.com/blockscout/blockscout/pull/4649) - 1559 Transaction Page: Convert Burnt Fee to ether and add price in USD
- [#4646](https://github.com/blockscout/blockscout/pull/4646) - Transaction page: Rename burned to burnt
- [#4611](https://github.com/blockscout/blockscout/pull/4611) - Ability to hide miner in block views

## 3.7.3-beta

### Features

- [#4569](https://github.com/blockscout/blockscout/pull/4569) - Smart-Contract: remove comment with the submission date
- [#4568](https://github.com/blockscout/blockscout/pull/4568) - TX page: Token transfer and minting section improvements
- [#4540](https://github.com/blockscout/blockscout/pull/4540) - Allign copy buttons for `Block Details` and `Transaction Details` pages
- [#4528](https://github.com/blockscout/blockscout/pull/4528) - Block Details page: rework view
- [#4531](https://github.com/blockscout/blockscout/pull/4531) - Add Arbitrum support
- [#4524](https://github.com/blockscout/blockscout/pull/4524) - Add index position of transaction in the block
- [#4489](https://github.com/blockscout/blockscout/pull/4489) - Search results page
- [#4475](https://github.com/blockscout/blockscout/pull/4475) - Tx page facelifting
- [#4452](https://github.com/blockscout/blockscout/pull/4452) - Add names for smart-conrtact's function response

### Fixes

- [#4553](https://github.com/blockscout/blockscout/pull/4553) - Indexer performance update: skip genesis block in requesting of trace_block API endpoint
- [#4544](https://github.com/blockscout/blockscout/pull/4544) - Indexer performance update: Add skip_metadata flag for token if indexer failed to get any of [name, symbol, decimals, totalSupply]
- [#4542](https://github.com/blockscout/blockscout/pull/4542) - Indexer performance update: Deduplicate tokens in the indexer token transfers transformer
- [#4535](https://github.com/blockscout/blockscout/pull/4535) - Indexer performance update:: Eliminate multiple updates of the same token while parsing mint/burn token transfers batch
- [#4527](https://github.com/blockscout/blockscout/pull/4527) - Indexer performance update: refactor coin balance daily fetcher
- [#4525](https://github.com/blockscout/blockscout/pull/4525) - Uncataloged token transfers query performance improvement
- [#4513](https://github.com/blockscout/blockscout/pull/4513) - Fix installation with custom default path: add NETWORK_PATH variable to the current_path
- [#4500](https://github.com/blockscout/blockscout/pull/4500) - `/tokens/{addressHash}/instance/{id}/token-transfers`: fix incorrect next page url
- [#4493](https://github.com/blockscout/blockscout/pull/4493) - Contract's code page: handle null contracts_creation_transaction
- [#4488](https://github.com/blockscout/blockscout/pull/4488) - Tx page: handle empty to_address
- [#4483](https://github.com/blockscout/blockscout/pull/4483) - Fix copy-paste typo in `token_transfers_counter.ex`
- [#4473](https://github.com/blockscout/blockscout/pull/4473), [#4481](https://github.com/blockscout/blockscout/pull/4481) - Search autocomplete: fix for address/block/tx hash
- [#4472](https://github.com/blockscout/blockscout/pull/4472) - Search autocomplete: fix Cannot read property toLowerCase of undefined
- [#4456](https://github.com/blockscout/blockscout/pull/4456) - URL encoding for NFT media files URLs
- [#4453](https://github.com/blockscout/blockscout/pull/4453) - Unescape characters for string output type in the contract response
- [#4401](https://github.com/blockscout/blockscout/pull/4401) - Fix displaying of token holders with the same amount

### Chore

- [#4550](https://github.com/blockscout/blockscout/pull/4550) - Update con_cache package to 1.0
- [#4523](https://github.com/blockscout/blockscout/pull/4523) - Change order of transations in block's view
- [#4521](https://github.com/blockscout/blockscout/pull/4521) - Rewrite transaction page tooltips
- [#4516](https://github.com/blockscout/blockscout/pull/4516) - Add DB migrations step into Docker start script
- [#4497](https://github.com/blockscout/blockscout/pull/4497) - Handle error in fetch_validators_list method
- [#4444](https://github.com/blockscout/blockscout/pull/4444) - Main page performance cumulative update
- [#4439](https://github.com/blockscout/blockscout/pull/4439), - [#4465](https://github.com/blockscout/blockscout/pull/4465) - Fix revert response in contract's output

## 3.7.2-beta

### Features

- [#4424](https://github.com/blockscout/blockscout/pull/4424) - Display search results categories
- [#4423](https://github.com/blockscout/blockscout/pull/4423) - Add creation time of contract in the results of the search
- [#4391](https://github.com/blockscout/blockscout/pull/4391) - Add batched transactions on the `address/{addressHash}/transactions` page
- [#4353](https://github.com/blockscout/blockscout/pull/4353) - Added live-reload on the token holders page

### Fixes

- [#4437](https://github.com/blockscout/blockscout/pull/4437) - Fix `PendingTransactionsSanitizer` for non-consensus blocks
- [#4430](https://github.com/blockscout/blockscout/pull/4430) - Fix current token balance on-demand fetcher
- [#4429](https://github.com/blockscout/blockscout/pull/4429), [#4431](https://github.com/blockscout/blockscout/pull/4431) - Fix 500 response on `/tokens/{addressHash}/token-holders?type=JSON` when total supply is zero
- [#4419](https://github.com/blockscout/blockscout/pull/4419) - Order contracts in the search by inserted_at in descending order
- [#4418](https://github.com/blockscout/blockscout/pull/4418) - Fix empty search results for the full-word search criteria
- [#4406](https://github.com/blockscout/blockscout/pull/4406) - Fix internal server error on the validator's txs page
- [#4360](https://github.com/blockscout/blockscout/pull/4360) - Fix false-pending transactions in reorg blocks
- [#4388](https://github.com/blockscout/blockscout/pull/4388) - Fix internal server error on contract page for insctances without sourcify envs
- [#4385](https://github.com/blockscout/blockscout/pull/4385) - Fix html template for transaction's input; Add copy text for tuples

### Chore

- [#4400](https://github.com/blockscout/blockscout/pull/4400) - Add "Token ID" label onto `tokens/.../instance/.../token-transfers` page
- [#4398](https://github.com/blockscout/blockscout/pull/4398) - Speed up the transactions loading on the front-end
- [#4384](https://github.com/blockscout/blockscout/pull/4384) - Fix Elixir version in `.tool-versions`
- [#4382](https://github.com/blockscout/blockscout/pull/4382) - Replace awesomplete with autocomplete.js
- [#4371](https://github.com/blockscout/blockscout/pull/4371) - Place search outside of burger in mobile view
- [#4355](https://github.com/blockscout/blockscout/pull/4355) - Do not redirect to 404 page with empty string in the search field

## 3.7.1-beta

### Features

- [#4331](https://github.com/blockscout/blockscout/pull/4331) - Added support for partially verified contracts via [Sourcify](https://sourcify.dev)
- [#4323](https://github.com/blockscout/blockscout/pull/4323) - Renamed Contract Byte Code, add Contract Creation Code on contract's page
- [#4312](https://github.com/blockscout/blockscout/pull/4312) - Display pending transactions on address page
- [#4299](https://github.com/blockscout/blockscout/pull/4299) - Added [Sourcify](https://sourcify.dev) verification API endpoint
- [#4267](https://github.com/blockscout/blockscout/pull/4267) - Extend verification through [Sourcify](https://sourcify.dev) smart-contract verification: fetch smart contract metadata from Sourcify repo if it has been already verified there
- [#4241](https://github.com/blockscout/blockscout/pull/4241) - Reload transactions on the main page without reloading of the whole page
- [#4218](https://github.com/blockscout/blockscout/pull/4218) - Hide long arrays in smart-contracts
- [#4205](https://github.com/blockscout/blockscout/pull/4205) - Total transactions fees per day API endpoint
- [#4158](https://github.com/blockscout/blockscout/pull/4158) - Calculate total fee per day
- [#4067](https://github.com/blockscout/blockscout/pull/4067) - Display LP tokens USD value and custom metadata in tokens dropdown at address page

### Fixes

- [#4351](https://github.com/blockscout/blockscout/pull/4351) - Support effectiveGasPrice property in tx receipt (Geth specific)
- [#4346](https://github.com/blockscout/blockscout/pull/4346) - Fix internal server error on raw-trace transaction page
- [#4345](https://github.com/blockscout/blockscout/pull/4345) - Fix bug on validator's address transactions page(Support effectiveGasPrice property in receipt (geth specific))
- [#4342](https://github.com/blockscout/blockscout/pull/4342) - Remove dropped/replaced txs from address transactions page
- [#4320](https://github.com/blockscout/blockscout/pull/4320) - Fix absence of imported smart-contracts' source code in `getsourcecode` API method
- [#4274](https://github.com/blockscout/blockscout/pull/4302) - Fix search token-autocomplete
- [#4316](https://github.com/blockscout/blockscout/pull/4316) - Fix `/decompiled-contracts` bug
- [#4310](https://github.com/blockscout/blockscout/pull/4310) - Fix logo URL redirection, set font-family defaults for chart.js
- [#4308](https://github.com/blockscout/blockscout/pull/4308) - Fix internal server error on contract verification options page
- [#4307](https://github.com/blockscout/blockscout/pull/4307) - Fix for composing IPFS URLs for NFTs images
- [#4306](https://github.com/blockscout/blockscout/pull/4306) - Check token instance images MIME types
- [#4295](https://github.com/blockscout/blockscout/pull/4295) - Mobile view fix: transaction tile tx hash overflow
- [#4294](https://github.com/blockscout/blockscout/pull/4294) - User wont be able to open verification pages for verified smart-contract
- [#4240](https://github.com/blockscout/blockscout/pull/4240) - `[]` is accepted in write contract page
- [#4236](https://github.com/blockscout/blockscout/pull/4236), [#4242](https://github.com/blockscout/blockscout/pull/4242) - Fix typo, constructor instead of contructor
- [#4167](https://github.com/blockscout/blockscout/pull/4167) - Deduplicate block numbers in acquire_blocks function
- [#4149](https://github.com/blockscout/blockscout/pull/4149) - Exclude smart_contract_additional_sources from JSON encoding in address schema
- [#4137](https://github.com/blockscout/blockscout/pull/4137) - Get token balance query improvement
- [#4129](https://github.com/blockscout/blockscout/pull/4129) - Speedup procedure of finding missing block numbers for catchup fetcher
- [#4038](https://github.com/blockscout/blockscout/pull/4038) - Add clause for abi_decode_address_output/1 when is_nil(address)
- [#3989](https://github.com/blockscout/blockscout/pull/3989), [4061](https://github.com/blockscout/blockscout/pull/4061) - Fixed bug that sometimes lead to incorrect ordering of token transfers
- [#3946](https://github.com/blockscout/blockscout/pull/3946) - Get NFT metadata from URIs with status_code 301
- [#3888](https://github.com/blockscout/blockscout/pull/3888) - EIP-1967 contract proxy pattern detection fix

### Chore

- [#4315](https://github.com/blockscout/blockscout/pull/4315) - Replace node_modules/ with ~ in app.scss
- [#4314](https://github.com/blockscout/blockscout/pull/4314) - Set infinite timeout for fetch_min_missing_block_cache method DB query
- [#4300](https://github.com/blockscout/blockscout/pull/4300) - Remove clear_build.sh script
- [#4268](https://github.com/blockscout/blockscout/pull/4268) - Migration to Chart.js 3.0
- [#4253](https://github.com/blockscout/blockscout/pull/4253) - Elixir 1.11.4, npm audit fix
- [#4231](https://github.com/blockscout/blockscout/pull/4231) - Transactions stats: get min/max blocks in one query
- [#4157](https://github.com/blockscout/blockscout/pull/4157) - Fix internal docs generation
- [#4127](https://github.com/blockscout/blockscout/pull/4127) - Update ex_keccak package
- [#4063](https://github.com/blockscout/blockscout/pull/4063) - Do not display 4bytes signature in the tx tile for contract creation
- [#3934](https://github.com/blockscout/blockscout/pull/3934) - Update nimble_csv package
- [#3902](https://github.com/blockscout/blockscout/pull/3902) - Increase number of left symbols in short address view
- [#3894](https://github.com/blockscout/blockscout/pull/3894) - Refactoring: replace inline style display: none with d-none class
- [#3893](https://github.com/blockscout/blockscout/pull/3893) - Add left/right paddings in tx tile
- [#3870](https://github.com/blockscout/blockscout/pull/3870) - Manage token balance on-demand fetcher threshold via env var

## 3.7.0-beta

### Features

- [#3858](https://github.com/blockscout/blockscout/pull/3858) - Integration with Sourcify
- [#3834](https://github.com/blockscout/blockscout/pull/3834) - Method name in tx tile
- [#3792](https://github.com/blockscout/blockscout/pull/3792) - Cancel pending transaction
- [#3786](https://github.com/blockscout/blockscout/pull/3786) - Read contract: enable methods with StateMutability: pure
- [#3758](https://github.com/blockscout/blockscout/pull/3758) - Add pool metadata display/change to Staking DApp
- [#3750](https://github.com/blockscout/blockscout/pull/3750) - getblocknobytime block module API endpoint

### Fixes

- [#3835](https://github.com/blockscout/blockscout/pull/3835) - Fix getTokenHolders API endpoint pagination
- [#3787](https://github.com/blockscout/blockscout/pull/3787) - Improve tokens list elements display
- [#3785](https://github.com/blockscout/blockscout/pull/3785) - Fix for write contract functionality: false and 0 boolean inputs are parsed as true
- [#3783](https://github.com/blockscout/blockscout/pull/3783) - Fix number of block confirmations
- [#3773](https://github.com/blockscout/blockscout/pull/3773) - Inventory pagination query performance improvement
- [#3767](https://github.com/blockscout/blockscout/pull/3767) - Decoded contract method input tuple reader fix
- [#3748](https://github.com/blockscout/blockscout/pull/3748) - Skip null topics in eth_getLogs API endpoint

### Chore

- [#3831](https://github.com/blockscout/blockscout/pull/3831) - Process type field in eth_getTransactionReceipt response
- [#3802](https://github.com/blockscout/blockscout/pull/3802) - Extend Become a Candidate popup in Staking DApp
- [#3801](https://github.com/blockscout/blockscout/pull/3801) - Poison package update
- [#3799](https://github.com/blockscout/blockscout/pull/3799) - Update credo, dialyxir mix packages
- [#3789](https://github.com/blockscout/blockscout/pull/3789) - Update repo organization
- [#3788](https://github.com/blockscout/blockscout/pull/3788) - Update fontawesome NPM package

## 3.6.0-beta

### Features

- [#3743](https://github.com/blockscout/blockscout/pull/3743) - Minimal proxy pattern support (EIP-1167)
- [#3722](https://github.com/blockscout/blockscout/pull/3722) - Allow double quotes for (u)int arrays inputs during contract interaction
- [#3694](https://github.com/blockscout/blockscout/pull/3694) - LP tokens total liquidity
- [#3676](https://github.com/blockscout/blockscout/pull/3676) - Bridged tokens TLV in USD
- [#3674](https://github.com/blockscout/blockscout/pull/3674) - Display Sushiswap pools data
- [#3637](https://github.com/blockscout/blockscout/pull/3637) - getsourcecode API endpoint: show data for unverified contract from verified contract with the same bytecode
- [#3631](https://github.com/blockscout/blockscout/pull/3631) - Tokens search
- [#3631](https://github.com/blockscout/blockscout/pull/3631) - BSC OMNI bridge support
- [#3603](https://github.com/blockscout/blockscout/pull/3603) - Display method output parameter name at contract read page
- [#3597](https://github.com/blockscout/blockscout/pull/3597) - Show APY for delegators in Staking DApp
- [#3584](https://github.com/blockscout/blockscout/pull/3584) - Token holders API endpoint
- [#3564](https://github.com/blockscout/blockscout/pull/3564) - Staking welcome message

### Fixes

- [#3742](https://github.com/blockscout/blockscout/pull/3742) - Fix Sushiswap LP tokens custom metadata fetcher: bytes(n) symbol and name support
- [#3741](https://github.com/blockscout/blockscout/pull/3741) - Contract reader fix when there are multiple input params including an array type
- [#3735](https://github.com/blockscout/blockscout/pull/3735) - Token balance on demand fetcher memory leak fix
- [#3732](https://github.com/blockscout/blockscout/pull/3732) - POSDAO: fix snapshotting and remove temporary code
- [#3731](https://github.com/blockscout/blockscout/pull/3731) - Handle bad gateway at pending transactions fetcher
- [#3730](https://github.com/blockscout/blockscout/pull/3730) - Set default period for average block time counter refresh interval
- [#3729](https://github.com/blockscout/blockscout/pull/3729) - Token on-demand balance fetcher: handle nil balance
- [#3728](https://github.com/blockscout/blockscout/pull/3728) - Coinprice api endpoint: handle nil rates
- [#3723](https://github.com/blockscout/blockscout/pull/3723) - Fix losing digits at value conversion back from WEI
- [#3715](https://github.com/blockscout/blockscout/pull/3715) - Pending transactions sanitizer process
- [#3710](https://github.com/blockscout/blockscout/pull/3710) - Missing @destination in bridged-tokens template
- [#3707](https://github.com/blockscout/blockscout/pull/3707) - Fetch bridged token price by address of foreign token, not by symbol
- [#3686](https://github.com/blockscout/blockscout/pull/3686) - BSC bridged tokens detection fix
- [#3683](https://github.com/blockscout/blockscout/pull/3683) - Token instance image IPFS link display fix
- [#3655](https://github.com/blockscout/blockscout/pull/3655) - Handle absence of readAll function in some old/legacy browsers
- [#3634](https://github.com/blockscout/blockscout/pull/3634) - Fix transaction decoding view: support tuple types
- [#3623](https://github.com/blockscout/blockscout/pull/3623) - Ignore unrecognized messages in bridge counter processes
- [#3622](https://github.com/blockscout/blockscout/pull/3622) - Contract reader: fix int type output Ignore unrecognized messages in bridge counter processes
- [#3621](https://github.com/blockscout/blockscout/pull/3621) - Contract reader: :binary input/output fix
- [#3620](https://github.com/blockscout/blockscout/pull/3620) - Ignore unfamiliar messages by Explorer.Staking.ContractState module
- [#3611](https://github.com/blockscout/blockscout/pull/3611) - Fix logo size
- [#3600](https://github.com/blockscout/blockscout/pull/3600) - Prevent update validator metadata with empty name from contract
- [#3592](https://github.com/blockscout/blockscout/pull/3592), [#3601](https://github.com/blockscout/blockscout/pull/3601), [#3607](https://github.com/blockscout/blockscout/pull/3607) - Contract interaction: fix nested tuples in the output view, add formatting
- [#3583](https://github.com/blockscout/blockscout/pull/3583) - Reduce RPC requests and DB changes by Staking DApp
- [#3577](https://github.com/blockscout/blockscout/pull/3577) - Eliminate GraphiQL page XSS attack

### Chore

- [#3745](https://github.com/blockscout/blockscout/pull/3745) - Refactor and optimize Staking DApp
- [#3744](https://github.com/blockscout/blockscout/pull/3744) - Update Mix packages: timex, hackney, tzdata certifi
- [#3736](https://github.com/blockscout/blockscout/pull/3736), [#3739](https://github.com/blockscout/blockscout/pull/3739) - Contract writer: Fix sending a transaction with tuple input type
- [#3719](https://github.com/blockscout/blockscout/pull/3719) - Rename ethprice API endpoint
- [#3717](https://github.com/blockscout/blockscout/pull/3717) - Update alpine-elixir-phoenix 1.11.3
- [#3714](https://github.com/blockscout/blockscout/pull/3714) - Application announcements management: whole explorer, staking dapp
- [#3712](https://github.com/blockscout/blockscout/pull/3712) - POSDAO refactoring: use pool ID instead of staking address
- [#3709](https://github.com/blockscout/blockscout/pull/3709) - Fix 413 Request Entity Too Large returned from single request batch
- [#3708](https://github.com/blockscout/blockscout/pull/3708) - NPM 6 -> 7
- [#3701](https://github.com/blockscout/blockscout/pull/3701) - Increase LP tokens calc process re-check interval
- [#3700](https://github.com/blockscout/blockscout/pull/3700) - Update tool versions
- [#3697](https://github.com/blockscout/blockscout/pull/3697) - Update hackney dependency
- [#3696](https://github.com/blockscout/blockscout/pull/3696) - Table loader fix
- [#3688](https://github.com/blockscout/blockscout/pull/3688) - Reorganize staking buttons
- [#3687](https://github.com/blockscout/blockscout/pull/3687) - Miscellaneous minor fixes
- [#3667](https://github.com/blockscout/blockscout/pull/3667) - Store bridged token price in the DB
- [#3662](https://github.com/blockscout/blockscout/pull/3662) - Order bridged tokens in descending order by tokens holder for Omni bridge cap calculation
- [#3659](https://github.com/blockscout/blockscout/pull/3659) - Staking Dapp new buttons: swap, bridge
- [#3645](https://github.com/blockscout/blockscout/pull/3645) - Change Twitter handle
- [#3644](https://github.com/blockscout/blockscout/pull/3644) - Correct exchange rate for SURF.finance token
- [#3618](https://github.com/blockscout/blockscout/pull/3618) - Contracts verification up to 10 libraries
- [#3616](https://github.com/blockscout/blockscout/pull/3616) - POSDAO refactoring: use zero address instead of staker address for certain cases
- [#3612](https://github.com/blockscout/blockscout/pull/3612) - POSDAO refactoring: use 'getDelegatorPools' getter instead of 'getStakerPools' in Staking DApp
- [#3585](https://github.com/blockscout/blockscout/pull/3585) - Add autoswitching from eth_subscribe to eth_blockNumber in Staking DApp
- [#3574](https://github.com/blockscout/blockscout/pull/3574) - Correct UNI token price
- [#3569](https://github.com/blockscout/blockscout/pull/3569) - Allow re-define cache period vars at runtime
- [#3567](https://github.com/blockscout/blockscout/pull/3567) - Force to show filter at the page where filtered items list is empty
- [#3565](https://github.com/blockscout/blockscout/pull/3565) - Staking dapp: unhealthy state alert message

## 3.5.1-beta

### Features

- [#3558](https://github.com/blockscout/blockscout/pull/3558) - Focus to search field with a forward slash key
- [#3541](https://github.com/blockscout/blockscout/pull/3541) - Staking dapp stats: total number of delegators, total staked amount
- [#3540](https://github.com/blockscout/blockscout/pull/3540) - Apply DarkForest custom theme to NFT instances

### Fixes

- [#3551](https://github.com/blockscout/blockscout/pull/3551) - Fix contract's method's output of tuple type

### Chore

- [#3557](https://github.com/blockscout/blockscout/pull/3557) - Single Staking menu
- [#3540](https://github.com/blockscout/blockscout/pull/3540), [#3545](https://github.com/blockscout/blockscout/pull/3545) - Support different versions of DarkForest (0.4 - 0.5)

## 3.5.0-beta

### Features

- [#3536](https://github.com/blockscout/blockscout/pull/3536) - Revert reason in the result of contract's method call
- [#3532](https://github.com/blockscout/blockscout/pull/3532) - Contract interaction: an easy setting of precision for integer input
- [#3531](https://github.com/blockscout/blockscout/pull/3531) - Allow double quotes in input data of contract methods
- [#3515](https://github.com/blockscout/blockscout/pull/3515) - CRC total balance
- [#3513](https://github.com/blockscout/blockscout/pull/3513) - Allow square brackets for an array input data in contracts interaction
- [#3480](https://github.com/blockscout/blockscout/pull/3480) - Add support of Autonity client
- [#3470](https://github.com/blockscout/blockscout/pull/3470) - Display sum of tokens' USD value at tokens holder's address page
- [#3462](https://github.com/blockscout/blockscout/pull/3462) - Display price for bridged tokens

### Fixes

- [#3535](https://github.com/blockscout/blockscout/pull/3535) - Improve speed of tokens dropdown loading at owner address page
- [#3530](https://github.com/blockscout/blockscout/pull/3530) - Allow trailing/leading whitespaces for inputs for contract read methods
- [#3526](https://github.com/blockscout/blockscout/pull/3526) - Order staking pools
- [#3525](https://github.com/blockscout/blockscout/pull/3525), [#3533](https://github.com/blockscout/blockscout/pull/3533) - Address token balance on demand fetcher
- [#3514](https://github.com/blockscout/blockscout/pull/3514) - Read contract: fix internal server error
- [#3513](https://github.com/blockscout/blockscout/pull/3513) - Fix input data processing for method call (array type of data)
- [#3509](https://github.com/blockscout/blockscout/pull/3509) - Fix QR code tooltip appearance in mobile view
- [#3507](https://github.com/blockscout/blockscout/pull/3507), [#3510](https://github.com/blockscout/blockscout/pull/3510) - Fix left margin of balance card in mobile view
- [#3506](https://github.com/blockscout/blockscout/pull/3506) - Fix token transfer's tile styles: prevent overlapping of long names
- [#3505](https://github.com/blockscout/blockscout/pull/3505) - Fix Staking DApp first loading
- [#3433](https://github.com/blockscout/blockscout/pull/3433) - Token balances and rewards tables deadlocks elimination
- [#3494](https://github.com/blockscout/blockscout/pull/3494), [#3497](https://github.com/blockscout/blockscout/pull/3497), [#3504](https://github.com/blockscout/blockscout/pull/3504), [#3517](https://github.com/blockscout/blockscout/pull/3517) - Contracts interaction: fix method call with array[] inputs
- [#3494](https://github.com/blockscout/blockscout/pull/3494), [#3495](https://github.com/blockscout/blockscout/pull/3495) - Contracts interaction: fix tuple output display
- [#3479](https://github.com/blockscout/blockscout/pull/3479) - Fix working with big numbers in Staking DApp
- [#3477](https://github.com/blockscout/blockscout/pull/3477) - Contracts interaction: fix broken call of GnosisProxy contract methods with parameters
- [#3477](https://github.com/blockscout/blockscout/pull/3477) - Contracts interaction: fix broken call of fallback function
- [#3476](https://github.com/blockscout/blockscout/pull/3476) - Fix contract verification of precompiled contracts
- [#3467](https://github.com/blockscout/blockscout/pull/3467) - Fix Firefox styles
- [#3464](https://github.com/blockscout/blockscout/pull/3464) - Fix display of token transfers list at token page (fix unique identifier of a tile)

- [#3457](https://github.com/blockscout/blockscout/pull/3457) - Fix endless block invalidation issue
- [#3457](https://github.com/blockscout/blockscout/pull/3457) - Fix doubled total transferred/minted/burnt tokens on transaction's page if block has reorg
- [#3457](https://github.com/blockscout/blockscout/pull/3457) - Fix doubled token transfer on block's page if block has reorg

### Chore

- [#3500](https://github.com/blockscout/blockscout/pull/3500) - Update solc version in explorer folder
- [#3498](https://github.com/blockscout/blockscout/pull/3498) - Make Staking DApp work with transferAndCall function
- [#3496](https://github.com/blockscout/blockscout/pull/3496) - Rollback websocket_client module to 1.3.0
- [#3489](https://github.com/blockscout/blockscout/pull/3489) - Migrate to Webpack@5
- [#3487](https://github.com/blockscout/blockscout/pull/3487) - Docker setup update to be compatible with Erlang OTP 23
- [#3484](https://github.com/blockscout/blockscout/pull/3484) - Elixir upgrade to 11.2
- [#3483](https://github.com/blockscout/blockscout/pull/3483) - Update outdated dependencies
- [#3483](https://github.com/blockscout/blockscout/pull/3483) - Migrate to Erlang/OTP 23
- [#3468](https://github.com/blockscout/blockscout/pull/3468) - Do not check supported networks on application loading page
- [#3467](https://github.com/blockscout/blockscout/pull/3467) - NodeJS engine upgrade up to 14
- [#3460](https://github.com/blockscout/blockscout/pull/3460) - Update Staking DApp scripts due to MetaMask breaking changes

## 3.4.0-beta

### Features

- [#3442](https://github.com/blockscout/blockscout/pull/3442) - Constructor arguments autodetection in API verify endpoint
- [#3435](https://github.com/blockscout/blockscout/pull/3435) - Token transfers counter cache
- [#3420](https://github.com/blockscout/blockscout/pull/3420) - Enable read/write proxy tabs for Gnosis safe proxy contract
- [#3411](https://github.com/blockscout/blockscout/pull/3411) - Circles UBI theme
- [#3406](https://github.com/blockscout/blockscout/pull/3406), [#3409](https://github.com/blockscout/blockscout/pull/3409) - Adding mp4 files support for NFTs
- [#3398](https://github.com/blockscout/blockscout/pull/3398) - Collect and display gas usage per day at the main page
- [#3385](https://github.com/blockscout/blockscout/pull/3385), [#3397](https://github.com/blockscout/blockscout/pull/3397) - Total gas usage at the main page
- [#3384](https://github.com/blockscout/blockscout/pull/3384), [#3386](https://github.com/blockscout/blockscout/pull/3386) - Address total gas usage
- [#3377](https://github.com/blockscout/blockscout/pull/3377) - Add links to contract libraries
- [#2292](https://github.com/blockscout/blockscout/pull/2292), [#3356](https://github.com/blockscout/blockscout/pull/3356), [#3359](https://github.com/blockscout/blockscout/pull/3359), [#3360](https://github.com/blockscout/blockscout/pull/3360), [#3365](https://github.com/blockscout/blockscout/pull/3365) - Add Web UI for POSDAO Staking DApp
- [#3354](https://github.com/blockscout/blockscout/pull/3354) - Tx hash in EOA coin balance history
- [#3333](https://github.com/blockscout/blockscout/pull/3333), [#3337](https://github.com/blockscout/blockscout/pull/3337), [#3393](https://github.com/blockscout/blockscout/pull/3393) - Dark forest contract custom theme
- [#3330](https://github.com/blockscout/blockscout/pull/3330) - Caching of address transactions counter, remove query 10_000 rows limit

### Fixes

- [#3449](https://github.com/blockscout/blockscout/pull/3449) - Correct avg time calculation
- [#3443](https://github.com/blockscout/blockscout/pull/3443) - Improve blocks handling in Staking DApp
- [#3440](https://github.com/blockscout/blockscout/pull/3440) - Rewrite missing blocks range query
- [#3439](https://github.com/blockscout/blockscout/pull/3439) - Dark mode color fixes (search, charts)
- [#3437](https://github.com/blockscout/blockscout/pull/3437) - Fix Postgres Docker container
- [#3428](https://github.com/blockscout/blockscout/pull/3428) - Fix address tokens search
- [#3424](https://github.com/blockscout/blockscout/pull/3424) - Fix display of long NFT IDs
- [#3422](https://github.com/blockscout/blockscout/pull/3422) - Fix contract reader: tuple type
- [#3408](https://github.com/blockscout/blockscout/pull/3408) - Fix (total) difficulty display
- [#3401](https://github.com/blockscout/blockscout/pull/3401), [#3432](https://github.com/blockscout/blockscout/pull/3432) - Fix procedure of marking internal transactions as failed
- [#3400](https://github.com/blockscout/blockscout/pull/3400) - Add :last_block_number realtime chain event
- [#3399](https://github.com/blockscout/blockscout/pull/3399) - Fix Token transfers CSV export
- [#3396](https://github.com/blockscout/blockscout/pull/3396) - Handle exchange rates request throttled
- [#3382](https://github.com/blockscout/blockscout/pull/3382) - Check ets table exists for known tokens
- [#3376](https://github.com/blockscout/blockscout/pull/3376) - Fix contract nested inputs
- [#3375](https://github.com/blockscout/blockscout/pull/3375) - Prevent terminating of tokens/contracts process
- [#3374](https://github.com/blockscout/blockscout/pull/3374) - Fix find block timestamp query
- [#3373](https://github.com/blockscout/blockscout/pull/3373) - Fix horizontal scroll in Tokens table
- [#3370](https://github.com/blockscout/blockscout/pull/3370) - Improve contracts verification: refine constructor arguments extractor
- [#3368](https://github.com/blockscout/blockscout/pull/3368) - Fix Verify contract loading button width
- [#3357](https://github.com/blockscout/blockscout/pull/3357) - Fix token transfer realtime fetcher
- [#3353](https://github.com/blockscout/blockscout/pull/3353) - Fix xDai buttons hover color
- [#3352](https://github.com/blockscout/blockscout/pull/3352) - Fix dark body background
- [#3350](https://github.com/blockscout/blockscout/pull/3350) - Fix tokens list pagination
- [#3347](https://github.com/blockscout/blockscout/pull/3347) - Contract interaction: fix encoding of bytes output
- [#3346](https://github.com/blockscout/blockscout/pull/3346), [#3351](https://github.com/blockscout/blockscout/pull/3351) - Fix inventory tab pagination
- [#3344](https://github.com/blockscout/blockscout/pull/3344) - Fix logs search on address page
- [#3342](https://github.com/blockscout/blockscout/pull/3342) - Fix mobile styles for contract code tab
- [#3341](https://github.com/blockscout/blockscout/pull/3341) - Change Solc binary downloader path to official primary supported path
- [#3339](https://github.com/blockscout/blockscout/pull/3339) - Repair websocket subscription
- [#3329](https://github.com/blockscout/blockscout/pull/3329) - Fix pagination for bridged tokens list page
- [#3335](https://github.com/blockscout/blockscout/pull/3335) - MarketCap calculation: check that ETS tables exist before inserting new data or lookup from the table

### Chore

- [#5240](https://github.com/blockscout/blockscout/pull/5240) - Managing invalidation of address coin balance cache
- [#3450](https://github.com/blockscout/blockscout/pull/3450) - Replace window.web3 with window.ethereum
- [#3446](https://github.com/blockscout/blockscout/pull/3446), [#3448](https://github.com/blockscout/blockscout/pull/3448) - Set infinity timeout and increase cache invalidation period for counters
- [#3431](https://github.com/blockscout/blockscout/pull/3431) - Standardize token name definition, if name is empty
- [#3421](https://github.com/blockscout/blockscout/pull/3421) - Functions to enable GnosisSafe app link
- [#3414](https://github.com/blockscout/blockscout/pull/3414) - Manage lis of other explorers in the footer via env var
- [#3407](https://github.com/blockscout/blockscout/pull/3407) - Add EthereumJSONRPC.HTTP.HTTPoison.json_rpc function clause when URL is null
- [#3405](https://github.com/blockscout/blockscout/pull/3405) - N/A instead of 0 for market cap if it is not fetched
- [#3404](https://github.com/blockscout/blockscout/pull/3404) - DISABLE_KNOWN_TOKENS env var
- [#3403](https://github.com/blockscout/blockscout/pull/3403) - Refactor Coingecko interaction
- [#3394](https://github.com/blockscout/blockscout/pull/3394) - Actualize docker vars list
- [#3372](https://github.com/blockscout/blockscout/pull/3372), [#3380](https://github.com/blockscout/blockscout/pull/3380) - Improve all lists header container
- [#3371](https://github.com/blockscout/blockscout/pull/3371) - Eliminate dark background except Dark forest theme
- [#3366](https://github.com/blockscout/blockscout/pull/3366) - Stabilize tests execution in Github Actions CI
- [#3343](https://github.com/blockscout/blockscout/pull/3343) - Make (Bridged) Tokens' list page's header more compact

## 3.3.3-beta

### Features

- [#3320](https://github.com/blockscout/blockscout/pull/3320) - Bridged tokens from AMB extensions support
- [#3311](https://github.com/blockscout/blockscout/pull/3311) - List of addresses with restricted access option
- [#3293](https://github.com/blockscout/blockscout/pull/3293) - Composite market cap for xDai: TokenBridge + OmniBridge
- [#3282](https://github.com/blockscout/blockscout/pull/3282), [#3318](https://github.com/blockscout/blockscout/pull/3318) - Import bridged tokens custom metadata
- [#3281](https://github.com/blockscout/blockscout/pull/3281) - Write contract: display currently connected address
- [#3279](https://github.com/blockscout/blockscout/pull/3279) - NFT instance: link to the app
- [#3278](https://github.com/blockscout/blockscout/pull/3278) - Support of fetching of NFT metadata from IPFS
- [#3273](https://github.com/blockscout/blockscout/pull/3273) - Update token metadata at burn/mint events
- [#3268](https://github.com/blockscout/blockscout/pull/3268) - Token total supply on-demand fetcher
- [#3261](https://github.com/blockscout/blockscout/pull/3261) - Bridged tokens table

### Fixes

- [#3323](https://github.com/blockscout/blockscout/pull/3323) - Fix logs list API endpoint response
- [#3319](https://github.com/blockscout/blockscout/pull/3319) - Eliminate horizontal scroll
- [#3314](https://github.com/blockscout/blockscout/pull/3314) - Handle nil values from response of CoinGecko price API
- [#3313](https://github.com/blockscout/blockscout/pull/3313) - Fix xDai styles: invisible tokens on address
- [#3312](https://github.com/blockscout/blockscout/pull/3312) - Replace symbol for some tokens to be able to find price in CoinGecko for OmniBridge balance
- [#3307](https://github.com/blockscout/blockscout/pull/3307) - Replace "latest" compiler version with the actual one
- [#3303](https://github.com/blockscout/blockscout/pull/3303) - Address contract twins feature performance
- [#3295](https://github.com/blockscout/blockscout/pull/3295) - Token instance: check if external_url is not null before trimming
- [#3291](https://github.com/blockscout/blockscout/pull/3291) - Support unlimited number of external rewards in block
- [#3290](https://github.com/blockscout/blockscout/pull/3290) - Eliminate protocol Jason.Encoder not implemented for... error
- [#3284](https://github.com/blockscout/blockscout/pull/3284) - Fix fetch_coin_balance query: coin balance delta
- [#3276](https://github.com/blockscout/blockscout/pull/3276) - Bridged tokens status/metadata fetcher refactoring
- [#3264](https://github.com/blockscout/blockscout/pull/3264) - Fix encoding of address output if function input exists
- [#3259](https://github.com/blockscout/blockscout/pull/3259), [#3269](https://github.com/blockscout/blockscout/pull/3269) - Contract interaction: array input type parsing fix
- [#3257](https://github.com/blockscout/blockscout/pull/3257) - Contracts read/write: method_id instead function_name as a key
- [#3256](https://github.com/blockscout/blockscout/pull/3256) - Fix for invisible validator address at block page and wrong alert text color at xDai

### Chore

- [#3327](https://github.com/blockscout/blockscout/pull/3327) - Handle various indexer fetchers errors in setup with non-archive node
- [#3325](https://github.com/blockscout/blockscout/pull/3325) - Dark theme improvements
- [#3316](https://github.com/blockscout/blockscout/pull/3316), [#3317](https://github.com/blockscout/blockscout/pull/3317) - xDai smile logo
- [#3315](https://github.com/blockscout/blockscout/pull/3315) - Environment variable to disable Bridge market cap updater
- [#3308](https://github.com/blockscout/blockscout/pull/3308) - Fixate latest stable release of Elixir, Node, Postgres
- [#3297](https://github.com/blockscout/blockscout/pull/3297) - Actualize names of default chains
- [#3285](https://github.com/blockscout/blockscout/pull/3285) - Switch to RPC endpoint polling if ETHEREUM_JSONRPC_WS_URL is an empty string
- [#3274](https://github.com/blockscout/blockscout/pull/3274) - Replace underscore with hyphen in routes
- [#3260](https://github.com/blockscout/blockscout/pull/3260) - Update NPM dependencies to fix known vulnerabilities
- [#3258](https://github.com/blockscout/blockscout/pull/3258) - Token transfer: check that block exists before retrieving timestamp

## 3.3.2-beta

### Features

- [#3252](https://github.com/blockscout/blockscout/pull/3252) - Gas price at the main page
- [#3239](https://github.com/blockscout/blockscout/pull/3239) - Hide address page tabs if no items
- [#3236](https://github.com/blockscout/blockscout/pull/3236) - Easy verification of contracts which has verified twins (the same bytecode)
- [#3227](https://github.com/blockscout/blockscout/pull/3227) - Distinguishing of bridged tokens
- [#3224](https://github.com/blockscout/blockscout/pull/3224) - Top tokens page

### Fixes

- [#3249](https://github.com/blockscout/blockscout/pull/3249) - Fix incorrect ABI decoding of address in tuple output
- [#3237](https://github.com/blockscout/blockscout/pull/3237) - Refine contract method signature detection for read/write feature
- [#3235](https://github.com/blockscout/blockscout/pull/3235) - Fix coin supply api edpoint
- [#3233](https://github.com/blockscout/blockscout/pull/3233) - Fix for the contract verifiaction for solc 0.5 family with experimental features enabled
- [#3231](https://github.com/blockscout/blockscout/pull/3231) - Improve search: unlimited number of searching results
- [#3231](https://github.com/blockscout/blockscout/pull/3231) - Improve search: allow search with space
- [#3231](https://github.com/blockscout/blockscout/pull/3231) - Improve search: order by token holders in descending order and token/contract name is ascending order
- [#3226](https://github.com/blockscout/blockscout/pull/3226) - Fix notifier query for live update of token transfers
- [#3220](https://github.com/blockscout/blockscout/pull/3220) - Allow interaction with navbar menu at block-not-found page

### Chore

- [#3326](https://github.com/blockscout/blockscout/pull/3326) - Chart smooth lines
- [#3250](https://github.com/blockscout/blockscout/pull/3250) - Eliminate occurrences of obsolete env variable ETHEREUM_JSONRPC_JSON_RPC_TRANSPORT
- [#3240](https://github.com/blockscout/blockscout/pull/3240), [#3251](https://github.com/blockscout/blockscout/pull/3251) - various CSS imroving
- [f3a720](https://github.com/blockscout/blockscout/commit/2dd909c10a79b0bf4b7541a486be114152f3a720) - Make wobserver optional

## 3.3.1-beta

### Features

- [#3216](https://github.com/blockscout/blockscout/pull/3216) - Display new token transfers at token page and address page without refreshing the page
- [#3199](https://github.com/blockscout/blockscout/pull/3199) - Show compilation error at contract verification
- [#3193](https://github.com/blockscout/blockscout/pull/3193) - Raw trace copy button
- [#3184](https://github.com/blockscout/blockscout/pull/3184) - Apps navbar menu item
- [#3145](https://github.com/blockscout/blockscout/pull/3145) - Pending txs per address API endpoint

### Fixes

- [#3219](https://github.com/blockscout/blockscout/pull/3219) - Fix revert reason message detection
- [#3215](https://github.com/blockscout/blockscout/pull/3215) - Coveralls in CI through Github Actions
- [#3214](https://github.com/blockscout/blockscout/pull/3214) - Fix current token balances fetcher
- [#3143](https://github.com/blockscout/blockscout/pull/3143) - Fix "Connection lost..." error at address page
- [#3209](https://github.com/blockscout/blockscout/pull/3209) - GraphQL: fix internal server error at request of internal transactions at address
- [#3207](https://github.com/blockscout/blockscout/pull/3207) - Fix read contract bytes array type output
- [#3203](https://github.com/blockscout/blockscout/pull/3203) - Improve "get mined blocks" query performance
- [#3202](https://github.com/blockscout/blockscout/pull/3202) - Fix contracts verification with experimental features enabled
- [#3201](https://github.com/blockscout/blockscout/pull/3201) - Connect to Metamask button
- [#3192](https://github.com/blockscout/blockscout/pull/3192) - Dropdown menu doesn't open at "not found" page
- [#3190](https://github.com/blockscout/blockscout/pull/3190) - Contract log/method decoded view improvements: eliminate horizontal scroll, remove excess borders, whitespaces
- [#3185](https://github.com/blockscout/blockscout/pull/3185) - Transaction page: decoding logs from nested contracts calls
- [#3182](https://github.com/blockscout/blockscout/pull/3182) - Besu: support revertReason key in eth_getTransactionReceipt endpoint
- [#3178](https://github.com/blockscout/blockscout/pull/3178) - Fix permanent fetching tokens...  when read/write proxy tab is active
- [#3178](https://github.com/blockscout/blockscout/pull/3178) - Fix unavailable navbar menu when read/write proxy tab is active

### Chore

- [#3212](https://github.com/blockscout/blockscout/pull/3212) - GitHub actions CI config
- [#3210](https://github.com/blockscout/blockscout/pull/3210) - Update Phoenix up to 1.4.17
- [#3206](https://github.com/blockscout/blockscout/pull/3206) - Update Elixir version: 1.10.2 -> 1.10.3
- [#3204](https://github.com/blockscout/blockscout/pull/3204) - GraphQL Absinthe related packages update up to stable versions
- [#3180](https://github.com/blockscout/blockscout/pull/3180) - Return correct status in verify API endpoint if contract verified
- [#3180](https://github.com/blockscout/blockscout/pull/3180) - Remove Kovan from the list of default chains

## 3.3.0-beta

### Features

- [#3174](https://github.com/blockscout/blockscout/pull/3174) - EIP-1967 support: transparent proxy pattern
- [#3173](https://github.com/blockscout/blockscout/pull/3173) - Display implementation address at read/write proxy tabs
- [#3171](https://github.com/blockscout/blockscout/pull/3171) - Import accounts/contracts/balances from Geth genesis.json
- [#3161](https://github.com/blockscout/blockscout/pull/3161) - Write proxy contracts feature
- [#3160](https://github.com/blockscout/blockscout/pull/3160) - Write contracts feature
- [#3157](https://github.com/blockscout/blockscout/pull/3157) - Read methods of implementation on proxy contract

### Fixes

- [#3168](https://github.com/blockscout/blockscout/pull/3168) - Eliminate internal server error at /accounts page with token-bridge type of supply and inexistent bridge contracts
- [#3169](https://github.com/blockscout/blockscout/pull/3169) - Fix for verification of contracts defined in genesis block

### Chore

## 3.2.0-beta

### Features

- [#3154](https://github.com/blockscout/blockscout/pull/3154) - Support of Hyperledger Besu client
- [#3153](https://github.com/blockscout/blockscout/pull/3153) - Proxy contracts: logs decoding using implementation ABI
- [#3153](https://github.com/blockscout/blockscout/pull/3153) - Proxy contracts: methods decoding using implementation ABI
- [#3149](https://github.com/blockscout/blockscout/pull/3149) - Display and store revert reason of tx on demand at transaction details page and at gettxinfo API endpoint.

### Fixes

### Chore

- [#3152](https://github.com/blockscout/blockscout/pull/3152) - Fix contract compilation tests for old versions of compiler

## 3.1.3-beta

### Features

- [#3125](https://github.com/blockscout/blockscout/pull/3125)  - Availability to configure a number of days to consider at coin balance history chart via environment variable

### Fixes

- [#3146](https://github.com/blockscout/blockscout/pull/3146) - Fix coin balance history page: order of items, fix if no balance changes
- [#3142](https://github.com/blockscout/blockscout/pull/3142) - Speed-up last coin balance timestamp query (coin balance history page performance improvement)
- [#3140](https://github.com/blockscout/blockscout/pull/3140) - Fix performance of the balance changing history list loading
- [#3133](https://github.com/blockscout/blockscout/pull/3133) - Take into account FIRST_BLOCK in trace_ReplayBlockTransactions requests
- [#3132](https://github.com/blockscout/blockscout/pull/3132) - Fix performance of coin supply API endpoints
- [#3130](https://github.com/blockscout/blockscout/pull/3130) - Take into account FIRST_BLOCK for block rewards fetching
- [#3128](https://github.com/blockscout/blockscout/pull/3128) - Token instance metadata retriever refinement: add processing of token metadata if only image URL is passed to token URI
- [#3126](https://github.com/blockscout/blockscout/pull/3126) - Fetch balance only for blocks which are greater or equal block with FIRST_BLOCK number
- [#3125](https://github.com/blockscout/blockscout/pull/3125) - Fix performance of coin balance history chart
- [#3122](https://github.com/blockscout/blockscout/pull/3122) - Exclude balance percentage calculation for burn address on accounts page
- [#3121](https://github.com/blockscout/blockscout/pull/3121) - Geth: handle response from eth_getblockbyhash JSON RPC method without totalDifficulty (uncle blocks)
- [#3119](https://github.com/blockscout/blockscout/pull/3119), [#3120](https://github.com/blockscout/blockscout/pull/3120) - Fix performance of Inventory tab loading for ERC-721 tokens
- [#3114](https://github.com/blockscout/blockscout/pull/3114) - Fix performance of "Blocks validated" page
- [#3112](https://github.com/blockscout/blockscout/pull/3112) - Fix verification of contracts, compiled with nightly builds of solc compiler
- [#3112](https://github.com/blockscout/blockscout/pull/3112) - Check compiler version at contract verification
- [#3106](https://github.com/blockscout/blockscout/pull/3106) - Fix verification of contracts with `immutable` declaration
- [#3106](https://github.com/blockscout/blockscout/pull/3106), [#3115](https://github.com/blockscout/blockscout/pull/3115) - Fix verification of contracts, created from factory (from internal transaction)

### Chore

- [#3137](https://github.com/blockscout/blockscout/pull/3137) - RSK Papyrus Release v2.0.1 hardfork: cumulativeDifficulty
- [#3134](https://github.com/blockscout/blockscout/pull/3134) - Get last value of fetched coinsupply API endpoint from DB if cache is empty
- [#3124](https://github.com/blockscout/blockscout/pull/3124) - Display upper border for tx speed if the value cannot be calculated

## 3.1.2-beta

### Features

- [#3089](https://github.com/blockscout/blockscout/pull/3089) - CoinGecko API coin id environment variable
- [#3069](https://github.com/blockscout/blockscout/pull/3069) - Make a link to address page on decoded constructor argument of address type
- [#3067](https://github.com/blockscout/blockscout/pull/3067) - Show proper title of the tile or container for token burnings/mintings instead of "Token Transfer"
- [#3066](https://github.com/blockscout/blockscout/pull/3066) - ERC-721 token instance page: link to token added
- [#3065](https://github.com/blockscout/blockscout/pull/3065) - Transactions history chart

### Fixes

- [#3097](https://github.com/blockscout/blockscout/pull/3097) - Fix contract reader decoding
- [#3095](https://github.com/blockscout/blockscout/pull/3095) - Fix constructor arguments decoding
- [#3092](https://github.com/blockscout/blockscout/pull/3092) - Contract verification: constructor arguments search search refinement
- [#3077](https://github.com/blockscout/blockscout/pull/3077) - Finally speedup pending tx list
- [#3076](https://github.com/blockscout/blockscout/pull/3076) - Speedup tx list query on address page: check if an address has a reward, check if this is actual payout key of the validator - beneficiary, return only mined txs in tx list query
- [#3071](https://github.com/blockscout/blockscout/pull/3071) - Speedup list of token transfers per token query
- [#3070](https://github.com/blockscout/blockscout/pull/3070) - Index creation to blazingly speedup token holders query
- [#3064](https://github.com/blockscout/blockscout/pull/3064) - Automatically define Block reward contract address in TokenBridge supply module
- [#3061](https://github.com/blockscout/blockscout/pull/3061) - Fix verification of contracts with error messages in require in parent contract
- [#2756](https://github.com/blockscout/blockscout/pull/2756) - Improve subquery joins

### Chore

- [#3100](https://github.com/blockscout/blockscout/pull/3100) - Update npm packages
- [#3099](https://github.com/blockscout/blockscout/pull/3099) - Remove pending txs cache
- [#3093](https://github.com/blockscout/blockscout/pull/3093) - Extend list of env vars for Docker setup
- [#3084](https://github.com/blockscout/blockscout/pull/3084) - Bump Elixir version 1.10.2
- [#3079](https://github.com/blockscout/blockscout/pull/3079) - Extend optionality of websockets to Geth

## 3.1.1-beta

### Features

- [#3058](https://github.com/blockscout/blockscout/pull/3058) - Searching by verified contract name

### Fixes

- [#3053](https://github.com/blockscout/blockscout/pull/3053) - Fix ABI decoding in contracts methods, logs (migrate to ex_abi 0.3.0)
- [#3044](https://github.com/blockscout/blockscout/pull/3044) - Prevent division by zero on /accounts page
- [#3043](https://github.com/blockscout/blockscout/pull/3043) - Extract host name for split couple of indexer and web app
- [#3042](https://github.com/blockscout/blockscout/pull/3042) - Speedup pending txs list query
- [#2944](https://github.com/blockscout/blockscout/pull/2944), [#3046](https://github.com/blockscout/blockscout/pull/3046) - Split js logic into multiple files

## 3.1.0-beta

### Features

- [#3013](https://github.com/blockscout/blockscout/pull/3013), [#3026](https://github.com/blockscout/blockscout/pull/3026), [#3031](https://github.com/blockscout/blockscout/pull/3031) - Raw trace of transaction on-demand
- [#3000](https://github.com/blockscout/blockscout/pull/3000) - Get rid of storing of first trace for all types of transactions for Parity variant
- [#2875](https://github.com/blockscout/blockscout/pull/2875) - Save contract code from Parity genesis file
- [#2834](https://github.com/blockscout/blockscout/pull/2834), [#3009](https://github.com/blockscout/blockscout/pull/3009), [#3014](https://github.com/blockscout/blockscout/pull/3014), [#3033](https://github.com/blockscout/blockscout/pull/3033) - always redirect to checksummed hash

### Fixes

- [#3037](https://github.com/blockscout/blockscout/pull/3037) - Make buttons color at verification page consistent
- [#3034](https://github.com/blockscout/blockscout/pull/3034) - Support stateMutability=view to define reading functions in smart-contracts
- [#3029](https://github.com/blockscout/blockscout/pull/3029) - Fix transactions and blocks appearance on the main page
- [#3028](https://github.com/blockscout/blockscout/pull/3028) - Decrease polling period value for realtime fetcher
- [#3027](https://github.com/blockscout/blockscout/pull/3027) - Rescue for SUPPORTED_CHAINS env var parsing
- [#3025](https://github.com/blockscout/blockscout/pull/3025) - Fix splitting of indexer/web components setup
- [#3024](https://github.com/blockscout/blockscout/pull/3024) - Fix pool size default value in config
- [#3021](https://github.com/blockscout/blockscout/pull/3021), [#3022](https://github.com/blockscout/blockscout/pull/3022) - Refine dev/test config
- [#3016](https://github.com/blockscout/blockscout/pull/3016), [#3017](https://github.com/blockscout/blockscout/pull/3017) - Fix token instance QR code data
- [#3012](https://github.com/blockscout/blockscout/pull/3012) - Speedup token transfers list query
- [#3011](https://github.com/blockscout/blockscout/pull/3011) - Revert realtime fetcher small skips feature
- [#3007](https://github.com/blockscout/blockscout/pull/3007) - Fix copy UTF8 tx input action
- [#2996](https://github.com/blockscout/blockscout/pull/2996) - Fix awesomplete lib loading in Firefox
- [#2993](https://github.com/blockscout/blockscout/pull/2993) - Fix path definition for contract verification endpoint
- [#2990](https://github.com/blockscout/blockscout/pull/2990) - Fix import of Parity spec file
- [#2989](https://github.com/blockscout/blockscout/pull/2989) - Introduce API_PATH env var
- [#2988](https://github.com/blockscout/blockscout/pull/2988) - Fix web manifest accessibility
- [#2967](https://github.com/blockscout/blockscout/pull/2967) - Fix styles loading for firefox
- [#2950](https://github.com/blockscout/blockscout/pull/2950) - Add `creationMethod` to `EthereumJSONRPC.Parity.Trace.Action.entry_to_elixir`
- [#2897](https://github.com/blockscout/blockscout/pull/2897) - remove duplicate indexes
- [#2883](https://github.com/blockscout/blockscout/pull/2883) - Fix long contracts names

### Chore

- [#3032](https://github.com/blockscout/blockscout/pull/3032) - Remove indexing status alert for Ganache variant
- [#3030](https://github.com/blockscout/blockscout/pull/3030) - Remove default websockets URL from config
- [#2995](https://github.com/blockscout/blockscout/pull/2995) - Support API_PATH env var in Docker file

## 3.0.0-beta

### Features

- [#2835](https://github.com/blockscout/blockscout/pull/2835), [#2871](https://github.com/blockscout/blockscout/pull/2871), [#2872](https://github.com/blockscout/blockscout/pull/2872), [#2886](https://github.com/blockscout/blockscout/pull/2886), [#2925](https://github.com/blockscout/blockscout/pull/2925), [#2936](https://github.com/blockscout/blockscout/pull/2936), [#2949](https://github.com/blockscout/blockscout/pull/2949), [#2940](https://github.com/blockscout/blockscout/pull/2940), [#2958](https://github.com/blockscout/blockscout/pull/2958) - Add "block_hash" to logs, token_transfers and internal transactions and "pending blocks operations" approach
- [#2975](https://github.com/blockscout/blockscout/pull/2975) - Refine UX of contracts verification
- [#2926](https://github.com/blockscout/blockscout/pull/2926) - API endpoint: sum balances except burnt address
- [#2918](https://github.com/blockscout/blockscout/pull/2918) - Add tokenID for tokentx API action explicitly

### Fixes

- [#2969](https://github.com/blockscout/blockscout/pull/2969) - Fix contract constructor require msg appearance in constructor arguments encoded view
- [#2964](https://github.com/blockscout/blockscout/pull/2964) - Fix bug in skipping of constructor arguments in contract verification
- [#2961](https://github.com/blockscout/blockscout/pull/2961) - Add a guard that addresses is enum in `values` function in `read contract` page
- [#2960](https://github.com/blockscout/blockscout/pull/2960) - Add BLOCKSCOUT_HOST to docker setup
- [#2956](https://github.com/blockscout/blockscout/pull/2956) - Add support of 0.6.x version of compiler
- [#2955](https://github.com/blockscout/blockscout/pull/2955) - Move socket path to env
- [#2938](https://github.com/blockscout/blockscout/pull/2938) - utf8 copy tx input tooltip
- [#2934](https://github.com/blockscout/blockscout/pull/2934) - RSK release 1.2.0 breaking changes support
- [#2933](https://github.com/blockscout/blockscout/pull/2933) - Get rid of deadlock in the query to address_current_token_balance table
- [#2932](https://github.com/blockscout/blockscout/pull/2932) - fix duplicate websocket connection
- [#2928](https://github.com/blockscout/blockscout/pull/2928) - Speedup pending block ops int txs to fetch query
- [#2924](https://github.com/blockscout/blockscout/pull/2924) - Speedup address to logs query
- [#2915](https://github.com/blockscout/blockscout/pull/2915) - Speedup of blocks_without_reward_query
- [#2914](https://github.com/blockscout/blockscout/pull/2914) - Reduce execution time of stream_unfetched_token_instances query
- [#2910](https://github.com/blockscout/blockscout/pull/2910) - Reorganize queries and indexes for internal_transactions table
- [#2908](https://github.com/blockscout/blockscout/pull/2908) - Fix performance of address page
- [#2906](https://github.com/blockscout/blockscout/pull/2906) - fix address sum cache
- [#2902](https://github.com/blockscout/blockscout/pull/2902) - Offset in blocks retrieval for average block time
- [#2900](https://github.com/blockscout/blockscout/pull/2900) - check fetched instance metadata in multiple places
- [#2899](https://github.com/blockscout/blockscout/pull/2899) - fix empty buffered task
- [#2887](https://github.com/blockscout/blockscout/pull/2887) - increase chart loading speed

### Chore

- [#2959](https://github.com/blockscout/blockscout/pull/2959) - Remove logs from test folder too in the cleaning script
- [#2954](https://github.com/blockscout/blockscout/pull/2954) - Upgrade absinthe and ecto deps
- [#2947](https://github.com/blockscout/blockscout/pull/2947) - Upgrade Circle CI postgres Docker image
- [#2946](https://github.com/blockscout/blockscout/pull/2946) - Fix vulnerable NPM deps
- [#2942](https://github.com/blockscout/blockscout/pull/2942) - Actualize Docker setup
- [#2896](https://github.com/blockscout/blockscout/pull/2896) - Disable Parity websockets tests
- [#2873](https://github.com/blockscout/blockscout/pull/2873) - bump elixir to 1.9.4

## 2.1.1-beta

### Features

- [#2862](https://github.com/blockscout/blockscout/pull/2862) - Coin total supply from DB API endpoint
- [#2857](https://github.com/blockscout/blockscout/pull/2857) - Extend getsourcecode API view with new output fields
- [#2822](https://github.com/blockscout/blockscout/pull/2822) - Estimated address count on the main page, if cache is empty
- [#2821](https://github.com/blockscout/blockscout/pull/2821) - add autodetection of constructor arguments
- [#2825](https://github.com/blockscout/blockscout/pull/2825) - separate token transfers and transactions
- [#2787](https://github.com/blockscout/blockscout/pull/2787) - async fetching of address counters
- [#2791](https://github.com/blockscout/blockscout/pull/2791) - add ipc client
- [#2449](https://github.com/blockscout/blockscout/pull/2449) - add ability to send notification events through postgres notify

### Fixes

- [#2864](https://github.com/blockscout/blockscout/pull/2864) - add token instance metadata type check
- [#2855](https://github.com/blockscout/blockscout/pull/2855) - Fix favicons load
- [#2854](https://github.com/blockscout/blockscout/pull/2854) - Fix all npm vulnerabilities
- [#2851](https://github.com/blockscout/blockscout/pull/2851) - Fix paths for front assets
- [#2843](https://github.com/blockscout/blockscout/pull/2843) - fix realtime fetcher small skips feature
- [#2841](https://github.com/blockscout/blockscout/pull/2841) - LUKSO dashboard height fix
- [#2837](https://github.com/blockscout/blockscout/pull/2837) - fix txlist ordering issue
- [#2830](https://github.com/blockscout/blockscout/pull/2830) - Fix wrong color of contract icon on xDai chain
- [#2829](https://github.com/blockscout/blockscout/pull/2829) - Fix for stuck gas limit label and value
- [#2828](https://github.com/blockscout/blockscout/pull/2828) - Fix for script that clears compilation/launching assets
- [#2800](https://github.com/blockscout/blockscout/pull/2800) - return not found for not verified contract for token read_contract
- [#2806](https://github.com/blockscout/blockscout/pull/2806) - Fix blocks fetching on the main page
- [#2803](https://github.com/blockscout/blockscout/pull/2803) - Fix block validator custom tooltip
- [#2748](https://github.com/blockscout/blockscout/pull/2748) - Rewrite token updater
- [#2704](https://github.com/blockscout/blockscout/pull/2704) - refetch null values in token balances
- [#2690](https://github.com/blockscout/blockscout/pull/2690) - do not stich json rpc config into module for net version cache

### Chore

- [#2878](https://github.com/blockscout/blockscout/pull/2878) - Decrease loaders showing delay on the main page
- [#2859](https://github.com/blockscout/blockscout/pull/2859) - Add eth_blockNumber API endpoint to eth_rpc section
- [#2846](https://github.com/blockscout/blockscout/pull/2846) - Remove networks images preload
- [#2845](https://github.com/blockscout/blockscout/pull/2845) - Set outline none for nav dropdown item in mobile view (fix for Safari)
- [#2844](https://github.com/blockscout/blockscout/pull/2844) - Extend external reward types up to 20
- [#2827](https://github.com/blockscout/blockscout/pull/2827) - Node js 12.13.0 (latest LTS release) support
- [#2818](https://github.com/blockscout/blockscout/pull/2818) - allow hiding marketcap percentage
- [#2817](https://github.com/blockscout/blockscout/pull/2817) - move docker integration documentation to blockscout docs
- [#2808](https://github.com/blockscout/blockscout/pull/2808) - Add tooltip for tx input
- [#2807](https://github.com/blockscout/blockscout/pull/2807) - 422 page
- [#2805](https://github.com/blockscout/blockscout/pull/2805) - Update supported chains default option
- [#2801](https://github.com/blockscout/blockscout/pull/2801) - remove unused clause in address_to_unique_tokens query

## 2.1.0-beta

### Features

- [#2776](https://github.com/blockscout/blockscout/pull/2776) - fetch token counters async
- [#2772](https://github.com/blockscout/blockscout/pull/2772) - add token instance images to the token inventory tab
- [#2733](https://github.com/blockscout/blockscout/pull/2733) - Add cache for first page of uncles
- [#2735](https://github.com/blockscout/blockscout/pull/2735) - Add pending transactions cache
- [#2726](https://github.com/blockscout/blockscout/pull/2726) - Remove internal_transaction block_number setting from blocks runner
- [#2717](https://github.com/blockscout/blockscout/pull/2717) - Improve speed of nonconsensus data removal
- [#2679](https://github.com/blockscout/blockscout/pull/2679) - added fixed height for card chain blocks and card chain transactions
- [#2678](https://github.com/blockscout/blockscout/pull/2678) - fixed dashboard banner height bug
- [#2672](https://github.com/blockscout/blockscout/pull/2672) - added new theme for xUSDT
- [#2667](https://github.com/blockscout/blockscout/pull/2667) - Add ETS-based cache for accounts page
- [#2666](https://github.com/blockscout/blockscout/pull/2666) - fetch token counters in parallel
- [#2665](https://github.com/blockscout/blockscout/pull/2665) - new menu layout for mobile devices
- [#2663](https://github.com/blockscout/blockscout/pull/2663) - Fetch address counters in parallel
- [#2642](https://github.com/blockscout/blockscout/pull/2642) - add ERC721 coin instance page
- [#2762](https://github.com/blockscout/blockscout/pull/2762) - on-fly fetching of token instances
- [#2470](https://github.com/blockscout/blockscout/pull/2470) - Allow Realtime Fetcher to wait for small skips

### Fixes

- [#4325](https://github.com/blockscout/blockscout/pull/4325) - Fix search on `/tokens` page
- [#2793](https://github.com/blockscout/blockscout/pull/2793) - Hide "We are indexing this chain right now. Some of the counts may be inaccurate" banner if no txs in blockchain
- [#2779](https://github.com/blockscout/blockscout/pull/2779) - fix fetching `latin1` encoded data
- [#2799](https://github.com/blockscout/blockscout/pull/2799) - fix catchup fetcher for empty node and db
- [#2783](https://github.com/blockscout/blockscout/pull/2783) - Fix stuck value and ticker on the token page
- [#2781](https://github.com/blockscout/blockscout/pull/2781) - optimize txlist json rpc
- [#2777](https://github.com/blockscout/blockscout/pull/2777) - Remove duplicate blocks from changes_list before import
- [#2770](https://github.com/blockscout/blockscout/pull/2770) - do not re-fetch token instances without uris
- [#2769](https://github.com/blockscout/blockscout/pull/2769) - optimize token token transfers query
- [#2768](https://github.com/blockscout/blockscout/pull/2768) - Remove nonconsensus blocks from cache after internal transactions importing
- [#2761](https://github.com/blockscout/blockscout/pull/2761) - add indexes for token instances fetching queries
- [#2767](https://github.com/blockscout/blockscout/pull/2767) - fix websocket subscriptions with token instances
- [#2765](https://github.com/blockscout/blockscout/pull/2765) - fixed width issue for cards in mobile view for Transaction Details page
- [#2755](https://github.com/blockscout/blockscout/pull/2755) - various token instance fetcher fixes
- [#2753](https://github.com/blockscout/blockscout/pull/2753) - fix nft token instance images
- [#2750](https://github.com/blockscout/blockscout/pull/2750) - fixed contract buttons color for NFT token instance on each theme
- [#2746](https://github.com/blockscout/blockscout/pull/2746) - fixed wrong alignment in logs decoded view
- [#2745](https://github.com/blockscout/blockscout/pull/2745) - optimize addresses page
- [#2742](https://github.com/blockscout/blockscout/pull/2742) -
fixed menu hovers in dark mode desktop view
- [#2737](https://github.com/blockscout/blockscout/pull/2737) - switched hardcoded subnetwork value to elixir expression for mobile menu
- [#2736](https://github.com/blockscout/blockscout/pull/2736) - do not update cache if no blocks were inserted
- [#2731](https://github.com/blockscout/blockscout/pull/2731) - fix library verification
- [#2718](https://github.com/blockscout/blockscout/pull/2718) - Include all addresses taking part in transactions in wallets' addresses counter
- [#2709](https://github.com/blockscout/blockscout/pull/2709) - Fix stuck label and value for uncle block height
- [#2707](https://github.com/blockscout/blockscout/pull/2707) - fix for dashboard banner chart legend items
- [#2706](https://github.com/blockscout/blockscout/pull/2706) - fix empty total_supply in coin gecko response
- [#2701](https://github.com/blockscout/blockscout/pull/2701) - Exclude nonconsensus blocks from avg block time calculation by default
- [#2696](https://github.com/blockscout/blockscout/pull/2696) - do not update fetched_coin_balance with nil
- [#2693](https://github.com/blockscout/blockscout/pull/2693) - remove non consensus internal transactions
- [#2691](https://github.com/blockscout/blockscout/pull/2691) - fix exchange rate websocket update for Rootstock
- [#2688](https://github.com/blockscout/blockscout/pull/2688) - fix try it out section
- [#2687](https://github.com/blockscout/blockscout/pull/2687) - remove non-consensus token transfers, logs when inserting new consensus blocks
- [#2684](https://github.com/blockscout/blockscout/pull/2684) - do not filter pending logs
- [#2682](https://github.com/blockscout/blockscout/pull/2682) - Use Task.start instead of Task.async in caches
- [#2671](https://github.com/blockscout/blockscout/pull/2671) - fixed buttons color at smart contract section
- [#2660](https://github.com/blockscout/blockscout/pull/2660) - set correct last value for coin balances chart data
- [#2619](https://github.com/blockscout/blockscout/pull/2619) - Enforce DB transaction's order to prevent deadlocks
- [#2738](https://github.com/blockscout/blockscout/pull/2738) - do not fail block `internal_transactions_indexed_at` field update

### Chore

- [#2797](https://github.com/blockscout/blockscout/pull/2797) - Return old style menu
- [#2796](https://github.com/blockscout/blockscout/pull/2796) - Optimize all images with ImageOptim
- [#2794](https://github.com/blockscout/blockscout/pull/2786) - update hosted versions in readme
- [#2789](https://github.com/blockscout/blockscout/pull/2786) - remove projects table in readme, link to docs version
- [#2786](https://github.com/blockscout/blockscout/pull/2786) - updated docs links, removed docs folder
- [#2752](https://github.com/blockscout/blockscout/pull/2752) - allow enabling internal transactions for simple token transfers txs
- [#2749](https://github.com/blockscout/blockscout/pull/2749) - fix opt 22.1 support
- [#2744](https://github.com/blockscout/blockscout/pull/2744) - Disable Geth tests in CI
- [#2724](https://github.com/blockscout/blockscout/pull/2724) - fix ci by commenting a line in hackney library
- [#2708](https://github.com/blockscout/blockscout/pull/2708) - add log index to logs view
- [#2723](https://github.com/blockscout/blockscout/pull/2723) - get rid of ex_json_schema warnings
- [#2740](https://github.com/blockscout/blockscout/pull/2740) - add verify contract rpc doc

## 2.0.4-beta

### Features

- [#2636](https://github.com/blockscout/blockscout/pull/2636) - Execute all address' transactions page queries in parallel
- [#2596](https://github.com/blockscout/blockscout/pull/2596) - support AuRa's empty step reward type
- [#2588](https://github.com/blockscout/blockscout/pull/2588) - add verification submission comment
- [#2505](https://github.com/blockscout/blockscout/pull/2505) - support POA Network emission rewards
- [#2581](https://github.com/blockscout/blockscout/pull/2581) - Add generic Map-like Cache behaviour and implementation
- [#2561](https://github.com/blockscout/blockscout/pull/2561) - Add token's type to the response of tokenlist method
- [#2555](https://github.com/blockscout/blockscout/pull/2555) - find and show decoding candidates for logs
- [#2499](https://github.com/blockscout/blockscout/pull/2499) - import emission reward ranges
- [#2497](https://github.com/blockscout/blockscout/pull/2497) - Add generic Ordered Cache behaviour and implementation

### Fixes

- [#2659](https://github.com/blockscout/blockscout/pull/2659) - Multipurpose front-end part update
- [#2640](https://github.com/blockscout/blockscout/pull/2640) - SVG network icons
- [#2635](https://github.com/blockscout/blockscout/pull/2635) - optimize ERC721 inventory query
- [#2626](https://github.com/blockscout/blockscout/pull/2626) - Fixing 2 Mobile UI Issues
- [#2623](https://github.com/blockscout/blockscout/pull/2623) - fix a blinking test
- [#2616](https://github.com/blockscout/blockscout/pull/2616) - deduplicate coin history records by delta
- [#2613](https://github.com/blockscout/blockscout/pull/2613) - fix getminedblocks rpc endpoint
- [#2612](https://github.com/blockscout/blockscout/pull/2612) - Add cache updating independently from Indexer
- [#2610](https://github.com/blockscout/blockscout/pull/2610) - use CoinGecko instead of CoinMarketcap for exchange rates
- [#2592](https://github.com/blockscout/blockscout/pull/2592) - process new metadata format for whisper
- [#2591](https://github.com/blockscout/blockscout/pull/2591) - Fix url error in API page
- [#2572](https://github.com/blockscout/blockscout/pull/2572) - Ease non-critical css
- [#2570](https://github.com/blockscout/blockscout/pull/2570) - Network icons preload
- [#2569](https://github.com/blockscout/blockscout/pull/2569) - do not fetch emission rewards for transactions csv exporter
- [#2568](https://github.com/blockscout/blockscout/pull/2568) - filter pending token transfers
- [#2564](https://github.com/blockscout/blockscout/pull/2564) - fix first page button for uncles and reorgs
- [#2563](https://github.com/blockscout/blockscout/pull/2563) - Fix view less transfers button
- [#2538](https://github.com/blockscout/blockscout/pull/2538) - fetch the last not empty coin balance records
- [#2468](https://github.com/blockscout/blockscout/pull/2468) - fix confirmations for non consensus blocks

### Chore

- [#2662](https://github.com/blockscout/blockscout/pull/2662) - fetch coin gecko id based on the coin symbol
- [#2646](https://github.com/blockscout/blockscout/pull/2646) - Added Xerom to list of Additional Chains using BlockScout
- [#2634](https://github.com/blockscout/blockscout/pull/2634) - add Lukso to networks dropdown
- [#2617](https://github.com/blockscout/blockscout/pull/2617) - skip cache update if there are no blocks inserted
- [#2611](https://github.com/blockscout/blockscout/pull/2611) - fix js dependency vulnerabilities
- [#2594](https://github.com/blockscout/blockscout/pull/2594) - do not start genesis data fetching periodically
- [#2590](https://github.com/blockscout/blockscout/pull/2590) - restore backward compatablity with old releases
- [#2577](https://github.com/blockscout/blockscout/pull/2577) - Need recompile column in the env vars table
- [#2574](https://github.com/blockscout/blockscout/pull/2574) - limit request body in json rpc error
- [#2566](https://github.com/blockscout/blockscout/pull/2566) - upgrade absinthe phoenix

## 2.0.3-beta

### Features

- [#2433](https://github.com/blockscout/blockscout/pull/2433) - Add a functionality to try Eth RPC methods in the documentation
- [#2529](https://github.com/blockscout/blockscout/pull/2529) - show both eth value and token transfers on transaction overview page
- [#2376](https://github.com/blockscout/blockscout/pull/2376) - Split API and WebApp routes
- [#2477](https://github.com/blockscout/blockscout/pull/2477) - aggregate token transfers on transaction page
- [#2458](https://github.com/blockscout/blockscout/pull/2458) - Add LAST_BLOCK var to add ability indexing in the range of blocks
- [#2456](https://github.com/blockscout/blockscout/pull/2456) - fetch pending transactions for geth
- [#2403](https://github.com/blockscout/blockscout/pull/2403) - Return gasPrice field at the result of gettxinfo method

### Fixes

- [#2562](https://github.com/blockscout/blockscout/pull/2562) - Fix dark theme flickering
- [#2560](https://github.com/blockscout/blockscout/pull/2560) - fix slash before not empty path in docs
- [#2559](https://github.com/blockscout/blockscout/pull/2559) - fix rsk total supply for empty exchange rate
- [#2553](https://github.com/blockscout/blockscout/pull/2553) - Dark theme import to the end of sass
- [#2550](https://github.com/blockscout/blockscout/pull/2550) - correctly encode decimal values for frontend
- [#2549](https://github.com/blockscout/blockscout/pull/2549) - Fix wrong colour of tooltip
- [#2548](https://github.com/blockscout/blockscout/pull/2548) - CSS preload support in Firefox
- [#2547](https://github.com/blockscout/blockscout/pull/2547) - do not show eth value if it's zero on the transaction overview page
- [#2543](https://github.com/blockscout/blockscout/pull/2543) - do not hide search input during logs search
- [#2524](https://github.com/blockscout/blockscout/pull/2524) - fix dark theme validator data styles
- [#2532](https://github.com/blockscout/blockscout/pull/2532) - don't show empty token transfers on the transaction overview page
- [#2528](https://github.com/blockscout/blockscout/pull/2528) - fix coin history chart data
- [#2520](https://github.com/blockscout/blockscout/pull/2520) - Hide loading message when fetching is failed
- [#2523](https://github.com/blockscout/blockscout/pull/2523) - Avoid importing internal_transactions of pending transactions
- [#2519](https://github.com/blockscout/blockscout/pull/2519) - enable `First` page button in pagination
- [#2518](https://github.com/blockscout/blockscout/pull/2518) - create suggested indexes
- [#2517](https://github.com/blockscout/blockscout/pull/2517) - remove duplicate indexes
- [#2515](https://github.com/blockscout/blockscout/pull/2515) - do not aggregate NFT token transfers
- [#2514](https://github.com/blockscout/blockscout/pull/2514) - Isolating of staking dapp css && extracting of non-critical css
- [#2512](https://github.com/blockscout/blockscout/pull/2512) - alert link fix
- [#2509](https://github.com/blockscout/blockscout/pull/2509) - value-ticker gaps fix
- [#2508](https://github.com/blockscout/blockscout/pull/2508) - logs view columns fix
- [#2506](https://github.com/blockscout/blockscout/pull/2506) - fix two active tab in the top menu
- [#2503](https://github.com/blockscout/blockscout/pull/2503) - Mitigate autocompletion library influence to page loading performance
- [#2502](https://github.com/blockscout/blockscout/pull/2502) - increase reward task timeout
- [#2463](https://github.com/blockscout/blockscout/pull/2463) - dark theme fixes
- [#2496](https://github.com/blockscout/blockscout/pull/2496) - fix docker build
- [#2495](https://github.com/blockscout/blockscout/pull/2495) - fix logs for indexed chain
- [#2459](https://github.com/blockscout/blockscout/pull/2459) - fix top addresses query
- [#2425](https://github.com/blockscout/blockscout/pull/2425) - Force to show address view for checksummed address even if it is not in DB
- [#2551](https://github.com/blockscout/blockscout/pull/2551) - Correctly handle dynamically created Bootstrap tooltips

### Chore

- [#2554](https://github.com/blockscout/blockscout/pull/2554) - remove extra slash for endpoint url in docs
- [#2552](https://github.com/blockscout/blockscout/pull/2552) - remove brackets for token holders percentage
- [#2507](https://github.com/blockscout/blockscout/pull/2507) - update minor version of ecto, ex_machina, phoenix_live_reload
- [#2516](https://github.com/blockscout/blockscout/pull/2516) - update absinthe plug from fork
- [#2473](https://github.com/blockscout/blockscout/pull/2473) - get rid of cldr warnings
- [#2402](https://github.com/blockscout/blockscout/pull/2402) - bump otp version to 22.0
- [#2492](https://github.com/blockscout/blockscout/pull/2492) - hide decoded row if event is not decoded
- [#2490](https://github.com/blockscout/blockscout/pull/2490) - enable credo duplicated code check
- [#2432](https://github.com/blockscout/blockscout/pull/2432) - bump credo version
- [#2457](https://github.com/blockscout/blockscout/pull/2457) - update mix.lock
- [#2435](https://github.com/blockscout/blockscout/pull/2435) - Replace deprecated extract-text-webpack-plugin with mini-css-extract-plugin
- [#2450](https://github.com/blockscout/blockscout/pull/2450) - Fix clearance of logs and node_modules folders in clearing script
- [#2434](https://github.com/blockscout/blockscout/pull/2434) - get rid of timex warnings
- [#2402](https://github.com/blockscout/blockscout/pull/2402) - bump otp version to 22.0
- [#2373](https://github.com/blockscout/blockscout/pull/2373) - Add script to validate internal_transactions constraint for large DBs

## 2.0.2-beta

### Features

- [#2412](https://github.com/blockscout/blockscout/pull/2412) - dark theme
- [#2399](https://github.com/blockscout/blockscout/pull/2399) - decode verified smart contract's logs
- [#2391](https://github.com/blockscout/blockscout/pull/2391) - Controllers Improvements
- [#2379](https://github.com/blockscout/blockscout/pull/2379) - Disable network selector when is empty
- [#2374](https://github.com/blockscout/blockscout/pull/2374) - decode constructor arguments for verified smart contracts
- [#2366](https://github.com/blockscout/blockscout/pull/2366) - paginate eth logs
- [#2360](https://github.com/blockscout/blockscout/pull/2360) - add default evm version to smart contract verification
- [#2352](https://github.com/blockscout/blockscout/pull/2352) - Fetch rewards in parallel with transactions
- [#2294](https://github.com/blockscout/blockscout/pull/2294) - add healthy block period checking endpoint
- [#2324](https://github.com/blockscout/blockscout/pull/2324) - set timeout for loading message on the main page

### Fixes

- [#2421](https://github.com/blockscout/blockscout/pull/2421) - Fix hiding of loader for txs on the main page
- [#2420](https://github.com/blockscout/blockscout/pull/2420) - fetch data from cache in healthy endpoint
- [#2416](https://github.com/blockscout/blockscout/pull/2416) - Fix "page not found" handling in the router
- [#2413](https://github.com/blockscout/blockscout/pull/2413) - remove outer tables for decoded data
- [#2410](https://github.com/blockscout/blockscout/pull/2410) - preload smart contract for logs decoding
- [#2405](https://github.com/blockscout/blockscout/pull/2405) - added templates for table loader and tile loader
- [#2398](https://github.com/blockscout/blockscout/pull/2398) - show only one decoded candidate
- [#2389](https://github.com/blockscout/blockscout/pull/2389) - Reduce Lodash lib size (86% of lib methods are not used)
- [#2388](https://github.com/blockscout/blockscout/pull/2388) - add create2 support to geth's js tracer
- [#2387](https://github.com/blockscout/blockscout/pull/2387) - fix not existing keys in transaction json rpc
- [#2378](https://github.com/blockscout/blockscout/pull/2378) - Page performance: exclude moment.js localization files except EN, remove unused css
- [#2368](https://github.com/blockscout/blockscout/pull/2368) - add two columns of smart contract info
- [#2375](https://github.com/blockscout/blockscout/pull/2375) - Update created_contract_code_indexed_at on transaction import conflict
- [#2346](https://github.com/blockscout/blockscout/pull/2346) - Avoid fetching internal transactions of blocks that still need refetching
- [#2350](https://github.com/blockscout/blockscout/pull/2350) - fix invalid User agent headers
- [#2345](https://github.com/blockscout/blockscout/pull/2345) - do not override existing market records
- [#2337](https://github.com/blockscout/blockscout/pull/2337) - set url params for prod explicitly
- [#2341](https://github.com/blockscout/blockscout/pull/2341) - fix transaction input json encoding
- [#2311](https://github.com/blockscout/blockscout/pull/2311) - fix market history overriding with zeroes
- [#2310](https://github.com/blockscout/blockscout/pull/2310) - parse url for api docs
- [#2299](https://github.com/blockscout/blockscout/pull/2299) - fix interpolation in error message
- [#2303](https://github.com/blockscout/blockscout/pull/2303) - fix transaction csv download link
- [#2304](https://github.com/blockscout/blockscout/pull/2304) - footer grid fix for md resolution
- [#2291](https://github.com/blockscout/blockscout/pull/2291) - dashboard fix for md resolution, transactions load fix, block info row fix, addresses page issue, check mark issue
- [#2326](https://github.com/blockscout/blockscout/pull/2326) - fix nested constructor arguments

### Chore

- [#2422](https://github.com/blockscout/blockscout/pull/2422) - check if address_id is binary in token_transfers_csv endpoint
- [#2418](https://github.com/blockscout/blockscout/pull/2418) - Remove parentheses in market cap percentage
- [#2401](https://github.com/blockscout/blockscout/pull/2401) - add ENV vars to manage updating period of average block time and market history cache
- [#2363](https://github.com/blockscout/blockscout/pull/2363) - add parameters example for eth rpc
- [#2342](https://github.com/blockscout/blockscout/pull/2342) - Upgrade Postgres image version in Docker setup
- [#2325](https://github.com/blockscout/blockscout/pull/2325) - Reduce function input to address' hash only where possible
- [#2323](https://github.com/blockscout/blockscout/pull/2323) - Group Explorer caches
- [#2305](https://github.com/blockscout/blockscout/pull/2305) - Improve Address controllers
- [#2302](https://github.com/blockscout/blockscout/pull/2302) - fix names for xDai source
- [#2289](https://github.com/blockscout/blockscout/pull/2289) - Optional websockets for dev environment
- [#2307](https://github.com/blockscout/blockscout/pull/2307) - add GoJoy to README
- [#2293](https://github.com/blockscout/blockscout/pull/2293) - remove request idle timeout configuration
- [#2255](https://github.com/blockscout/blockscout/pull/2255) - bump elixir version to 1.9.0

## 2.0.1-beta

### Features

- [#2283](https://github.com/blockscout/blockscout/pull/2283) - Add transactions cache
- [#2182](https://github.com/blockscout/blockscout/pull/2182) - add market history cache
- [#2109](https://github.com/blockscout/blockscout/pull/2109) - use bigger updates instead of `Multi` transactions in BlocksTransactionsMismatch
- [#2075](https://github.com/blockscout/blockscout/pull/2075) - add blocks cache
- [#2151](https://github.com/blockscout/blockscout/pull/2151) - hide dropdown menu then other networks list is empty
- [#2191](https://github.com/blockscout/blockscout/pull/2191) - allow to configure token metadata update interval
- [#2146](https://github.com/blockscout/blockscout/pull/2146) - feat: add eth_getLogs rpc endpoint
- [#2216](https://github.com/blockscout/blockscout/pull/2216) - Improve token's controllers by avoiding unnecessary preloads
- [#2235](https://github.com/blockscout/blockscout/pull/2235) - save and show additional validation fields to smart contract
- [#2190](https://github.com/blockscout/blockscout/pull/2190) - show all token transfers
- [#2193](https://github.com/blockscout/blockscout/pull/2193) - feat: add BLOCKSCOUT_HOST, and use it in API docs
- [#2266](https://github.com/blockscout/blockscout/pull/2266) - allow excluding uncles from average block time calculation

### Fixes

- [#2290](https://github.com/blockscout/blockscout/pull/2290) - Add eth_get_balance.json to AddressView's render
- [#2286](https://github.com/blockscout/blockscout/pull/2286) - banner stats issues on sm resolutions, transactions title issue
- [#2284](https://github.com/blockscout/blockscout/pull/2284) - add 404 status for not existing pages
- [#2244](https://github.com/blockscout/blockscout/pull/2244) - fix internal transactions failing to be indexed because of constraint
- [#2281](https://github.com/blockscout/blockscout/pull/2281) - typo issues, dropdown issues
- [#2278](https://github.com/blockscout/blockscout/pull/2278) - increase threshold for scientific notation
- [#2275](https://github.com/blockscout/blockscout/pull/2275) - Description for networks selector
- [#2263](https://github.com/blockscout/blockscout/pull/2263) - added an ability to close network selector on outside click
- [#2257](https://github.com/blockscout/blockscout/pull/2257) - 'download csv' button added to different tabs
- [#2242](https://github.com/blockscout/blockscout/pull/2242) - added styles for 'download csv' button
- [#2261](https://github.com/blockscout/blockscout/pull/2261) - header logo aligned to the center properly
- [#2254](https://github.com/blockscout/blockscout/pull/2254) - search length issue, tile link wrapping issue
- [#2238](https://github.com/blockscout/blockscout/pull/2238) - header content alignment issue, hide navbar on outside click
- [#2229](https://github.com/blockscout/blockscout/pull/2229) - gap issue between qr and copy button in token transfers, top cards width and height issue
- [#2201](https://github.com/blockscout/blockscout/pull/2201) - footer columns fix
- [#2179](https://github.com/blockscout/blockscout/pull/2179) - fix docker build error
- [#2165](https://github.com/blockscout/blockscout/pull/2165) - sort blocks by timestamp when calculating average block time
- [#2175](https://github.com/blockscout/blockscout/pull/2175) - fix coinmarketcap response errors
- [#2164](https://github.com/blockscout/blockscout/pull/2164) - fix large numbers in balance view card
- [#2155](https://github.com/blockscout/blockscout/pull/2155) - fix pending transaction query
- [#2183](https://github.com/blockscout/blockscout/pull/2183) - tile content aligning for mobile resolution fix, dai logo fix
- [#2162](https://github.com/blockscout/blockscout/pull/2162) - contract creation tile color changed
- [#2144](https://github.com/blockscout/blockscout/pull/2144) - 'page not found' images path fixed for goerli
- [#2142](https://github.com/blockscout/blockscout/pull/2142) - Removed posdao theme and logo, added 'page not found' image for goerli
- [#2138](https://github.com/blockscout/blockscout/pull/2138) - badge colors issue, api titles issue
- [#2129](https://github.com/blockscout/blockscout/pull/2129) - Fix for width of explorer elements
- [#2121](https://github.com/blockscout/blockscout/pull/2121) - Binding of 404 page
- [#2120](https://github.com/blockscout/blockscout/pull/2120) - footer links and socials focus color issue
- [#2113](https://github.com/blockscout/blockscout/pull/2113) - renewed logos for rsk, dai, blockscout; themes color changes for lukso; error images for lukso
- [#2112](https://github.com/blockscout/blockscout/pull/2112) - themes color improvements, dropdown color issue
- [#2110](https://github.com/blockscout/blockscout/pull/2110) - themes colors issues, ui issues
- [#2103](https://github.com/blockscout/blockscout/pull/2103) - ui issues for all themes
- [#2090](https://github.com/blockscout/blockscout/pull/2090) - updated some ETC theme colors
- [#2096](https://github.com/blockscout/blockscout/pull/2096) - RSK theme fixes
- [#2093](https://github.com/blockscout/blockscout/pull/2093) - detect token transfer type for deprecated erc721 spec
- [#2111](https://github.com/blockscout/blockscout/pull/2111) - improve address transaction controller
- [#2108](https://github.com/blockscout/blockscout/pull/2108) - fix uncle fetching without full transactions
- [#2128](https://github.com/blockscout/blockscout/pull/2128) - add new function clause for uncle errors
- [#2123](https://github.com/blockscout/blockscout/pull/2123) - fix coins percentage view
- [#2119](https://github.com/blockscout/blockscout/pull/2119) - fix map logging
- [#2130](https://github.com/blockscout/blockscout/pull/2130) - fix navigation
- [#2148](https://github.com/blockscout/blockscout/pull/2148) - filter pending logs
- [#2147](https://github.com/blockscout/blockscout/pull/2147) - add rsk format of checksum
- [#2149](https://github.com/blockscout/blockscout/pull/2149) - remove pending transaction count
- [#2177](https://github.com/blockscout/blockscout/pull/2177) - remove duplicate entries from UncleBlock's Fetcher
- [#2169](https://github.com/blockscout/blockscout/pull/2169) - add more validator reward types for xDai
- [#2173](https://github.com/blockscout/blockscout/pull/2173) - handle correctly empty transactions
- [#2174](https://github.com/blockscout/blockscout/pull/2174) - fix reward channel joining
- [#2186](https://github.com/blockscout/blockscout/pull/2186) - fix net version test
- [#2196](https://github.com/blockscout/blockscout/pull/2196) - Nethermind client fixes
- [#2237](https://github.com/blockscout/blockscout/pull/2237) - fix rsk total_supply
- [#2198](https://github.com/blockscout/blockscout/pull/2198) - reduce transaction status and error constraint
- [#2167](https://github.com/blockscout/blockscout/pull/2167) - feat: document eth rpc api mimicking endpoints
- [#2225](https://github.com/blockscout/blockscout/pull/2225) - fix metadata decoding in Solidity 0.5.9 smart contract verification
- [#2204](https://github.com/blockscout/blockscout/pull/2204) - fix large contract verification
- [#2258](https://github.com/blockscout/blockscout/pull/2258) - reduce BlocksTransactionsMismatch memory footprint
- [#2247](https://github.com/blockscout/blockscout/pull/2247) - hide logs search if there are no logs
- [#2248](https://github.com/blockscout/blockscout/pull/2248) - sort block after query execution for average block time
- [#2249](https://github.com/blockscout/blockscout/pull/2249) - More transaction controllers improvements
- [#2267](https://github.com/blockscout/blockscout/pull/2267) - Modify implementation of `where_transaction_has_multiple_internal_transactions`
- [#2270](https://github.com/blockscout/blockscout/pull/2270) - Remove duplicate params in `Indexer.Fetcher.TokenBalance`
- [#2268](https://github.com/blockscout/blockscout/pull/2268) - remove not existing assigns in html code
- [#2276](https://github.com/blockscout/blockscout/pull/2276) - remove port in docs

### Chore

- [#2127](https://github.com/blockscout/blockscout/pull/2127) - use previouse chromedriver version
- [#2118](https://github.com/blockscout/blockscout/pull/2118) - show only the last decompiled contract
- [#2255](https://github.com/blockscout/blockscout/pull/2255) - upgrade elixir version to 1.9.0
- [#2256](https://github.com/blockscout/blockscout/pull/2256) - use the latest version of chromedriver

## 2.0.0-beta

### Features

- [#2044](https://github.com/blockscout/blockscout/pull/2044) - New network selector.
- [#2091](https://github.com/blockscout/blockscout/pull/2091) - Added "Question" modal.
- [#1963](https://github.com/blockscout/blockscout/pull/1963), [#1959](https://github.com/blockscout/blockscout/pull/1959), [#1948](https://github.com/blockscout/blockscout/pull/1948), [#1936](https://github.com/blockscout/blockscout/pull/1936), [#1925](https://github.com/blockscout/blockscout/pull/1925), [#1922](https://github.com/blockscout/blockscout/pull/1922), [#1903](https://github.com/blockscout/blockscout/pull/1903), [#1874](https://github.com/blockscout/blockscout/pull/1874), [#1895](https://github.com/blockscout/blockscout/pull/1895), [#2031](https://github.com/blockscout/blockscout/pull/2031), [#2073](https://github.com/blockscout/blockscout/pull/2073), [#2074](https://github.com/blockscout/blockscout/pull/2074),  - added new themes and logos for poa, eth, rinkeby, goerli, ropsten, kovan, sokol, xdai, etc, rsk and default theme
- [#1726](https://github.com/blockscout/blockscout/pull/2071) - Updated styles for the new smart contract page.
- [#2081](https://github.com/blockscout/blockscout/pull/2081) - Tooltip for 'more' button, explorers logos added
- [#2010](https://github.com/blockscout/blockscout/pull/2010) - added "block not found" and "tx not found pages"
- [#1928](https://github.com/blockscout/blockscout/pull/1928) - pagination styles were updated
- [#1940](https://github.com/blockscout/blockscout/pull/1940) - qr modal button and background issue
- [#1907](https://github.com/blockscout/blockscout/pull/1907) - dropdown color bug fix (lukso theme) and tooltip color bug fix
- [#1859](https://github.com/blockscout/blockscout/pull/1859) - feat: show raw transaction traces
- [#1941](https://github.com/blockscout/blockscout/pull/1941) - feat: add on demand fetching and stale attr to rpc
- [#1957](https://github.com/blockscout/blockscout/pull/1957) - Calculate stakes ratio before insert pools
- [#1956](https://github.com/blockscout/blockscout/pull/1956) - add logs tab to address
- [#1952](https://github.com/blockscout/blockscout/pull/1952) - feat: exclude empty contracts by default
- [#1954](https://github.com/blockscout/blockscout/pull/1954) - feat: use creation init on self destruct
- [#2036](https://github.com/blockscout/blockscout/pull/2036) - New tables for staking pools and delegators
- [#1974](https://github.com/blockscout/blockscout/pull/1974) - feat: previous page button logic
- [#1999](https://github.com/blockscout/blockscout/pull/1999) - load data async on addresses page
- [#1807](https://github.com/blockscout/blockscout/pull/1807) - New theming capabilites.
- [#2040](https://github.com/blockscout/blockscout/pull/2040) - Verification links to other explorers for ETH
- [#2037](https://github.com/blockscout/blockscout/pull/2037) - add address logs search functionality
- [#2012](https://github.com/blockscout/blockscout/pull/2012) - make all pages pagination async
- [#2064](https://github.com/blockscout/blockscout/pull/2064) - feat: add fields to tx apis, small cleanups
- [#2100](https://github.com/blockscout/blockscout/pull/2100) - feat: eth_get_balance rpc endpoint

### Fixes

- [#2228](https://github.com/blockscout/blockscout/pull/2228) - favorites duplication issues, active radio issue
- [#2207](https://github.com/blockscout/blockscout/pull/2207) - new 'download csv' button design
- [#2206](https://github.com/blockscout/blockscout/pull/2206) - added styles for 'Download All Transactions as CSV' button
- [#2099](https://github.com/blockscout/blockscout/pull/2099) - logs search input width
- [#2098](https://github.com/blockscout/blockscout/pull/2098) - nav dropdown issue, logo size issue
- [#2082](https://github.com/blockscout/blockscout/pull/2082) - dropdown styles, tooltip gap fix, 404 page added
- [#2077](https://github.com/blockscout/blockscout/pull/2077) - ui issues
- [#2072](https://github.com/blockscout/blockscout/pull/2072) - Fixed checkmarks not showing correctly in tabs.
- [#2066](https://github.com/blockscout/blockscout/pull/2066) - fixed length of logs search input
- [#2056](https://github.com/blockscout/blockscout/pull/2056) - log search form styles added
- [#2043](https://github.com/blockscout/blockscout/pull/2043) - Fixed modal dialog width for 'verify other explorers'
- [#2025](https://github.com/blockscout/blockscout/pull/2025) - Added a new color to display transactions' errors.
- [#2033](https://github.com/blockscout/blockscout/pull/2033) - Header nav. dropdown active element color issue
- [#2019](https://github.com/blockscout/blockscout/pull/2019) - Fixed the missing tx hashes.
- [#2020](https://github.com/blockscout/blockscout/pull/2020) - Fixed a bug triggered when a second click to a selected tab caused the other tabs to hide.
- [#1944](https://github.com/blockscout/blockscout/pull/1944) - fixed styles for token's dropdown.
- [#1926](https://github.com/blockscout/blockscout/pull/1926) - status label alignment
- [#1849](https://github.com/blockscout/blockscout/pull/1849) - Improve chains menu
- [#1868](https://github.com/blockscout/blockscout/pull/1868) - fix: logs list endpoint performance
- [#1822](https://github.com/blockscout/blockscout/pull/1822) - Fix style breaks in decompiled contract code view
- [#1885](https://github.com/blockscout/blockscout/pull/1885) - highlight reserved words in decompiled code
- [#1896](https://github.com/blockscout/blockscout/pull/1896) - re-query tokens in top nav automplete
- [#1905](https://github.com/blockscout/blockscout/pull/1905) - fix reorgs, uncles pagination
- [#1904](https://github.com/blockscout/blockscout/pull/1904) - fix `BLOCK_COUNT_CACHE_TTL` env var type
- [#1915](https://github.com/blockscout/blockscout/pull/1915) - fallback to 2 latest evm versions
- [#1937](https://github.com/blockscout/blockscout/pull/1937) - Check the presence of overlap[i] object before retrieving properties from it
- [#1960](https://github.com/blockscout/blockscout/pull/1960) - do not remove bold text in decompiled contacts
- [#1966](https://github.com/blockscout/blockscout/pull/1966) - fix: add fields for contract filter performance
- [#2017](https://github.com/blockscout/blockscout/pull/2017) - fix: fix to/from filters on tx list pages
- [#2008](https://github.com/blockscout/blockscout/pull/2008) - add new function clause for xDai network beneficiaries
- [#2009](https://github.com/blockscout/blockscout/pull/2009) - addresses page improvements
- [#2027](https://github.com/blockscout/blockscout/pull/2027) - fix: `BlocksTransactionsMismatch` ignoring blocks without transactions
- [#2062](https://github.com/blockscout/blockscout/pull/2062) - fix: uniq by hash, instead of transaction
- [#2052](https://github.com/blockscout/blockscout/pull/2052) - allow bytes32 for name and symbol
- [#2047](https://github.com/blockscout/blockscout/pull/2047) - fix: show creating internal transactions
- [#2014](https://github.com/blockscout/blockscout/pull/2014) - fix: use better queries for listLogs endpoint
- [#2027](https://github.com/blockscout/blockscout/pull/2027) - fix: `BlocksTransactionsMismatch` ignoring blocks without transactions
- [#2070](https://github.com/blockscout/blockscout/pull/2070) - reduce `max_concurrency` of `BlocksTransactionsMismatch` fetcher
- [#2083](https://github.com/blockscout/blockscout/pull/2083) - allow total_difficuly to be nil
- [#2086](https://github.com/blockscout/blockscout/pull/2086) - fix geth's staticcall without output

### Chore

- [#1900](https://github.com/blockscout/blockscout/pull/1900) - SUPPORTED_CHAINS ENV var
- [#1958](https://github.com/blockscout/blockscout/pull/1958) - Default value for release link env var
- [#1964](https://github.com/blockscout/blockscout/pull/1964) - ALLOWED_EVM_VERSIONS env var
- [#1975](https://github.com/blockscout/blockscout/pull/1975) - add log index to transaction view
- [#1988](https://github.com/blockscout/blockscout/pull/1988) - Fix wrong parity tasks names in Circle CI
- [#2000](https://github.com/blockscout/blockscout/pull/2000) - docker/Makefile: always set a container name
- [#2018](https://github.com/blockscout/blockscout/pull/2018) - Use PORT env variable in dev config
- [#2055](https://github.com/blockscout/blockscout/pull/2055) - Increase timeout for geth indexers
- [#2069](https://github.com/blockscout/blockscout/pull/2069) - Docsify integration: static docs page generation

## 1.3.15-beta

### Features

- [#1857](https://github.com/blockscout/blockscout/pull/1857) - Re-implement Geth JS internal transaction tracer in Elixir
- [#1989](https://github.com/blockscout/blockscout/pull/1989) - fix: consolidate address w/ balance one at a time
- [#2002](https://github.com/blockscout/blockscout/pull/2002) - Get estimated count of blocks when cache is empty

### Fixes

- [#1869](https://github.com/blockscout/blockscout/pull/1869) - Fix output and gas extraction in JS tracer for Geth
- [#1992](https://github.com/blockscout/blockscout/pull/1992) - fix: support https for wobserver polling
- [#2027](https://github.com/blockscout/blockscout/pull/2027) - fix: `BlocksTransactionsMismatch` ignoring blocks without transactions

## 1.3.14-beta

- [#1812](https://github.com/blockscout/blockscout/pull/1812) - add pagination to addresses page
- [#1920](https://github.com/blockscout/blockscout/pull/1920) - fix: remove source code fields from list endpoint
- [#1876](https://github.com/blockscout/blockscout/pull/1876) - async calculate a count of blocks

### Fixes

- [#1917](https://github.com/blockscout/blockscout/pull/1917) - Force block refetch if transaction is re-collated in a different block

### Chore

- [#1892](https://github.com/blockscout/blockscout/pull/1892) - Remove temporary worker modules

## 1.3.13-beta

### Features

- [#1933](https://github.com/blockscout/blockscout/pull/1933) - add eth_BlockNumber json rpc method

### Fixes

- [#1875](https://github.com/blockscout/blockscout/pull/1875) - fix: resolve false positive constructor arguments
- [#1881](https://github.com/blockscout/blockscout/pull/1881) - fix: store solc versions locally for performance
- [#1898](https://github.com/blockscout/blockscout/pull/1898) - check if the constructor has arguments before verifying constructor arguments

## 1.3.12-beta

Reverting of synchronous block counter, implemented in #1848

## 1.3.11-beta

### Features

- [#1815](https://github.com/blockscout/blockscout/pull/1815) - Be able to search without prefix "0x"
- [#1813](https://github.com/blockscout/blockscout/pull/1813) - Add total blocks counter to the main page
- [#1806](https://github.com/blockscout/blockscout/pull/1806) - Verify contracts with a post request
- [#1848](https://github.com/blockscout/blockscout/pull/1848) - Add cache for block counter

### Fixes

- [#1829](https://github.com/blockscout/blockscout/pull/1829) - Handle nil quantities in block decoding routine
- [#1830](https://github.com/blockscout/blockscout/pull/1830) - Make block size field nullable
- [#1840](https://github.com/blockscout/blockscout/pull/1840) - Handle case when total supply is nil
- [#1838](https://github.com/blockscout/blockscout/pull/1838) - Block counter calculates only consensus blocks

### Chore

- [#1814](https://github.com/blockscout/blockscout/pull/1814) - Clear build artefacts script
- [#1837](https://github.com/blockscout/blockscout/pull/1837) - Add -f flag to clear_build.sh script delete static folder

## 1.3.10-beta

### Features

- [#1739](https://github.com/blockscout/blockscout/pull/1739) - highlight decompiled source code
- [#1696](https://github.com/blockscout/blockscout/pull/1696) - full-text search by tokens
- [#1742](https://github.com/blockscout/blockscout/pull/1742) - Support RSK
- [#1777](https://github.com/blockscout/blockscout/pull/1777) - show ERC-20 token transfer info on transaction page
- [#1770](https://github.com/blockscout/blockscout/pull/1770) - set a websocket keepalive from config
- [#1789](https://github.com/blockscout/blockscout/pull/1789) - add ERC-721 info to transaction overview page
- [#1801](https://github.com/blockscout/blockscout/pull/1801) - Staking pools fetching

### Fixes

- [#1724](https://github.com/blockscout/blockscout/pull/1724) - Remove internal tx and token balance fetching from realtime fetcher
- [#1727](https://github.com/blockscout/blockscout/pull/1727) - add logs pagination in rpc api
- [#1740](https://github.com/blockscout/blockscout/pull/1740) - fix empty block time
- [#1743](https://github.com/blockscout/blockscout/pull/1743) - sort decompiled smart contracts in lexicographical order
- [#1756](https://github.com/blockscout/blockscout/pull/1756) - add today's token balance from the previous value
- [#1769](https://github.com/blockscout/blockscout/pull/1769) - add timestamp to block overview
- [#1768](https://github.com/blockscout/blockscout/pull/1768) - fix first block parameter
- [#1778](https://github.com/blockscout/blockscout/pull/1778) - Make websocket optional for realtime fetcher
- [#1790](https://github.com/blockscout/blockscout/pull/1790) - fix constructor arguments verification
- [#1793](https://github.com/blockscout/blockscout/pull/1793) - fix top nav autocomplete
- [#1795](https://github.com/blockscout/blockscout/pull/1795) - fix line numbers for decompiled contracts
- [#1803](https://github.com/blockscout/blockscout/pull/1803) - use coinmarketcap for total_supply by default
- [#1802](https://github.com/blockscout/blockscout/pull/1802) - make coinmarketcap's number of pages configurable
- [#1799](https://github.com/blockscout/blockscout/pull/1799) - Use eth_getUncleByBlockHashAndIndex for uncle block fetching
- [#1531](https://github.com/blockscout/blockscout/pull/1531) - docker: fix dockerFile for secp256k1 building
- [#1835](https://github.com/blockscout/blockscout/pull/1835) - fix: ignore `pong` messages without error

### Chore

- [#1804](https://github.com/blockscout/blockscout/pull/1804) - (Chore) Divide chains by Mainnet/Testnet in menu
- [#1783](https://github.com/blockscout/blockscout/pull/1783) - Update README with the chains that use Blockscout
- [#1780](https://github.com/blockscout/blockscout/pull/1780) - Update link to the Github repo in the footer
- [#1757](https://github.com/blockscout/blockscout/pull/1757) - Change twitter acc link to official Blockscout acc twitter
- [#1749](https://github.com/blockscout/blockscout/pull/1749) - Replace the link in the footer with the official POA announcements tg channel link
- [#1718](https://github.com/blockscout/blockscout/pull/1718) - Flatten indexer module hierarchy and supervisor tree
- [#1753](https://github.com/blockscout/blockscout/pull/1753) - Add a check mark to decompiled contract tab
- [#1744](https://github.com/blockscout/blockscout/pull/1744) - remove `0x0..0` from tests
- [#1763](https://github.com/blockscout/blockscout/pull/1763) - Describe indexer structure and list existing fetchers
- [#1800](https://github.com/blockscout/blockscout/pull/1800) - Disable lazy logging check in Credo

## 1.3.9-beta

### Features

- [#1662](https://github.com/blockscout/blockscout/pull/1662) - allow specifying number of optimization runs
- [#1654](https://github.com/blockscout/blockscout/pull/1654) - add decompiled code tab
- [#1661](https://github.com/blockscout/blockscout/pull/1661) - try to compile smart contract with the latest evm version
- [#1665](https://github.com/blockscout/blockscout/pull/1665) - Add contract verification RPC endpoint.
- [#1706](https://github.com/blockscout/blockscout/pull/1706) - allow setting update interval for addresses with b

### Fixes

- [#1669](https://github.com/blockscout/blockscout/pull/1669) - do not fail if multiple matching tokens are found
- [#1691](https://github.com/blockscout/blockscout/pull/1691) - decrease token metadata update interval
- [#1688](https://github.com/blockscout/blockscout/pull/1688) - do not fail if failure reason is atom
- [#1692](https://github.com/blockscout/blockscout/pull/1692) - exclude decompiled smart contract from encoding
- [#1684](https://github.com/blockscout/blockscout/pull/1684) - Discard child block with parent_hash not matching hash of imported block
- [#1699](https://github.com/blockscout/blockscout/pull/1699) - use seconds as transaction cache period measure
- [#1697](https://github.com/blockscout/blockscout/pull/1697) - fix failing in rpc if balance is empty
- [#1711](https://github.com/blockscout/blockscout/pull/1711) - rescue failing repo in block number cache update
- [#1712](https://github.com/blockscout/blockscout/pull/1712) - do not set contract code from transaction input
- [#1714](https://github.com/blockscout/blockscout/pull/1714) - fix average block time calculation

### Chore

- [#1693](https://github.com/blockscout/blockscout/pull/1693) - Add a checklist to the PR template

## 1.3.8-beta

### Features

- [#1611](https://github.com/blockscout/blockscout/pull/1611) - allow setting the first indexing block
- [#1596](https://github.com/blockscout/blockscout/pull/1596) - add endpoint to create decompiled contracts
- [#1634](https://github.com/blockscout/blockscout/pull/1634) - add transaction count cache

### Fixes

- [#1630](https://github.com/blockscout/blockscout/pull/1630) - (Fix) colour for release link in the footer
- [#1621](https://github.com/blockscout/blockscout/pull/1621) - Modify query to fetch failed contract creations
- [#1614](https://github.com/blockscout/blockscout/pull/1614) - Do not fetch burn address token balance
- [#1639](https://github.com/blockscout/blockscout/pull/1614) - Optimize token holder count updates when importing address current balances
- [#1643](https://github.com/blockscout/blockscout/pull/1643) - Set internal_transactions_indexed_at for empty blocks
- [#1647](https://github.com/blockscout/blockscout/pull/1647) - Fix typo in view
- [#1650](https://github.com/blockscout/blockscout/pull/1650) - Add petersburg evm version to smart contract verifier
- [#1657](https://github.com/blockscout/blockscout/pull/1657) - Force consensus loss for parent block if its hash mismatches parent_hash

### Chore

## 1.3.7-beta

### Features

### Fixes

- [#1615](https://github.com/blockscout/blockscout/pull/1615) - Add more logging to code fixer process
- [#1613](https://github.com/blockscout/blockscout/pull/1613) - Fix USD fee value
- [#1577](https://github.com/blockscout/blockscout/pull/1577) - Add process to fix contract with code
- [#1583](https://github.com/blockscout/blockscout/pull/1583) - Chunk JSON-RPC batches in case connection times out

### Chore

- [#1610](https://github.com/blockscout/blockscout/pull/1610) - Add PIRL to Readme

## 1.3.6-beta

### Features

- [#1589](https://github.com/blockscout/blockscout/pull/1589) - RPC endpoint to list addresses
- [#1567](https://github.com/blockscout/blockscout/pull/1567) - Allow setting different configuration just for realtime fetcher
- [#1562](https://github.com/blockscout/blockscout/pull/1562) - Add incoming transactions count to contract view
- [#1608](https://github.com/blockscout/blockscout/pull/1608) - Add listcontracts RPC Endpoint

### Fixes

- [#1595](https://github.com/blockscout/blockscout/pull/1595) - Reduce block_rewards in the catchup fetcher
- [#1590](https://github.com/blockscout/blockscout/pull/1590) - Added guard for fetching blocks with invalid number
- [#1588](https://github.com/blockscout/blockscout/pull/1588) - Fix usd value on address page
- [#1586](https://github.com/blockscout/blockscout/pull/1586) - Exact timestamp display
- [#1581](https://github.com/blockscout/blockscout/pull/1581) - Consider `creates` param when fetching transactions
- [#1559](https://github.com/blockscout/blockscout/pull/1559) - Change v column type for Transactions table

### Chore

- [#1579](https://github.com/blockscout/blockscout/pull/1579) - Add SpringChain to the list of Additional Chains Utilizing BlockScout
- [#1578](https://github.com/blockscout/blockscout/pull/1578) - Refine contributing procedure
- [#1572](https://github.com/blockscout/blockscout/pull/1572) - Add option to disable block rewards in indexer config

## 1.3.5-beta

### Features

- [#1560](https://github.com/blockscout/blockscout/pull/1560) - Allow executing smart contract functions in arbitrarily sized batches
- [#1543](https://github.com/blockscout/blockscout/pull/1543) - Use trace_replayBlockTransactions API for faster tracing
- [#1558](https://github.com/blockscout/blockscout/pull/1558) - Allow searching by token symbol
- [#1551](https://github.com/blockscout/blockscout/pull/1551) Exact date and time for Transaction details page
- [#1547](https://github.com/blockscout/blockscout/pull/1547) - Verify smart contracts with evm versions
- [#1540](https://github.com/blockscout/blockscout/pull/1540) - Fetch ERC721 token balances if sender is '0x0..0'
- [#1539](https://github.com/blockscout/blockscout/pull/1539) - Add the link to release in the footer
- [#1519](https://github.com/blockscout/blockscout/pull/1519) - Create contract methods
- [#1496](https://github.com/blockscout/blockscout/pull/1496) - Remove dropped/replaced transactions in pending transactions list
- [#1492](https://github.com/blockscout/blockscout/pull/1492) - Disable usd value for an empty exchange rate
- [#1466](https://github.com/blockscout/blockscout/pull/1466) - Decoding candidates for unverified contracts

### Fixes

- [#1545](https://github.com/blockscout/blockscout/pull/1545) - Fix scheduling of latest block polling in Realtime Fetcher
- [#1554](https://github.com/blockscout/blockscout/pull/1554) - Encode integer parameters when calling smart contract functions
- [#1537](https://github.com/blockscout/blockscout/pull/1537) - Fix test that depended on date
- [#1534](https://github.com/blockscout/blockscout/pull/1534) - Render a nicer error when creator cannot be determined
- [#1527](https://github.com/blockscout/blockscout/pull/1527) - Add index to value_fetched_at
- [#1518](https://github.com/blockscout/blockscout/pull/1518) - Select only distinct failed transactions
- [#1516](https://github.com/blockscout/blockscout/pull/1516) - Fix coin balance params reducer for pending transaction
- [#1511](https://github.com/blockscout/blockscout/pull/1511) - Set correct log level for production
- [#1510](https://github.com/blockscout/blockscout/pull/1510) - Fix test that fails every 1st day of the month
- [#1509](https://github.com/blockscout/blockscout/pull/1509) - Add index to blocks' consensus
- [#1508](https://github.com/blockscout/blockscout/pull/1508) - Remove duplicated indexes
- [#1505](https://github.com/blockscout/blockscout/pull/1505) - Use https instead of ssh for absinthe libs
- [#1501](https://github.com/blockscout/blockscout/pull/1501) - Constructor_arguments must be type `text`
- [#1498](https://github.com/blockscout/blockscout/pull/1498) - Add index for created_contract_address_hash in transactions
- [#1493](https://github.com/blockscout/blockscout/pull/1493) - Do not do work in process initialization
- [#1487](https://github.com/blockscout/blockscout/pull/1487) - Limit geth sync to 128 blocks
- [#1484](https://github.com/blockscout/blockscout/pull/1484) - Allow decoding input as utf-8
- [#1479](https://github.com/blockscout/blockscout/pull/1479) - Remove smoothing from coin balance chart

### Chore

- [https://github.com/blockscout/blockscout/pull/1532](https://github.com/blockscout/blockscout/pull/1532) - Upgrade elixir to 1.8.1
- [https://github.com/blockscout/blockscout/pull/1553](https://github.com/blockscout/blockscout/pull/1553) - Dockerfile: remove 1.7.1 version pin FROM bitwalker/alpine-elixir-phoenix
- [https://github.com/blockscout/blockscout/pull/1465](https://github.com/blockscout/blockscout/pull/1465) - Resolve lodash security alert<|MERGE_RESOLUTION|>--- conflicted
+++ resolved
@@ -1,10 +1,6 @@
 ## Current
 
 ### Features
-<<<<<<< HEAD
-=======
-
->>>>>>> 0b1ca315
 - [#5968](https://github.com/blockscout/blockscout/pull/5968) - Add call type in the response of txlistinternal API method
 - [#5860](https://github.com/blockscout/blockscout/pull/5860) - Integrate rust verifier micro-service ([blockscout-rs/verifier](https://github.com/blockscout/blockscout-rs/tree/main/verification))
 - [#6001](https://github.com/blockscout/blockscout/pull/6001) - Add ETHEREUM_JSONRPC_DISABLE_ARCHIVE_BALANCES env var that filters requests and query node only if the block quantity is "latest"
@@ -134,26 +130,16 @@
 ## 4.1.7-beta
 
 ### Features
-<<<<<<< HEAD
+
 - [#5783](https://github.com/blockscout/blockscout/pull/5783) - Allow to setup multiple ranges of blocks to index
 
 ### Fixes
-=======
-
-- [#5783](https://github.com/blockscout/blockscout/pull/5783) - Allow to setup multiple ranges of blocks to index
-
-### Fixes
-
->>>>>>> 0b1ca315
+
 - [#5799](https://github.com/blockscout/blockscout/pull/5799) - Fix address_tokens_usd_sum function
 - [#5798](https://github.com/blockscout/blockscout/pull/5798) - Copy explorer node_modules to result image
 - [#5797](https://github.com/blockscout/blockscout/pull/5797) - Fix flickering token tooltip
 
 ### Chore
-<<<<<<< HEAD
-=======
-
->>>>>>> 0b1ca315
 - [#5796](https://github.com/blockscout/blockscout/pull/5796) - Add job for e2e tests on every push to master + fix job "Merge 'master' to specific branch after release"
 
 ## 4.1.6-beta
