## Current

### Features
- [#4353](https://github.com/blockscout/blockscout/pull/4353) - Added live-reload on the token holders page

### Fixes
- [#4388](https://github.com/blockscout/blockscout/pull/4388) - Fix internal server error on contract page for insctances without sourcify envs

### Chore
<<<<<<< HEAD
=======
- [#4384](https://github.com/blockscout/blockscout/pull/4384) - Fix Elixir version in `.tool-versions`
>>>>>>> ab4ab468
- [#4382](https://github.com/blockscout/blockscout/pull/4382) - Replace awesomplete with autocomplete.js
- [#4371] - (https://github.com/blockscout/blockscout/pull/4371) - Place search outside of burger in mobile view
- [#4355](https://github.com/blockscout/blockscout/pull/4355) - Do not redirect to 404 page with empty string in the search field


## 3.7.1-beta

### Features
- [#4331](https://github.com/blockscout/blockscout/pull/4331) - Added support for partially verified contracts via [Sourcify](https://sourcify.dev)
- [#4323](https://github.com/blockscout/blockscout/pull/4323) - Renamed Contract Byte Code, add Contract Creation Code on contract's page
- [#4312](https://github.com/blockscout/blockscout/pull/4312) - Display pending transactions on address page
- [#4299](https://github.com/blockscout/blockscout/pull/4299) - Added [Sourcify](https://sourcify.dev) verification API endpoint
- [#4267](https://github.com/blockscout/blockscout/pull/4267) - Extend verification through [Sourcify](https://sourcify.dev) smart-contract verification: fetch smart contract metadata from Sourcify repo if it has been already verified there
- [#4241](https://github.com/blockscout/blockscout/pull/4241) - Reload transactions on the main page without reloading of the whole page
- [#4218](https://github.com/blockscout/blockscout/pull/4218) - Hide long arrays in smart-contracts 
- [#4205](https://github.com/blockscout/blockscout/pull/4205) - Total transactions fees per day API endpoint
- [#4158](https://github.com/blockscout/blockscout/pull/4158) - Calculate total fee per day
- [#4067](https://github.com/blockscout/blockscout/pull/4067) - Display LP tokens USD value and custom metadata in tokens dropdown at address page

### Fixes
- [#4351](https://github.com/blockscout/blockscout/pull/4351) - Support effectiveGasPrice property in tx receipt (Geth specific)
- [#4346](https://github.com/blockscout/blockscout/pull/4346) - Fix internal server error on raw-trace transaction page
- [#4345](https://github.com/blockscout/blockscout/pull/4345) - Fix bug on validator's address transactions page(Support effectiveGasPrice property in receipt (geth specific))
- [#4342](https://github.com/blockscout/blockscout/pull/4342) - Remove dropped/replaced txs from address transactions page
- [#4320](https://github.com/blockscout/blockscout/pull/4320) - Fix absence of imported smart-contracts' source code in `getsourcecode` API method 
- [#4274](https://github.com/blockscout/blockscout/pull/4302) - Fix search token-autocomplete
- [#4316](https://github.com/blockscout/blockscout/pull/4316) - Fix `/decompiled-contracts` bug
- [#4310](https://github.com/blockscout/blockscout/pull/4310) - Fix logo URL redirection, set font-family defaults for chart.js
- [#4308](https://github.com/blockscout/blockscout/pull/4308) - Fix internal server error on contract verification options page
- [#4307](https://github.com/blockscout/blockscout/pull/4307) - Fix for composing IPFS URLs for NFTs images
- [#4306](https://github.com/blockscout/blockscout/pull/4306) - Check token instance images MIME types
- [#4295](https://github.com/blockscout/blockscout/pull/4295) - Mobile view fix: transaction tile tx hash overflow
- [#4294](https://github.com/blockscout/blockscout/pull/4294) - User wont be able to open verification pages for verified smart-contract
- [#4240](https://github.com/blockscout/blockscout/pull/4240) - `[]` is accepted in write contract page
- [#4236](https://github.com/blockscout/blockscout/pull/4236), [#4242](https://github.com/blockscout/blockscout/pull/4242) - Fix typo, constructor instead of contructor
- [#4167](https://github.com/blockscout/blockscout/pull/4167) - Deduplicate block numbers in acquire_blocks function
- [#4149](https://github.com/blockscout/blockscout/pull/4149) - Exclude smart_contract_additional_sources from JSON encoding in address schema
- [#4137](https://github.com/blockscout/blockscout/pull/4137) - Get token balance query improvement
- [#4129](https://github.com/blockscout/blockscout/pull/4129) - Speedup procedure of finding missing block numbers for catchup fetcher
- [#4038](https://github.com/blockscout/blockscout/pull/4038) - Add clause for abi_decode_address_output/1 when is_nil(address)
- [#3989](https://github.com/blockscout/blockscout/pull/3989), [4061](https://github.com/blockscout/blockscout/pull/4061) - Fixed bug that sometimes lead to incorrect ordering of token transfers
- [#3946](https://github.com/blockscout/blockscout/pull/3946) - Get NFT metadata from URIs with status_code 301
- [#3888](https://github.com/blockscout/blockscout/pull/3888) - EIP-1967 contract proxy pattern detection fix

### Chore
- [#4315](https://github.com/blockscout/blockscout/pull/4315) - Replace node_modules/ with ~ in app.scss
- [#4314](https://github.com/blockscout/blockscout/pull/4314) - Set infinite timeout for fetch_min_missing_block_cache method DB query
- [#4300](https://github.com/blockscout/blockscout/pull/4300) - Remove clear_build.sh script
- [#4268](https://github.com/blockscout/blockscout/pull/4268) - Migration to Chart.js 3.0
- [#4253](https://github.com/blockscout/blockscout/pull/4253) - Elixir 1.11.4, npm audit fix
- [#4231](https://github.com/blockscout/blockscout/pull/4231) - Transactions stats: get min/max blocks in one query
- [#4157](https://github.com/blockscout/blockscout/pull/4157) - Fix internal docs generation
- [#4127](https://github.com/blockscout/blockscout/pull/4127) - Update ex_keccak package
- [#4063](https://github.com/blockscout/blockscout/pull/4063) - Do not display 4bytes signature in the tx tile for contract creation
- [#3934](https://github.com/blockscout/blockscout/pull/3934) - Update nimble_csv package
- [#3902](https://github.com/blockscout/blockscout/pull/3902) - Increase number of left symbols in short address view
- [#3894](https://github.com/blockscout/blockscout/pull/3894) - Refactoring: replace inline style display: none with d-none class
- [#3893](https://github.com/blockscout/blockscout/pull/3893) - Add left/right paddings in tx tile
- [#3870](https://github.com/blockscout/blockscout/pull/3870) - Manage token balance on-demand fetcher threshold via env var


## 3.7.0-beta

### Features
- [#3858](https://github.com/blockscout/blockscout/pull/3858) - Integration with Sourcify
- [#3834](https://github.com/blockscout/blockscout/pull/3834) - Method name in tx tile
- [#3792](https://github.com/blockscout/blockscout/pull/3792) - Cancel pending transaction
- [#3786](https://github.com/blockscout/blockscout/pull/3786) - Read contract: enable methods with StateMutability: pure
- [#3758](https://github.com/blockscout/blockscout/pull/3758) - Add pool metadata display/change to Staking DApp
- [#3757](https://github.com/blockscout/blockscout/pull/3757) - tx page facelifting
- [#3750](https://github.com/blockscout/blockscout/pull/3750) - getblocknobytime block module API endpoint

### Fixes
- [#3835](https://github.com/blockscout/blockscout/pull/3835) - Fix getTokenHolders API endpoint pagination
- [#3787](https://github.com/blockscout/blockscout/pull/3787) - Improve tokens list elements display
- [#3785](https://github.com/blockscout/blockscout/pull/3785) - Fix for write contract functionality: false and 0 boolean inputs are parsed as true
- [#3783](https://github.com/blockscout/blockscout/pull/3783) - Fix number of block confirmations
- [#3773](https://github.com/blockscout/blockscout/pull/3773) - Inventory pagination query performance improvement
- [#3767](https://github.com/blockscout/blockscout/pull/3767) - Decoded contract method input tuple reader fix
- [#3748](https://github.com/blockscout/blockscout/pull/3748) - Skip null topics in eth_getLogs API endpoint

### Chore
- [#3831](https://github.com/blockscout/blockscout/pull/3831) - Process type field in eth_getTransactionReceipt response
- [#3802](https://github.com/blockscout/blockscout/pull/3802) - Extend Become a Candidate popup in Staking DApp
- [#3801](https://github.com/blockscout/blockscout/pull/3801) - Poison package update
- [#3799](https://github.com/blockscout/blockscout/pull/3799) - Update credo, dialyxir mix packages
- [#3789](https://github.com/blockscout/blockscout/pull/3789) - Update repo organization
- [#3788](https://github.com/blockscout/blockscout/pull/3788) - Update fontawesome NPM package


## 3.6.0-beta

### Features
- [#3743](https://github.com/blockscout/blockscout/pull/3743) - Minimal proxy pattern support (EIP-1167)
- [#3722](https://github.com/blockscout/blockscout/pull/3722) - Allow double quotes for (u)int arrays inputs during contract interaction
- [#3694](https://github.com/blockscout/blockscout/pull/3694) - LP tokens total liquidity
- [#3676](https://github.com/blockscout/blockscout/pull/3676) - Bridged tokens TLV in USD
- [#3674](https://github.com/blockscout/blockscout/pull/3674) - Display Sushiswap pools data
- [#3637](https://github.com/blockscout/blockscout/pull/3637) - getsourcecode API endpoint: show data for unverified contract from verified contract with the same bytecode
- [#3631](https://github.com/blockscout/blockscout/pull/3631) - Tokens search
- [#3631](https://github.com/blockscout/blockscout/pull/3631) - BSC OMNI bridge support
- [#3603](https://github.com/blockscout/blockscout/pull/3603) - Display method output parameter name at contract read page
- [#3597](https://github.com/blockscout/blockscout/pull/3597) - Show APY for delegators in Staking DApp
- [#3584](https://github.com/blockscout/blockscout/pull/3584) - Token holders API endpoint
- [#3564](https://github.com/blockscout/blockscout/pull/3564) - Staking welcome message

### Fixes
- [#3742](https://github.com/blockscout/blockscout/pull/3742) - Fix Sushiswap LP tokens custom metadata fetcher: bytes(n) symbol and name support
- [#3741](https://github.com/blockscout/blockscout/pull/3741) - Contract reader fix when there are multiple input params including an array type
- [#3735](https://github.com/blockscout/blockscout/pull/3735) - Token balance on demand fetcher memory leak fix
- [#3732](https://github.com/blockscout/blockscout/pull/3732) - POSDAO: fix snapshotting and remove temporary code
- [#3731](https://github.com/blockscout/blockscout/pull/3731) - Handle bad gateway at pending transactions fetcher
- [#3730](https://github.com/blockscout/blockscout/pull/3730) - Set default period for average block time counter refresh interval
- [#3729](https://github.com/blockscout/blockscout/pull/3729) - Token on-demand balance fetcher: handle nil balance
- [#3728](https://github.com/blockscout/blockscout/pull/3728) - Coinprice api endpoint: handle nil rates
- [#3723](https://github.com/blockscout/blockscout/pull/3723) - Fix losing digits at value conversion back from WEI
- [#3715](https://github.com/blockscout/blockscout/pull/3715) - Pending transactions sanitizer process
- [#3710](https://github.com/blockscout/blockscout/pull/3710) - Missing @destination in bridged-tokens template
- [#3707](https://github.com/blockscout/blockscout/pull/3707) - Fetch bridged token price by address of foreign token, not by symbol
- [#3686](https://github.com/blockscout/blockscout/pull/3686) - BSC bridged tokens detection fix
- [#3683](https://github.com/blockscout/blockscout/pull/3683) - Token instance image IPFS link display fix
- [#3655](https://github.com/blockscout/blockscout/pull/3655) - Handle absence of readAll function in some old/legacy browsers
- [#3634](https://github.com/blockscout/blockscout/pull/3634) - Fix transaction decoding view: support tuple types
- [#3623](https://github.com/blockscout/blockscout/pull/3623) - Ignore unrecognized messages in bridge counter processes
- [#3622](https://github.com/blockscout/blockscout/pull/3622) - Contract reader: fix int type output Ignore unrecognized messages in bridge counter processes
- [#3621](https://github.com/blockscout/blockscout/pull/3621) - Contract reader: :binary input/output fix
- [#3620](https://github.com/blockscout/blockscout/pull/3620) - Ignore unfamiliar messages by Explorer.Staking.ContractState module
- [#3611](https://github.com/blockscout/blockscout/pull/3611) - Fix logo size
- [#3600](https://github.com/blockscout/blockscout/pull/3600) - Prevent update validator metadata with empty name from contract
- [#3592](https://github.com/blockscout/blockscout/pull/3592), [#3601](https://github.com/blockscout/blockscout/pull/3601), [#3607](https://github.com/blockscout/blockscout/pull/3607) - Contract interaction: fix nested tuples in the output view, add formatting
- [#3583](https://github.com/blockscout/blockscout/pull/3583) - Reduce RPC requests and DB changes by Staking DApp
- [#3577](https://github.com/blockscout/blockscout/pull/3577) - Eliminate GraphiQL page XSS attack

### Chore
- [#3745](https://github.com/blockscout/blockscout/pull/3745) - Refactor and optimize Staking DApp
- [#3744](https://github.com/blockscout/blockscout/pull/3744) - Update Mix packages: timex, hackney, tzdata certifi
- [#3736](https://github.com/blockscout/blockscout/pull/3736), [#3739](https://github.com/blockscout/blockscout/pull/3739) - Contract writer: Fix sending a transaction with tuple input type
- [#3719](https://github.com/blockscout/blockscout/pull/3719) - Rename ethprice API endpoint
- [#3717](https://github.com/blockscout/blockscout/pull/3717) - Update alpine-elixir-phoenix 1.11.3
- [#3714](https://github.com/blockscout/blockscout/pull/3714) - Application announcements management: whole explorer, staking dapp
- [#3712](https://github.com/blockscout/blockscout/pull/3712) - POSDAO refactoring: use pool ID instead of staking address
- [#3709](https://github.com/blockscout/blockscout/pull/3709) - Fix 413 Request Entity Too Large returned from single request batch
- [#3708](https://github.com/blockscout/blockscout/pull/3708) - NPM 6 -> 7
- [#3701](https://github.com/blockscout/blockscout/pull/3701) - Increase LP tokens calc process re-check interval
- [#3700](https://github.com/blockscout/blockscout/pull/3700) - Update tool versions
- [#3697](https://github.com/blockscout/blockscout/pull/3697) - Update hackney dependency
- [#3696](https://github.com/blockscout/blockscout/pull/3696) - Table loader fix
- [#3688](https://github.com/blockscout/blockscout/pull/3688) - Reorganize staking buttons
- [#3687](https://github.com/blockscout/blockscout/pull/3687) - Miscellaneous minor fixes
- [#3667](https://github.com/blockscout/blockscout/pull/3667) - Store bridged token price in the DB
- [#3662](https://github.com/blockscout/blockscout/pull/3662) - Order bridged tokens in descending order by tokens holder for Omni bridge cap calculation
- [#3659](https://github.com/blockscout/blockscout/pull/3659) - Staking Dapp new buttons: swap, bridge
- [#3645](https://github.com/blockscout/blockscout/pull/3645) - Change Twitter handle
- [#3644](https://github.com/blockscout/blockscout/pull/3644) - Correct exchange rate for SURF.finance token
- [#3618](https://github.com/blockscout/blockscout/pull/3618) - Contracts verification up to 10 libraries
- [#3616](https://github.com/blockscout/blockscout/pull/3616) - POSDAO refactoring: use zero address instead of staker address for certain cases
- [#3612](https://github.com/blockscout/blockscout/pull/3612) - POSDAO refactoring: use 'getDelegatorPools' getter instead of 'getStakerPools' in Staking DApp
- [#3585](https://github.com/blockscout/blockscout/pull/3585) - Add autoswitching from eth_subscribe to eth_blockNumber in Staking DApp
- [#3574](https://github.com/blockscout/blockscout/pull/3574) - Correct UNI token price
- [#3569](https://github.com/blockscout/blockscout/pull/3569) - Allow re-define cache period vars at runtime
- [#3567](https://github.com/blockscout/blockscout/pull/3567) - Force to show filter at the page where filtered items list is empty
- [#3565](https://github.com/blockscout/blockscout/pull/3565) - Staking dapp: unhealthy state alert message


## 3.5.1-beta

### Features
- [#3558](https://github.com/blockscout/blockscout/pull/3558) - Focus to search field with a forward slash key
- [#3541](https://github.com/blockscout/blockscout/pull/3541) - Staking dapp stats: total number of delegators, total staked amount 
- [#3540](https://github.com/blockscout/blockscout/pull/3540) - Apply DarkForest custom theme to NFT instances

### Fixes
- [#3551](https://github.com/blockscout/blockscout/pull/3551) - Fix contract's method's output of tuple type

### Chore
- [#3557](https://github.com/blockscout/blockscout/pull/3557) - Single Staking menu
- [#3540](https://github.com/blockscout/blockscout/pull/3540), [#3545](https://github.com/blockscout/blockscout/pull/3545) - Support different versions of DarkForest (0.4 - 0.5)


## 3.5.0-beta

### Features
- [#3536](https://github.com/blockscout/blockscout/pull/3536) - Revert reason in the result of contract's method call
- [#3532](https://github.com/blockscout/blockscout/pull/3532) - Contract interaction: an easy setting of precision for integer input
- [#3531](https://github.com/blockscout/blockscout/pull/3531) - Allow double quotes in input data of contract methods
- [#3515](https://github.com/blockscout/blockscout/pull/3515) - CRC total balance
- [#3513](https://github.com/blockscout/blockscout/pull/3513) - Allow square brackets for an array input data in contracts interaction
- [#3480](https://github.com/blockscout/blockscout/pull/3480) - Add support of Autonity client
- [#3470](https://github.com/blockscout/blockscout/pull/3470) - Display sum of tokens' USD value at tokens holder's address page
- [#3462](https://github.com/blockscout/blockscout/pull/3462) - Display price for bridged tokens

### Fixes
- [#3535](https://github.com/blockscout/blockscout/pull/3535) - Improve speed of tokens dropdown loading at owner address page
- [#3530](https://github.com/blockscout/blockscout/pull/3530) - Allow trailing/leading whitespaces for inputs for contract read methods
- [#3526](https://github.com/blockscout/blockscout/pull/3526) - Order staking pools
- [#3525](https://github.com/blockscout/blockscout/pull/3525), [#3533](https://github.com/blockscout/blockscout/pull/3533) - Address token balance on demand fetcher
- [#3514](https://github.com/blockscout/blockscout/pull/3514) - Read contract: fix internal server error
- [#3513](https://github.com/blockscout/blockscout/pull/3513) - Fix input data processing for method call (array type of data)
- [#3509](https://github.com/blockscout/blockscout/pull/3509) - Fix QR code tooltip appearance in mobile view
- [#3507](https://github.com/blockscout/blockscout/pull/3507), [#3510](https://github.com/blockscout/blockscout/pull/3510) - Fix left margin of balance card in mobile view
- [#3506](https://github.com/blockscout/blockscout/pull/3506) - Fix token transfer's tile styles: prevent overlapping of long names
- [#3505](https://github.com/blockscout/blockscout/pull/3505) - Fix Staking DApp first loading
- [#3433](https://github.com/blockscout/blockscout/pull/3433) - Token balances and rewards tables deadlocks elimination
- [#3494](https://github.com/blockscout/blockscout/pull/3494), [#3497](https://github.com/blockscout/blockscout/pull/3497), [#3504](https://github.com/blockscout/blockscout/pull/3504), [#3517](https://github.com/blockscout/blockscout/pull/3517) - Contracts interaction: fix method call with array[] inputs
- [#3494](https://github.com/blockscout/blockscout/pull/3494), [#3495](https://github.com/blockscout/blockscout/pull/3495) - Contracts interaction: fix tuple output display
- [#3479](https://github.com/blockscout/blockscout/pull/3479) - Fix working with big numbers in Staking DApp
- [#3477](https://github.com/blockscout/blockscout/pull/3477) - Contracts interaction: fix broken call of GnosisProxy contract methods with parameters
- [#3477](https://github.com/blockscout/blockscout/pull/3477) - Contracts interaction: fix broken call of fallback function
- [#3476](https://github.com/blockscout/blockscout/pull/3476) - Fix contract verification of precompiled contracts
- [#3467](https://github.com/blockscout/blockscout/pull/3467) - Fix Firefox styles
- [#3464](https://github.com/blockscout/blockscout/pull/3464) - Fix display of token transfers list at token page (fix unique identifier of a tile)

- [#3457](https://github.com/blockscout/blockscout/pull/3457) - Fix endless block invalidation issue
- [#3457](https://github.com/blockscout/blockscout/pull/3457) - Fix doubled total transferred/minted/burnt tokens on transaction's page if block has reorg
- [#3457](https://github.com/blockscout/blockscout/pull/3457) - Fix doubled token transfer on block's page if block has reorg

### Chore
- [#3500](https://github.com/blockscout/blockscout/pull/3500) - Update solc version in explorer folder
- [#3498](https://github.com/blockscout/blockscout/pull/3498) - Make Staking DApp work with transferAndCall function
- [#3496](https://github.com/blockscout/blockscout/pull/3496) - Rollback websocket_client module to 1.3.0
- [#3489](https://github.com/blockscout/blockscout/pull/3489) - Migrate to Webpack@5
- [#3487](https://github.com/blockscout/blockscout/pull/3487) - Docker setup update to be compatible with Erlang OTP 23
- [#3484](https://github.com/blockscout/blockscout/pull/3484) - Elixir upgrade to 11.2
- [#3483](https://github.com/blockscout/blockscout/pull/3483) - Update outdated dependencies
- [#3483](https://github.com/blockscout/blockscout/pull/3483) - Migrate to Erlang/OTP 23
- [#3468](https://github.com/blockscout/blockscout/pull/3468) - Do not check supported networks on application loading page
- [#3467](https://github.com/blockscout/blockscout/pull/3467) - NodeJS engine upgrade up to 14
- [#3460](https://github.com/blockscout/blockscout/pull/3460) - Update Staking DApp scripts due to MetaMask breaking changes


## 3.4.0-beta

### Features
- [#3442](https://github.com/blockscout/blockscout/pull/3442) - Constructor arguments autodetection in API verify endpoint
- [#3435](https://github.com/blockscout/blockscout/pull/3435) - Token transfers counter cache
- [#3420](https://github.com/blockscout/blockscout/pull/3420) - Enable read/write proxy tabs for Gnosis safe proxy contract
- [#3411](https://github.com/blockscout/blockscout/pull/3411) - Circles UBI theme
- [#3406](https://github.com/blockscout/blockscout/pull/3406), [#3409](https://github.com/blockscout/blockscout/pull/3409) - Adding mp4 files support for NFTs
- [#3398](https://github.com/blockscout/blockscout/pull/3398) - Collect and display gas usage per day at the main page
- [#3385](https://github.com/blockscout/blockscout/pull/3385), [#3397](https://github.com/blockscout/blockscout/pull/3397) - Total gas usage at the main page
- [#3384](https://github.com/blockscout/blockscout/pull/3384), [#3386](https://github.com/blockscout/blockscout/pull/3386) - Address total gas usage
- [#3377](https://github.com/blockscout/blockscout/pull/3377) - Add links to contract libraries
- [#2292](https://github.com/blockscout/blockscout/pull/2292), [#3356](https://github.com/blockscout/blockscout/pull/3356), [#3359](https://github.com/blockscout/blockscout/pull/3359), [#3360](https://github.com/blockscout/blockscout/pull/3360), [#3365](https://github.com/blockscout/blockscout/pull/3365) - Add Web UI for POSDAO Staking DApp
- [#3354](https://github.com/blockscout/blockscout/pull/3354) - Tx hash in EOA coin balance history
- [#3333](https://github.com/blockscout/blockscout/pull/3333), [#3337](https://github.com/blockscout/blockscout/pull/3337), [#3393](https://github.com/blockscout/blockscout/pull/3393) - Dark forest contract custom theme
- [#3330](https://github.com/blockscout/blockscout/pull/3330) - Caching of address transactions counter, remove query 10_000 rows limit

### Fixes
- [#3449](https://github.com/blockscout/blockscout/pull/3449) - Correct avg time calculation
- [#3443](https://github.com/blockscout/blockscout/pull/3443) - Improve blocks handling in Staking DApp
- [#3440](https://github.com/blockscout/blockscout/pull/3440) - Rewrite missing blocks range query
- [#3439](https://github.com/blockscout/blockscout/pull/3439) - Dark mode color fixes (search, charts)
- [#3437](https://github.com/blockscout/blockscout/pull/3437) - Fix Postgres Docker container
- [#3428](https://github.com/blockscout/blockscout/pull/3428) - Fix address tokens search
- [#3424](https://github.com/blockscout/blockscout/pull/3424) - Fix display of long NFT IDs
- [#3422](https://github.com/blockscout/blockscout/pull/3422) - Fix contract reader: tuple type
- [#3408](https://github.com/blockscout/blockscout/pull/3408) - Fix (total) difficulty display
- [#3401](https://github.com/blockscout/blockscout/pull/3401), [#3432](https://github.com/blockscout/blockscout/pull/3432) - Fix procedure of marking internal transactions as failed
- [#3400](https://github.com/blockscout/blockscout/pull/3400) - Add :last_block_number realtime chain event
- [#3399](https://github.com/blockscout/blockscout/pull/3399) - Fix Token transfers CSV export
- [#3396](https://github.com/blockscout/blockscout/pull/3396) - Handle exchange rates request throttled
- [#3382](https://github.com/blockscout/blockscout/pull/3382) - Check ets table exists for known tokens
- [#3376](https://github.com/blockscout/blockscout/pull/3376) - Fix contract nested inputs
- [#3375](https://github.com/blockscout/blockscout/pull/3375) - Prevent terminating of tokens/contracts process
- [#3374](https://github.com/blockscout/blockscout/pull/3374) - Fix find block timestamp query
- [#3373](https://github.com/blockscout/blockscout/pull/3373) - Fix horizontal scroll in Tokens table
- [#3370](https://github.com/blockscout/blockscout/pull/3370) - Improve contracts verification: refine constructor arguments extractor
- [#3368](https://github.com/blockscout/blockscout/pull/3368) - Fix Verify contract loading button width
- [#3357](https://github.com/blockscout/blockscout/pull/3357) - Fix token transfer realtime fetcher
- [#3353](https://github.com/blockscout/blockscout/pull/3353) - Fix xDai buttons hover color
- [#3352](https://github.com/blockscout/blockscout/pull/3352) - Fix dark body background
- [#3350](https://github.com/blockscout/blockscout/pull/3350) - Fix tokens list pagination
- [#3347](https://github.com/blockscout/blockscout/pull/3347) - Contract interaction: fix encoding of bytes output
- [#3346](https://github.com/blockscout/blockscout/pull/3346), [#3351](https://github.com/blockscout/blockscout/pull/3351) - Fix inventory tab pagination
- [#3344](https://github.com/blockscout/blockscout/pull/3344) - Fix logs search on address page
- [#3342](https://github.com/blockscout/blockscout/pull/3342) - Fix mobile styles for contract code tab
- [#3341](https://github.com/blockscout/blockscout/pull/3341) - Change Solc binary downloader path to official primary supported path
- [#3339](https://github.com/blockscout/blockscout/pull/3339) - Repair websocket subscription
- [#3329](https://github.com/blockscout/blockscout/pull/3329) - Fix pagination for bridged tokens list page
- [#3335](https://github.com/blockscout/blockscout/pull/3335) - MarketCap calculation: check that ETS tables exist before inserting new data or lookup from the table

### Chore
- [#3450](https://github.com/blockscout/blockscout/pull/3450) - Replace window.web3 with window.ethereum
- [#3446](https://github.com/blockscout/blockscout/pull/3446), [#3448](https://github.com/blockscout/blockscout/pull/3448) - Set infinity timeout and increase cache invalidation period for counters
- [#3431](https://github.com/blockscout/blockscout/pull/3431) - Standardize token name definition, if name is empty
- [#3421](https://github.com/blockscout/blockscout/pull/3421) - Functions to enable GnosisSafe app link
- [#3414](https://github.com/blockscout/blockscout/pull/3414) - Manage lis of other explorers in the footer via env var
- [#3407](https://github.com/blockscout/blockscout/pull/3407) - Add EthereumJSONRPC.HTTP.HTTPoison.json_rpc function clause when URL is null
- [#3405](https://github.com/blockscout/blockscout/pull/3405) - N/A instead of 0 for market cap if it is not fetched
- [#3404](https://github.com/blockscout/blockscout/pull/3404) - DISABLE_KNOWN_TOKENS env var
- [#3403](https://github.com/blockscout/blockscout/pull/3403) - Refactor Coingecko interaction
- [#3394](https://github.com/blockscout/blockscout/pull/3394) - Actualize docker vars list
- [#3372](https://github.com/blockscout/blockscout/pull/3372), [#3380](https://github.com/blockscout/blockscout/pull/3380) - Improve all lists header container
- [#3371](https://github.com/blockscout/blockscout/pull/3371) - Eliminate dark background except Dark forest theme
- [#3366](https://github.com/blockscout/blockscout/pull/3366) - Stabilize tests execution in Github Actions CI
- [#3343](https://github.com/blockscout/blockscout/pull/3343) - Make (Bridged) Tokens' list page's header more compact


## 3.3.3-beta

### Features
- [#3320](https://github.com/blockscout/blockscout/pull/3320) - Bridged tokens from AMB extensions support
- [#3311](https://github.com/blockscout/blockscout/pull/3311) - List of addresses with restricted access option
- [#3293](https://github.com/blockscout/blockscout/pull/3293) - Composite market cap for xDai: TokenBridge + OmniBridge
- [#3282](https://github.com/blockscout/blockscout/pull/3282), [#3318](https://github.com/blockscout/blockscout/pull/3318) - Import bridged tokens custom metadata
- [#3281](https://github.com/blockscout/blockscout/pull/3281) - Write contract: display currently connected address
- [#3279](https://github.com/blockscout/blockscout/pull/3279) - NFT instance: link to the app
- [#3278](https://github.com/blockscout/blockscout/pull/3278) - Support of fetching of NFT metadata from IPFS
- [#3273](https://github.com/blockscout/blockscout/pull/3273) - Update token metadata at burn/mint events
- [#3268](https://github.com/blockscout/blockscout/pull/3268) - Token total supply on-demand fetcher
- [#3261](https://github.com/blockscout/blockscout/pull/3261) - Bridged tokens table

### Fixes
- [#3323](https://github.com/blockscout/blockscout/pull/3323) - Fix logs list API endpoint response
- [#3319](https://github.com/blockscout/blockscout/pull/3319) - Eliminate horizontal scroll
- [#3314](https://github.com/blockscout/blockscout/pull/3314) - Handle nil values from response of CoinGecko price API
- [#3313](https://github.com/blockscout/blockscout/pull/3313) - Fix xDai styles: invisible tokens on address
- [#3312](https://github.com/blockscout/blockscout/pull/3312) - Replace symbol for some tokens to be able to find price in CoinGecko for OmniBridge balance
- [#3307](https://github.com/blockscout/blockscout/pull/3307) - Replace "latest" compiler version with the actual one
- [#3303](https://github.com/blockscout/blockscout/pull/3303) - Address contract twins feature performance
- [#3295](https://github.com/blockscout/blockscout/pull/3295) - Token instance: check if external_url is not null before trimming
- [#3291](https://github.com/blockscout/blockscout/pull/3291) - Support unlimited number of external rewards in block
- [#3290](https://github.com/blockscout/blockscout/pull/3290) - Eliminate protocol Jason.Encoder not implemented for... error
- [#3284](https://github.com/blockscout/blockscout/pull/3284) - Fix fetch_coin_balance query: coin balance delta
- [#3276](https://github.com/blockscout/blockscout/pull/3276) - Bridged tokens status/metadata fetcher refactoring
- [#3264](https://github.com/blockscout/blockscout/pull/3264) - Fix encoding of address output if function input exists
- [#3259](https://github.com/blockscout/blockscout/pull/3259), [#3269](https://github.com/blockscout/blockscout/pull/3269) - Contract interaction: array input type parsing fix
- [#3257](https://github.com/blockscout/blockscout/pull/3257) - Contracts read/write: method_id instead function_name as a key
- [#3256](https://github.com/blockscout/blockscout/pull/3256) - Fix for invisible validator address at block page and wrong alert text color at xDai

### Chore
- [#3327](https://github.com/blockscout/blockscout/pull/3327) - Handle various indexer fetchers errors in setup with non-archive node
- [#3325](https://github.com/blockscout/blockscout/pull/3325) - Dark theme improvements
- [#3316](https://github.com/blockscout/blockscout/pull/3316), [#3317](https://github.com/blockscout/blockscout/pull/3317) - xDai smile logo
- [#3315](https://github.com/blockscout/blockscout/pull/3315) - Environment variable to disable Bridge market cap updater
- [#3308](https://github.com/blockscout/blockscout/pull/3308) - Fixate latest stable release of Elixir, Node, Postgres
- [#3297](https://github.com/blockscout/blockscout/pull/3297) - Actualize names of default chains
- [#3285](https://github.com/blockscout/blockscout/pull/3285) - Switch to RPC endpoint polling if ETHEREUM_JSONRPC_WS_URL is an empty string
- [#3274](https://github.com/blockscout/blockscout/pull/3274) - Replace underscore with hyphen in routes
- [#3260](https://github.com/blockscout/blockscout/pull/3260) - Update NPM dependencies to fix known vulnerabilities
- [#3258](https://github.com/blockscout/blockscout/pull/3258) - Token transfer: check that block exists before retrieving timestamp


## 3.3.2-beta

### Features
- [#3252](https://github.com/blockscout/blockscout/pull/3252) - Gas price at the main page
- [#3239](https://github.com/blockscout/blockscout/pull/3239) - Hide address page tabs if no items
- [#3236](https://github.com/blockscout/blockscout/pull/3236) - Easy verification of contracts which has verified twins (the same bytecode)
- [#3227](https://github.com/blockscout/blockscout/pull/3227) - Distinguishing of bridged tokens
- [#3224](https://github.com/blockscout/blockscout/pull/3224) - Top tokens page

### Fixes
- [#3249](https://github.com/blockscout/blockscout/pull/3249) - Fix incorrect ABI decoding of address in tuple output
- [#3237](https://github.com/blockscout/blockscout/pull/3237) - Refine contract method signature detection for read/write feature
- [#3235](https://github.com/blockscout/blockscout/pull/3235) - Fix coin supply api edpoint
- [#3233](https://github.com/blockscout/blockscout/pull/3233) - Fix for the contract verifiaction for solc 0.5 family with experimental features enabled
- [#3231](https://github.com/blockscout/blockscout/pull/3231) - Improve search: unlimited number of searching results
- [#3231](https://github.com/blockscout/blockscout/pull/3231) - Improve search: allow search with space
- [#3231](https://github.com/blockscout/blockscout/pull/3231) - Improve search: order by token holders in descending order and token/contract name is ascending order
- [#3226](https://github.com/blockscout/blockscout/pull/3226) - Fix notifier query for live update of token transfers
- [#3220](https://github.com/blockscout/blockscout/pull/3220) - Allow interaction with navbar menu at block-not-found page

### Chore
- [#3326](https://github.com/blockscout/blockscout/pull/3326) - Chart smooth lines
- [#3250](https://github.com/blockscout/blockscout/pull/3250) - Eliminate occurrences of obsolete env variable ETHEREUM_JSONRPC_JSON_RPC_TRANSPORT
- [#3240](https://github.com/blockscout/blockscout/pull/3240), [#3251](https://github.com/blockscout/blockscout/pull/3251) - various CSS imroving
- [f3a720](https://github.com/blockscout/blockscout/commit/2dd909c10a79b0bf4b7541a486be114152f3a720) - Make wobserver optional


## 3.3.1-beta

### Features
- [#3216](https://github.com/blockscout/blockscout/pull/3216) - Display new token transfers at token page and address page without refreshing the page
- [#3199](https://github.com/blockscout/blockscout/pull/3199) - Show compilation error at contract verification
- [#3193](https://github.com/blockscout/blockscout/pull/3193) - Raw trace copy button
- [#3184](https://github.com/blockscout/blockscout/pull/3184) - Apps navbar menu item
- [#3145](https://github.com/blockscout/blockscout/pull/3145) - Pending txs per address API endpoint

### Fixes
- [#3219](https://github.com/blockscout/blockscout/pull/3219) - Fix revert reason message detection
- [#3215](https://github.com/blockscout/blockscout/pull/3215) - Coveralls in CI through Github Actions
- [#3214](https://github.com/blockscout/blockscout/pull/3214) - Fix current token balances fetcher
- [#3143](https://github.com/blockscout/blockscout/pull/3143) - Fix "Connection lost..." error at address page
- [#3209](https://github.com/blockscout/blockscout/pull/3209) - GraphQL: fix internal server error at request of internal transactions at address
- [#3207](https://github.com/blockscout/blockscout/pull/3207) - Fix read contract bytes array type output
- [#3203](https://github.com/blockscout/blockscout/pull/3203) - Improve "get mined blocks" query performance
- [#3202](https://github.com/blockscout/blockscout/pull/3202) - Fix contracts verification with experimental features enabled
- [#3201](https://github.com/blockscout/blockscout/pull/3201) - Connect to Metamask button
- [#3192](https://github.com/blockscout/blockscout/pull/3192) - Dropdown menu doesn't open at "not found" page
- [#3190](https://github.com/blockscout/blockscout/pull/3190) - Contract log/method decoded view improvements: eliminate horizontal scroll, remove excess borders, whitespaces
- [#3185](https://github.com/blockscout/blockscout/pull/3185) - Transaction page: decoding logs from nested contracts calls
- [#3182](https://github.com/blockscout/blockscout/pull/3182) - Besu: support revertReason key in eth_getTransactionReceipt endpoint
- [#3178](https://github.com/blockscout/blockscout/pull/3178) - Fix permanent fetching tokens...  when read/write proxy tab is active
- [#3178](https://github.com/blockscout/blockscout/pull/3178) - Fix unavailable navbar menu when read/write proxy tab is active

### Chore
- [#3212](https://github.com/blockscout/blockscout/pull/3212) - GitHub actions CI config
- [#3210](https://github.com/blockscout/blockscout/pull/3210) - Update Phoenix up to 1.4.17
- [#3206](https://github.com/blockscout/blockscout/pull/3206) - Update Elixir version: 1.10.2 -> 1.10.3
- [#3204](https://github.com/blockscout/blockscout/pull/3204) - GraphQL Absinthe related packages update up to stable versions
- [#3180](https://github.com/blockscout/blockscout/pull/3180) - Return correct status in verify API endpoint if contract verified
- [#3180](https://github.com/blockscout/blockscout/pull/3180) - Remove Kovan from the list of default chains


## 3.3.0-beta

### Features
- [#3174](https://github.com/blockscout/blockscout/pull/3174) - EIP-1967 support: transparent proxy pattern
- [#3173](https://github.com/blockscout/blockscout/pull/3173) - Display implementation address at read/write proxy tabs
- [#3171](https://github.com/blockscout/blockscout/pull/3171) - Import accounts/contracts/balances from Geth genesis.json
- [#3161](https://github.com/blockscout/blockscout/pull/3161) - Write proxy contracts feature
- [#3160](https://github.com/blockscout/blockscout/pull/3160) - Write contracts feature
- [#3157](https://github.com/blockscout/blockscout/pull/3157) - Read methods of implementation on proxy contract

### Fixes
- [#3168](https://github.com/blockscout/blockscout/pull/3168) - Eliminate internal server error at /accounts page with token-bridge type of supply and inexistent bridge contracts
- [#3169](https://github.com/blockscout/blockscout/pull/3169) - Fix for verification of contracts defined in genesis block

### Chore


## 3.2.0-beta

### Features
- [#3154](https://github.com/blockscout/blockscout/pull/3154) - Support of Hyperledger Besu client
- [#3153](https://github.com/blockscout/blockscout/pull/3153) - Proxy contracts: logs decoding using implementation ABI
- [#3153](https://github.com/blockscout/blockscout/pull/3153) - Proxy contracts: methods decoding using implementation ABI
- [#3149](https://github.com/blockscout/blockscout/pull/3149) - Display and store revert reason of tx on demand at transaction details page and at gettxinfo API endpoint.

### Fixes

### Chore
- [#3152](https://github.com/blockscout/blockscout/pull/3152) - Fix contract compilation tests for old versions of compiler


## 3.1.3-beta

### Features
- [#3125](https://github.com/blockscout/blockscout/pull/3125)  - Availability to configure a number of days to consider at coin balance history chart via environment variable

### Fixes
- [#3146](https://github.com/blockscout/blockscout/pull/3146) - Fix coin balance history page: order of items, fix if no balance changes
- [#3142](https://github.com/blockscout/blockscout/pull/3142) - Speed-up last coin balance timestamp query (coin balance history page performance improvement)
- [#3140](https://github.com/blockscout/blockscout/pull/3140) - Fix performance of the balance changing history list loading
- [#3133](https://github.com/blockscout/blockscout/pull/3133) - Take into account FIRST_BLOCK in trace_ReplayBlockTransactions requests
- [#3132](https://github.com/blockscout/blockscout/pull/3132) - Fix performance of coin supply API endpoints
- [#3130](https://github.com/blockscout/blockscout/pull/3130) - Take into account FIRST_BLOCK for block rewards fetching
- [#3128](https://github.com/blockscout/blockscout/pull/3128) - Token instance metadata retriever refinement: add processing of token metadata if only image URL is passed to token URI
- [#3126](https://github.com/blockscout/blockscout/pull/3126) - Fetch balance only for blocks which are greater or equal block with FIRST_BLOCK number
- [#3125](https://github.com/blockscout/blockscout/pull/3125) - Fix performance of coin balance history chart
- [#3122](https://github.com/blockscout/blockscout/pull/3122) - Exclude balance percentage calculation for burn address on accounts page
- [#3121](https://github.com/blockscout/blockscout/pull/3121) - Geth: handle response from eth_getblockbyhash JSON RPC method without totalDifficulty (uncle blocks)
- [#3119](https://github.com/blockscout/blockscout/pull/3119), [#3120](https://github.com/blockscout/blockscout/pull/3120) - Fix performance of Inventory tab loading for ERC-721 tokens
- [#3114](https://github.com/blockscout/blockscout/pull/3114) - Fix performance of "Blocks validated" page
- [#3112](https://github.com/blockscout/blockscout/pull/3112) - Fix verification of contracts, compiled with nightly builds of solc compiler
- [#3112](https://github.com/blockscout/blockscout/pull/3112) - Check compiler version at contract verification
- [#3106](https://github.com/blockscout/blockscout/pull/3106) - Fix verification of contracts with `immutable` declaration
- [#3106](https://github.com/blockscout/blockscout/pull/3106), [#3115](https://github.com/blockscout/blockscout/pull/3115) - Fix verification of contracts, created from factory (from internal transaction)

### Chore
- [#3137](https://github.com/blockscout/blockscout/pull/3137) - RSK Papyrus Release v2.0.1 hardfork: cumulativeDifficulty
- [#3134](https://github.com/blockscout/blockscout/pull/3134) - Get last value of fetched coinsupply API endpoint from DB if cache is empty
- [#3124](https://github.com/blockscout/blockscout/pull/3124) - Display upper border for tx speed if the value cannot be calculated


## 3.1.2-beta

### Features
- [#3089](https://github.com/blockscout/blockscout/pull/3089) - CoinGecko API coin id environment variable
- [#3069](https://github.com/blockscout/blockscout/pull/3069) - Make a link to address page on decoded constructor argument of address type
- [#3067](https://github.com/blockscout/blockscout/pull/3067) - Show proper title of the tile or container for token burnings/mintings instead of "Token Transfer"
- [#3066](https://github.com/blockscout/blockscout/pull/3066) - ERC-721 token instance page: link to token added
- [#3065](https://github.com/blockscout/blockscout/pull/3065) - Transactions history chart

### Fixes
- [#3097](https://github.com/blockscout/blockscout/pull/3097) - Fix contract reader decoding
- [#3095](https://github.com/blockscout/blockscout/pull/3095) - Fix constructor arguments decoding
- [#3092](https://github.com/blockscout/blockscout/pull/3092) - Contract verification: constructor arguments search search refinement
- [#3077](https://github.com/blockscout/blockscout/pull/3077) - Finally speedup pending tx list
- [#3076](https://github.com/blockscout/blockscout/pull/3076) - Speedup tx list query on address page: check if an address has a reward, check if this is actual payout key of the validator - beneficiary, return only mined txs in tx list query
- [#3071](https://github.com/blockscout/blockscout/pull/3071) - Speedup list of token transfers per token query
- [#3070](https://github.com/blockscout/blockscout/pull/3070) - Index creation to blazingly speedup token holders query
- [#3064](https://github.com/blockscout/blockscout/pull/3064) - Automatically define Block reward contract address in TokenBridge supply module
- [#3061](https://github.com/blockscout/blockscout/pull/3061) - Fix verification of contracts with error messages in require in parent contract
- [#2756](https://github.com/blockscout/blockscout/pull/2756) - Improve subquery joins

### Chore
- [#3100](https://github.com/blockscout/blockscout/pull/3100) - Update npm packages
- [#3099](https://github.com/blockscout/blockscout/pull/3099) - Remove pending txs cache
- [#3093](https://github.com/blockscout/blockscout/pull/3093) - Extend list of env vars for Docker setup
- [#3084](https://github.com/blockscout/blockscout/pull/3084) - Bump Elixir version 1.10.2
- [#3079](https://github.com/blockscout/blockscout/pull/3079) - Extend optionality of websockets to Geth


## 3.1.1-beta

### Features
- [#3058](https://github.com/blockscout/blockscout/pull/3058) - Searching by verified contract name

### Fixes
- [#3053](https://github.com/blockscout/blockscout/pull/3053) - Fix ABI decoding in contracts methods, logs (migrate to ex_abi 0.3.0)
- [#3044](https://github.com/blockscout/blockscout/pull/3044) - Prevent division by zero on /accounts page
- [#3043](https://github.com/blockscout/blockscout/pull/3043) - Extract host name for split couple of indexer and web app
- [#3042](https://github.com/blockscout/blockscout/pull/3042) - Speedup pending txs list query
- [#2944](https://github.com/blockscout/blockscout/pull/2944), [#3046](https://github.com/blockscout/blockscout/pull/3046) - Split js logic into multiple files


## 3.1.0-beta

### Features
- [#3013](https://github.com/blockscout/blockscout/pull/3013), [#3026](https://github.com/blockscout/blockscout/pull/3026), [#3031](https://github.com/blockscout/blockscout/pull/3031) - Raw trace of transaction on-demand
- [#3000](https://github.com/blockscout/blockscout/pull/3000) - Get rid of storing of first trace for all types of transactions for Parity variant
- [#2875](https://github.com/blockscout/blockscout/pull/2875) - Save contract code from Parity genesis file
- [#2834](https://github.com/blockscout/blockscout/pull/2834), [#3009](https://github.com/blockscout/blockscout/pull/3009), [#3014](https://github.com/blockscout/blockscout/pull/3014), [#3033](https://github.com/blockscout/blockscout/pull/3033) - always redirect to checksummed hash

### Fixes
- [#3037](https://github.com/blockscout/blockscout/pull/3037) - Make buttons color at verification page consistent
- [#3034](https://github.com/blockscout/blockscout/pull/3034) - Support stateMutability=view to define reading functions in smart-contracts
- [#3029](https://github.com/blockscout/blockscout/pull/3029) - Fix transactions and blocks appearance on the main page
- [#3028](https://github.com/blockscout/blockscout/pull/3028) - Decrease polling period value for realtime fetcher
- [#3027](https://github.com/blockscout/blockscout/pull/3027) - Rescue for SUPPORTED_CHAINS env var parsing
- [#3025](https://github.com/blockscout/blockscout/pull/3025) - Fix splitting of indexer/web components setup
- [#3024](https://github.com/blockscout/blockscout/pull/3024) - Fix pool size default value in config
- [#3021](https://github.com/blockscout/blockscout/pull/3021), [#3022](https://github.com/blockscout/blockscout/pull/3022) - Refine dev/test config
- [#3016](https://github.com/blockscout/blockscout/pull/3016), [#3017](https://github.com/blockscout/blockscout/pull/3017) - Fix token instance QR code data
- [#3012](https://github.com/blockscout/blockscout/pull/3012) - Speedup token transfers list query
- [#3011](https://github.com/blockscout/blockscout/pull/3011) - Revert realtime fetcher small skips feature
- [#3007](https://github.com/blockscout/blockscout/pull/3007) - Fix copy UTF8 tx input action
- [#2996](https://github.com/blockscout/blockscout/pull/2996) - Fix awesomplete lib loading in Firefox
- [#2993](https://github.com/blockscout/blockscout/pull/2993) - Fix path definition for contract verification endpoint
- [#2990](https://github.com/blockscout/blockscout/pull/2990) - Fix import of Parity spec file
- [#2989](https://github.com/blockscout/blockscout/pull/2989) - Introduce API_PATH env var
- [#2988](https://github.com/blockscout/blockscout/pull/2988) - Fix web manifest accessibility
- [#2967](https://github.com/blockscout/blockscout/pull/2967) - Fix styles loading for firefox
- [#2950](https://github.com/blockscout/blockscout/pull/2950) - Add `creationMethod` to `EthereumJSONRPC.Parity.Trace.Action.entry_to_elixir`
- [#2897](https://github.com/blockscout/blockscout/pull/2897) - remove duplicate indexes
- [#2883](https://github.com/blockscout/blockscout/pull/2883) - Fix long contracts names

### Chore
- [#3032](https://github.com/blockscout/blockscout/pull/3032) - Remove indexing status alert for Ganache variant
- [#3030](https://github.com/blockscout/blockscout/pull/3030) - Remove default websockets URL from config
- [#2995](https://github.com/blockscout/blockscout/pull/2995) - Support API_PATH env var in Docker file


## 3.0.0-beta

### Features
- [#2835](https://github.com/blockscout/blockscout/pull/2835), [#2871](https://github.com/blockscout/blockscout/pull/2871), [#2872](https://github.com/blockscout/blockscout/pull/2872), [#2886](https://github.com/blockscout/blockscout/pull/2886), [#2925](https://github.com/blockscout/blockscout/pull/2925), [#2936](https://github.com/blockscout/blockscout/pull/2936), [#2949](https://github.com/blockscout/blockscout/pull/2949), [#2940](https://github.com/blockscout/blockscout/pull/2940), [#2958](https://github.com/blockscout/blockscout/pull/2958) - Add "block_hash" to logs, token_transfers and internal transactions and "pending blocks operations" approach
- [#2975](https://github.com/blockscout/blockscout/pull/2975) - Refine UX of contracts verification
- [#2926](https://github.com/blockscout/blockscout/pull/2926) - API endpoint: sum balances except burnt address
- [#2918](https://github.com/blockscout/blockscout/pull/2918) - Add tokenID for tokentx API action explicitly

### Fixes
- [#2969](https://github.com/blockscout/blockscout/pull/2969) - Fix contract constructor require msg appearance in constructor arguments encoded view
- [#2964](https://github.com/blockscout/blockscout/pull/2964) - Fix bug in skipping of constructor arguments in contract verification
- [#2961](https://github.com/blockscout/blockscout/pull/2961) - Add a guard that addresses is enum in `values` function in `read contract` page
- [#2960](https://github.com/blockscout/blockscout/pull/2960) - Add BLOCKSCOUT_HOST to docker setup
- [#2956](https://github.com/blockscout/blockscout/pull/2956) - Add support of 0.6.x version of compiler
- [#2955](https://github.com/blockscout/blockscout/pull/2955) - Move socket path to env
- [#2938](https://github.com/blockscout/blockscout/pull/2938) - utf8 copy tx input tooltip
- [#2934](https://github.com/blockscout/blockscout/pull/2934) - RSK release 1.2.0 breaking changes support
- [#2933](https://github.com/blockscout/blockscout/pull/2933) - Get rid of deadlock in the query to address_current_token_balance table
- [#2932](https://github.com/blockscout/blockscout/pull/2932) - fix duplicate websocket connection
- [#2928](https://github.com/blockscout/blockscout/pull/2928) - Speedup pending block ops int txs to fetch query
- [#2924](https://github.com/blockscout/blockscout/pull/2924) - Speedup address to logs query
- [#2915](https://github.com/blockscout/blockscout/pull/2915) - Speedup of blocks_without_reward_query
- [#2914](https://github.com/blockscout/blockscout/pull/2914) - Reduce execution time of stream_unfetched_token_instances query
- [#2910](https://github.com/blockscout/blockscout/pull/2910) - Reorganize queries and indexes for internal_transactions table
- [#2908](https://github.com/blockscout/blockscout/pull/2908) - Fix performance of address page
- [#2906](https://github.com/blockscout/blockscout/pull/2906) - fix address sum cache
- [#2902](https://github.com/blockscout/blockscout/pull/2902) - Offset in blocks retrieval for average block time
- [#2900](https://github.com/blockscout/blockscout/pull/2900) - check fetched instance metadata in multiple places
- [#2899](https://github.com/blockscout/blockscout/pull/2899) - fix empty buffered task
- [#2887](https://github.com/blockscout/blockscout/pull/2887) - increase chart loading speed

### Chore
- [#2959](https://github.com/blockscout/blockscout/pull/2959) - Remove logs from test folder too in the cleaning script
- [#2954](https://github.com/blockscout/blockscout/pull/2954) - Upgrade absinthe and ecto deps
- [#2947](https://github.com/blockscout/blockscout/pull/2947) - Upgrade Circle CI postgres Docker image
- [#2946](https://github.com/blockscout/blockscout/pull/2946) - Fix vulnerable NPM deps
- [#2942](https://github.com/blockscout/blockscout/pull/2942) - Actualize Docker setup
- [#2896](https://github.com/blockscout/blockscout/pull/2896) - Disable Parity websockets tests
- [#2873](https://github.com/blockscout/blockscout/pull/2873) - bump elixir to 1.9.4


## 2.1.1-beta

### Features
- [#2862](https://github.com/blockscout/blockscout/pull/2862) - Coin total supply from DB API endpoint
- [#2857](https://github.com/blockscout/blockscout/pull/2857) - Extend getsourcecode API view with new output fields
- [#2822](https://github.com/blockscout/blockscout/pull/2822) - Estimated address count on the main page, if cache is empty
- [#2821](https://github.com/blockscout/blockscout/pull/2821) - add autodetection of constructor arguments
- [#2825](https://github.com/blockscout/blockscout/pull/2825) - separate token transfers and transactions
- [#2787](https://github.com/blockscout/blockscout/pull/2787) - async fetching of address counters
- [#2791](https://github.com/blockscout/blockscout/pull/2791) - add ipc client
- [#2449](https://github.com/blockscout/blockscout/pull/2449) - add ability to send notification events through postgres notify

### Fixes
- [#2864](https://github.com/blockscout/blockscout/pull/2864) - add token instance metadata type check
- [#2855](https://github.com/blockscout/blockscout/pull/2855) - Fix favicons load
- [#2854](https://github.com/blockscout/blockscout/pull/2854) - Fix all npm vulnerabilities
- [#2851](https://github.com/blockscout/blockscout/pull/2851) - Fix paths for front assets
- [#2843](https://github.com/blockscout/blockscout/pull/2843) - fix realtime fetcher small skips feature
- [#2841](https://github.com/blockscout/blockscout/pull/2841) - LUKSO dashboard height fix
- [#2837](https://github.com/blockscout/blockscout/pull/2837) - fix txlist ordering issue
- [#2830](https://github.com/blockscout/blockscout/pull/2830) - Fix wrong color of contract icon on xDai chain
- [#2829](https://github.com/blockscout/blockscout/pull/2829) - Fix for stuck gas limit label and value
- [#2828](https://github.com/blockscout/blockscout/pull/2828) - Fix for script that clears compilation/launching assets
- [#2800](https://github.com/blockscout/blockscout/pull/2800) - return not found for not verified contract for token read_contract
- [#2806](https://github.com/blockscout/blockscout/pull/2806) - Fix blocks fetching on the main page
- [#2803](https://github.com/blockscout/blockscout/pull/2803) - Fix block validator custom tooltip
- [#2748](https://github.com/blockscout/blockscout/pull/2748) - Rewrite token updater
- [#2704](https://github.com/blockscout/blockscout/pull/2704) - refetch null values in token balances
- [#2690](https://github.com/blockscout/blockscout/pull/2690) - do not stich json rpc config into module for net version cache

### Chore
- [#2878](https://github.com/blockscout/blockscout/pull/2878) - Decrease loaders showing delay on the main page
- [#2859](https://github.com/blockscout/blockscout/pull/2859) - Add eth_blockNumber API endpoint to eth_rpc section
- [#2846](https://github.com/blockscout/blockscout/pull/2846) - Remove networks images preload
- [#2845](https://github.com/blockscout/blockscout/pull/2845) - Set outline none for nav dropdown item in mobile view (fix for Safari)
- [#2844](https://github.com/blockscout/blockscout/pull/2844) - Extend external reward types up to 20
- [#2827](https://github.com/blockscout/blockscout/pull/2827) - Node js 12.13.0 (latest LTS release) support
- [#2818](https://github.com/blockscout/blockscout/pull/2818) - allow hiding marketcap percentage
- [#2817](https://github.com/blockscout/blockscout/pull/2817) - move docker integration documentation to blockscout docs
- [#2808](https://github.com/blockscout/blockscout/pull/2808) - Add tooltip for tx input
- [#2807](https://github.com/blockscout/blockscout/pull/2807) - 422 page
- [#2805](https://github.com/blockscout/blockscout/pull/2805) - Update supported chains default option
- [#2801](https://github.com/blockscout/blockscout/pull/2801) - remove unused clause in address_to_unique_tokens query


## 2.1.0-beta

### Features
- [#2776](https://github.com/blockscout/blockscout/pull/2776) - fetch token counters async
- [#2772](https://github.com/blockscout/blockscout/pull/2772) - add token instance images to the token inventory tab
- [#2733](https://github.com/blockscout/blockscout/pull/2733) - Add cache for first page of uncles
- [#2735](https://github.com/blockscout/blockscout/pull/2735) - Add pending transactions cache
- [#2726](https://github.com/blockscout/blockscout/pull/2726) - Remove internal_transaction block_number setting from blocks runner
- [#2717](https://github.com/blockscout/blockscout/pull/2717) - Improve speed of nonconsensus data removal
- [#2679](https://github.com/blockscout/blockscout/pull/2679) - added fixed height for card chain blocks and card chain transactions
- [#2678](https://github.com/blockscout/blockscout/pull/2678) - fixed dashboard banner height bug
- [#2672](https://github.com/blockscout/blockscout/pull/2672) - added new theme for xUSDT
- [#2667](https://github.com/blockscout/blockscout/pull/2667) - Add ETS-based cache for accounts page
- [#2666](https://github.com/blockscout/blockscout/pull/2666) - fetch token counters in parallel
- [#2665](https://github.com/blockscout/blockscout/pull/2665) - new menu layout for mobile devices
- [#2663](https://github.com/blockscout/blockscout/pull/2663) - Fetch address counters in parallel
- [#2642](https://github.com/blockscout/blockscout/pull/2642) - add ERC721 coin instance page
- [#2762](https://github.com/blockscout/blockscout/pull/2762) - on-fly fetching of token instances
- [#2470](https://github.com/blockscout/blockscout/pull/2470) - Allow Realtime Fetcher to wait for small skips

### Fixes
- [#4325](https://github.com/blockscout/blockscout/pull/4325) - Fix search on `/tokens` page
- [#2793](https://github.com/blockscout/blockscout/pull/2793) - Hide "We are indexing this chain right now. Some of the counts may be inaccurate" banner if no txs in blockchain
- [#2779](https://github.com/blockscout/blockscout/pull/2779) - fix fetching `latin1` encoded data
- [#2799](https://github.com/blockscout/blockscout/pull/2799) - fix catchup fetcher for empty node and db
- [#2783](https://github.com/blockscout/blockscout/pull/2783) - Fix stuck value and ticker on the token page
- [#2781](https://github.com/blockscout/blockscout/pull/2781) - optimize txlist json rpc
- [#2777](https://github.com/blockscout/blockscout/pull/2777) - Remove duplicate blocks from changes_list before import
- [#2770](https://github.com/blockscout/blockscout/pull/2770) - do not re-fetch token instances without uris
- [#2769](https://github.com/blockscout/blockscout/pull/2769) - optimize token token transfers query
- [#2768](https://github.com/blockscout/blockscout/pull/2768) - Remove nonconsensus blocks from cache after internal transactions importing
- [#2761](https://github.com/blockscout/blockscout/pull/2761) - add indexes for token instances fetching queries
- [#2767](https://github.com/blockscout/blockscout/pull/2767) - fix websocket subscriptions with token instances
- [#2765](https://github.com/blockscout/blockscout/pull/2765) - fixed width issue for cards in mobile view for Transaction Details page
- [#2755](https://github.com/blockscout/blockscout/pull/2755) - various token instance fetcher fixes
- [#2753](https://github.com/blockscout/blockscout/pull/2753) - fix nft token instance images
- [#2750](https://github.com/blockscout/blockscout/pull/2750) - fixed contract buttons color for NFT token instance on each theme
- [#2746](https://github.com/blockscout/blockscout/pull/2746) - fixed wrong alignment in logs decoded view
- [#2745](https://github.com/blockscout/blockscout/pull/2745) - optimize addresses page
- [#2742](https://github.com/blockscout/blockscout/pull/2742) -
fixed menu hovers in dark mode desktop view
- [#2737](https://github.com/blockscout/blockscout/pull/2737) - switched hardcoded subnetwork value to elixir expression for mobile menu
- [#2736](https://github.com/blockscout/blockscout/pull/2736) - do not update cache if no blocks were inserted
- [#2731](https://github.com/blockscout/blockscout/pull/2731) - fix library verification
- [#2718](https://github.com/blockscout/blockscout/pull/2718) - Include all addresses taking part in transactions in wallets' addresses counter
- [#2709](https://github.com/blockscout/blockscout/pull/2709) - Fix stuck label and value for uncle block height
- [#2707](https://github.com/blockscout/blockscout/pull/2707) - fix for dashboard banner chart legend items
- [#2706](https://github.com/blockscout/blockscout/pull/2706) - fix empty total_supply in coin gecko response
- [#2701](https://github.com/blockscout/blockscout/pull/2701) - Exclude nonconsensus blocks from avg block time calculation by default
- [#2696](https://github.com/blockscout/blockscout/pull/2696) - do not update fetched_coin_balance with nil
- [#2693](https://github.com/blockscout/blockscout/pull/2693) - remove non consensus internal transactions
- [#2691](https://github.com/blockscout/blockscout/pull/2691) - fix exchange rate websocket update for Rootstock
- [#2688](https://github.com/blockscout/blockscout/pull/2688) - fix try it out section
- [#2687](https://github.com/blockscout/blockscout/pull/2687) - remove non-consensus token transfers, logs when inserting new consensus blocks
- [#2684](https://github.com/blockscout/blockscout/pull/2684) - do not filter pending logs
- [#2682](https://github.com/blockscout/blockscout/pull/2682) - Use Task.start instead of Task.async in caches
- [#2671](https://github.com/blockscout/blockscout/pull/2671) - fixed buttons color at smart contract section
- [#2660](https://github.com/blockscout/blockscout/pull/2660) - set correct last value for coin balances chart data
- [#2619](https://github.com/blockscout/blockscout/pull/2619) - Enforce DB transaction's order to prevent deadlocks
- [#2738](https://github.com/blockscout/blockscout/pull/2738) - do not fail block `internal_transactions_indexed_at` field update

### Chore
- [#2797](https://github.com/blockscout/blockscout/pull/2797) - Return old style menu
- [#2796](https://github.com/blockscout/blockscout/pull/2796) - Optimize all images with ImageOptim
- [#2794](https://github.com/blockscout/blockscout/pull/2786) - update hosted versions in readme
- [#2789](https://github.com/blockscout/blockscout/pull/2786) - remove projects table in readme, link to docs version
- [#2786](https://github.com/blockscout/blockscout/pull/2786) - updated docs links, removed docs folder
- [#2752](https://github.com/blockscout/blockscout/pull/2752) - allow enabling internal transactions for simple token transfers txs
- [#2749](https://github.com/blockscout/blockscout/pull/2749) - fix opt 22.1 support
- [#2744](https://github.com/blockscout/blockscout/pull/2744) - Disable Geth tests in CI
- [#2724](https://github.com/blockscout/blockscout/pull/2724) - fix ci by commenting a line in hackney library
- [#2708](https://github.com/blockscout/blockscout/pull/2708) - add log index to logs view
- [#2723](https://github.com/blockscout/blockscout/pull/2723) - get rid of ex_json_schema warnings
- [#2740](https://github.com/blockscout/blockscout/pull/2740) - add verify contract rpc doc


## 2.0.4-beta

### Features
- [#2636](https://github.com/blockscout/blockscout/pull/2636) - Execute all address' transactions page queries in parallel
- [#2596](https://github.com/blockscout/blockscout/pull/2596) - support AuRa's empty step reward type
- [#2588](https://github.com/blockscout/blockscout/pull/2588) - add verification submission comment
- [#2505](https://github.com/blockscout/blockscout/pull/2505) - support POA Network emission rewards
- [#2581](https://github.com/blockscout/blockscout/pull/2581) - Add generic Map-like Cache behaviour and implementation
- [#2561](https://github.com/blockscout/blockscout/pull/2561) - Add token's type to the response of tokenlist method
- [#2555](https://github.com/blockscout/blockscout/pull/2555) - find and show decoding candidates for logs
- [#2499](https://github.com/blockscout/blockscout/pull/2499) - import emission reward ranges
- [#2497](https://github.com/blockscout/blockscout/pull/2497) - Add generic Ordered Cache behaviour and implementation

### Fixes
- [#2659](https://github.com/blockscout/blockscout/pull/2659) - Multipurpose front-end part update
- [#2640](https://github.com/blockscout/blockscout/pull/2640) - SVG network icons
- [#2635](https://github.com/blockscout/blockscout/pull/2635) - optimize ERC721 inventory query
- [#2626](https://github.com/blockscout/blockscout/pull/2626) - Fixing 2 Mobile UI Issues
- [#2623](https://github.com/blockscout/blockscout/pull/2623) - fix a blinking test
- [#2616](https://github.com/blockscout/blockscout/pull/2616) - deduplicate coin history records by delta
- [#2613](https://github.com/blockscout/blockscout/pull/2613) - fix getminedblocks rpc endpoint
- [#2612](https://github.com/blockscout/blockscout/pull/2612) - Add cache updating independently from Indexer
- [#2610](https://github.com/blockscout/blockscout/pull/2610) - use CoinGecko instead of CoinMarketcap for exchange rates
- [#2592](https://github.com/blockscout/blockscout/pull/2592) - process new metadata format for whisper
- [#2591](https://github.com/blockscout/blockscout/pull/2591) - Fix url error in API page
- [#2572](https://github.com/blockscout/blockscout/pull/2572) - Ease non-critical css
- [#2570](https://github.com/blockscout/blockscout/pull/2570) - Network icons preload
- [#2569](https://github.com/blockscout/blockscout/pull/2569) - do not fetch emission rewards for transactions csv exporter
- [#2568](https://github.com/blockscout/blockscout/pull/2568) - filter pending token transfers
- [#2564](https://github.com/blockscout/blockscout/pull/2564) - fix first page button for uncles and reorgs
- [#2563](https://github.com/blockscout/blockscout/pull/2563) - Fix view less transfers button
- [#2538](https://github.com/blockscout/blockscout/pull/2538) - fetch the last not empty coin balance records
- [#2468](https://github.com/blockscout/blockscout/pull/2468) - fix confirmations for non consensus blocks

### Chore
- [#2662](https://github.com/blockscout/blockscout/pull/2662) - fetch coin gecko id based on the coin symbol
- [#2646](https://github.com/blockscout/blockscout/pull/2646) - Added Xerom to list of Additional Chains using BlockScout
- [#2634](https://github.com/blockscout/blockscout/pull/2634) - add Lukso to networks dropdown
- [#2617](https://github.com/blockscout/blockscout/pull/2617) - skip cache update if there are no blocks inserted
- [#2611](https://github.com/blockscout/blockscout/pull/2611) - fix js dependency vulnerabilities
- [#2594](https://github.com/blockscout/blockscout/pull/2594) - do not start genesis data fetching periodically
- [#2590](https://github.com/blockscout/blockscout/pull/2590) - restore backward compatablity with old releases
- [#2577](https://github.com/blockscout/blockscout/pull/2577) - Need recompile column in the env vars table
- [#2574](https://github.com/blockscout/blockscout/pull/2574) - limit request body in json rpc error
- [#2566](https://github.com/blockscout/blockscout/pull/2566) - upgrade absinthe phoenix


## 2.0.3-beta

### Features
- [#2433](https://github.com/blockscout/blockscout/pull/2433) - Add a functionality to try Eth RPC methods in the documentation
- [#2529](https://github.com/blockscout/blockscout/pull/2529) - show both eth value and token transfers on transaction overview page
- [#2376](https://github.com/blockscout/blockscout/pull/2376) - Split API and WebApp routes
- [#2477](https://github.com/blockscout/blockscout/pull/2477) - aggregate token transfers on transaction page
- [#2458](https://github.com/blockscout/blockscout/pull/2458) - Add LAST_BLOCK var to add ability indexing in the range of blocks
- [#2456](https://github.com/blockscout/blockscout/pull/2456) - fetch pending transactions for geth
- [#2403](https://github.com/blockscout/blockscout/pull/2403) - Return gasPrice field at the result of gettxinfo method

### Fixes
- [#2562](https://github.com/blockscout/blockscout/pull/2562) - Fix dark theme flickering
- [#2560](https://github.com/blockscout/blockscout/pull/2560) - fix slash before not empty path in docs
- [#2559](https://github.com/blockscout/blockscout/pull/2559) - fix rsk total supply for empty exchange rate
- [#2553](https://github.com/blockscout/blockscout/pull/2553) - Dark theme import to the end of sass
- [#2550](https://github.com/blockscout/blockscout/pull/2550) - correctly encode decimal values for frontend
- [#2549](https://github.com/blockscout/blockscout/pull/2549) - Fix wrong colour of tooltip
- [#2548](https://github.com/blockscout/blockscout/pull/2548) - CSS preload support in Firefox
- [#2547](https://github.com/blockscout/blockscout/pull/2547) - do not show eth value if it's zero on the transaction overview page
- [#2543](https://github.com/blockscout/blockscout/pull/2543) - do not hide search input during logs search
- [#2524](https://github.com/blockscout/blockscout/pull/2524) - fix dark theme validator data styles
- [#2532](https://github.com/blockscout/blockscout/pull/2532) - don't show empty token transfers on the transaction overview page
- [#2528](https://github.com/blockscout/blockscout/pull/2528) - fix coin history chart data
- [#2520](https://github.com/blockscout/blockscout/pull/2520) - Hide loading message when fetching is failed
- [#2523](https://github.com/blockscout/blockscout/pull/2523) - Avoid importing internal_transactions of pending transactions
- [#2519](https://github.com/blockscout/blockscout/pull/2519) - enable `First` page button in pagination
- [#2518](https://github.com/blockscout/blockscout/pull/2518) - create suggested indexes
- [#2517](https://github.com/blockscout/blockscout/pull/2517) - remove duplicate indexes
- [#2515](https://github.com/blockscout/blockscout/pull/2515) - do not aggregate NFT token transfers
- [#2514](https://github.com/blockscout/blockscout/pull/2514) - Isolating of staking dapp css && extracting of non-critical css
- [#2512](https://github.com/blockscout/blockscout/pull/2512) - alert link fix
- [#2509](https://github.com/blockscout/blockscout/pull/2509) - value-ticker gaps fix
- [#2508](https://github.com/blockscout/blockscout/pull/2508) - logs view columns fix
- [#2506](https://github.com/blockscout/blockscout/pull/2506) - fix two active tab in the top menu
- [#2503](https://github.com/blockscout/blockscout/pull/2503) - Mitigate autocompletion library influence to page loading performance
- [#2502](https://github.com/blockscout/blockscout/pull/2502) - increase reward task timeout
- [#2463](https://github.com/blockscout/blockscout/pull/2463) - dark theme fixes
- [#2496](https://github.com/blockscout/blockscout/pull/2496) - fix docker build
- [#2495](https://github.com/blockscout/blockscout/pull/2495) - fix logs for indexed chain
- [#2459](https://github.com/blockscout/blockscout/pull/2459) - fix top addresses query
- [#2425](https://github.com/blockscout/blockscout/pull/2425) - Force to show address view for checksummed address even if it is not in DB
- [#2551](https://github.com/blockscout/blockscout/pull/2551) - Correctly handle dynamically created Bootstrap tooltips

### Chore
- [#2554](https://github.com/blockscout/blockscout/pull/2554) - remove extra slash for endpoint url in docs
- [#2552](https://github.com/blockscout/blockscout/pull/2552) - remove brackets for token holders percentage
- [#2507](https://github.com/blockscout/blockscout/pull/2507) - update minor version of ecto, ex_machina, phoenix_live_reload
- [#2516](https://github.com/blockscout/blockscout/pull/2516) - update absinthe plug from fork
- [#2473](https://github.com/blockscout/blockscout/pull/2473) - get rid of cldr warnings
- [#2402](https://github.com/blockscout/blockscout/pull/2402) - bump otp version to 22.0
- [#2492](https://github.com/blockscout/blockscout/pull/2492) - hide decoded row if event is not decoded
- [#2490](https://github.com/blockscout/blockscout/pull/2490) - enable credo duplicated code check
- [#2432](https://github.com/blockscout/blockscout/pull/2432) - bump credo version
- [#2457](https://github.com/blockscout/blockscout/pull/2457) - update mix.lock
- [#2435](https://github.com/blockscout/blockscout/pull/2435) - Replace deprecated extract-text-webpack-plugin with mini-css-extract-plugin
- [#2450](https://github.com/blockscout/blockscout/pull/2450) - Fix clearance of logs and node_modules folders in clearing script
- [#2434](https://github.com/blockscout/blockscout/pull/2434) - get rid of timex warnings
- [#2402](https://github.com/blockscout/blockscout/pull/2402) - bump otp version to 22.0
- [#2373](https://github.com/blockscout/blockscout/pull/2373) - Add script to validate internal_transactions constraint for large DBs


## 2.0.2-beta

### Features
- [#2412](https://github.com/blockscout/blockscout/pull/2412) - dark theme
- [#2399](https://github.com/blockscout/blockscout/pull/2399) - decode verified smart contract's logs
- [#2391](https://github.com/blockscout/blockscout/pull/2391) - Controllers Improvements
- [#2379](https://github.com/blockscout/blockscout/pull/2379) - Disable network selector when is empty
- [#2374](https://github.com/blockscout/blockscout/pull/2374) - decode constructor arguments for verified smart contracts
- [#2366](https://github.com/blockscout/blockscout/pull/2366) - paginate eth logs
- [#2360](https://github.com/blockscout/blockscout/pull/2360) - add default evm version to smart contract verification
- [#2352](https://github.com/blockscout/blockscout/pull/2352) - Fetch rewards in parallel with transactions
- [#2294](https://github.com/blockscout/blockscout/pull/2294) - add healthy block period checking endpoint
- [#2324](https://github.com/blockscout/blockscout/pull/2324) - set timeout for loading message on the main page

### Fixes
- [#2421](https://github.com/blockscout/blockscout/pull/2421) - Fix hiding of loader for txs on the main page
- [#2420](https://github.com/blockscout/blockscout/pull/2420) - fetch data from cache in healthy endpoint
- [#2416](https://github.com/blockscout/blockscout/pull/2416) - Fix "page not found" handling in the router
- [#2413](https://github.com/blockscout/blockscout/pull/2413) - remove outer tables for decoded data
- [#2410](https://github.com/blockscout/blockscout/pull/2410) - preload smart contract for logs decoding
- [#2405](https://github.com/blockscout/blockscout/pull/2405) - added templates for table loader and tile loader
- [#2398](https://github.com/blockscout/blockscout/pull/2398) - show only one decoded candidate
- [#2389](https://github.com/blockscout/blockscout/pull/2389) - Reduce Lodash lib size (86% of lib methods are not used)
- [#2388](https://github.com/blockscout/blockscout/pull/2388) - add create2 support to geth's js tracer
- [#2387](https://github.com/blockscout/blockscout/pull/2387) - fix not existing keys in transaction json rpc
- [#2378](https://github.com/blockscout/blockscout/pull/2378) - Page performance: exclude moment.js localization files except EN, remove unused css
- [#2368](https://github.com/blockscout/blockscout/pull/2368) - add two columns of smart contract info
- [#2375](https://github.com/blockscout/blockscout/pull/2375) - Update created_contract_code_indexed_at on transaction import conflict
- [#2346](https://github.com/blockscout/blockscout/pull/2346) - Avoid fetching internal transactions of blocks that still need refetching
- [#2350](https://github.com/blockscout/blockscout/pull/2350) - fix invalid User agent headers
- [#2345](https://github.com/blockscout/blockscout/pull/2345) - do not override existing market records
- [#2337](https://github.com/blockscout/blockscout/pull/2337) - set url params for prod explicitly
- [#2341](https://github.com/blockscout/blockscout/pull/2341) - fix transaction input json encoding
- [#2311](https://github.com/blockscout/blockscout/pull/2311) - fix market history overriding with zeroes
- [#2310](https://github.com/blockscout/blockscout/pull/2310) - parse url for api docs
- [#2299](https://github.com/blockscout/blockscout/pull/2299) - fix interpolation in error message
- [#2303](https://github.com/blockscout/blockscout/pull/2303) - fix transaction csv download link
- [#2304](https://github.com/blockscout/blockscout/pull/2304) - footer grid fix for md resolution
- [#2291](https://github.com/blockscout/blockscout/pull/2291) - dashboard fix for md resolution, transactions load fix, block info row fix, addresses page issue, check mark issue
- [#2326](https://github.com/blockscout/blockscout/pull/2326) - fix nested constructor arguments

### Chore
- [#2422](https://github.com/blockscout/blockscout/pull/2422) - check if address_id is binary in token_transfers_csv endpoint
- [#2418](https://github.com/blockscout/blockscout/pull/2418) - Remove parentheses in market cap percentage
- [#2401](https://github.com/blockscout/blockscout/pull/2401) - add ENV vars to manage updating period of average block time and market history cache
- [#2363](https://github.com/blockscout/blockscout/pull/2363) - add parameters example for eth rpc
- [#2342](https://github.com/blockscout/blockscout/pull/2342) - Upgrade Postgres image version in Docker setup
- [#2325](https://github.com/blockscout/blockscout/pull/2325) - Reduce function input to address' hash only where possible
- [#2323](https://github.com/blockscout/blockscout/pull/2323) - Group Explorer caches
- [#2305](https://github.com/blockscout/blockscout/pull/2305) - Improve Address controllers
- [#2302](https://github.com/blockscout/blockscout/pull/2302) - fix names for xDai source
- [#2289](https://github.com/blockscout/blockscout/pull/2289) - Optional websockets for dev environment
- [#2307](https://github.com/blockscout/blockscout/pull/2307) - add GoJoy to README
- [#2293](https://github.com/blockscout/blockscout/pull/2293) - remove request idle timeout configuration
- [#2255](https://github.com/blockscout/blockscout/pull/2255) - bump elixir version to 1.9.0


## 2.0.1-beta

### Features
- [#2283](https://github.com/blockscout/blockscout/pull/2283) - Add transactions cache
- [#2182](https://github.com/blockscout/blockscout/pull/2182) - add market history cache
- [#2109](https://github.com/blockscout/blockscout/pull/2109) - use bigger updates instead of `Multi` transactions in BlocksTransactionsMismatch
- [#2075](https://github.com/blockscout/blockscout/pull/2075) - add blocks cache
- [#2151](https://github.com/blockscout/blockscout/pull/2151) - hide dropdown menu then other networks list is empty
- [#2191](https://github.com/blockscout/blockscout/pull/2191) - allow to configure token metadata update interval
- [#2146](https://github.com/blockscout/blockscout/pull/2146) - feat: add eth_getLogs rpc endpoint
- [#2216](https://github.com/blockscout/blockscout/pull/2216) - Improve token's controllers by avoiding unnecessary preloads
- [#2235](https://github.com/blockscout/blockscout/pull/2235) - save and show additional validation fields to smart contract
- [#2190](https://github.com/blockscout/blockscout/pull/2190) - show all token transfers
- [#2193](https://github.com/blockscout/blockscout/pull/2193) - feat: add BLOCKSCOUT_HOST, and use it in API docs
- [#2266](https://github.com/blockscout/blockscout/pull/2266) - allow excluding uncles from average block time calculation

### Fixes
- [#2290](https://github.com/blockscout/blockscout/pull/2290) - Add eth_get_balance.json to AddressView's render
- [#2286](https://github.com/blockscout/blockscout/pull/2286) - banner stats issues on sm resolutions, transactions title issue
- [#2284](https://github.com/blockscout/blockscout/pull/2284) - add 404 status for not existing pages
- [#2244](https://github.com/blockscout/blockscout/pull/2244) - fix internal transactions failing to be indexed because of constraint
- [#2281](https://github.com/blockscout/blockscout/pull/2281) - typo issues, dropdown issues
- [#2278](https://github.com/blockscout/blockscout/pull/2278) - increase threshold for scientific notation
- [#2275](https://github.com/blockscout/blockscout/pull/2275) - Description for networks selector
- [#2263](https://github.com/blockscout/blockscout/pull/2263) - added an ability to close network selector on outside click
- [#2257](https://github.com/blockscout/blockscout/pull/2257) - 'download csv' button added to different tabs
- [#2242](https://github.com/blockscout/blockscout/pull/2242) - added styles for 'download csv' button
- [#2261](https://github.com/blockscout/blockscout/pull/2261) - header logo aligned to the center properly
- [#2254](https://github.com/blockscout/blockscout/pull/2254) - search length issue, tile link wrapping issue
- [#2238](https://github.com/blockscout/blockscout/pull/2238) - header content alignment issue, hide navbar on outside click
- [#2229](https://github.com/blockscout/blockscout/pull/2229) - gap issue between qr and copy button in token transfers, top cards width and height issue
- [#2201](https://github.com/blockscout/blockscout/pull/2201) - footer columns fix
- [#2179](https://github.com/blockscout/blockscout/pull/2179) - fix docker build error
- [#2165](https://github.com/blockscout/blockscout/pull/2165) - sort blocks by timestamp when calculating average block time
- [#2175](https://github.com/blockscout/blockscout/pull/2175) - fix coinmarketcap response errors
- [#2164](https://github.com/blockscout/blockscout/pull/2164) - fix large numbers in balance view card
- [#2155](https://github.com/blockscout/blockscout/pull/2155) - fix pending transaction query
- [#2183](https://github.com/blockscout/blockscout/pull/2183) - tile content aligning for mobile resolution fix, dai logo fix
- [#2162](https://github.com/blockscout/blockscout/pull/2162) - contract creation tile color changed
- [#2144](https://github.com/blockscout/blockscout/pull/2144) - 'page not found' images path fixed for goerli
- [#2142](https://github.com/blockscout/blockscout/pull/2142) - Removed posdao theme and logo, added 'page not found' image for goerli
- [#2138](https://github.com/blockscout/blockscout/pull/2138) - badge colors issue, api titles issue
- [#2129](https://github.com/blockscout/blockscout/pull/2129) - Fix for width of explorer elements
- [#2121](https://github.com/blockscout/blockscout/pull/2121) - Binding of 404 page
- [#2120](https://github.com/blockscout/blockscout/pull/2120) - footer links and socials focus color issue
- [#2113](https://github.com/blockscout/blockscout/pull/2113) - renewed logos for rsk, dai, blockscout; themes color changes for lukso; error images for lukso
- [#2112](https://github.com/blockscout/blockscout/pull/2112) - themes color improvements, dropdown color issue
- [#2110](https://github.com/blockscout/blockscout/pull/2110) - themes colors issues, ui issues
- [#2103](https://github.com/blockscout/blockscout/pull/2103) - ui issues for all themes
- [#2090](https://github.com/blockscout/blockscout/pull/2090) - updated some ETC theme colors
- [#2096](https://github.com/blockscout/blockscout/pull/2096) - RSK theme fixes
- [#2093](https://github.com/blockscout/blockscout/pull/2093) - detect token transfer type for deprecated erc721 spec
- [#2111](https://github.com/blockscout/blockscout/pull/2111) - improve address transaction controller
- [#2108](https://github.com/blockscout/blockscout/pull/2108) - fix uncle fetching without full transactions
- [#2128](https://github.com/blockscout/blockscout/pull/2128) - add new function clause for uncle errors
- [#2123](https://github.com/blockscout/blockscout/pull/2123) - fix coins percentage view
- [#2119](https://github.com/blockscout/blockscout/pull/2119) - fix map logging
- [#2130](https://github.com/blockscout/blockscout/pull/2130) - fix navigation
- [#2148](https://github.com/blockscout/blockscout/pull/2148) - filter pending logs
- [#2147](https://github.com/blockscout/blockscout/pull/2147) - add rsk format of checksum
- [#2149](https://github.com/blockscout/blockscout/pull/2149) - remove pending transaction count
- [#2177](https://github.com/blockscout/blockscout/pull/2177) - remove duplicate entries from UncleBlock's Fetcher
- [#2169](https://github.com/blockscout/blockscout/pull/2169) - add more validator reward types for xDai
- [#2173](https://github.com/blockscout/blockscout/pull/2173) - handle correctly empty transactions
- [#2174](https://github.com/blockscout/blockscout/pull/2174) - fix reward channel joining
- [#2186](https://github.com/blockscout/blockscout/pull/2186) - fix net version test
- [#2196](https://github.com/blockscout/blockscout/pull/2196) - Nethermind client fixes
- [#2237](https://github.com/blockscout/blockscout/pull/2237) - fix rsk total_supply
- [#2198](https://github.com/blockscout/blockscout/pull/2198) - reduce transaction status and error constraint
- [#2167](https://github.com/blockscout/blockscout/pull/2167) - feat: document eth rpc api mimicking endpoints
- [#2225](https://github.com/blockscout/blockscout/pull/2225) - fix metadata decoding in Solidity 0.5.9 smart contract verification
- [#2204](https://github.com/blockscout/blockscout/pull/2204) - fix large contract verification
- [#2258](https://github.com/blockscout/blockscout/pull/2258) - reduce BlocksTransactionsMismatch memory footprint
- [#2247](https://github.com/blockscout/blockscout/pull/2247) - hide logs search if there are no logs
- [#2248](https://github.com/blockscout/blockscout/pull/2248) - sort block after query execution for average block time
- [#2249](https://github.com/blockscout/blockscout/pull/2249) - More transaction controllers improvements
- [#2267](https://github.com/blockscout/blockscout/pull/2267) - Modify implementation of `where_transaction_has_multiple_internal_transactions`
- [#2270](https://github.com/blockscout/blockscout/pull/2270) - Remove duplicate params in `Indexer.Fetcher.TokenBalance`
- [#2268](https://github.com/blockscout/blockscout/pull/2268) - remove not existing assigns in html code
- [#2276](https://github.com/blockscout/blockscout/pull/2276) - remove port in docs

### Chore
- [#2127](https://github.com/blockscout/blockscout/pull/2127) - use previouse chromedriver version
- [#2118](https://github.com/blockscout/blockscout/pull/2118) - show only the last decompiled contract
- [#2255](https://github.com/blockscout/blockscout/pull/2255) - upgrade elixir version to 1.9.0
- [#2256](https://github.com/blockscout/blockscout/pull/2256) - use the latest version of chromedriver


## 2.0.0-beta

### Features
- [#2044](https://github.com/blockscout/blockscout/pull/2044) - New network selector.
- [#2091](https://github.com/blockscout/blockscout/pull/2091) - Added "Question" modal.
- [#1963](https://github.com/blockscout/blockscout/pull/1963), [#1959](https://github.com/blockscout/blockscout/pull/1959), [#1948](https://github.com/blockscout/blockscout/pull/1948), [#1936](https://github.com/blockscout/blockscout/pull/1936), [#1925](https://github.com/blockscout/blockscout/pull/1925), [#1922](https://github.com/blockscout/blockscout/pull/1922), [#1903](https://github.com/blockscout/blockscout/pull/1903), [#1874](https://github.com/blockscout/blockscout/pull/1874), [#1895](https://github.com/blockscout/blockscout/pull/1895), [#2031](https://github.com/blockscout/blockscout/pull/2031), [#2073](https://github.com/blockscout/blockscout/pull/2073), [#2074](https://github.com/blockscout/blockscout/pull/2074),  - added new themes and logos for poa, eth, rinkeby, goerli, ropsten, kovan, sokol, xdai, etc, rsk and default theme
- [#1726](https://github.com/blockscout/blockscout/pull/2071) - Updated styles for the new smart contract page.
- [#2081](https://github.com/blockscout/blockscout/pull/2081) - Tooltip for 'more' button, explorers logos added
- [#2010](https://github.com/blockscout/blockscout/pull/2010) - added "block not found" and "tx not found pages"
- [#1928](https://github.com/blockscout/blockscout/pull/1928) - pagination styles were updated
- [#1940](https://github.com/blockscout/blockscout/pull/1940) - qr modal button and background issue
- [#1907](https://github.com/blockscout/blockscout/pull/1907) - dropdown color bug fix (lukso theme) and tooltip color bug fix
- [#1859](https://github.com/blockscout/blockscout/pull/1859) - feat: show raw transaction traces
- [#1941](https://github.com/blockscout/blockscout/pull/1941) - feat: add on demand fetching and stale attr to rpc
- [#1957](https://github.com/blockscout/blockscout/pull/1957) - Calculate stakes ratio before insert pools
- [#1956](https://github.com/blockscout/blockscout/pull/1956) - add logs tab to address
- [#1952](https://github.com/blockscout/blockscout/pull/1952) - feat: exclude empty contracts by default
- [#1954](https://github.com/blockscout/blockscout/pull/1954) - feat: use creation init on self destruct
- [#2036](https://github.com/blockscout/blockscout/pull/2036) - New tables for staking pools and delegators
- [#1974](https://github.com/blockscout/blockscout/pull/1974) - feat: previous page button logic
- [#1999](https://github.com/blockscout/blockscout/pull/1999) - load data async on addresses page
- [#1807](https://github.com/blockscout/blockscout/pull/1807) - New theming capabilites.
- [#2040](https://github.com/blockscout/blockscout/pull/2040) - Verification links to other explorers for ETH
- [#2037](https://github.com/blockscout/blockscout/pull/2037) - add address logs search functionality
- [#2012](https://github.com/blockscout/blockscout/pull/2012) - make all pages pagination async
- [#2064](https://github.com/blockscout/blockscout/pull/2064) - feat: add fields to tx apis, small cleanups
- [#2100](https://github.com/blockscout/blockscout/pull/2100) - feat: eth_get_balance rpc endpoint

### Fixes
- [#2228](https://github.com/blockscout/blockscout/pull/2228) - favorites duplication issues, active radio issue
- [#2207](https://github.com/blockscout/blockscout/pull/2207) - new 'download csv' button design
- [#2206](https://github.com/blockscout/blockscout/pull/2206) - added styles for 'Download All Transactions as CSV' button
- [#2099](https://github.com/blockscout/blockscout/pull/2099) - logs search input width
- [#2098](https://github.com/blockscout/blockscout/pull/2098) - nav dropdown issue, logo size issue
- [#2082](https://github.com/blockscout/blockscout/pull/2082) - dropdown styles, tooltip gap fix, 404 page added
- [#2077](https://github.com/blockscout/blockscout/pull/2077) - ui issues
- [#2072](https://github.com/blockscout/blockscout/pull/2072) - Fixed checkmarks not showing correctly in tabs.
- [#2066](https://github.com/blockscout/blockscout/pull/2066) - fixed length of logs search input
- [#2056](https://github.com/blockscout/blockscout/pull/2056) - log search form styles added
- [#2043](https://github.com/blockscout/blockscout/pull/2043) - Fixed modal dialog width for 'verify other explorers'
- [#2025](https://github.com/blockscout/blockscout/pull/2025) - Added a new color to display transactions' errors.
- [#2033](https://github.com/blockscout/blockscout/pull/2033) - Header nav. dropdown active element color issue
- [#2019](https://github.com/blockscout/blockscout/pull/2019) - Fixed the missing tx hashes.
- [#2020](https://github.com/blockscout/blockscout/pull/2020) - Fixed a bug triggered when a second click to a selected tab caused the other tabs to hide.
- [#1944](https://github.com/blockscout/blockscout/pull/1944) - fixed styles for token's dropdown.
- [#1926](https://github.com/blockscout/blockscout/pull/1926) - status label alignment
- [#1849](https://github.com/blockscout/blockscout/pull/1849) - Improve chains menu
- [#1868](https://github.com/blockscout/blockscout/pull/1868) - fix: logs list endpoint performance
- [#1822](https://github.com/blockscout/blockscout/pull/1822) - Fix style breaks in decompiled contract code view
- [#1885](https://github.com/blockscout/blockscout/pull/1885) - highlight reserved words in decompiled code
- [#1896](https://github.com/blockscout/blockscout/pull/1896) - re-query tokens in top nav automplete
- [#1905](https://github.com/blockscout/blockscout/pull/1905) - fix reorgs, uncles pagination
- [#1904](https://github.com/blockscout/blockscout/pull/1904) - fix `BLOCK_COUNT_CACHE_TTL` env var type
- [#1915](https://github.com/blockscout/blockscout/pull/1915) - fallback to 2 latest evm versions
- [#1937](https://github.com/blockscout/blockscout/pull/1937) - Check the presence of overlap[i] object before retrieving properties from it
- [#1960](https://github.com/blockscout/blockscout/pull/1960) - do not remove bold text in decompiled contacts
- [#1966](https://github.com/blockscout/blockscout/pull/1966) - fix: add fields for contract filter performance
- [#2017](https://github.com/blockscout/blockscout/pull/2017) - fix: fix to/from filters on tx list pages
- [#2008](https://github.com/blockscout/blockscout/pull/2008) - add new function clause for xDai network beneficiaries
- [#2009](https://github.com/blockscout/blockscout/pull/2009) - addresses page improvements
- [#2027](https://github.com/blockscout/blockscout/pull/2027) - fix: `BlocksTransactionsMismatch` ignoring blocks without transactions
- [#2062](https://github.com/blockscout/blockscout/pull/2062) - fix: uniq by hash, instead of transaction
- [#2052](https://github.com/blockscout/blockscout/pull/2052) - allow bytes32 for name and symbol
- [#2047](https://github.com/blockscout/blockscout/pull/2047) - fix: show creating internal transactions
- [#2014](https://github.com/blockscout/blockscout/pull/2014) - fix: use better queries for listLogs endpoint
- [#2027](https://github.com/blockscout/blockscout/pull/2027) - fix: `BlocksTransactionsMismatch` ignoring blocks without transactions
- [#2070](https://github.com/blockscout/blockscout/pull/2070) - reduce `max_concurrency` of `BlocksTransactionsMismatch` fetcher
- [#2083](https://github.com/blockscout/blockscout/pull/2083) - allow total_difficuly to be nil
- [#2086](https://github.com/blockscout/blockscout/pull/2086) - fix geth's staticcall without output

### Chore

- [#1900](https://github.com/blockscout/blockscout/pull/1900) - SUPPORTED_CHAINS ENV var
- [#1958](https://github.com/blockscout/blockscout/pull/1958) - Default value for release link env var
- [#1964](https://github.com/blockscout/blockscout/pull/1964) - ALLOWED_EVM_VERSIONS env var
- [#1975](https://github.com/blockscout/blockscout/pull/1975) - add log index to transaction view
- [#1988](https://github.com/blockscout/blockscout/pull/1988) - Fix wrong parity tasks names in Circle CI
- [#2000](https://github.com/blockscout/blockscout/pull/2000) - docker/Makefile: always set a container name
- [#2018](https://github.com/blockscout/blockscout/pull/2018) - Use PORT env variable in dev config
- [#2055](https://github.com/blockscout/blockscout/pull/2055) - Increase timeout for geth indexers
- [#2069](https://github.com/blockscout/blockscout/pull/2069) - Docsify integration: static docs page generation


## 1.3.15-beta

### Features

- [#1857](https://github.com/blockscout/blockscout/pull/1857) - Re-implement Geth JS internal transaction tracer in Elixir
- [#1989](https://github.com/blockscout/blockscout/pull/1989) - fix: consolidate address w/ balance one at a time
- [#2002](https://github.com/blockscout/blockscout/pull/2002) - Get estimated count of blocks when cache is empty

### Fixes

- [#1869](https://github.com/blockscout/blockscout/pull/1869) - Fix output and gas extraction in JS tracer for Geth
- [#1992](https://github.com/blockscout/blockscout/pull/1992) - fix: support https for wobserver polling
- [#2027](https://github.com/blockscout/blockscout/pull/2027) - fix: `BlocksTransactionsMismatch` ignoring blocks without transactions


## 1.3.14-beta

- [#1812](https://github.com/blockscout/blockscout/pull/1812) - add pagination to addresses page
- [#1920](https://github.com/blockscout/blockscout/pull/1920) - fix: remove source code fields from list endpoint
- [#1876](https://github.com/blockscout/blockscout/pull/1876) - async calculate a count of blocks

### Fixes

- [#1917](https://github.com/blockscout/blockscout/pull/1917) - Force block refetch if transaction is re-collated in a different block

### Chore

- [#1892](https://github.com/blockscout/blockscout/pull/1892) - Remove temporary worker modules


## 1.3.13-beta

### Features

- [#1933](https://github.com/blockscout/blockscout/pull/1933) - add eth_BlockNumber json rpc method

### Fixes

- [#1875](https://github.com/blockscout/blockscout/pull/1875) - fix: resolve false positive constructor arguments
- [#1881](https://github.com/blockscout/blockscout/pull/1881) - fix: store solc versions locally for performance
- [#1898](https://github.com/blockscout/blockscout/pull/1898) - check if the constructor has arguments before verifying constructor arguments


## 1.3.12-beta

Reverting of synchronous block counter, implemented in #1848


## 1.3.11-beta

### Features

- [#1815](https://github.com/blockscout/blockscout/pull/1815) - Be able to search without prefix "0x"
- [#1813](https://github.com/blockscout/blockscout/pull/1813) - Add total blocks counter to the main page
- [#1806](https://github.com/blockscout/blockscout/pull/1806) - Verify contracts with a post request
- [#1848](https://github.com/blockscout/blockscout/pull/1848) - Add cache for block counter

### Fixes

- [#1829](https://github.com/blockscout/blockscout/pull/1829) - Handle nil quantities in block decoding routine
- [#1830](https://github.com/blockscout/blockscout/pull/1830) - Make block size field nullable
- [#1840](https://github.com/blockscout/blockscout/pull/1840) - Handle case when total supply is nil
- [#1838](https://github.com/blockscout/blockscout/pull/1838) - Block counter calculates only consensus blocks

### Chore

- [#1814](https://github.com/blockscout/blockscout/pull/1814) - Clear build artefacts script
- [#1837](https://github.com/blockscout/blockscout/pull/1837) - Add -f flag to clear_build.sh script delete static folder


## 1.3.10-beta

### Features

- [#1739](https://github.com/blockscout/blockscout/pull/1739) - highlight decompiled source code
- [#1696](https://github.com/blockscout/blockscout/pull/1696) - full-text search by tokens
- [#1742](https://github.com/blockscout/blockscout/pull/1742) - Support RSK
- [#1777](https://github.com/blockscout/blockscout/pull/1777) - show ERC-20 token transfer info on transaction page
- [#1770](https://github.com/blockscout/blockscout/pull/1770) - set a websocket keepalive from config
- [#1789](https://github.com/blockscout/blockscout/pull/1789) - add ERC-721 info to transaction overview page
- [#1801](https://github.com/blockscout/blockscout/pull/1801) - Staking pools fetching

### Fixes

 - [#1724](https://github.com/blockscout/blockscout/pull/1724) - Remove internal tx and token balance fetching from realtime fetcher
 - [#1727](https://github.com/blockscout/blockscout/pull/1727) - add logs pagination in rpc api
 - [#1740](https://github.com/blockscout/blockscout/pull/1740) - fix empty block time
 - [#1743](https://github.com/blockscout/blockscout/pull/1743) - sort decompiled smart contracts in lexicographical order
 - [#1756](https://github.com/blockscout/blockscout/pull/1756) - add today's token balance from the previous value
 - [#1769](https://github.com/blockscout/blockscout/pull/1769) - add timestamp to block overview
 - [#1768](https://github.com/blockscout/blockscout/pull/1768) - fix first block parameter
 - [#1778](https://github.com/blockscout/blockscout/pull/1778) - Make websocket optional for realtime fetcher
 - [#1790](https://github.com/blockscout/blockscout/pull/1790) - fix constructor arguments verification
 - [#1793](https://github.com/blockscout/blockscout/pull/1793) - fix top nav autocomplete
 - [#1795](https://github.com/blockscout/blockscout/pull/1795) - fix line numbers for decompiled contracts
 - [#1803](https://github.com/blockscout/blockscout/pull/1803) - use coinmarketcap for total_supply by default
 - [#1802](https://github.com/blockscout/blockscout/pull/1802) - make coinmarketcap's number of pages configurable
 - [#1799](https://github.com/blockscout/blockscout/pull/1799) - Use eth_getUncleByBlockHashAndIndex for uncle block fetching
 - [#1531](https://github.com/blockscout/blockscout/pull/1531) - docker: fix dockerFile for secp256k1 building
 - [#1835](https://github.com/blockscout/blockscout/pull/1835) - fix: ignore `pong` messages without error

### Chore

 - [#1804](https://github.com/blockscout/blockscout/pull/1804) - (Chore) Divide chains by Mainnet/Testnet in menu
 - [#1783](https://github.com/blockscout/blockscout/pull/1783) - Update README with the chains that use Blockscout
 - [#1780](https://github.com/blockscout/blockscout/pull/1780) - Update link to the Github repo in the footer
 - [#1757](https://github.com/blockscout/blockscout/pull/1757) - Change twitter acc link to official Blockscout acc twitter
 - [#1749](https://github.com/blockscout/blockscout/pull/1749) - Replace the link in the footer with the official POA announcements tg channel link
 - [#1718](https://github.com/blockscout/blockscout/pull/1718) - Flatten indexer module hierarchy and supervisor tree
 - [#1753](https://github.com/blockscout/blockscout/pull/1753) - Add a check mark to decompiled contract tab
 - [#1744](https://github.com/blockscout/blockscout/pull/1744) - remove `0x0..0` from tests
 - [#1763](https://github.com/blockscout/blockscout/pull/1763) - Describe indexer structure and list existing fetchers
 - [#1800](https://github.com/blockscout/blockscout/pull/1800) - Disable lazy logging check in Credo


## 1.3.9-beta

### Features

 - [#1662](https://github.com/blockscout/blockscout/pull/1662) - allow specifying number of optimization runs
 - [#1654](https://github.com/blockscout/blockscout/pull/1654) - add decompiled code tab
 - [#1661](https://github.com/blockscout/blockscout/pull/1661) - try to compile smart contract with the latest evm version
 - [#1665](https://github.com/blockscout/blockscout/pull/1665) - Add contract verification RPC endpoint.
 - [#1706](https://github.com/blockscout/blockscout/pull/1706) - allow setting update interval for addresses with b

### Fixes

 - [#1669](https://github.com/blockscout/blockscout/pull/1669) - do not fail if multiple matching tokens are found
 - [#1691](https://github.com/blockscout/blockscout/pull/1691) - decrease token metadata update interval
 - [#1688](https://github.com/blockscout/blockscout/pull/1688) - do not fail if failure reason is atom
 - [#1692](https://github.com/blockscout/blockscout/pull/1692) - exclude decompiled smart contract from encoding
 - [#1684](https://github.com/blockscout/blockscout/pull/1684) - Discard child block with parent_hash not matching hash of imported block
 - [#1699](https://github.com/blockscout/blockscout/pull/1699) - use seconds as transaction cache period measure
 - [#1697](https://github.com/blockscout/blockscout/pull/1697) - fix failing in rpc if balance is empty
 - [#1711](https://github.com/blockscout/blockscout/pull/1711) - rescue failing repo in block number cache update
 - [#1712](https://github.com/blockscout/blockscout/pull/1712) - do not set contract code from transaction input
 - [#1714](https://github.com/blockscout/blockscout/pull/1714) - fix average block time calculation

### Chore

 - [#1693](https://github.com/blockscout/blockscout/pull/1693) - Add a checklist to the PR template


## 1.3.8-beta

### Features

 - [#1611](https://github.com/blockscout/blockscout/pull/1611) - allow setting the first indexing block
 - [#1596](https://github.com/blockscout/blockscout/pull/1596) - add endpoint to create decompiled contracts
 - [#1634](https://github.com/blockscout/blockscout/pull/1634) - add transaction count cache

### Fixes

 - [#1630](https://github.com/blockscout/blockscout/pull/1630) - (Fix) colour for release link in the footer
 - [#1621](https://github.com/blockscout/blockscout/pull/1621) - Modify query to fetch failed contract creations
 - [#1614](https://github.com/blockscout/blockscout/pull/1614) - Do not fetch burn address token balance
 - [#1639](https://github.com/blockscout/blockscout/pull/1614) - Optimize token holder count updates when importing address current balances
 - [#1643](https://github.com/blockscout/blockscout/pull/1643) - Set internal_transactions_indexed_at for empty blocks
 - [#1647](https://github.com/blockscout/blockscout/pull/1647) - Fix typo in view
 - [#1650](https://github.com/blockscout/blockscout/pull/1650) - Add petersburg evm version to smart contract verifier
 - [#1657](https://github.com/blockscout/blockscout/pull/1657) - Force consensus loss for parent block if its hash mismatches parent_hash

### Chore


## 1.3.7-beta

### Features

### Fixes

 - [#1615](https://github.com/blockscout/blockscout/pull/1615) - Add more logging to code fixer process
 - [#1613](https://github.com/blockscout/blockscout/pull/1613) - Fix USD fee value
 - [#1577](https://github.com/blockscout/blockscout/pull/1577) - Add process to fix contract with code
 - [#1583](https://github.com/blockscout/blockscout/pull/1583) - Chunk JSON-RPC batches in case connection times out

### Chore

 - [#1610](https://github.com/blockscout/blockscout/pull/1610) - Add PIRL to Readme


## 1.3.6-beta

### Features

 - [#1589](https://github.com/blockscout/blockscout/pull/1589) - RPC endpoint to list addresses
 - [#1567](https://github.com/blockscout/blockscout/pull/1567) - Allow setting different configuration just for realtime fetcher
 - [#1562](https://github.com/blockscout/blockscout/pull/1562) - Add incoming transactions count to contract view
 - [#1608](https://github.com/blockscout/blockscout/pull/1608) - Add listcontracts RPC Endpoint

### Fixes

 - [#1595](https://github.com/blockscout/blockscout/pull/1595) - Reduce block_rewards in the catchup fetcher
 - [#1590](https://github.com/blockscout/blockscout/pull/1590) - Added guard for fetching blocks with invalid number
 - [#1588](https://github.com/blockscout/blockscout/pull/1588) - Fix usd value on address page
 - [#1586](https://github.com/blockscout/blockscout/pull/1586) - Exact timestamp display
 - [#1581](https://github.com/blockscout/blockscout/pull/1581) - Consider `creates` param when fetching transactions
 - [#1559](https://github.com/blockscout/blockscout/pull/1559) - Change v column type for Transactions table

### Chore

 - [#1579](https://github.com/blockscout/blockscout/pull/1579) - Add SpringChain to the list of Additional Chains Utilizing BlockScout
 - [#1578](https://github.com/blockscout/blockscout/pull/1578) - Refine contributing procedure
 - [#1572](https://github.com/blockscout/blockscout/pull/1572) - Add option to disable block rewards in indexer config


## 1.3.5-beta

### Features

 - [#1560](https://github.com/blockscout/blockscout/pull/1560) - Allow executing smart contract functions in arbitrarily sized batches
 - [#1543](https://github.com/blockscout/blockscout/pull/1543) - Use trace_replayBlockTransactions API for faster tracing
 - [#1558](https://github.com/blockscout/blockscout/pull/1558) - Allow searching by token symbol
 - [#1551](https://github.com/blockscout/blockscout/pull/1551) Exact date and time for Transaction details page
 - [#1547](https://github.com/blockscout/blockscout/pull/1547) - Verify smart contracts with evm versions
 - [#1540](https://github.com/blockscout/blockscout/pull/1540) - Fetch ERC721 token balances if sender is '0x0..0'
 - [#1539](https://github.com/blockscout/blockscout/pull/1539) - Add the link to release in the footer
 - [#1519](https://github.com/blockscout/blockscout/pull/1519) - Create contract methods
 - [#1496](https://github.com/blockscout/blockscout/pull/1496) - Remove dropped/replaced transactions in pending transactions list
 - [#1492](https://github.com/blockscout/blockscout/pull/1492) - Disable usd value for an empty exchange rate
 - [#1466](https://github.com/blockscout/blockscout/pull/1466) - Decoding candidates for unverified contracts

### Fixes
 - [#1545](https://github.com/blockscout/blockscout/pull/1545) - Fix scheduling of latest block polling in Realtime Fetcher
 - [#1554](https://github.com/blockscout/blockscout/pull/1554) - Encode integer parameters when calling smart contract functions
 - [#1537](https://github.com/blockscout/blockscout/pull/1537) - Fix test that depended on date
 - [#1534](https://github.com/blockscout/blockscout/pull/1534) - Render a nicer error when creator cannot be determined
 - [#1527](https://github.com/blockscout/blockscout/pull/1527) - Add index to value_fetched_at
 - [#1518](https://github.com/blockscout/blockscout/pull/1518) - Select only distinct failed transactions
 - [#1516](https://github.com/blockscout/blockscout/pull/1516) - Fix coin balance params reducer for pending transaction
 - [#1511](https://github.com/blockscout/blockscout/pull/1511) - Set correct log level for production
 - [#1510](https://github.com/blockscout/blockscout/pull/1510) - Fix test that fails every 1st day of the month
 - [#1509](https://github.com/blockscout/blockscout/pull/1509) - Add index to blocks' consensus
 - [#1508](https://github.com/blockscout/blockscout/pull/1508) - Remove duplicated indexes
 - [#1505](https://github.com/blockscout/blockscout/pull/1505) - Use https instead of ssh for absinthe libs
 - [#1501](https://github.com/blockscout/blockscout/pull/1501) - Constructor_arguments must be type `text`
 - [#1498](https://github.com/blockscout/blockscout/pull/1498) - Add index for created_contract_address_hash in transactions
 - [#1493](https://github.com/blockscout/blockscout/pull/1493) - Do not do work in process initialization
 - [#1487](https://github.com/blockscout/blockscout/pull/1487) - Limit geth sync to 128 blocks
 - [#1484](https://github.com/blockscout/blockscout/pull/1484) - Allow decoding input as utf-8
 - [#1479](https://github.com/blockscout/blockscout/pull/1479) - Remove smoothing from coin balance chart

### Chore
 - [https://github.com/blockscout/blockscout/pull/1532](https://github.com/blockscout/blockscout/pull/1532) - Upgrade elixir to 1.8.1
 - [https://github.com/blockscout/blockscout/pull/1553](https://github.com/blockscout/blockscout/pull/1553) - Dockerfile: remove 1.7.1 version pin FROM bitwalker/alpine-elixir-phoenix
 - [https://github.com/blockscout/blockscout/pull/1465](https://github.com/blockscout/blockscout/pull/1465) - Resolve lodash security alert<|MERGE_RESOLUTION|>--- conflicted
+++ resolved
@@ -7,10 +7,7 @@
 - [#4388](https://github.com/blockscout/blockscout/pull/4388) - Fix internal server error on contract page for insctances without sourcify envs
 
 ### Chore
-<<<<<<< HEAD
-=======
 - [#4384](https://github.com/blockscout/blockscout/pull/4384) - Fix Elixir version in `.tool-versions`
->>>>>>> ab4ab468
 - [#4382](https://github.com/blockscout/blockscout/pull/4382) - Replace awesomplete with autocomplete.js
 - [#4371] - (https://github.com/blockscout/blockscout/pull/4371) - Place search outside of burger in mobile view
 - [#4355](https://github.com/blockscout/blockscout/pull/4355) - Do not redirect to 404 page with empty string in the search field
