# ChangeLog

## Current

### Features

- [#7439](https://github.com/blockscout/blockscout/pull/7439) - Define batch size for token balance fetcher via runtime env var
- [#7298](https://github.com/blockscout/blockscout/pull/7298) - Add changes to support force email verification
- [#7416](https://github.com/blockscout/blockscout/pull/7416) - Add option to disable reCAPTCHA
- [#6694](https://github.com/blockscout/blockscout/pull/6694) - Add withdrawals support (EIP-4895)
- [#7355](https://github.com/blockscout/blockscout/pull/7355) - Add endpoint for token info import
- [#7200](https://github.com/blockscout/blockscout/pull/7200) - Add Optimism BedRock Deposits to the main page in API
- [#7393](https://github.com/blockscout/blockscout/pull/7393) - Realtime fetcher max gap
- [#7436](https://github.com/blockscout/blockscout/pull/7436) - TokenBalanceOnDemand ERC-1155 support

### Fixes

- [#7391](https://github.com/blockscout/blockscout/pull/7391) - Fix: cannot read properties of null (reading 'value')

<<<<<<< HEAD
- [#7219](https://github.com/blockscout/blockscout/pull/7219) - Output L1 fields in API v2 for transaction page and fix transaction fee calculation
=======
- [#7377](https://github.com/blockscout/blockscout/pull/7377) - API v2 improvements
>>>>>>> a1f6b6fc

### Chore

- [#7450](https://github.com/blockscout/blockscout/pull/7450) - Resolve unresponsive navbar in verification form page
- [#7449](https://github.com/blockscout/blockscout/pull/7449) - Actualize docker-compose readme and use latest tags instead main
- [#7417](https://github.com/blockscout/blockscout/pull/7417) - Docker compose for frontend
- [#7349](https://github.com/blockscout/blockscout/pull/7349) - Proxy pattern with getImplementation()
- [#7360](https://github.com/blockscout/blockscout/pull/7360) - Manage visibility of indexing progress alert

## 5.1.4-beta

### Features

- [#7273](https://github.com/blockscout/blockscout/pull/7273) - Support reCAPTCHA v3 in CSV export page
- [#7345](https://github.com/blockscout/blockscout/pull/7345) - Manage telegram link and its visibility in the footer
- [#7313](https://github.com/blockscout/blockscout/pull/7313) - API v2 new endpoints: watchlist transactions
- [#7286](https://github.com/blockscout/blockscout/pull/7286) - Split token instance fetcher
- [#7246](https://github.com/blockscout/blockscout/pull/7246) - Fallback JSON RPC option
- [#7329](https://github.com/blockscout/blockscout/pull/7329) - Delete pending block operations for empty blocks

### Fixes

- [#7317](https://github.com/blockscout/blockscout/pull/7317) - Fix tokensupply API v1 endpoint: handle nil total_supply
- [#7290](https://github.com/blockscout/blockscout/pull/7290) - Allow nil gas price for pending tx (Erigon node case)
- [#7288](https://github.com/blockscout/blockscout/pull/7288) - API v2 improvements: Fix tx type for pending contract creation; Remove owner for not unique ERC-1155 token instances
- [#7283](https://github.com/blockscout/blockscout/pull/7283) - Fix status for dropped/replaced tx
- [#7270](https://github.com/blockscout/blockscout/pull/7270) - Fix default `TOKEN_EXCHANGE_RATE_REFETCH_INTERVAL`
- [#7276](https://github.com/blockscout/blockscout/pull/7276) - Convert 99+% of int txs indexing into 100% in order to hide top indexing banner
- [#7282](https://github.com/blockscout/blockscout/pull/7282) - Add not found transaction error case
- [#7305](https://github.com/blockscout/blockscout/pull/7305) - Reset MissingRangesCollector min_fetched_block_number

### Chore

- [#7343](https://github.com/blockscout/blockscout/pull/7343) - Management flexibility of charts dashboard on the main page
- [#7337](https://github.com/blockscout/blockscout/pull/7337) - Account: derive Auth0 logout urls from existing envs
- [#7332](https://github.com/blockscout/blockscout/pull/7332) - Add volume for Postgres Docker containers DB
- [#7328](https://github.com/blockscout/blockscout/pull/7328) - Update Docker image tag latest with release only
- [#7312](https://github.com/blockscout/blockscout/pull/7312) - Add configs for Uniswap v3 transaction actions to index them on Base Goerli
- [#7310](https://github.com/blockscout/blockscout/pull/7310) - Reducing resource consumption on bs-indexer-eth-goerli environment
- [#7297](https://github.com/blockscout/blockscout/pull/7297) - Use tracing JSONRPC URL in case of debug_traceTransaction method
- [#7292](https://github.com/blockscout/blockscout/pull/7292) - Allow Node 16+ version

<details>
  <summary>Dependencies version bumps</summary>

- [#7257](https://github.com/blockscout/blockscout/pull/7257) - Bump ecto_sql from 3.10.0 to 3.10.1
- [#7265](https://github.com/blockscout/blockscout/pull/7265) - Bump ecto from 3.10.0 to 3.10.1
- [#7263](https://github.com/blockscout/blockscout/pull/7263) - Bump sass from 1.61.0 to 1.62.0 in /apps/block_scout_web/assets
- [#7264](https://github.com/blockscout/blockscout/pull/7264) - Bump webpack from 5.78.0 to 5.79.0 in /apps/block_scout_web/assets
- [#7274](https://github.com/blockscout/blockscout/pull/7274) - Bump postgrex from 0.17.0 to 0.17.1
- [#7277](https://github.com/blockscout/blockscout/pull/7277) - Bump core-js from 3.30.0 to 3.30.1 in /apps/block_scout_web/assets
- [#7295](https://github.com/blockscout/blockscout/pull/7295) - Bump postcss from 8.4.21 to 8.4.22 in /apps/block_scout_web/assets
- [#7303](https://github.com/blockscout/blockscout/pull/7303) - Bump redix from 1.2.1 to 1.2.2
- [#7302](https://github.com/blockscout/blockscout/pull/7302) - Bump webpack from 5.79.0 to 5.80.0 in /apps/block_scout_web/assets
- [#7307](https://github.com/blockscout/blockscout/pull/7307) - Bump postcss from 8.4.22 to 8.4.23 in /apps/block_scout_web/assets
- [#7321](https://github.com/blockscout/blockscout/pull/7321) - Bump webpack-cli from 5.0.1 to 5.0.2 in /apps/block_scout_web/assets
- [#7320](https://github.com/blockscout/blockscout/pull/7320) - Bump js-cookie from 3.0.1 to 3.0.4 in /apps/block_scout_web/assets
- [#7333](https://github.com/blockscout/blockscout/pull/7333) - Bump js-cookie from 3.0.4 to 3.0.5 in /apps/block_scout_web/assets
- [#7334](https://github.com/blockscout/blockscout/pull/7334) - Bump eslint from 8.38.0 to 8.39.0 in /apps/block_scout_web/assets
- [#7344](https://github.com/blockscout/blockscout/pull/7344) - Bump @amplitude/analytics-browser from 1.9.4 to 1.10.0 in /apps/block_scout_web/assets
- [#7347](https://github.com/blockscout/blockscout/pull/7347) - Bump webpack from 5.80.0 to 5.81.0 in /apps/block_scout_web/assets
- [#7348](https://github.com/blockscout/blockscout/pull/7348) - Bump sass from 1.62.0 to 1.62.1 in /apps/block_scout_web/assets

</details>

## 5.1.3-beta

### Features

- [#7253](https://github.com/blockscout/blockscout/pull/7253) - Add `EIP_1559_ELASTICITY_MULTIPLIER` env variable
- [#7187](https://github.com/blockscout/blockscout/pull/7187) - Integrate [Eth Bytecode DB](https://github.com/blockscout/blockscout-rs/tree/main/eth-bytecode-db/eth-bytecode-db)
- [#7185](https://github.com/blockscout/blockscout/pull/7185) - Aave v3 transaction actions indexer
- [#7148](https://github.com/blockscout/blockscout/pull/7148), [#7244](https://github.com/blockscout/blockscout/pull/7244) - API v2 improvements: API rate limiting, `/tokens/{address_hash}/instances/{token_id}/holders` and other changes

### Fixes

- [#7242](https://github.com/blockscout/blockscout/pull/7242) - Fix daily txs chart
- [#7210](https://github.com/blockscout/blockscout/pull/7210) - Fix Makefile docker image build
- [#7203](https://github.com/blockscout/blockscout/pull/7203) - Fix write contract functionality for multidimensional arrays case
- [#7186](https://github.com/blockscout/blockscout/pull/7186) - Fix build from Dockerfile
- [#7255](https://github.com/blockscout/blockscout/pull/7255) - Fix MissingRangesCollector max block number fetching

### Chore

- [#7254](https://github.com/blockscout/blockscout/pull/7254) - Rename env vars related for the integration with microservices
- [#7107](https://github.com/blockscout/blockscout/pull/7107) - Tx actions: remove excess delete_all calls and remake a cache
- [#7201](https://github.com/blockscout/blockscout/pull/7201) - Remove rust, cargo from dependencies since the latest version of ex_keccak is using precompiled rust

<details>
  <summary>Dependencies version bumps</summary>

- [#7183](https://github.com/blockscout/blockscout/pull/7183) - Bump sobelow from 0.11.1 to 0.12.1
- [#7188](https://github.com/blockscout/blockscout/pull/7188) - Bump @babel/preset-env from 7.20.2 to 7.21.4 in /apps/block_scout_web/assets
- [#7190](https://github.com/blockscout/blockscout/pull/7190) - Bump @amplitude/analytics-browser from 1.9.1 to 1.9.2 in /apps/block_scout_web/assets
- [#7189](https://github.com/blockscout/blockscout/pull/7189) - Bump @babel/core from 7.21.3 to 7.21.4 in /apps/block_scout_web/assets
- [#7206](https://github.com/blockscout/blockscout/pull/7206) - Bump tesla from 1.5.1 to 1.6.0
- [#7207](https://github.com/blockscout/blockscout/pull/7207) - Bump sobelow from 0.12.1 to 0.12.2
- [#7205](https://github.com/blockscout/blockscout/pull/7205) - Bump @amplitude/analytics-browser from 1.9.2 to 1.9.3 in /apps/block_scout_web/assets
- [#7204](https://github.com/blockscout/blockscout/pull/7204) - Bump postcss-loader from 7.1.0 to 7.2.1 in /apps/block_scout_web/assets
- [#7214](https://github.com/blockscout/blockscout/pull/7214) - Bump core-js from 3.29.1 to 3.30.0 in /apps/block_scout_web/assets
- [#7215](https://github.com/blockscout/blockscout/pull/7215) - Bump postcss-loader from 7.2.1 to 7.2.4 in /apps/block_scout_web/assets
- [#7220](https://github.com/blockscout/blockscout/pull/7220) - Bump wallaby from 0.30.2 to 0.30.3
- [#7236](https://github.com/blockscout/blockscout/pull/7236) - Bump sass from 1.60.0 to 1.61.0 in /apps/block_scout_web/assets
- [#7235](https://github.com/blockscout/blockscout/pull/7235) - Bump @amplitude/analytics-browser from 1.9.3 to 1.9.4 in /apps/block_scout_web/assets
- [#7224](https://github.com/blockscout/blockscout/pull/7224) - Bump webpack from 5.77.0 to 5.78.0 in /apps/block_scout_web/assets
- [#7245](https://github.com/blockscout/blockscout/pull/7245) - Bump eslint from 8.37.0 to 8.38.0 in /apps/block_scout_web/assets
- [#7250](https://github.com/blockscout/blockscout/pull/7250) - Bump dialyxir from 1.2.0 to 1.3.0

</details>

## 5.1.2-beta

### Features

- [#6925](https://github.com/blockscout/blockscout/pull/6925) - Rework token price fetching mechanism and sort token balances by fiat value
- [#7068](https://github.com/blockscout/blockscout/pull/7068) - Add authenticate endpoint
- [#6990](https://github.com/blockscout/blockscout/pull/6990) - Improved http requests logging, batch transfers pagination; New API v2 endpoint `/smart-contracts/counters`; And some refactoring
- [#7089](https://github.com/blockscout/blockscout/pull/7089) - ETHEREUM_JSONRPC_HTTP_TIMEOUT env variable
- [#6980](https://github.com/blockscout/blockscout/pull/6980) - Add Optimism BedRock support (Txn Batches, Output Roots, Deposits, Withdrawals)

### Fixes

- [#7243](https://github.com/blockscout/blockscout/pull/7243) - Fix Elixir tracer to work with polygon edge
- [#7162](https://github.com/blockscout/blockscout/pull/7162) - Hide indexing alert, if internal transactions indexer disabled
- [#7096](https://github.com/blockscout/blockscout/pull/7096) - Hide indexing alert, if indexer disabled
- [#7102](https://github.com/blockscout/blockscout/pull/7102) - Set infinity timeout timestamp_to_block_number query
- [#7091](https://github.com/blockscout/blockscout/pull/7091) - Fix custom ABI
- [#7087](https://github.com/blockscout/blockscout/pull/7087) - Allow URI special symbols in `DATABASE_URL`
- [#7062](https://github.com/blockscout/blockscout/pull/7062) - Save block count in the DB when calculated in Cache module
- [#7008](https://github.com/blockscout/blockscout/pull/7008) - Fetch image/video content from IPFS link
- [#7007](https://github.com/blockscout/blockscout/pull/7007), [#7031](https://github.com/blockscout/blockscout/pull/7031), [#7058](https://github.com/blockscout/blockscout/pull/7058), [#7061](https://github.com/blockscout/blockscout/pull/7061), [#7067](https://github.com/blockscout/blockscout/pull/7067) - Token instance fetcher fixes
- [#7009](https://github.com/blockscout/blockscout/pull/7009) - Fix updating coin balances with empty value
- [#7055](https://github.com/blockscout/blockscout/pull/7055) - Set updated_at on token update even if there are no changes
- [#7080](https://github.com/blockscout/blockscout/pull/7080) - Deduplicate second degree relations before insert
- [#7135](https://github.com/blockscout/blockscout/pull/7135) - Block reorg fixes
- [#7161](https://github.com/blockscout/blockscout/pull/7161) - Treat "" as empty value while parsing env vars
- [#7135](https://github.com/blockscout/blockscout/pull/7135) - Block reorg fixes

### Chore

- [#7147](https://github.com/blockscout/blockscout/pull/7147) - Add missing GAS_PRICE_ORACLE_ vars to Makefile
- [#7144](https://github.com/blockscout/blockscout/pull/7144) - Update Blockscout logo
- [#7136](https://github.com/blockscout/blockscout/pull/7136) - Add release link or commit hash to docker images
- [#7097](https://github.com/blockscout/blockscout/pull/7097) - Force display token instance page
- [#7119](https://github.com/blockscout/blockscout/pull/7119), [#7149](https://github.com/blockscout/blockscout/pull/7149) - Refactor runtime config
- [#7072](https://github.com/blockscout/blockscout/pull/7072) - Add a separate docker compose for geth with clique consensus
- [#7056](https://github.com/blockscout/blockscout/pull/7056) - Add path_helper in interact.js
- [#7040](https://github.com/blockscout/blockscout/pull/7040) - Use alias BlockScoutWeb.Cldr.Number
- [#7037](https://github.com/blockscout/blockscout/pull/7037) - Define common function for "reltuples" query
- [#7034](https://github.com/blockscout/blockscout/pull/7034) - Resolve "Unexpected var, use let or const instead"
- [#7014](https://github.com/blockscout/blockscout/pull/7014), [#7036](https://github.com/blockscout/blockscout/pull/7036), [7041](https://github.com/blockscout/blockscout/pull/7041) - Fix spell in namings, add spell checking in CI
- [#7012](https://github.com/blockscout/blockscout/pull/7012) - Refactor socket.js
- [#6960](https://github.com/blockscout/blockscout/pull/6960) - Add deploy + workflow for testing (bs-indexers-ethereum-goerli)
- [#6989](https://github.com/blockscout/blockscout/pull/6989) - Update bitwalker/alpine-elixir-phoenix: 1.13 -> 1.14
- [#6987](https://github.com/blockscout/blockscout/pull/6987) - Change tx actions warning importance

<details>
  <summary>Dependencies version bumps</summary>

- [6997](https://github.com/blockscout/blockscout/pull/6997) - Bump sweetalert2 from 11.7.2 to 11.7.3 in /apps/block_scout_web/assets
- [6999](https://github.com/blockscout/blockscout/pull/6999) - Bump @amplitude/analytics-browser from 1.8.0 to 1.9.0 in /apps/block_scout_web/assets
- [7000](https://github.com/blockscout/blockscout/pull/7000) - Bump eslint from 8.34.0 to 8.35.0 in /apps/block_scout_web/assets
- [7001](https://github.com/blockscout/blockscout/pull/7001) - Bump core-js from 3.28.0 to 3.29.0 in /apps/block_scout_web/assets
- [7002](https://github.com/blockscout/blockscout/pull/7002) - Bump floki from 0.34.1 to 0.34.2
- [7004](https://github.com/blockscout/blockscout/pull/7004) - Bump ex_cldr from 2.34.1 to 2.34.2
- [7011](https://github.com/blockscout/blockscout/pull/7011) - Bump ex_doc from 0.29.1 to 0.29.2
- [7026](https://github.com/blockscout/blockscout/pull/7026) - Bump @amplitude/analytics-browser from 1.9.0 to 1.9.1 in /apps/block_scout_web/assets
- [7029](https://github.com/blockscout/blockscout/pull/7029) - Bump jest from 29.4.3 to 29.5.0 in /apps/block_scout_web/assets
- [7028](https://github.com/blockscout/blockscout/pull/7028) - Bump luxon from 3.2.1 to 3.3.0 in /apps/block_scout_web/assets
- [7027](https://github.com/blockscout/blockscout/pull/7027) - Bump jest-environment-jsdom from 29.4.3 to 29.5.0 in /apps/block_scout_web/assets
- [7030](https://github.com/blockscout/blockscout/pull/7030) - Bump viewerjs from 1.11.2 to 1.11.3 in /apps/block_scout_web/assets
- [7042](https://github.com/blockscout/blockscout/pull/7042) - Bump ex_cldr_numbers from 2.29.0 to 2.30.0
- [7048](https://github.com/blockscout/blockscout/pull/7048) - Bump webpack from 5.75.0 to 5.76.0 in /apps/block_scout_web/assets
- [7049](https://github.com/blockscout/blockscout/pull/7049) - Bump jquery from 3.6.3 to 3.6.4 in /apps/block_scout_web/assets
- [7050](https://github.com/blockscout/blockscout/pull/7050) - Bump mini-css-extract-plugin from 2.7.2 to 2.7.3 in /apps/block_scout_web/assets
- [7063](https://github.com/blockscout/blockscout/pull/7063) - Bump autoprefixer from 10.4.13 to 10.4.14 in /apps/block_scout_web/assets
- [7064](https://github.com/blockscout/blockscout/pull/7064) - Bump ueberauth from 0.10.3 to 0.10.5
- [7074](https://github.com/blockscout/blockscout/pull/7074) - Bump core-js from 3.29.0 to 3.29.1 in /apps/block_scout_web/assets
- [7078](https://github.com/blockscout/blockscout/pull/7078) - Bump ex_cldr from 2.35.1 to 2.36.0
- [7075](https://github.com/blockscout/blockscout/pull/7075) - Bump webpack from 5.76.0 to 5.76.1 in /apps/block_scout_web/assets
- [7077](https://github.com/blockscout/blockscout/pull/7077) - Bump wallaby from 0.30.1 to 0.30.2
- [7073](https://github.com/blockscout/blockscout/pull/7073) - Bump sass from 1.58.3 to 1.59.2 in /apps/block_scout_web/assets
- [7076](https://github.com/blockscout/blockscout/pull/7076) - Bump eslint from 8.35.0 to 8.36.0 in /apps/block_scout_web/assets
- [7082](https://github.com/blockscout/blockscout/pull/7082) - Bump @babel/core from 7.21.0 to 7.21.3 in /apps/block_scout_web/assets
- [7083](https://github.com/blockscout/blockscout/pull/7083) - Bump style-loader from 3.3.1 to 3.3.2 in /apps/block_scout_web/assets
- [7086](https://github.com/blockscout/blockscout/pull/7086) - Bump sass from 1.59.2 to 1.59.3 in /apps/block_scout_web/assets
- [7092](https://github.com/blockscout/blockscout/pull/7092) - Bump mini-css-extract-plugin from 2.7.3 to 2.7.4 in /apps/block_scout_web/assets
- [7094](https://github.com/blockscout/blockscout/pull/7094) - Bump webpack from 5.76.1 to 5.76.2 in /apps/block_scout_web/assets
- [7095](https://github.com/blockscout/blockscout/pull/7095) - Bump plug_cowboy from 2.6.0 to 2.6.1
- [7093](https://github.com/blockscout/blockscout/pull/7093) - Bump postcss-loader from 7.0.2 to 7.1.0 in /apps/block_scout_web/assets
- [7100](https://github.com/blockscout/blockscout/pull/7100) - Bump mini-css-extract-plugin from 2.7.4 to 2.7.5 in /apps/block_scout_web/assets
- [7101](https://github.com/blockscout/blockscout/pull/7101) - Bump ex_doc from 0.29.2 to 0.29.3
- [7113](https://github.com/blockscout/blockscout/pull/7113) - Bump sass-loader from 13.2.0 to 13.2.1 in /apps/block_scout_web/assets
- [7114](https://github.com/blockscout/blockscout/pull/7114) - Bump web3 from 1.8.2 to 1.9.0 in /apps/block_scout_web/assets
- [7117](https://github.com/blockscout/blockscout/pull/7117) - Bump flow from 1.2.3 to 1.2.4
- [7127](https://github.com/blockscout/blockscout/pull/7127) - Bump webpack from 5.76.2 to 5.76.3 in /apps/block_scout_web/assets
- [7128](https://github.com/blockscout/blockscout/pull/7128) - Bump ecto from 3.9.4 to 3.9.5
- [7129](https://github.com/blockscout/blockscout/pull/7129) - Bump ex_abi from 0.5.16 to 0.6.0
- [7118](https://github.com/blockscout/blockscout/pull/7118) - Bump credo from 1.6.7 to 1.7.0
- [7151](https://github.com/blockscout/blockscout/pull/7151) - Bump mixpanel-browser from 2.45.0 to 2.46.0 in /apps/block_scout_web/assets
- [7156](https://github.com/blockscout/blockscout/pull/7156) - Bump cldr_utils from 2.21.0 to 2.22.0
- [7155](https://github.com/blockscout/blockscout/pull/7155) - Bump timex from 3.7.9 to 3.7.11
- [7154](https://github.com/blockscout/blockscout/pull/7154) - Bump sass-loader from 13.2.1 to 13.2.2 in /apps/block_scout_web/assets
- [7152](https://github.com/blockscout/blockscout/pull/7152) - Bump @fortawesome/fontawesome-free from 6.3.0 to 6.4.0 in /apps/block_scout_web/assets
- [7153](https://github.com/blockscout/blockscout/pull/7153) - Bump sass from 1.59.3 to 1.60.0 in /apps/block_scout_web/assets
- [7159](https://github.com/blockscout/blockscout/pull/7159) - Bump ex_cldr_numbers from 2.30.0 to 2.30.1
- [7158](https://github.com/blockscout/blockscout/pull/7158) - Bump css-minimizer-webpack-plugin from 4.2.2 to 5.0.0 in /apps/block_scout_web/assets
- [7165](https://github.com/blockscout/blockscout/pull/7165) - Bump ex_doc from 0.29.3 to 0.29.4
- [7164](https://github.com/blockscout/blockscout/pull/7164) - Bump photoswipe from 5.3.6 to 5.3.7 in /apps/block_scout_web/assets
- [7167](https://github.com/blockscout/blockscout/pull/7167) - Bump webpack from 5.76.3 to 5.77.0 in /apps/block_scout_web/assets
- [7166](https://github.com/blockscout/blockscout/pull/7166) - Bump eslint from 8.36.0 to 8.37.0 in /apps/block_scout_web/assets

</details>

## 5.1.1-beta

### Features

- [#6973](https://github.com/blockscout/blockscout/pull/6973) - API v2: `/smart-contracts` and `/state-changes` endpoints
- [#6897](https://github.com/blockscout/blockscout/pull/6897) - Support basic auth in JSON RPC endpoint
- [#6908](https://github.com/blockscout/blockscout/pull/6908) - Allow disable API rate limit
- [#6951](https://github.com/blockscout/blockscout/pull/6951), [#6958](https://github.com/blockscout/blockscout/pull/6958), [#6991](https://github.com/blockscout/blockscout/pull/6991) - Set poll: true for TokenInstance fetcher
- [#5720](https://github.com/blockscout/blockscout/pull/5720) - Fetchers graceful shutdown

### Fixes

- [#6933](https://github.com/blockscout/blockscout/pull/6933) - Extract blocking UI requests to separate GenServers
- [#6953](https://github.com/blockscout/blockscout/pull/6953) - reCAPTCHA dark mode
- [#6940](https://github.com/blockscout/blockscout/pull/6940) - Reduce ttl_check_interval for cache module
- [#6941](https://github.com/blockscout/blockscout/pull/6941) - Sanitize search query before displaying
- [#6912](https://github.com/blockscout/blockscout/pull/6912) - Docker compose fix exposed ports
- [#6913](https://github.com/blockscout/blockscout/pull/6913) - Fix an error occurred when decoding base64 encoded json
- [#6911](https://github.com/blockscout/blockscout/pull/6911) - Fix bugs in verification API v2
- [#6903](https://github.com/blockscout/blockscout/pull/6903), [#6937](https://github.com/blockscout/blockscout/pull/6937), [#6961](https://github.com/blockscout/blockscout/pull/6961) - Fix indexed blocks value in "Indexing tokens" banner
- [#6891](https://github.com/blockscout/blockscout/pull/6891) - Fix read contract for geth
- [#6889](https://github.com/blockscout/blockscout/pull/6889) - Fix Internal Server Error on tx input decoding
- [#6893](https://github.com/blockscout/blockscout/pull/6893) - Fix token type definition for multiple interface tokens
- [#6922](https://github.com/blockscout/blockscout/pull/6922) - Fix WebSocketClient
- [#6501](https://github.com/blockscout/blockscout/pull/6501) - Fix wss connect

### Chore

- [#6981](https://github.com/blockscout/blockscout/pull/6981) - Token instance fetcher batch size and concurrency env vars
- [#6954](https://github.com/blockscout/blockscout/pull/6954), [#6979](https://github.com/blockscout/blockscout/pull/6979) - Move some compile time vars to runtime
- [#6952](https://github.com/blockscout/blockscout/pull/6952) - Manage BlockReward fetcher params
- [#6929](https://github.com/blockscout/blockscout/pull/6929) - Extend `INDEXER_MEMORY_LIMIT` env parsing
- [#6902](https://github.com/blockscout/blockscout/pull/6902) - Increase verification timeout to 120 seconds for microservice verification

<details>
  <summary>Dependencies version bumps</summary>

- [#6882](https://github.com/blockscout/blockscout/pull/6882) - Bump exvcr from 0.13.4 to 0.13.5
- [#6883](https://github.com/blockscout/blockscout/pull/6883) - Bump floki from 0.34.0 to 0.34.1
- [#6884](https://github.com/blockscout/blockscout/pull/6884) - Bump eslint from 8.33.0 to 8.34.0 in /apps/block_scout_web/assets
- [#6894](https://github.com/blockscout/blockscout/pull/6894) - Bump core-js from 3.27.2 to 3.28.0 in /apps/block_scout_web/assets
- [#6895](https://github.com/blockscout/blockscout/pull/6895) - Bump sass from 1.58.0 to 1.58.1 in /apps/block_scout_web/assets
- [#6905](https://github.com/blockscout/blockscout/pull/6905) - Bump jest-environment-jsdom from 29.4.2 to 29.4.3 in /apps/block_scout_web/assets
- [#6907](https://github.com/blockscout/blockscout/pull/6907) - Bump cbor from 1.0.0 to 1.0.1
- [#6906](https://github.com/blockscout/blockscout/pull/6906) - Bump jest from 29.4.2 to 29.4.3 in /apps/block_scout_web/assets
- [#6917](https://github.com/blockscout/blockscout/pull/6917) - Bump tesla from 1.5.0 to 1.5.1
- [#6930](https://github.com/blockscout/blockscout/pull/6930) - Bump sweetalert2 from 11.7.1 to 11.7.2 in /apps/block_scout_web/assets
- [#6942](https://github.com/blockscout/blockscout/pull/6942) - Bump @babel/core from 7.20.12 to 7.21.0 in /apps/block_scout_web/assets
- [#6943](https://github.com/blockscout/blockscout/pull/6943) - Bump gettext from 0.22.0 to 0.22.1
- [#6944](https://github.com/blockscout/blockscout/pull/6944) - Bump sass from 1.58.1 to 1.58.3 in /apps/block_scout_web/assets
- [#6966](https://github.com/blockscout/blockscout/pull/6966) - Bump solc from 0.8.18 to 0.8.19 in /apps/explorer
- [#6967](https://github.com/blockscout/blockscout/pull/6967) - Bump photoswipe from 5.3.5 to 5.3.6 in /apps/block_scout_web/assets
- [#6968](https://github.com/blockscout/blockscout/pull/6968) - Bump ex_rlp from 0.5.5 to 0.6.0

</details>

## 5.1.0-beta

### Features

- [#6871](https://github.com/blockscout/blockscout/pull/6871) - Integrate new smart contract verifier version
- [#6838](https://github.com/blockscout/blockscout/pull/6838) - Disable dark mode env var
- [#6843](https://github.com/blockscout/blockscout/pull/6843) - Add env variable to hide Add to MM button
- [#6744](https://github.com/blockscout/blockscout/pull/6744) - API v2: smart contracts verification
- [#6763](https://github.com/blockscout/blockscout/pull/6763) - Permanent UI dark mode
- [#6721](https://github.com/blockscout/blockscout/pull/6721) - Implement fetching internal transactions from callTracer
- [#6541](https://github.com/blockscout/blockscout/pull/6541) - Integrate sig provider
- [#6712](https://github.com/blockscout/blockscout/pull/6712), [#6798](https://github.com/blockscout/blockscout/pull/6798) - API v2 update
- [#6582](https://github.com/blockscout/blockscout/pull/6582) - Transaction actions indexer
- [#6863](https://github.com/blockscout/blockscout/pull/6863) - Move OnDemand fetchers from indexer supervisor

### Fixes

- [#6864](https://github.com/blockscout/blockscout/pull/6864) - Fix pool checker in tx actions fetcher
- [#6860](https://github.com/blockscout/blockscout/pull/6860) - JSON RPC to CSP header
- [#6859](https://github.com/blockscout/blockscout/pull/6859) - Fix task restart in transaction actions fetcher
- [#6840](https://github.com/blockscout/blockscout/pull/6840) - Fix realtime block fetcher
- [#6831](https://github.com/blockscout/blockscout/pull/6831) - Copy of [#6028](https://github.com/blockscout/blockscout/pull/6028)
- [#6832](https://github.com/blockscout/blockscout/pull/6832) - Transaction actions fix
- [#6827](https://github.com/blockscout/blockscout/pull/6827) - Fix handling unknown calls from `callTracer`
- [#6793](https://github.com/blockscout/blockscout/pull/6793) - Change sig-provider default image tag to main
- [#6777](https://github.com/blockscout/blockscout/pull/6777) - Fix -1 transaction counter
- [#6746](https://github.com/blockscout/blockscout/pull/6746) - Fix -1 address counter
- [#6736](https://github.com/blockscout/blockscout/pull/6736) - Fix `/tokens` in old UI
- [#6705](https://github.com/blockscout/blockscout/pull/6705) - Fix `/smart-contracts` bugs in API v2
- [#6740](https://github.com/blockscout/blockscout/pull/6740) - Fix tokens deadlock
- [#6759](https://github.com/blockscout/blockscout/pull/6759) - Add `jq` in docker image
- [#6779](https://github.com/blockscout/blockscout/pull/6779) - Fix missing ranges bounds clearing
- [#6652](https://github.com/blockscout/blockscout/pull/6652) - Fix geth transaction tracer

### Chore

- [#6877](https://github.com/blockscout/blockscout/pull/6877) - Docker-compose: increase default max connections and db pool size
- [#6853](https://github.com/blockscout/blockscout/pull/6853) - Fix 503 page
- [#6845](https://github.com/blockscout/blockscout/pull/6845) - Extract Docker-compose services into separate files
- [#6839](https://github.com/blockscout/blockscout/pull/6839) - Add cache to transaction actions parser
- [#6834](https://github.com/blockscout/blockscout/pull/6834) - Take into account FIRST_BLOCK in "Total blocks" counter on the main page
- [#6340](https://github.com/blockscout/blockscout/pull/6340) - Rollback to websocket_client 1.3.0
- [#6786](https://github.com/blockscout/blockscout/pull/6786) - Refactor `try rescue` statements to keep stacktrace
- [#6695](https://github.com/blockscout/blockscout/pull/6695) - Process errors and warnings with enables check-js feature in VS code

<details>
  <summary>Dependencies version bumps</summary>

- [#6703](https://github.com/blockscout/blockscout/pull/6703) - Bump @amplitude/analytics-browser from 1.6.7 to 1.6.8 in /apps/block_scout_web/assets
- [#6716](https://github.com/blockscout/blockscout/pull/6716) - Bump prometheus from 4.9.1 to 4.10.0
- [#6717](https://github.com/blockscout/blockscout/pull/6717) - Bump briefly from 13a9790 to 20d1318
- [#6715](https://github.com/blockscout/blockscout/pull/6715) - Bump eslint-plugin-import from 2.26.0 to 2.27.4 in /apps/block_scout_web/assets
- [#6702](https://github.com/blockscout/blockscout/pull/6702) - Bump sweetalert2 from 11.6.16 to 11.7.0 in /apps/block_scout_web/assets
- [#6722](https://github.com/blockscout/blockscout/pull/6722) - Bump eslint from 8.31.0 to 8.32.0 in /apps/block_scout_web/assets
- [#6727](https://github.com/blockscout/blockscout/pull/6727) - Bump eslint-plugin-import from 2.27.4 to 2.27.5 in /apps/block_scout_web/assets
- [#6728](https://github.com/blockscout/blockscout/pull/6728) - Bump ex_cldr_numbers from 2.28.0 to 2.29.0
- [#6732](https://github.com/blockscout/blockscout/pull/6732) - Bump chart.js from 4.1.2 to 4.2.0 in /apps/block_scout_web/assets
- [#6739](https://github.com/blockscout/blockscout/pull/6739) - Bump core-js from 3.27.1 to 3.27.2 in /apps/block_scout_web/assets
- [#6753](https://github.com/blockscout/blockscout/pull/6753) - Bump gettext from 0.21.0 to 0.22.0
- [#6754](https://github.com/blockscout/blockscout/pull/6754) - Bump cookiejar from 2.1.3 to 2.1.4 in /apps/block_scout_web/assets
- [#6756](https://github.com/blockscout/blockscout/pull/6756) - Bump jest from 29.3.1 to 29.4.0 in /apps/block_scout_web/assets
- [#6757](https://github.com/blockscout/blockscout/pull/6757) - Bump jest-environment-jsdom from 29.3.1 to 29.4.0 in /apps/block_scout_web/assets
- [#6764](https://github.com/blockscout/blockscout/pull/6764) - Bump sweetalert2 from 11.7.0 to 11.7.1 in /apps/block_scout_web/assets
- [#6770](https://github.com/blockscout/blockscout/pull/6770) - Bump jest-environment-jsdom from 29.4.0 to 29.4.1 in /apps/block_scout_web/assets
- [#6773](https://github.com/blockscout/blockscout/pull/6773) - Bump ex_cldr from 2.34.0 to 2.34.1
- [#6772](https://github.com/blockscout/blockscout/pull/6772) - Bump jest from 29.4.0 to 29.4.1 in /apps/block_scout_web/assets
- [#6771](https://github.com/blockscout/blockscout/pull/6771) - Bump web3modal from 1.9.11 to 1.9.12 in /apps/block_scout_web/assets
- [#6781](https://github.com/blockscout/blockscout/pull/6781) - Bump cldr_utils from 2.19.2 to 2.20.0
- [#6789](https://github.com/blockscout/blockscout/pull/6789) - Bump eslint from 8.32.0 to 8.33.0 in /apps/block_scout_web/assets
- [#6790](https://github.com/blockscout/blockscout/pull/6790) - Bump redux from 4.2.0 to 4.2.1 in /apps/block_scout_web/assets
- [#6792](https://github.com/blockscout/blockscout/pull/6792) - Bump cldr_utils from 2.20.0 to 2.21.0
- [#6788](https://github.com/blockscout/blockscout/pull/6788) - Bump web3 from 1.8.1 to 1.8.2 in /apps/block_scout_web/assets
- [#6802](https://github.com/blockscout/blockscout/pull/6802) - Bump @amplitude/analytics-browser from 1.6.8 to 1.7.0 in /apps/block_scout_web/assets
- [#6803](https://github.com/blockscout/blockscout/pull/6803) - Bump photoswipe from 5.3.4 to 5.3.5 in /apps/block_scout_web/assets
- [#6804](https://github.com/blockscout/blockscout/pull/6804) - Bump sass from 1.57.1 to 1.58.0 in /apps/block_scout_web/assets
- [#6807](https://github.com/blockscout/blockscout/pull/6807) - Bump absinthe from 1.7.0 to 1.7.1
- [#6806](https://github.com/blockscout/blockscout/pull/6806) - Bump solc from 0.8.16 to 0.8.18 in /apps/explorer
- [#6814](https://github.com/blockscout/blockscout/pull/6814) - Bump @amplitude/analytics-browser from 1.7.0 to 1.7.1 in /apps/block_scout_web/assets
- [#6813](https://github.com/blockscout/blockscout/pull/6813) - Bump chartjs-adapter-luxon from 1.3.0 to 1.3.1 in /apps/block_scout_web/assets
- [#6846](https://github.com/blockscout/blockscout/pull/6846) - Bump jest from 29.4.1 to 29.4.2 in /apps/block_scout_web/assets
- [#6850](https://github.com/blockscout/blockscout/pull/6850) - Bump redix from 1.2.0 to 1.2.1
- [#6849](https://github.com/blockscout/blockscout/pull/6849) - Bump jest-environment-jsdom from 29.4.1 to 29.4.2 in /apps/block_scout_web/assets
- [#6857](https://github.com/blockscout/blockscout/pull/6857) - Bump @amplitude/analytics-browser from 1.7.1 to 1.8.0 in /apps/block_scout_web/assets
- [#6847](https://github.com/blockscout/blockscout/pull/6847) - Bump @fortawesome/fontawesome-free from 6.2.1 to 6.3.0 in /apps/block_scout_web/assets
- [#6866](https://github.com/blockscout/blockscout/pull/6866) - Bump chart.js from 4.2.0 to 4.2.1 in /apps/block_scout_web/assets

</details>

## 5.0.0-beta

### Features

- [#6092](https://github.com/blockscout/blockscout/pull/6092) - Blockscout Account functionality
- [#6324](https://github.com/blockscout/blockscout/pull/6324) - Add verified contracts list page
- [#6316](https://github.com/blockscout/blockscout/pull/6316) - Public tags functionality
- [#6444](https://github.com/blockscout/blockscout/pull/6444) - Add support for yul verification via rust microservice
- [#6073](https://github.com/blockscout/blockscout/pull/6073) - Add vyper support for rust verifier microservice integration
- [#6401](https://github.com/blockscout/blockscout/pull/6401) - Add Sol2Uml contract visualization
- [#6583](https://github.com/blockscout/blockscout/pull/6583), [#6687](https://github.com/blockscout/blockscout/pull/6687) - Missing ranges collector
- [#6574](https://github.com/blockscout/blockscout/pull/6574), [#6601](https://github.com/blockscout/blockscout/pull/6601) - Allow and manage insecure HTTP connection to the archive node
- [#6433](https://github.com/blockscout/blockscout/pull/6433), [#6698](https://github.com/blockscout/blockscout/pull/6698) - Update error pages
- [#6544](https://github.com/blockscout/blockscout/pull/6544) - API improvements
- [#5561](https://github.com/blockscout/blockscout/pull/5561), [#6523](https://github.com/blockscout/blockscout/pull/6523), [#6549](https://github.com/blockscout/blockscout/pull/6549) - Improve working with contracts implementations
- [#6481](https://github.com/blockscout/blockscout/pull/6481) - Smart contract verification improvements
- [#6440](https://github.com/blockscout/blockscout/pull/6440) - Add support for base64 encoded NFT metadata
- [#6407](https://github.com/blockscout/blockscout/pull/6407) - Indexed ratio for int txs fetching stage
- [#6379](https://github.com/blockscout/blockscout/pull/6379), [#6429](https://github.com/blockscout/blockscout/pull/6429), [#6642](https://github.com/blockscout/blockscout/pull/6642), [#6677](https://github.com/blockscout/blockscout/pull/6677) - API v2 for frontend
- [#6351](https://github.com/blockscout/blockscout/pull/6351) - Enable forum link env var
- [#6196](https://github.com/blockscout/blockscout/pull/6196) - INDEXER_CATCHUP_BLOCKS_BATCH_SIZE and INDEXER_CATCHUP_BLOCKS_CONCURRENCY env variables
- [#6187](https://github.com/blockscout/blockscout/pull/6187) - Filter by created time of verified contracts in listcontracts API endpoint
- [#6111](https://github.com/blockscout/blockscout/pull/6111) - Add Prometheus metrics to indexer
- [#6168](https://github.com/blockscout/blockscout/pull/6168) - Token instance fetcher checks instance owner and updates current token balance
- [#6209](https://github.com/blockscout/blockscout/pull/6209) - Add metrics for block import stages, runners, steps
- [#6257](https://github.com/blockscout/blockscout/pull/6257), [#6276](https://github.com/blockscout/blockscout/pull/6276) - DISABLE_TOKEN_INSTANCE_FETCHER env variable
- [#6391](https://github.com/blockscout/blockscout/pull/6391), [#6427](https://github.com/blockscout/blockscout/pull/6427) - TokenTransfer token_id -> token_ids migration
- [#6443](https://github.com/blockscout/blockscout/pull/6443) - Drop internal transactions order index
- [#6450](https://github.com/blockscout/blockscout/pull/6450) - INDEXER_INTERNAL_TRANSACTIONS_BATCH_SIZE and INDEXER_INTERNAL_TRANSACTIONS_CONCURRENCY env variables
- [#6454](https://github.com/blockscout/blockscout/pull/6454) - INDEXER_RECEIPTS_BATCH_SIZE, INDEXER_RECEIPTS_CONCURRENCY, INDEXER_COIN_BALANCES_BATCH_SIZE, INDEXER_COIN_BALANCES_CONCURRENCY env variables
- [#6476](https://github.com/blockscout/blockscout/pull/6476), [#6484](https://github.com/blockscout/blockscout/pull/6484) - Update token balances indexes
- [#6510](https://github.com/blockscout/blockscout/pull/6510) - Set consensus: false for blocks on int transaction foreign_key_violation
- [#6565](https://github.com/blockscout/blockscout/pull/6565) - Set restart: :permanent for permanent fetchers
- [#6568](https://github.com/blockscout/blockscout/pull/6568) - Drop unfetched_token_balances index
- [#6647](https://github.com/blockscout/blockscout/pull/6647) - Pending block operations update
- [#6542](https://github.com/blockscout/blockscout/pull/6542) - Init mixpanel and amplitude analytics
- [#6713](https://github.com/blockscout/blockscout/pull/6713) - Remove internal transactions deletion

### Fixes

- [#6699](https://github.com/blockscout/blockscout/pull/6699) - L1 tx fields fix for Goerli Optimism BedRock update
- [#6676](https://github.com/blockscout/blockscout/pull/6676) - Fix `/smart-contracts` bugs in API v2
- [#6603](https://github.com/blockscout/blockscout/pull/6603) - Add to MM button explorer URL fix
- [#6512](https://github.com/blockscout/blockscout/pull/6512) - Allow gasUsed in failed internal txs; Leave error field for staticcall
- [#6532](https://github.com/blockscout/blockscout/pull/6532) - Fix index creation migration
- [#6473](https://github.com/blockscout/blockscout/pull/6473) - Fix state changes for contract creation transactions
- [#6475](https://github.com/blockscout/blockscout/pull/6475) - Fix token name with unicode graphemes shortening
- [#6420](https://github.com/blockscout/blockscout/pull/6420) - Fix address logs search
- [#6390](https://github.com/blockscout/blockscout/pull/6390), [#6502](https://github.com/blockscout/blockscout/pull/6502), [#6511](https://github.com/blockscout/blockscout/pull/6511) - Fix transactions responses in API v2
- [#6357](https://github.com/blockscout/blockscout/pull/6357), [#6409](https://github.com/blockscout/blockscout/pull/6409), [#6428](https://github.com/blockscout/blockscout/pull/6428) - Fix definitions of NETWORK_PATH, API_PATH, SOCKET_ROOT: process trailing slash
- [#6338](https://github.com/blockscout/blockscout/pull/6338) - Fix token search with space
- [#6329](https://github.com/blockscout/blockscout/pull/6329) - Prevent logger from truncating response from rust verifier service in case of an error
- [#6309](https://github.com/blockscout/blockscout/pull/6309) - Fix read contract bug and change address tx count
- [#6303](https://github.com/blockscout/blockscout/pull/6303) - Fix some UI bugs
- [#6243](https://github.com/blockscout/blockscout/pull/6243) - Fix freezes on `/blocks` page
- [#6162](https://github.com/blockscout/blockscout/pull/6162) - Extend token symbol type varchar(255) -> text
- [#6158](https://github.com/blockscout/blockscout/pull/6158) - Add missing clause for merge_twin_vyper_contract_with_changeset function
- [#6090](https://github.com/blockscout/blockscout/pull/6090) - Fix metadata fetching for ERC-1155 tokens instances
- [#6091](https://github.com/blockscout/blockscout/pull/6091) - Improve fetching media type for NFT
- [#6094](https://github.com/blockscout/blockscout/pull/6094) - Fix inconsistent behavior of `getsourcecode` method
- [#6105](https://github.com/blockscout/blockscout/pull/6105) - Fix some token transfers broadcasting
- [#6106](https://github.com/blockscout/blockscout/pull/6106) - Fix 500 response on `/coin-balance` for empty address
- [#6118](https://github.com/blockscout/blockscout/pull/6118) - Fix unfetched token balances
- [#6163](https://github.com/blockscout/blockscout/pull/6163) - Fix rate limit logs
- [#6223](https://github.com/blockscout/blockscout/pull/6223) - Fix coin_id test
- [#6336](https://github.com/blockscout/blockscout/pull/6336) - Fix sending request on each key in token search
- [#6327](https://github.com/blockscout/blockscout/pull/6327) - Fix and refactor address logs page and search
- [#6449](https://github.com/blockscout/blockscout/pull/6449) - Search min_missing_block_number from zero
- [#6492](https://github.com/blockscout/blockscout/pull/6492) - Remove token instance owner fetching
- [#6536](https://github.com/blockscout/blockscout/pull/6536) - Fix internal transactions query
- [#6550](https://github.com/blockscout/blockscout/pull/6550) - Query token transfers before updating
- [#6599](https://github.com/blockscout/blockscout/pull/6599) - unhandled division by zero
- [#6590](https://github.com/blockscout/blockscout/pull/6590) - ignore some receipt fields for metis

### Chore

- [#6607](https://github.com/blockscout/blockscout/pull/6607) - Run e2e tests after PR review
- [#6606](https://github.com/blockscout/blockscout/pull/6606) - Add ARG SESSION_COOKIE_DOMAIN to Dockerfile
- [#6600](https://github.com/blockscout/blockscout/pull/6600) - Token stub icon
- [#6588](https://github.com/blockscout/blockscout/pull/6588) - Add latest image build for frontend-main with specific build-args
- [#6584](https://github.com/blockscout/blockscout/pull/6584) - Vacuum package-lock.json
- [#6581](https://github.com/blockscout/blockscout/pull/6581) - Dark mode switcher localStorage to cookie in order to support new UI
- [#6572](https://github.com/blockscout/blockscout/pull/6572) - pending_block_operations table: remove fetch_internal_transactions column
- [#6387](https://github.com/blockscout/blockscout/pull/6387) - Fix errors in docker-build and e2e-tests workflows
- [#6325](https://github.com/blockscout/blockscout/pull/6325) - Set http_only attribute of account authorization cookie to false
- [#6343](https://github.com/blockscout/blockscout/pull/6343) - Docker-compose persistent logs
- [#6240](https://github.com/blockscout/blockscout/pull/6240) - Elixir 1.14 support
- [#6204](https://github.com/blockscout/blockscout/pull/6204) - Refactor contract libs render, CONTRACT_VERIFICATION_MAX_LIBRARIES, refactor parsing integer env vars in config
- [#6195](https://github.com/blockscout/blockscout/pull/6195) - Docker compose configs improvements: Redis container name and persistent storage
- [#6192](https://github.com/blockscout/blockscout/pull/6192), [#6207](https://github.com/blockscout/blockscout/pull/6207) - Hide Indexing Internal Transactions message, if INDEXER_DISABLE_INTERNAL_TRANSACTIONS_FETCHER=true
- [#6183](https://github.com/blockscout/blockscout/pull/6183) - Transparent coin name definition
- [#6155](https://github.com/blockscout/blockscout/pull/6155), [#6189](https://github.com/blockscout/blockscout/pull/6189) - Refactor Ethereum JSON RPC variants
- [#6125](https://github.com/blockscout/blockscout/pull/6125) - Rename obsolete "parity" EthereumJSONRPC.Variant to "nethermind"
- [#6124](https://github.com/blockscout/blockscout/pull/6124) - Docker compose: add config for Erigon
- [#6061](https://github.com/blockscout/blockscout/pull/6061) - Discord badge and updated permalink

<details>
  <summary>Dependencies version bumps</summary>

- [#6585](https://github.com/blockscout/blockscout/pull/6585) - Bump jquery from 3.6.1 to 3.6.2 in /apps/block_scout_web/assets
- [#6610](https://github.com/blockscout/blockscout/pull/6610) - Bump tesla from 1.4.4 to 1.5.0
- [#6611](https://github.com/blockscout/blockscout/pull/6611) - Bump chart.js from 4.0.1 to 4.1.0 in /apps/block_scout_web/assets
- [#6618](https://github.com/blockscout/blockscout/pull/6618) - Bump chart.js from 4.1.0 to 4.1.1 in /apps/block_scout_web/assets
- [#6619](https://github.com/blockscout/blockscout/pull/6619) - Bump eslint from 8.29.0 to 8.30.0 in /apps/block_scout_web/assets
- [#6620](https://github.com/blockscout/blockscout/pull/6620) - Bump sass from 1.56.2 to 1.57.0 in /apps/block_scout_web/assets
- [#6626](https://github.com/blockscout/blockscout/pull/6626) - Bump @amplitude/analytics-browser from 1.6.1 to 1.6.6 in /apps/block_scout_web/assets
- [#6627](https://github.com/blockscout/blockscout/pull/6627) - Bump sass from 1.57.0 to 1.57.1 in /apps/block_scout_web/assets
- [#6628](https://github.com/blockscout/blockscout/pull/6628) - Bump sweetalert2 from 11.6.15 to 11.6.16 in /apps/block_scout_web/assets
- [#6631](https://github.com/blockscout/blockscout/pull/6631) - Bump jquery from 3.6.2 to 3.6.3 in /apps/block_scout_web/assets
- [#6633](https://github.com/blockscout/blockscout/pull/6633) - Bump ecto_sql from 3.9.1 to 3.9.2
- [#6636](https://github.com/blockscout/blockscout/pull/6636) - Bump ecto from 3.9.3 to 3.9.4
- [#6639](https://github.com/blockscout/blockscout/pull/6639) - Bump @amplitude/analytics-browser from 1.6.6 to 1.6.7 in /apps/block_scout_web/assets
- [#6640](https://github.com/blockscout/blockscout/pull/6640) - Bump @babel/core from 7.20.5 to 7.20.7 in /apps/block_scout_web/assets
- [#6653](https://github.com/blockscout/blockscout/pull/6653) - Bump luxon from 3.1.1 to 3.2.0 in /apps/block_scout_web/assets
- [#6654](https://github.com/blockscout/blockscout/pull/6654) - Bump flow from 1.2.0 to 1.2.1
- [#6669](https://github.com/blockscout/blockscout/pull/6669) - Bump @babel/core from 7.20.7 to 7.20.12 in /apps/block_scout_web/assets
- [#6663](https://github.com/blockscout/blockscout/pull/6663) - Bump eslint from 8.30.0 to 8.31.0 in /apps/block_scout_web/assets
- [#6662](https://github.com/blockscout/blockscout/pull/6662) - Bump viewerjs from 1.11.1 to 1.11.2 in /apps/block_scout_web/assets
- [#6668](https://github.com/blockscout/blockscout/pull/6668) - Bump babel-loader from 9.1.0 to 9.1.2 in /apps/block_scout_web/assets
- [#6670](https://github.com/blockscout/blockscout/pull/6670) - Bump json5 from 1.0.1 to 1.0.2 in /apps/block_scout_web/assets
- [#6673](https://github.com/blockscout/blockscout/pull/6673) - Bump chart.js from 4.1.1 to 4.1.2 in /apps/block_scout_web/assets
- [#6674](https://github.com/blockscout/blockscout/pull/6674) - Bump luxon from 3.2.0 to 3.2.1 in /apps/block_scout_web/assets
- [#6675](https://github.com/blockscout/blockscout/pull/6675) - Bump web3modal from 1.9.10 to 1.9.11 in /apps/block_scout_web/assets
- [#6679](https://github.com/blockscout/blockscout/pull/6679) - Bump gettext from 0.20.0 to 0.21.0
- [#6680](https://github.com/blockscout/blockscout/pull/6680) - Bump flow from 1.2.1 to 1.2.2
- [#6689](https://github.com/blockscout/blockscout/pull/6689) - Bump postcss from 8.4.20 to 8.4.21 in /apps/block_scout_web/assets
- [#6690](https://github.com/blockscout/blockscout/pull/6690) - Bump bamboo from 2.2.0 to 2.3.0
- [#6691](https://github.com/blockscout/blockscout/pull/6691) - Bump flow from 1.2.2 to 1.2.3
- [#6696](https://github.com/blockscout/blockscout/pull/6696) - Bump briefly from 1dd66ee to 13a9790
- [#6697](https://github.com/blockscout/blockscout/pull/6697) - Bump mime from 1.6.0 to 2.0.3
- [#6053](https://github.com/blockscout/blockscout/pull/6053) - Bump jest-environment-jsdom from 29.0.1 to 29.0.2 in /apps/block_scout_web/assets
- [#6055](https://github.com/blockscout/blockscout/pull/6055) - Bump @babel/core from 7.18.13 to 7.19.0 in /apps/block_scout_web/assets
- [#6054](https://github.com/blockscout/blockscout/pull/6054) - Bump jest from 29.0.1 to 29.0.2 in /apps/block_scout_web/assets
- [#6056](https://github.com/blockscout/blockscout/pull/6056) - Bump @babel/preset-env from 7.18.10 to 7.19.0 in /apps/block_scout_web/assets
- [#6064](https://github.com/blockscout/blockscout/pull/6064) - Bump sweetalert2 from 11.4.29 to 11.4.31 in /apps/block_scout_web/assets
- [#6075](https://github.com/blockscout/blockscout/pull/6075) - Bump sweetalert2 from 11.4.31 to 11.4.32 in /apps/block_scout_web/assets
- [#6082](https://github.com/blockscout/blockscout/pull/6082) - Bump core-js from 3.25.0 to 3.25.1 in /apps/block_scout_web/assets
- [#6083](https://github.com/blockscout/blockscout/pull/6083) - Bump sass from 1.54.8 to 1.54.9 in /apps/block_scout_web/assets
- [#6095](https://github.com/blockscout/blockscout/pull/6095) - Bump jest-environment-jsdom from 29.0.2 to 29.0.3 in /apps/block_scout_web/assets
- [#6096](https://github.com/blockscout/blockscout/pull/6096) - Bump exvcr from 0.13.3 to 0.13.4
- [#6101](https://github.com/blockscout/blockscout/pull/6101) - Bump ueberauth from 0.10.1 to 0.10.2
- [#6102](https://github.com/blockscout/blockscout/pull/6102) - Bump eslint from 8.23.0 to 8.23.1 in /apps/block_scout_web/assets
- [#6098](https://github.com/blockscout/blockscout/pull/6098) - Bump ex_json_schema from 0.9.1 to 0.9.2
- [#6097](https://github.com/blockscout/blockscout/pull/6097) - Bump autoprefixer from 10.4.8 to 10.4.9 in /apps/block_scout_web/assets
- [#6099](https://github.com/blockscout/blockscout/pull/6099) - Bump jest from 29.0.2 to 29.0.3 in /apps/block_scout_web/assets
- [#6103](https://github.com/blockscout/blockscout/pull/6103) - Bump css-minimizer-webpack-plugin from 4.0.0 to 4.1.0 in /apps/block_scout_web/assets
- [#6108](https://github.com/blockscout/blockscout/pull/6108) - Bump autoprefixer from 10.4.9 to 10.4.10 in /apps/block_scout_web/assets
- [#6116](https://github.com/blockscout/blockscout/pull/6116) - Bump autoprefixer from 10.4.10 to 10.4.11 in /apps/block_scout_web/assets
- [#6114](https://github.com/blockscout/blockscout/pull/6114) - Bump @babel/core from 7.19.0 to 7.19.1 in /apps/block_scout_web/assets
- [#6113](https://github.com/blockscout/blockscout/pull/6113) - Bump ueberauth from 0.10.2 to 0.10.3
- [#6112](https://github.com/blockscout/blockscout/pull/6112) - Bump @babel/preset-env from 7.19.0 to 7.19.1 in /apps/block_scout_web/assets
- [#6115](https://github.com/blockscout/blockscout/pull/6115) - Bump web3 from 1.7.5 to 1.8.0 in /apps/block_scout_web/assets
- [#6117](https://github.com/blockscout/blockscout/pull/6117) - Bump sweetalert2 from 11.4.32 to 11.4.33 in /apps/block_scout_web/assets
- [#6119](https://github.com/blockscout/blockscout/pull/6119) - Bump scss-tokenizer from 0.3.0 to 0.4.3 in /apps/block_scout_web/assets
- [#6138](https://github.com/blockscout/blockscout/pull/6138) - Bump core-js from 3.25.1 to 3.25.2 in /apps/block_scout_web/assets
- [#6147](https://github.com/blockscout/blockscout/pull/6147) - Bump autoprefixer from 10.4.11 to 10.4.12 in /apps/block_scout_web/assets
- [#6151](https://github.com/blockscout/blockscout/pull/6151) - Bump sass from 1.54.9 to 1.55.0 in /apps/block_scout_web/assets
- [#6173](https://github.com/blockscout/blockscout/pull/6173) - Bump core-js from 3.25.2 to 3.25.3 in /apps/block_scout_web/assets
- [#6174](https://github.com/blockscout/blockscout/pull/6174) - Bump sweetalert2 from 11.4.33 to 11.4.34 in /apps/block_scout_web/assets
- [#6175](https://github.com/blockscout/blockscout/pull/6175) - Bump luxon from 3.0.3 to 3.0.4 in /apps/block_scout_web/assets
- [#6176](https://github.com/blockscout/blockscout/pull/6176) - Bump @babel/preset-env from 7.19.1 to 7.19.3 in /apps/block_scout_web/assets
- [#6177](https://github.com/blockscout/blockscout/pull/6177) - Bump @babel/core from 7.19.1 to 7.19.3 in /apps/block_scout_web/assets
- [#6178](https://github.com/blockscout/blockscout/pull/6178) - Bump eslint from 8.23.1 to 8.24.0 in /apps/block_scout_web/assets
- [#6184](https://github.com/blockscout/blockscout/pull/6184) - Bump jest from 29.0.3 to 29.1.1 in /apps/block_scout_web/assets
- [#6186](https://github.com/blockscout/blockscout/pull/6186) - Bump jest-environment-jsdom from 29.0.3 to 29.1.1 in /apps/block_scout_web/assets
- [#6185](https://github.com/blockscout/blockscout/pull/6185) - Bump sweetalert2 from 11.4.34 to 11.4.35 in /apps/block_scout_web/assets
- [#6146](https://github.com/blockscout/blockscout/pull/6146) - Bump websocket_client from 1.3.0 to 1.5.0
- [#6191](https://github.com/blockscout/blockscout/pull/6191) - Bump css-minimizer-webpack-plugin from 4.1.0 to 4.2.0 in /apps/block_scout_web/assets
- [#6199](https://github.com/blockscout/blockscout/pull/6199) - Bump redix from 1.1.5 to 1.2.0
- [#6213](https://github.com/blockscout/blockscout/pull/6213) - Bump sweetalert2 from 11.4.35 to 11.4.37 in /apps/block_scout_web/assets
- [#6214](https://github.com/blockscout/blockscout/pull/6214) - Bump jest-environment-jsdom from 29.1.1 to 29.1.2 in /apps/block_scout_web/assets
- [#6215](https://github.com/blockscout/blockscout/pull/6215) - Bump postcss from 8.4.16 to 8.4.17 in /apps/block_scout_web/assets
- [#6216](https://github.com/blockscout/blockscout/pull/6216) - Bump core-js from 3.25.3 to 3.25.5 in /apps/block_scout_web/assets
- [#6217](https://github.com/blockscout/blockscout/pull/6217) - Bump jest from 29.1.1 to 29.1.2 in /apps/block_scout_web/assets
- [#6229](https://github.com/blockscout/blockscout/pull/6229) - Bump sweetalert2 from 11.4.37 to 11.4.38 in /apps/block_scout_web/assets
- [#6232](https://github.com/blockscout/blockscout/pull/6232) - Bump css-minimizer-webpack-plugin from 4.2.0 to 4.2.1 in /apps/block_scout_web/assets
- [#6230](https://github.com/blockscout/blockscout/pull/6230) - Bump sass-loader from 13.0.2 to 13.1.0 in /apps/block_scout_web/assets
- [#6251](https://github.com/blockscout/blockscout/pull/6251) - Bump sweetalert2 from 11.4.38 to 11.5.1 in /apps/block_scout_web/assets
- [#6246](https://github.com/blockscout/blockscout/pull/6246) - Bump @babel/preset-env from 7.19.3 to 7.19.4 in /apps/block_scout_web/assets
- [#6247](https://github.com/blockscout/blockscout/pull/6247) - Bump ex_abi from 0.5.14 to 0.5.15
- [#6248](https://github.com/blockscout/blockscout/pull/6248) - Bump eslint from 8.24.0 to 8.25.0 in /apps/block_scout_web/assets
- [#6255](https://github.com/blockscout/blockscout/pull/6255) - Bump postcss from 8.4.17 to 8.4.18 in /apps/block_scout_web/assets
- [#6256](https://github.com/blockscout/blockscout/pull/6256) - Bump css-minimizer-webpack-plugin from 4.2.1 to 4.2.2 in /apps/block_scout_web/assets
- [#6258](https://github.com/blockscout/blockscout/pull/6258) - Bump jest from 29.1.2 to 29.2.0 in /apps/block_scout_web/assets
- [#6259](https://github.com/blockscout/blockscout/pull/6259) - Bump jest-environment-jsdom from 29.1.2 to 29.2.0 in /apps/block_scout_web/assets
- [#6253](https://github.com/blockscout/blockscout/pull/6253) - Bump eslint-plugin-promise from 6.0.1 to 6.1.0 in /apps/block_scout_web/assets
- [#6279](https://github.com/blockscout/blockscout/pull/6279) - Bump util from 0.12.4 to 0.12.5 in /apps/block_scout_web/assets
- [#6280](https://github.com/blockscout/blockscout/pull/6280) - Bump ex_rlp from 0.5.4 to 0.5.5
- [#6281](https://github.com/blockscout/blockscout/pull/6281) - Bump ex_abi from 0.5.15 to 0.5.16
- [#6283](https://github.com/blockscout/blockscout/pull/6283) - Bump spandex_datadog from 1.2.0 to 1.3.0
- [#6282](https://github.com/blockscout/blockscout/pull/6282) - Bump sweetalert2 from 11.5.1 to 11.5.2 in /apps/block_scout_web/assets
- [#6284](https://github.com/blockscout/blockscout/pull/6284) - Bump spandex_phoenix from 1.0.6 to 1.1.0
- [#6298](https://github.com/blockscout/blockscout/pull/6298) - Bump jest-environment-jsdom from 29.2.0 to 29.2.1 in /apps/block_scout_web/assets
- [#6297](https://github.com/blockscout/blockscout/pull/6297) - Bump jest from 29.2.0 to 29.2.1 in /apps/block_scout_web/assets
- [#6254](https://github.com/blockscout/blockscout/pull/6254) - Bump ex_doc from 0.28.5 to 0.28.6
- [#6314](https://github.com/blockscout/blockscout/pull/6314) - Bump @babel/core from 7.19.3 to 7.19.6 in /apps/block_scout_web/assets
- [#6313](https://github.com/blockscout/blockscout/pull/6313) - Bump ex_doc from 0.28.6 to 0.29.0
- [#6305](https://github.com/blockscout/blockscout/pull/6305) - Bump sweetalert2 from 11.5.2 to 11.6.0 in /apps/block_scout_web/assets
- [#6312](https://github.com/blockscout/blockscout/pull/6312) - Bump eslint-plugin-promise from 6.1.0 to 6.1.1 in /apps/block_scout_web/assets
- [#6318](https://github.com/blockscout/blockscout/pull/6318) - Bump spandex from 3.1.0 to 3.2.0
- [#6335](https://github.com/blockscout/blockscout/pull/6335) - Bump eslint from 8.25.0 to 8.26.0 in /apps/block_scout_web/assets
- [#6334](https://github.com/blockscout/blockscout/pull/6334) - Bump ex_cldr_numbers from 2.27.3 to 2.28.0
- [#6333](https://github.com/blockscout/blockscout/pull/6333) - Bump core-js from 3.25.5 to 3.26.0 in /apps/block_scout_web/assets
- [#6332](https://github.com/blockscout/blockscout/pull/6332) - Bump ex_cldr from 2.33.2 to 2.34.0
- [#6339](https://github.com/blockscout/blockscout/pull/6339) - Bump sweetalert2 from 11.6.0 to 11.6.2 in /apps/block_scout_web/assets
- [#6330](https://github.com/blockscout/blockscout/pull/6330) - Bump ex_cldr_units from 3.14.0 to 3.15.0
- [#6341](https://github.com/blockscout/blockscout/pull/6341) - Bump jest-environment-jsdom from 29.2.1 to 29.2.2 in /apps/block_scout_web/assets
- [#6342](https://github.com/blockscout/blockscout/pull/6342) - Bump jest from 29.2.1 to 29.2.2 in /apps/block_scout_web/assets
- [#6359](https://github.com/blockscout/blockscout/pull/6359) - Bump babel-loader from 8.2.5 to 9.0.0 in /apps/block_scout_web/assets
- [#6360](https://github.com/blockscout/blockscout/pull/6360) - Bump sweetalert2 from 11.6.2 to 11.6.4 in /apps/block_scout_web/assets
- [#6363](https://github.com/blockscout/blockscout/pull/6363) - Bump autoprefixer from 10.4.12 to 10.4.13 in /apps/block_scout_web/assets
- [#6364](https://github.com/blockscout/blockscout/pull/6364) - Bump ueberauth_auth0 from 2.0.0 to 2.1.0
- [#6372](https://github.com/blockscout/blockscout/pull/6372) - Bump babel-loader from 9.0.0 to 9.0.1 in /apps/block_scout_web/assets
- [#6374](https://github.com/blockscout/blockscout/pull/6374) - Bump plug_cowboy from 2.5.2 to 2.6.0
- [#6373](https://github.com/blockscout/blockscout/pull/6373) - Bump luxon from 3.0.4 to 3.1.0 in /apps/block_scout_web/assets
- [#6375](https://github.com/blockscout/blockscout/pull/6375) - Bump sweetalert2 from 11.6.4 to 11.6.5 in /apps/block_scout_web/assets
- [#6393](https://github.com/blockscout/blockscout/pull/6393) - Bump babel-loader from 9.0.1 to 9.1.0 in /apps/block_scout_web/assets
- [#6417](https://github.com/blockscout/blockscout/pull/6417) - Bump loader-utils from 2.0.2 to 2.0.3 in /apps/block_scout_web/assets
- [#6410](https://github.com/blockscout/blockscout/pull/6410) - Bump sweetalert2 from 11.6.5 to 11.6.7 in /apps/block_scout_web/assets
- [#6411](https://github.com/blockscout/blockscout/pull/6411) - Bump eslint from 8.26.0 to 8.27.0 in /apps/block_scout_web/assets
- [#6412](https://github.com/blockscout/blockscout/pull/6412) - Bump sass from 1.55.0 to 1.56.0 in /apps/block_scout_web/assets
- [#6413](https://github.com/blockscout/blockscout/pull/6413) - Bump jest-environment-jsdom from 29.2.2 to 29.3.0 in /apps/block_scout_web/assets
- [#6414](https://github.com/blockscout/blockscout/pull/6414) - Bump @babel/core from 7.19.6 to 7.20.2 in /apps/block_scout_web/assets
- [#6416](https://github.com/blockscout/blockscout/pull/6416) - Bump @babel/preset-env from 7.19.4 to 7.20.2 in /apps/block_scout_web/assets
- [#6419](https://github.com/blockscout/blockscout/pull/6419) - Bump jest from 29.2.2 to 29.3.1 in /apps/block_scout_web/assets
- [#6421](https://github.com/blockscout/blockscout/pull/6421) - Bump webpack from 5.74.0 to 5.75.0 in /apps/block_scout_web/assets
- [#6423](https://github.com/blockscout/blockscout/pull/6423) - Bump jest-environment-jsdom from 29.3.0 to 29.3.1 in /apps/block_scout_web/assets
- [#6424](https://github.com/blockscout/blockscout/pull/6424) - Bump floki from 0.33.1 to 0.34.0
- [#6422](https://github.com/blockscout/blockscout/pull/6422) - Bump sass from 1.56.0 to 1.56.1 in /apps/block_scout_web/assets
- [#6430](https://github.com/blockscout/blockscout/pull/6430) - Bump web3 from 1.8.0 to 1.8.1 in /apps/block_scout_web/assets
- [#6431](https://github.com/blockscout/blockscout/pull/6431) - Bump sweetalert2 from 11.6.7 to 11.6.8 in /apps/block_scout_web/assets
- [#6432](https://github.com/blockscout/blockscout/pull/6432) - Bump sass-loader from 13.1.0 to 13.2.0 in /apps/block_scout_web/assets
- [#6445](https://github.com/blockscout/blockscout/pull/6445) - Bump postcss from 8.4.18 to 8.4.19 in /apps/block_scout_web/assets
- [#6446](https://github.com/blockscout/blockscout/pull/6446) - Bump core-js from 3.26.0 to 3.26.1 in /apps/block_scout_web/assets
- [#6452](https://github.com/blockscout/blockscout/pull/6452) - Bump @fortawesome/fontawesome-free from 6.2.0 to 6.2.1 in /apps/block_scout_web/assets
- [#6456](https://github.com/blockscout/blockscout/pull/6456) - Bump loader-utils from 2.0.3 to 2.0.4 in /apps/block_scout_web/assets
- [#6462](https://github.com/blockscout/blockscout/pull/6462) - Bump chartjs-adapter-luxon from 1.2.0 to 1.2.1 in /apps/block_scout_web/assets
- [#6469](https://github.com/blockscout/blockscout/pull/6469) - Bump sweetalert2 from 11.6.8 to 11.6.9 in /apps/block_scout_web/assets
- [#6471](https://github.com/blockscout/blockscout/pull/6471) - Bump mini-css-extract-plugin from 2.6.1 to 2.7.0 in /apps/block_scout_web/assets
- [#6470](https://github.com/blockscout/blockscout/pull/6470) - Bump chart.js from 3.9.1 to 4.0.1 in /apps/block_scout_web/assets
- [#6472](https://github.com/blockscout/blockscout/pull/6472) - Bump webpack-cli from 4.10.0 to 5.0.0 in /apps/block_scout_web/assets
- [#6487](https://github.com/blockscout/blockscout/pull/6487) - Bump eslint from 8.27.0 to 8.28.0 in /apps/block_scout_web/assets
- [#6488](https://github.com/blockscout/blockscout/pull/6488) - Bump ex_doc from 0.29.0 to 0.29.1
- [#6491](https://github.com/blockscout/blockscout/pull/6491) - Bump minimatch from 3.0.4 to 3.0.8 in /apps/block_scout_web/assets
- [#6479](https://github.com/blockscout/blockscout/pull/6479) - Bump ecto_sql from 3.9.0 to 3.9.1
- [#6486](https://github.com/blockscout/blockscout/pull/6486) - Bump sweetalert2 from 11.6.9 to 11.6.10 in /apps/block_scout_web/assets
- [#6498](https://github.com/blockscout/blockscout/pull/6498) - Bump sweetalert2 from 11.6.10 to 11.6.13 in /apps/block_scout_web/assets
- [#6506](https://github.com/blockscout/blockscout/pull/6506) - Bump web3modal from 1.9.9 to 1.9.10 in /apps/block_scout_web/assets
- [#6505](https://github.com/blockscout/blockscout/pull/6505) - Bump highlight.js from 11.6.0 to 11.7.0 in /apps/block_scout_web/assets
- [#6504](https://github.com/blockscout/blockscout/pull/6504) - Bump sweetalert2 from 11.6.13 to 11.6.14 in /apps/block_scout_web/assets
- [#6507](https://github.com/blockscout/blockscout/pull/6507) - Bump remote_ip from 1.0.0 to 1.1.0
- [#6497](https://github.com/blockscout/blockscout/pull/6497) - Bump chartjs-adapter-luxon from 1.2.1 to 1.3.0 in /apps/block_scout_web/assets
- [#6519](https://github.com/blockscout/blockscout/pull/6519) - Bump photoswipe from 5.3.3 to 5.3.4 in /apps/block_scout_web/assets
- [#6520](https://github.com/blockscout/blockscout/pull/6520) - Bump @babel/core from 7.20.2 to 7.20.5 in /apps/block_scout_web/assets
- [#6527](https://github.com/blockscout/blockscout/pull/6527) - Bump luxon from 3.1.0 to 3.1.1 in /apps/block_scout_web/assets
- [#6526](https://github.com/blockscout/blockscout/pull/6526) - Bump mini-css-extract-plugin from 2.7.0 to 2.7.1 in /apps/block_scout_web/assets
- [#6533](https://github.com/blockscout/blockscout/pull/6533) - Bump postcss-loader from 7.0.1 to 7.0.2 in /apps/block_scout_web/assets
- [#6534](https://github.com/blockscout/blockscout/pull/6534) - Bump sweetalert2 from 11.6.14 to 11.6.15 in /apps/block_scout_web/assets
- [#6539](https://github.com/blockscout/blockscout/pull/6539) - Bump decode-uri-component from 0.2.0 to 0.2.2 in /apps/block_scout_web/assets
- [#6555](https://github.com/blockscout/blockscout/pull/6555) - Bump bignumber.js from 9.1.0 to 9.1.1 in /apps/block_scout_web/assets
- [#6557](https://github.com/blockscout/blockscout/pull/6557) - Bump webpack-cli from 5.0.0 to 5.0.1 in /apps/block_scout_web/assets
- [#6558](https://github.com/blockscout/blockscout/pull/6558) - Bump eslint from 8.28.0 to 8.29.0 in /apps/block_scout_web/assets
- [#6556](https://github.com/blockscout/blockscout/pull/6556) - Bump mini-css-extract-plugin from 2.7.1 to 2.7.2 in /apps/block_scout_web/assets
- [#6562](https://github.com/blockscout/blockscout/pull/6562) - Bump qs from 6.5.2 to 6.5.3 in /apps/block_scout_web/assets
- [#6577](https://github.com/blockscout/blockscout/pull/6577) - Bump postcss from 8.4.19 to 8.4.20 in /apps/block_scout_web/assets
- [#6578](https://github.com/blockscout/blockscout/pull/6578) - Bump sass from 1.56.1 to 1.56.2 in /apps/block_scout_web/assets

</details>

## 4.1.8-beta

### Features

- [#5968](https://github.com/blockscout/blockscout/pull/5968) - Add call type in the response of txlistinternal API method
- [#5860](https://github.com/blockscout/blockscout/pull/5860) - Integrate rust verifier micro-service ([blockscout-rs/verifier](https://github.com/blockscout/blockscout-rs/tree/main/verification))
- [#6001](https://github.com/blockscout/blockscout/pull/6001) - Add ETHEREUM_JSONRPC_DISABLE_ARCHIVE_BALANCES env var that filters requests and query node only if the block quantity is "latest"
- [#5944](https://github.com/blockscout/blockscout/pull/5944) - Add tab with state changes to transaction page

### Fixes

- [#6038](https://github.com/blockscout/blockscout/pull/6038) - Extend token name from string to text type
- [#6037](https://github.com/blockscout/blockscout/pull/6037) - Fix order of results in txlistinternal API endpoint
- [#6036](https://github.com/blockscout/blockscout/pull/6036) - Fix address checksum on transaction page
- [#6032](https://github.com/blockscout/blockscout/pull/6032) - Sort by address.hash column in accountlist API endpoint
- [#6017](https://github.com/blockscout/blockscout/pull/6017), [#6028](https://github.com/blockscout/blockscout/pull/6028) - Move "contract interaction" and "Add chain to MM" env vars to runtime
- [#6012](https://github.com/blockscout/blockscout/pull/6012) - Fix display of estimated addresses counter on the main page
- [#5978](https://github.com/blockscout/blockscout/pull/5978) - Allow timestamp param in the log of eth_getTransactionReceipt method
- [#5977](https://github.com/blockscout/blockscout/pull/5977) - Fix address overview.html.eex in case of nil implementation address hash
- [#5975](https://github.com/blockscout/blockscout/pull/5975) - Fix CSV export of internal transactions
- [#5957](https://github.com/blockscout/blockscout/pull/5957) - Server-side reCAPTCHA check for CSV export
- [#5954](https://github.com/blockscout/blockscout/pull/5954) - Fix ace editor appearance
- [#5942](https://github.com/blockscout/blockscout/pull/5942), [#5945](https://github.com/blockscout/blockscout/pull/5945) - Fix nightly solidity versions filtering UX
- [#5904](https://github.com/blockscout/blockscout/pull/5904) - Enhance health API endpoint: better parsing HEALTHY_BLOCKS_PERIOD and use it in the response
- [#5903](https://github.com/blockscout/blockscout/pull/5903) - Disable compile env validation
- [#5887](https://github.com/blockscout/blockscout/pull/5887) - Added missing environment variables to Makefile container params
- [#5850](https://github.com/blockscout/blockscout/pull/5850) - Fix too large postgres notifications
- [#5809](https://github.com/blockscout/blockscout/pull/5809) - Fix 404 on `/metadata` page
- [#5807](https://github.com/blockscout/blockscout/pull/5807) - Update Makefile migrate command due to release build
- [#5786](https://github.com/blockscout/blockscout/pull/5786) - Replace `current_path` with `Controller.current_full_path` in two controllers
- [#5948](https://github.com/blockscout/blockscout/pull/5948) - Fix unexpected messages in `CoinBalanceOnDemand`
- [#6013](https://github.com/blockscout/blockscout/pull/6013) - Fix ERC-1155 tokens fetching
- [#6043](https://github.com/blockscout/blockscout/pull/6043) - Fix token instance fetching
- [#6093](https://github.com/blockscout/blockscout/pull/6093) - Fix Indexer.Fetcher.TokenInstance for ERC-1155 tokens

### Chore

- [#5921](https://github.com/blockscout/blockscout/pull/5921) - Bump briefly from 25942fb to 1dd66ee
- [#6033](https://github.com/blockscout/blockscout/pull/6033) - Bump sass from 1.54.7 to 1.54.8 in /apps/block_scout_web/assets
- [#6046](https://github.com/blockscout/blockscout/pull/6046) - Bump credo from 1.6.6 to 1.6.7
- [#6045](https://github.com/blockscout/blockscout/pull/6045) - Re-use _btn_copy.html for raw trace page
- [#6035](https://github.com/blockscout/blockscout/pull/6035) - Hide copy btn if no raw trace
- [#6034](https://github.com/blockscout/blockscout/pull/6034) - Suppress empty sections in supported chain dropdown
- [#5939](https://github.com/blockscout/blockscout/pull/5939) - Bump sweetalert2 from 11.4.26 to 11.4.27 in /apps/block_scout_web/assets
- [#5938](https://github.com/blockscout/blockscout/pull/5938) - Bump xss from 1.0.13 to 1.0.14 in /apps/block_scout_web/assets
- [#5743](https://github.com/blockscout/blockscout/pull/5743) - Fixing tracer not found #5729
- [#5952](https://github.com/blockscout/blockscout/pull/5952) - Bump sweetalert2 from 11.4.27 to 11.4.28 in /apps/block_scout_web/assets
- [#5955](https://github.com/blockscout/blockscout/pull/5955) - Bump ex_doc from 0.28.4 to 0.28.5
- [#5956](https://github.com/blockscout/blockscout/pull/5956) - Bump bcrypt_elixir from 2.3.1 to 3.0.1
- [#5964](https://github.com/blockscout/blockscout/pull/5964) - Bump sweetalert2 from 11.4.28 to 11.4.29 in /apps/block_scout_web/assets
- [#5966](https://github.com/blockscout/blockscout/pull/5966) - Bump sass from 1.54.4 to 1.54.5 in /apps/block_scout_web/assets
- [#5967](https://github.com/blockscout/blockscout/pull/5967) - Bump @babel/core from 7.18.10 to 7.18.13 in /apps/block_scout_web/assets
- [#5973](https://github.com/blockscout/blockscout/pull/5973) - Bump prometheus from 4.9.0 to 4.9.1
- [#5974](https://github.com/blockscout/blockscout/pull/5974) - Bump cldr_utils from 2.19.0 to 2.19.1
- [#5884](https://github.com/blockscout/blockscout/pull/5884) - Bump nimble_csv from 1.1.0 to 1.2.0
- [#5984](https://github.com/blockscout/blockscout/pull/5984) - Bump jest from 28.1.3 to 29.0.0 in /apps/block_scout_web/assets
- [#5983](https://github.com/blockscout/blockscout/pull/5983) - Bump core-js from 3.24.1 to 3.25.0 in /apps/block_scout_web/assets
- [#5981](https://github.com/blockscout/blockscout/pull/5981) - Bump eslint-plugin-promise from 6.0.0 to 6.0.1 in /apps/block_scout_web/assets
- [#5982](https://github.com/blockscout/blockscout/pull/5982) - Bump jest-environment-jsdom from 28.1.3 to 29.0.0 in /apps/block_scout_web/assets
- [#5987](https://github.com/blockscout/blockscout/pull/5987) - Bump jest from 29.0.0 to 29.0.1 in /apps/block_scout_web/assets
- [#5988](https://github.com/blockscout/blockscout/pull/5988) - Bump jest-environment-jsdom from 29.0.0 to 29.0.1 in /apps/block_scout_web/assets
- [#5989](https://github.com/blockscout/blockscout/pull/5989) - Bump jquery from 3.6.0 to 3.6.1 in /apps/block_scout_web/assets
- [#5990](https://github.com/blockscout/blockscout/pull/5990) - Bump web3modal from 1.9.8 to 1.9.9 in /apps/block_scout_web/assets
- [#6004](https://github.com/blockscout/blockscout/pull/6004) - Bump luxon from 3.0.1 to 3.0.3 in /apps/block_scout_web/assets
- [#6005](https://github.com/blockscout/blockscout/pull/6005) - Bump ex_cldr from 2.33.1 to 2.33.2
- [#6006](https://github.com/blockscout/blockscout/pull/6006) - Bump eslint from 8.22.0 to 8.23.0 in /apps/block_scout_web/assets
- [#6015](https://github.com/blockscout/blockscout/pull/6015) - Bump @fortawesome/fontawesome-free from 6.1.2 to 6.2.0 in /apps/block_scout_web/assets
- [#6021](https://github.com/blockscout/blockscout/pull/6021) - Bump sass from 1.54.5 to 1.54.7 in /apps/block_scout_web/assets
- [#6018](https://github.com/blockscout/blockscout/pull/6018) - Update chromedriver version
- [#5836](https://github.com/blockscout/blockscout/pull/5836) - Bump comeonin from 4.1.2 to 5.3.3
- [#5869](https://github.com/blockscout/blockscout/pull/5869) - Bump reduce-reducers from 0.4.3 to 1.0.4 in /apps/block_scout_web/assets
- [#5919](https://github.com/blockscout/blockscout/pull/5919) - Bump floki from 0.32.1 to 0.33.1
- [#5930](https://github.com/blockscout/blockscout/pull/5930) - Bump eslint from 8.21.0 to 8.22.0 in /apps/block_scout_web/assets
- [#5845](https://github.com/blockscout/blockscout/pull/5845) - Bump autoprefixer from 10.4.2 to 10.4.8 in /apps/block_scout_web/assets
- [#5877](https://github.com/blockscout/blockscout/pull/5877) - Bump eslint from 8.17.0 to 8.21.0 in /apps/block_scout_web/assets
- [#5875](https://github.com/blockscout/blockscout/pull/5875) - Bump sass from 1.49.8 to 1.54.3 in /apps/block_scout_web/assets
- [#5873](https://github.com/blockscout/blockscout/pull/5873) - Bump highlight.js from 11.4.0 to 11.6.0 in /apps/block_scout_web/assets
- [#5870](https://github.com/blockscout/blockscout/pull/5870) - Bump spandex_ecto from 0.6.2 to 0.7.0
- [#5867](https://github.com/blockscout/blockscout/pull/5867) - Bump @babel/preset-env from 7.16.11 to 7.18.10 in /apps/block_scout_web/assets
- [#5876](https://github.com/blockscout/blockscout/pull/5876) - Bump bignumber.js from 9.0.2 to 9.1.0 in /apps/block_scout_web/assets
- [#5871](https://github.com/blockscout/blockscout/pull/5871) - Bump redux from 4.1.2 to 4.2.0 in /apps/block_scout_web/assets
- [#5868](https://github.com/blockscout/blockscout/pull/5868) - Bump ex_rlp from 0.5.3 to 0.5.4
- [#5874](https://github.com/blockscout/blockscout/pull/5874) - Bump core-js from 3.20.3 to 3.24.1 in /apps/block_scout_web/assets
- [#5882](https://github.com/blockscout/blockscout/pull/5882) - Bump math from 0.3.1 to 0.7.0
- [#5878](https://github.com/blockscout/blockscout/pull/5878) - Bump css-minimizer-webpack-plugin from 3.4.1 to 4.0.0 in /apps/block_scout_web/assets
- [#5883](https://github.com/blockscout/blockscout/pull/5883) - Bump postgrex from 0.15.10 to 0.15.13
- [#5885](https://github.com/blockscout/blockscout/pull/5885) - Bump hammer from 6.0.0 to 6.1.0
- [#5893](https://github.com/blockscout/blockscout/pull/5893) - Bump prometheus from 4.8.1 to 4.9.0
- [#5892](https://github.com/blockscout/blockscout/pull/5892) - Bump babel-loader from 8.2.3 to 8.2.5 in /apps/block_scout_web/assets
- [#5890](https://github.com/blockscout/blockscout/pull/5890) - Bump sweetalert2 from 11.3.10 to 11.4.26 in /apps/block_scout_web/assets
- [#5889](https://github.com/blockscout/blockscout/pull/5889) - Bump sass from 1.54.3 to 1.54.4 in /apps/block_scout_web/assets
- [#5894](https://github.com/blockscout/blockscout/pull/5894) - Bump jest from 27.4.7 to 28.1.3 in /apps/block_scout_web/assets
- [#5865](https://github.com/blockscout/blockscout/pull/5865) - Bump timex from 3.7.1 to 3.7.9
- [#5872](https://github.com/blockscout/blockscout/pull/5872) - Bump benchee from 0.13.2 to 0.99.0
- [#5895](https://github.com/blockscout/blockscout/pull/5895) - Bump wallaby from 0.29.1 to 0.30.1
- [#5905](https://github.com/blockscout/blockscout/pull/5905) - Bump absinthe from 1.6.5 to 1.6.8
- [#5881](https://github.com/blockscout/blockscout/pull/5881) - Bump dataloader from 1.0.9 to 1.0.10
- [#5909](https://github.com/blockscout/blockscout/pull/5909) - Bump junit_formatter from 3.3.0 to 3.3.1
- [#5912](https://github.com/blockscout/blockscout/pull/5912) - Bump credo from 1.6.4 to 1.6.6
- [#5911](https://github.com/blockscout/blockscout/pull/5911) - Bump absinthe_relay from 1.5.1 to 1.5.2
- [#5915](https://github.com/blockscout/blockscout/pull/5915) - Bump flow from 0.15.0 to 1.2.0
- [#5916](https://github.com/blockscout/blockscout/pull/5916) - Bump dialyxir from 1.1.0 to 1.2.0
- [#5910](https://github.com/blockscout/blockscout/pull/5910) - Bump benchee from 0.99.0 to 1.1.0
- [#5917](https://github.com/blockscout/blockscout/pull/5917) - Bump bypass from 1.0.0 to 2.1.0
- [#5920](https://github.com/blockscout/blockscout/pull/5920) - Bump spandex_datadog from 1.1.0 to 1.2.0
- [#5918](https://github.com/blockscout/blockscout/pull/5918) - Bump logger_file_backend from 0.0.12 to 0.0.13
- [#5863](https://github.com/blockscout/blockscout/pull/5863) - Update Poison hex package
- [#5861](https://github.com/blockscout/blockscout/pull/5861) - Add cache for docker build
- [#5859](https://github.com/blockscout/blockscout/pull/5859) - Update ex_cldr hex packages
- [#5858](https://github.com/blockscout/blockscout/pull/5858) - Update CHANGELOG; revert update of css-loader; rename fontawesome icons selectors
- [#5811](https://github.com/blockscout/blockscout/pull/5811) - Bump chartjs-adapter-luxon from 1.1.0 to 1.2.0 in /apps/block_scout_web/assets
- [#5814](https://github.com/blockscout/blockscout/pull/5814) - Bump webpack from 5.69.1 to 5.74.0 in /apps/block_scout_web/assets
- [#5812](https://github.com/blockscout/blockscout/pull/5812) - Bump mini-css-extract-plugin from 2.5.3 to 2.6.1 in /apps/block_scout_web/assets
- [#5819](https://github.com/blockscout/blockscout/pull/5819) - Bump xss from 1.0.10 to 1.0.13 in /apps/block_scout_web/assets
- [#5818](https://github.com/blockscout/blockscout/pull/5818) - Bump @fortawesome/fontawesome-free from 6.0.0-beta3 to 6.1.2 in /apps/block_scout_web/assets
- [#5821](https://github.com/blockscout/blockscout/pull/5821) - Bump spandex from 3.0.3 to 3.1.0
- [#5830](https://github.com/blockscout/blockscout/pull/5830) - Bump spandex_phoenix from 1.0.5 to 1.0.6
- [#5825](https://github.com/blockscout/blockscout/pull/5825) - Bump postcss from 8.4.6 to 8.4.16 in /apps/block_scout_web/assets
- [#5816](https://github.com/blockscout/blockscout/pull/5816) - Bump webpack-cli from 4.9.2 to 4.10.0 in /apps/block_scout_web/assets
- [#5822](https://github.com/blockscout/blockscout/pull/5822) - Bump chart.js from 3.7.0 to 3.9.1 in /apps/block_scout_web/assets
- [#5829](https://github.com/blockscout/blockscout/pull/5829) - Bump mox from 0.5.2 to 1.0.2
- [#5823](https://github.com/blockscout/blockscout/pull/5823) - Bump luxon from 2.4.0 to 3.0.1 in /apps/block_scout_web/assets
- [#5837](https://github.com/blockscout/blockscout/pull/5837) - Bump @walletconnect/web3-provider from 1.7.8 to 1.8.0 in /apps/block_scout_web/assets
- [#5840](https://github.com/blockscout/blockscout/pull/5840) - Bump web3modal from 1.9.5 to 1.9.8 in /apps/block_scout_web/assets
- [#5842](https://github.com/blockscout/blockscout/pull/5842) - Bump copy-webpack-plugin from 10.2.1 to 11.0.0 in /apps/block_scout_web/assets
- [#5835](https://github.com/blockscout/blockscout/pull/5835) - Bump tesla from 1.3.3 to 1.4.4
- [#5841](https://github.com/blockscout/blockscout/pull/5841) - Bump sass-loader from 12.6.0 to 13.0.2 in /apps/block_scout_web/assets
- [#5844](https://github.com/blockscout/blockscout/pull/5844) - Bump postcss-loader from 6.2.1 to 7.0.1 in /apps/block_scout_web/assets
- [#5838](https://github.com/blockscout/blockscout/pull/5838) - Bump path-parser from 4.2.0 to 6.1.0 in /apps/block_scout_web/assets
- [#5843](https://github.com/blockscout/blockscout/pull/5843) - Bump @tarekraafat/autocomplete.js from 10.2.6 to 10.2.7 in /apps/block_scout_web/assets
- [#5834](https://github.com/blockscout/blockscout/pull/5834) - Bump clipboard from 2.0.9 to 2.0.11 in /apps/block_scout_web/assets
- [#5827](https://github.com/blockscout/blockscout/pull/5827) - Bump @babel/core from 7.16.12 to 7.18.10 in /apps/block_scout_web/assets
- [#5851](https://github.com/blockscout/blockscout/pull/5851) - Bump exvcr from 0.13.2 to 0.13.3
- [#5824](https://github.com/blockscout/blockscout/pull/5824) - Bump ex_json_schema from 0.6.2 to 0.9.1
- [#5849](https://github.com/blockscout/blockscout/pull/5849) - Bump gettext 0.18.2 -> 0.20.0
- [#5806](https://github.com/blockscout/blockscout/pull/5806) - Update target Postgres version in Docker: 13 -> 14

## 4.1.7-beta

### Features

- [#5783](https://github.com/blockscout/blockscout/pull/5783) - Allow to setup multiple ranges of blocks to index

### Fixes

- [#5799](https://github.com/blockscout/blockscout/pull/5799) - Fix address_tokens_usd_sum function
- [#5798](https://github.com/blockscout/blockscout/pull/5798) - Copy explorer node_modules to result image
- [#5797](https://github.com/blockscout/blockscout/pull/5797) - Fix flickering token tooltip

### Chore

- [#5796](https://github.com/blockscout/blockscout/pull/5796) - Add job for e2e tests on every push to master + fix job "Merge 'master' to specific branch after release"

## 4.1.6-beta

### Features

- [#5739](https://github.com/blockscout/blockscout/pull/5739) - Erigon archive node support
- [#5732](https://github.com/blockscout/blockscout/pull/5732) - Manage testnet label (right to the navbar logo)
- [#5699](https://github.com/blockscout/blockscout/pull/5699) - Switch to basic (non-pro) API endpoint for Coingecko requests, if API key is not provided
- [#5542](https://github.com/blockscout/blockscout/pull/5542) - Add `jq` in docker image
- [#5345](https://github.com/blockscout/blockscout/pull/5345) - Graphql: add user-selected ordering to transactions for address query

### Fixes

- [#5768](https://github.com/blockscout/blockscout/pull/5768) - Outstanding rows limit for missing blocks query (catchup fetcher)
- [#5737](https://github.com/blockscout/blockscout/pull/5737), [#5772](https://github.com/blockscout/blockscout/pull/5772) - Fix double requests; Fix token balances dropdown view
- [#5723](https://github.com/blockscout/blockscout/pull/5723) - Add nil clause for Data.to_string/1
- [#5714](https://github.com/blockscout/blockscout/pull/5714) - Add clause for EthereumJSONRPC.Transaction.elixir_to_params/1 when gas_price is missing in the response
- [#5697](https://github.com/blockscout/blockscout/pull/5697) - Gas price oracle: ignore gas price rounding for values less than 0.01
- [#5690](https://github.com/blockscout/blockscout/pull/5690) - Allow special characters for password in DB URL parser
- [#5778](https://github.com/blockscout/blockscout/pull/5778) - Allow hyphen in database name

### Chore

- [#5787](https://github.com/blockscout/blockscout/pull/5787) - Add job for merging master to specific branch after release
- [#5788](https://github.com/blockscout/blockscout/pull/5788) - Update Docker image on every push to master branch
- [#5736](https://github.com/blockscout/blockscout/pull/5736) - Remove obsolete network selector
- [#5730](https://github.com/blockscout/blockscout/pull/5730) - Add primary keys for DB tables where they do not exist
- [#5703](https://github.com/blockscout/blockscout/pull/5703) - Remove bridged tokens functionality from Blockscout core
- [#5700](https://github.com/blockscout/blockscout/pull/5700) - Remove Staking dapp logic from Blockscout core
- [#5696](https://github.com/blockscout/blockscout/pull/5696) - Update .tool-versions
- [#5695](https://github.com/blockscout/blockscout/pull/5695) - Decimal hex package update 1.9 -> 2.0
- [#5684](https://github.com/blockscout/blockscout/pull/5684) - Block import timings logs

## 4.1.5-beta

### Features

- [#5667](https://github.com/blockscout/blockscout/pull/5667) - Address page: scroll to selected tab's data

### Fixes

- [#5680](https://github.com/blockscout/blockscout/pull/5680) - Fix broken token icons; Disable animation in lists; Fix doubled requests for some pages
- [#5671](https://github.com/blockscout/blockscout/pull/5671) - Fix double requests for token exchange rates; Disable fetching `btc_value` by default (add `EXCHANGE_RATES_FETCH_BTC_VALUE` env variable); Add `CACHE_EXCHANGE_RATES_PERIOD` env variable
- [#5676](https://github.com/blockscout/blockscout/pull/5676) - Fix wrong miner address shown for post EIP-1559 block for clique network

### Chore

- [#5679](https://github.com/blockscout/blockscout/pull/5679) - Optimize query in fetch_min_missing_block_cache function
- [#5674](https://github.com/blockscout/blockscout/pull/5674) - Disable token holder refreshing
- [#5661](https://github.com/blockscout/blockscout/pull/5661) - Fixes yaml syntax for boolean env variables in docker compose

## 4.1.4-beta

### Features

- [#5656](https://github.com/blockscout/blockscout/pull/5656) - Gas price oracle
- [#5613](https://github.com/blockscout/blockscout/pull/5613) - Exchange rates CoinMarketCap source module
- [#5588](https://github.com/blockscout/blockscout/pull/5588) - Add broadcasting of coin balance
- [#5560](https://github.com/blockscout/blockscout/pull/5560) - Manual fetch beneficiaries
- [#5479](https://github.com/blockscout/blockscout/pull/5479) - Remake of solidity verifier module; Verification UX improvements
- [#5540](https://github.com/blockscout/blockscout/pull/5540) - Tx page: scroll to selected tab's data

### Fixes

- [#5647](https://github.com/blockscout/blockscout/pull/5647) - Add handling for invalid Sourcify response
- [#5635](https://github.com/blockscout/blockscout/pull/5635) - Set CoinGecko source in exchange_rates_source function fix in case of token_bridge
- [#5629](https://github.com/blockscout/blockscout/pull/5629) - Fix empty coin balance for empty address
- [#5612](https://github.com/blockscout/blockscout/pull/5612) - Fix token transfers order
- [#5626](https://github.com/blockscout/blockscout/pull/5626) - Fix vyper compiler versions order
- [#5603](https://github.com/blockscout/blockscout/pull/5603) - Fix failing verification attempts
- [#5598](https://github.com/blockscout/blockscout/pull/5598) - Fix token dropdown
- [#5592](https://github.com/blockscout/blockscout/pull/5592) - Burn fees for legacy transactions
- [#5568](https://github.com/blockscout/blockscout/pull/5568) - Add regexp for ipfs checking
- [#5567](https://github.com/blockscout/blockscout/pull/5567) - Sanitize token name and symbol before insert into DB, display in the application
- [#5564](https://github.com/blockscout/blockscout/pull/5564) - Add fallback clauses to `string_to_..._hash` functions
- [#5538](https://github.com/blockscout/blockscout/pull/5538) - Fix internal transaction's tile bug

### Chore

- [#5660](https://github.com/blockscout/blockscout/pull/5660) - Display txs count chart by default, disable price chart by default, add chart titles
- [#5659](https://github.com/blockscout/blockscout/pull/5659) - Use chartjs-adapter-luxon instead chartjs-adapter-moment for charts
- [#5651](https://github.com/blockscout/blockscout/pull/5651), [#5657](https://github.com/blockscout/blockscout/pull/5657) - Gnosis chain rebranded theme and generalization of chart legend colors definition
- [#5640](https://github.com/blockscout/blockscout/pull/5640) - Clean up and fix tests, reduce amount of warnings
- [#5625](https://github.com/blockscout/blockscout/pull/5625) - Get rid of some redirects to checksummed address url
- [#5623](https://github.com/blockscout/blockscout/pull/5623) - Allow hyphen in DB password
- [#5543](https://github.com/blockscout/blockscout/pull/5543) - Increase max_restarts to 1_000 (from 3 by default) for explorer, block_scout_web supervisors
- [#5536](https://github.com/blockscout/blockscout/pull/5536) - NPM audit fix

## 4.1.3-beta

### Features

- [#5515](https://github.com/blockscout/blockscout/pull/5515) - Integrate ace editor to display contract sources
- [#5505](https://github.com/blockscout/blockscout/pull/5505) - Manage debug_traceTransaction JSON RPC method timeout
- [#5491](https://github.com/blockscout/blockscout/pull/5491) - Sequential blocks broadcast on the main page
- [#5312](https://github.com/blockscout/blockscout/pull/5312) - Add OpenZeppelin proxy storage slot
- [#5302](https://github.com/blockscout/blockscout/pull/5302) - Add specific tx receipt fields for the GoQuorum client
- [#5268](https://github.com/blockscout/blockscout/pull/5268), [#5313](https://github.com/blockscout/blockscout/pull/5313) - Contract names display improvement

### Fixes

- [#5528](https://github.com/blockscout/blockscout/pull/5528) - Token balances fetcher retry
- [#5524](https://github.com/blockscout/blockscout/pull/5524) - ContractState module resistance to unresponsive archive node
- [#5513](https://github.com/blockscout/blockscout/pull/5513) - Do not fill pending blocks ops with block numbers below TRACE_FIRST_BLOCK
- [#5508](https://github.com/blockscout/blockscout/pull/5508) - Hide indexing banner if we fetched internal transactions from TRACE_FIRST_BLOCK
- [#5504](https://github.com/blockscout/blockscout/pull/5504) - Extend TRACE_FIRST_BLOCK env var to geth variant
- [#5488](https://github.com/blockscout/blockscout/pull/5488) - Split long contract output to multiple lines
- [#5487](https://github.com/blockscout/blockscout/pull/5487) - Fix array displaying in decoded constructor args
- [#5482](https://github.com/blockscout/blockscout/pull/5482) - Fix for querying of the contract read functions
- [#5455](https://github.com/blockscout/blockscout/pull/5455) - Fix unverified_smart_contract function: add md5 of bytecode to the changeset
- [#5454](https://github.com/blockscout/blockscout/pull/5454) - Docker: Fix the qemu-x86_64 signal 11 error on Apple Silicon
- [#5443](https://github.com/blockscout/blockscout/pull/5443) - Geth: display tx revert reason
- [#5420](https://github.com/blockscout/blockscout/pull/5420) - Deduplicate addresses and coin balances before inserting to the DB
- [#5416](https://github.com/blockscout/blockscout/pull/5416) - Fix getsourcecode for EOA addresses
- [#5413](https://github.com/blockscout/blockscout/pull/5413) - Fix params encoding for read contracts methods
- [#5411](https://github.com/blockscout/blockscout/pull/5411) - Fix character_not_in_repertoire error for tx revert reason
- [#5410](https://github.com/blockscout/blockscout/pull/5410) - Handle exited realtime fetcher
- [#5383](https://github.com/blockscout/blockscout/pull/5383) - Fix reload transactions button
- [#5381](https://github.com/blockscout/blockscout/pull/5381), [#5397](https://github.com/blockscout/blockscout/pull/5397) - Fix exchange rate broadcast error
- [#5375](https://github.com/blockscout/blockscout/pull/5375) - Fix pending transactions fetcher
- [#5374](https://github.com/blockscout/blockscout/pull/5374) - Return all ERC-1155's token instances in tokenList api endpoint
- [#5342](https://github.com/blockscout/blockscout/pull/5342) - Fix 500 error on NF token page with nil metadata
- [#5319](https://github.com/blockscout/blockscout/pull/5319), [#5357](https://github.com/blockscout/blockscout/pull/5357), [#5425](https://github.com/blockscout/blockscout/pull/5425) - Empty blocks sanitizer performance improvement
- [#5310](https://github.com/blockscout/blockscout/pull/5310) - Fix flash on reload in dark mode
- [#5306](https://github.com/blockscout/blockscout/pull/5306) - Fix indexer bug
- [#5300](https://github.com/blockscout/blockscout/pull/5300), [#5305](https://github.com/blockscout/blockscout/pull/5305) - Token instance page: general video improvements
- [#5136](https://github.com/blockscout/blockscout/pull/5136) - Improve contract verification
- [#5285](https://github.com/blockscout/blockscout/pull/5285) - Fix verified smart-contract bytecode twins feature
- [#5269](https://github.com/blockscout/blockscout/pull/5269) - Address Page: Fix implementation address align
- [#5264](https://github.com/blockscout/blockscout/pull/5264) - Fix bug with 500 response on `partial` sourcify status
- [#5263](https://github.com/blockscout/blockscout/pull/5263) - Fix bug with name absence for contract
- [#5259](https://github.com/blockscout/blockscout/pull/5259) - Fix `coin-balances/by-day` bug
- [#5239](https://github.com/blockscout/blockscout/pull/5239) - Add accounting for block rewards in `getblockreward` api method

### Chore

- [#5506](https://github.com/blockscout/blockscout/pull/5506) - Refactor config files
- [#5480](https://github.com/blockscout/blockscout/pull/5480) - Remove duplicate of balances_params_to_address_params function
- [#5473](https://github.com/blockscout/blockscout/pull/5473) - Refactor daily coin balances fetcher
- [#5458](https://github.com/blockscout/blockscout/pull/5458) - Decrease min safe polling period for realtime fetcher
- [#5456](https://github.com/blockscout/blockscout/pull/5456) - Ignore arbitrary block details fields for custom Ethereum clients
- [#5450](https://github.com/blockscout/blockscout/pull/5450) - Logging error in publishing of smart-contract
- [#5433](https://github.com/blockscout/blockscout/pull/5433) - Caching modules refactoring
- [#5419](https://github.com/blockscout/blockscout/pull/5419) - Add check if address exists for some api methods
- [#5408](https://github.com/blockscout/blockscout/pull/5408) - Update websocket_client hex package
- [#5407](https://github.com/blockscout/blockscout/pull/5407) - Update hackney, certifi, tzdata
- [#5369](https://github.com/blockscout/blockscout/pull/5369) - Manage indexer memory limit
- [#5368](https://github.com/blockscout/blockscout/pull/5368) - Refactoring from SourcifyFilePathBackfiller
- [#5367](https://github.com/blockscout/blockscout/pull/5367) - Resolve Prototype Pollution in minimist dependency
- [#5366](https://github.com/blockscout/blockscout/pull/5366) - Fix Vyper smart-contract verification form tooltips
- [#5348](https://github.com/blockscout/blockscout/pull/5348) - Block data for Avalanche: pass blockExtraData param
- [#5341](https://github.com/blockscout/blockscout/pull/5341) - Remove unused broadcasts
- [#5318](https://github.com/blockscout/blockscout/pull/5318) - Eliminate Jquery import from chart-loader.js
- [#5317](https://github.com/blockscout/blockscout/pull/5317) - NPM audit
- [#5303](https://github.com/blockscout/blockscout/pull/5303) - Besu: revertReason support in trace
- [#5301](https://github.com/blockscout/blockscout/pull/5301) - Allow specific block keys for sgb/ava
- [#5295](https://github.com/blockscout/blockscout/pull/5295) - CI pipeline: build and push Docker image to Docker Hub on every release
- [#5290](https://github.com/blockscout/blockscout/pull/5290) - Bump ex_doc from 0.25.2 to 0.28.2
- [#5289](https://github.com/blockscout/blockscout/pull/5289) - Bump ex_abi from 1.5.9 to 1.5.11
- [#5288](https://github.com/blockscout/blockscout/pull/5288) - Makefile: find exact container by name
- [#5287](https://github.com/blockscout/blockscout/pull/5287) - Docker: modify native token symbol
- [#5286](https://github.com/blockscout/blockscout/pull/5286) - Change namespace for one of the SmartContractViewTest test
- [#5260](https://github.com/blockscout/blockscout/pull/5260) - Makefile release task to prerelease and release task
- [#5082](https://github.com/blockscout/blockscout/pull/5082) - Elixir 1.12 -> 1.13

## 4.1.2-beta

### Features

- [#5232](https://github.com/blockscout/blockscout/pull/5232) - Contract Read Page: Add functions overloading support
- [#5220](https://github.com/blockscout/blockscout/pull/5220) - Add info about proxy contracts to api methods response
- [#5200](https://github.com/blockscout/blockscout/pull/5200) - Docker-compose configuration
- [#5105](https://github.com/blockscout/blockscout/pull/5105) - Redesign token page
- [#5016](https://github.com/blockscout/blockscout/pull/5016) - Add view for internal transactions error
- [#4690](https://github.com/blockscout/blockscout/pull/4690) - Improve pagination: introduce pagination with random access to pages; Integrate it to the Transactions List page

### Fixes

- [#5248](https://github.com/blockscout/blockscout/pull/5248) - Speedup query for getting verified smart-contract bytecode twin
- [#5241](https://github.com/blockscout/blockscout/pull/5241) - Fix DB hostname Regex pattern
- [#5216](https://github.com/blockscout/blockscout/pull/5216) - Add token-transfers-toggle.js to the `block_transaction/index.html.eex`
- [#5212](https://github.com/blockscout/blockscout/pull/5212) - Fix `gas_used` value bug
- [#5197](https://github.com/blockscout/blockscout/pull/5197) - Fix contract functions outputs
- [#5196](https://github.com/blockscout/blockscout/pull/5196) - Various Docker setup fixes
- [#5192](https://github.com/blockscout/blockscout/pull/5192) - Fix DATABASE_URL config parser
- [#5191](https://github.com/blockscout/blockscout/pull/5191) - Add empty view for new addresses
- [#5184](https://github.com/blockscout/blockscout/pull/5184) - eth_call method: remove from param from the request, if it is null
- [#5172](https://github.com/blockscout/blockscout/pull/5172), [#5182](https://github.com/blockscout/blockscout/pull/5182) - Reduced the size of js bundles
- [#5169](https://github.com/blockscout/blockscout/pull/5169) - Fix several UI bugs; Add tooltip to the prev/next block buttons
- [#5166](https://github.com/blockscout/blockscout/pull/5166), [#5198](https://github.com/blockscout/blockscout/pull/5198) - Fix contracts verification bugs
- [#5160](https://github.com/blockscout/blockscout/pull/5160) - Fix blocks validated hint
- [#5155](https://github.com/blockscout/blockscout/pull/5155) - Fix get_implementation_abi_from_proxy/2 implementation
- [#5154](https://github.com/blockscout/blockscout/pull/5154) - Fix token counters bug
- [#4862](https://github.com/blockscout/blockscout/pull/4862) - Fix internal transactions pagination

### Chore

- [#5230](https://github.com/blockscout/blockscout/pull/5230) - Contract verification forms refactoring
- [#5227](https://github.com/blockscout/blockscout/pull/5227) - Major update of css-loader npm package
- [#5226](https://github.com/blockscout/blockscout/pull/5226) - Update mini-css-extract-plugin, css-minimizer-webpack-plugin packages
- [#5224](https://github.com/blockscout/blockscout/pull/5224) - Webpack config refactoring
- [#5223](https://github.com/blockscout/blockscout/pull/5223) - Migrate fontawesome 5 -> 6
- [#5202](https://github.com/blockscout/blockscout/pull/5202), [#5229](https://github.com/blockscout/blockscout/pull/5229) - Docker setup Makefile release/publish tasks
- [#5195](https://github.com/blockscout/blockscout/pull/5195) - Add Berlin, London to the list of default EVM versions
- [#5190](https://github.com/blockscout/blockscout/pull/5190) - Set 8545 as default port everywhere except Ganache JSON RPC variant
- [#5189](https://github.com/blockscout/blockscout/pull/5189) - ENV var to manage pending transactions fetcher switching off
- [#5171](https://github.com/blockscout/blockscout/pull/5171) - Replace lodash NPM package with tiny lodash modules
- [#5170](https://github.com/blockscout/blockscout/pull/5170) - Token price row name fix
- [#5153](https://github.com/blockscout/blockscout/pull/5153) - Discord link instead of Gitter
- [#5142](https://github.com/blockscout/blockscout/pull/5142) - Updated some outdated npm packages
- [#5140](https://github.com/blockscout/blockscout/pull/5140) - Babel minor and core-js major updates
- [#5139](https://github.com/blockscout/blockscout/pull/5139) - Eslint major update
- [#5138](https://github.com/blockscout/blockscout/pull/5138) - Webpack minor update
- [#5119](https://github.com/blockscout/blockscout/pull/5119) - Inventory controller refactoring
- [#5118](https://github.com/blockscout/blockscout/pull/5118) - Fix top navigation template

## 4.1.1-beta

### Features

- [#5090](https://github.com/blockscout/blockscout/pull/5090) - Allotted rate limit by IP
- [#5080](https://github.com/blockscout/blockscout/pull/5080) - Allotted rate limit by a global API key

### Fixes

- [#5085](https://github.com/blockscout/blockscout/pull/5085) - Fix wallet style
- [#5088](https://github.com/blockscout/blockscout/pull/5088) - Store address transactions/token transfers in the DB
- [#5071](https://github.com/blockscout/blockscout/pull/5071) - Fix write page contract tuple input
- [#5066](https://github.com/blockscout/blockscout/pull/5066) - Fix read contract page bug
- [#5034](https://github.com/blockscout/blockscout/pull/5034) - Fix broken functions input at transaction page
- [#5025](https://github.com/blockscout/blockscout/pull/5025) - Add standard input JSON files validation
- [#5051](https://github.com/blockscout/blockscout/pull/5051) - Fix 500 response when ABI method was parsed as nil

### Chore

- [#5092](https://github.com/blockscout/blockscout/pull/5092) - Resolve vulnerable follow-redirects npm dep in ./apps/explorer
- [#5091](https://github.com/blockscout/blockscout/pull/5091) - Refactor search page template
- [#5081](https://github.com/blockscout/blockscout/pull/5081) - Add internal transactions fetcher disabled? config parameter
- [#5063](https://github.com/blockscout/blockscout/pull/5063) - Resolve moderate NPM vulnerabilities with npm audit tool
- [#5053](https://github.com/blockscout/blockscout/pull/5053) - Update ex_keccak lib

## 4.1.0-beta

### Features

- [#5030](https://github.com/blockscout/blockscout/pull/5030) - API rate limiting
- [#4924](https://github.com/blockscout/blockscout/pull/4924) - Add daily bytecode verification to prevent metamorphic contracts vulnerability
- [#4908](https://github.com/blockscout/blockscout/pull/4908) - Add verification via standard JSON input
- [#5004](https://github.com/blockscout/blockscout/pull/5004) - Add ability to set up a separate DB endpoint for the API endpoints
- [#4989](https://github.com/blockscout/blockscout/pull/4989), [#4991](https://github.com/blockscout/blockscout/pull/4991) - Bridged tokens list API endpoint
- [#4931](https://github.com/blockscout/blockscout/pull/4931) - Web3 modal with Wallet Connect for Write contract page and Staking Dapp

### Fixes

- [#5045](https://github.com/blockscout/blockscout/pull/5045) - Contracts interaction improvements
- [#5032](https://github.com/blockscout/blockscout/pull/5032) - Fix token transfer csv export
- [#5020](https://github.com/blockscout/blockscout/pull/5020) - Token instance image display improvement
- [#5019](https://github.com/blockscout/blockscout/pull/5019) - Fix fetch_last_token_balance function termination
- [#5011](https://github.com/blockscout/blockscout/pull/5011) - Fix `0x0` implementation address
- [#5008](https://github.com/blockscout/blockscout/pull/5008) - Extend decimals cap in format_according_to_decimals up to 24
- [#5005](https://github.com/blockscout/blockscout/pull/5005) - Fix falsy appearance `Connection Lost` warning on reload/switch page
- [#5003](https://github.com/blockscout/blockscout/pull/5003) - API router refactoring
- [#4992](https://github.com/blockscout/blockscout/pull/4992) - Fix `type` field in transactions after enabling 1559
- [#4979](https://github.com/blockscout/blockscout/pull/4979), [#4993](https://github.com/blockscout/blockscout/pull/4993) - Store total gas_used in addresses table
- [#4977](https://github.com/blockscout/blockscout/pull/4977) - Export token transfers on address: include transfers on contract itself
- [#4976](https://github.com/blockscout/blockscout/pull/4976) - Handle :econnrefused in pending transactions fetcher
- [#4965](https://github.com/blockscout/blockscout/pull/4965) - Fix search field appearance on medium size screens
- [#4945](https://github.com/blockscout/blockscout/pull/4945) - Fix `Verify & Publish` button link
- [#4938](https://github.com/blockscout/blockscout/pull/4938) - Fix displaying of nested arrays for contracts read
- [#4888](https://github.com/blockscout/blockscout/pull/4888) - Fix fetch_top_tokens method: add nulls last for token holders desc order
- [#4867](https://github.com/blockscout/blockscout/pull/4867) - Fix bug in querying contracts method and improve contracts interactions

### Chore

- [#5047](https://github.com/blockscout/blockscout/pull/5047) - At contract write use wei precision
- [#5023](https://github.com/blockscout/blockscout/pull/5023) - Capability to leave an empty logo
- [#5018](https://github.com/blockscout/blockscout/pull/5018) - Resolve npm vulnerabilities via npm audix fix
- [#5014](https://github.com/blockscout/blockscout/pull/5014) - Separate FIRST_BLOCK and TRACE_FIRST_BLOCK option for blocks import and tracing methods
- [#4998](https://github.com/blockscout/blockscout/pull/4998) - API endpoints logger
- [#4983](https://github.com/blockscout/blockscout/pull/4983), [#5038](https://github.com/blockscout/blockscout/pull/5038) - Fix contract verification tests
- [#4861](https://github.com/blockscout/blockscout/pull/4861) - Add separate column for token icons

## 4.0.0-beta

### Features

- [#4807](https://github.com/blockscout/blockscout/pull/4807) - Added support for BeaconProxy pattern
- [#4777](https://github.com/blockscout/blockscout/pull/4777), [#4791](https://github.com/blockscout/blockscout/pull/4791), [#4799](https://github.com/blockscout/blockscout/pull/4799), [#4847](https://github.com/blockscout/blockscout/pull/4847) - Added decoding revert reason
- [#4776](https://github.com/blockscout/blockscout/pull/4776) - Added view for unsuccessfully fetched values from read functions
- [#4761](https://github.com/blockscout/blockscout/pull/4761) - ERC-1155 support
- [#4739](https://github.com/blockscout/blockscout/pull/4739) - Improve logs and inputs decoding
- [#4747](https://github.com/blockscout/blockscout/pull/4747) - Advanced CSV export
- [#4745](https://github.com/blockscout/blockscout/pull/4745) - Vyper contracts verification
- [#4699](https://github.com/blockscout/blockscout/pull/4699), [#4793](https://github.com/blockscout/blockscout/pull/4793), [#4820](https://github.com/blockscout/blockscout/pull/4820), [#4827](https://github.com/blockscout/blockscout/pull/4827) - Address page facelifting
- [#4667](https://github.com/blockscout/blockscout/pull/4667) - Transaction Page: Add expand/collapse button for long contract method data
- [#4641](https://github.com/blockscout/blockscout/pull/4641), [#4733](https://github.com/blockscout/blockscout/pull/4733) - Improve Read Contract page logic
- [#4660](https://github.com/blockscout/blockscout/pull/4660) - Save Sourcify path instead of filename
- [#4656](https://github.com/blockscout/blockscout/pull/4656) - Open in Tenderly button
- [#4655](https://github.com/blockscout/blockscout/pull/4655), [#4676](https://github.com/blockscout/blockscout/pull/4676) - EIP-3091 support
- [#4621](https://github.com/blockscout/blockscout/pull/4621) - Add beacon contract address slot for proxy
- [#4625](https://github.com/blockscout/blockscout/pull/4625) - Contract address page: Add implementation link to the overview of proxy contracts
- [#4624](https://github.com/blockscout/blockscout/pull/4624) - Support HTML tags in alert message
- [#4608](https://github.com/blockscout/blockscout/pull/4608), [#4622](https://github.com/blockscout/blockscout/pull/4622) - Block Details page: Improved style of transactions button
- [#4596](https://github.com/blockscout/blockscout/pull/4596), [#4681](https://github.com/blockscout/blockscout/pull/4681), [#4693](https://github.com/blockscout/blockscout/pull/4693) - Display token icon for bridged with Mainnet tokens or identicons for other tokens
- [#4520](https://github.com/blockscout/blockscout/pull/4520) - Add support for EIP-1559
- [#4593](https://github.com/blockscout/blockscout/pull/4593) - Add status in `Position` pane for txs have no block
- [#4579](https://github.com/blockscout/blockscout/pull/4579) - Write contract page: Resize inputs; Improve multiplier selector

### Fixes

- [#4857](https://github.com/blockscout/blockscout/pull/4857) - Fix `tx/raw-trace` Internal Server Error
- [#4854](https://github.com/blockscout/blockscout/pull/4854) - Fix infinite gas usage count loading
- [#4853](https://github.com/blockscout/blockscout/pull/4853) - Allow custom optimizations runs for contract verifications via API
- [#4840](https://github.com/blockscout/blockscout/pull/4840) - Replace Enum.dedup with Enum.uniq where actually uniq items are expected
- [#4835](https://github.com/blockscout/blockscout/pull/4835) - Fix view for broken token icons
- [#4830](https://github.com/blockscout/blockscout/pull/4830) - Speed up txs per day chart data collection
- [#4818](https://github.com/blockscout/blockscout/pull/4818) - Fix for extract_omni_bridged_token_metadata_wrapper method
- [#4812](https://github.com/blockscout/blockscout/pull/4812), [#4815](https://github.com/blockscout/blockscout/pull/4815) - Check if exists custom_cap property of extended token object before access it
- [#4810](https://github.com/blockscout/blockscout/pull/4810) - Show `nil` block.size as `N/A bytes`
- [#4806](https://github.com/blockscout/blockscout/pull/4806) - Get token type for token balance update if it is empty
- [#4802](https://github.com/blockscout/blockscout/pull/4802) - Fix floating tooltip on the main page
- [#4801](https://github.com/blockscout/blockscout/pull/4801) - Added clauses and tests for get_total_staked_and_ordered/1
- [#4798](https://github.com/blockscout/blockscout/pull/4798) - Token instance View contract icon Safari fix
- [#4796](https://github.com/blockscout/blockscout/pull/4796) - Fix nil.timestamp issue
- [#4764](https://github.com/blockscout/blockscout/pull/4764) - Add cleaning of substrings of `require` messages from parsed constructor arguments
- [#4778](https://github.com/blockscout/blockscout/pull/4778) - Migrate :optimization_runs field type: `int4 -> int8` in `smart_contracts` table
- [#4768](https://github.com/blockscout/blockscout/pull/4768) - Block Details page: handle zero division
- [#4751](https://github.com/blockscout/blockscout/pull/4751) - Change text and link for `trade STAKE` button
- [#4746](https://github.com/blockscout/blockscout/pull/4746) - Fix comparison of decimal value
- [#4711](https://github.com/blockscout/blockscout/pull/4711) - Add trimming to the contract functions inputs
- [#4729](https://github.com/blockscout/blockscout/pull/4729) - Fix bugs with fees in cases of txs with `gas price = 0`
- [#4725](https://github.com/blockscout/blockscout/pull/4725) - Fix hardcoded coin name on transaction's and block's page
- [#4724](https://github.com/blockscout/blockscout/pull/4724), [#4842](https://github.com/blockscout/blockscout/pull/4841) - Sanitizer of "empty" blocks
- [#4717](https://github.com/blockscout/blockscout/pull/4717) - Contract verification fix: check only success creation tx
- [#4713](https://github.com/blockscout/blockscout/pull/4713) - Search input field: sanitize input
- [#4703](https://github.com/blockscout/blockscout/pull/4703) - Block Details page: Fix pagination on the Transactions tab
- [#4686](https://github.com/blockscout/blockscout/pull/4686) - Block page: check gas limit value before division
- [#4678](https://github.com/blockscout/blockscout/pull/4678) - Internal transactions indexer: fix issue of some pending transactions never become confirmed
- [#4668](https://github.com/blockscout/blockscout/pull/4668) - Fix css for dark theme
- [#4654](https://github.com/blockscout/blockscout/pull/4654) - AddressView: Change `@burn_address` to string `0x0000000000000000000000000000000000000000`
- [#4626](https://github.com/blockscout/blockscout/pull/4626) - Refine view of popup for reverted tx
- [#4640](https://github.com/blockscout/blockscout/pull/4640) - Token page: fixes in mobile view
- [#4612](https://github.com/blockscout/blockscout/pull/4612) - Hide error selector in the contract's functions list
- [#4615](https://github.com/blockscout/blockscout/pull/4615) - Fix broken style for `View more transfers` button
- [#4592](https://github.com/blockscout/blockscout/pull/4592) - Add `type` field for `receive` and `fallback` entities of a Smart Contract
- [#4601](https://github.com/blockscout/blockscout/pull/4601) - Fix endless Fetching tokens... message on empty addresses
- [#4591](https://github.com/blockscout/blockscout/pull/4591) - Add step and min value for txValue input field
- [#4589](https://github.com/blockscout/blockscout/pull/4589) - Fix solid outputs on contract read page
- [#4586](https://github.com/blockscout/blockscout/pull/4586) - Fix floating tooltips on the token transfer family blocks
- [#4587](https://github.com/blockscout/blockscout/pull/4587) - Enable navbar menu on Search results page
- [#4582](https://github.com/blockscout/blockscout/pull/4582) - Fix NaN input on write contract page

### Chore

- [#4876](https://github.com/blockscout/blockscout/pull/4876) - Add missing columns updates when INSERT ... ON CONFLICT DO UPDATE ... happens
- [#4872](https://github.com/blockscout/blockscout/pull/4872) - Set explicit ascending order by hash in acquire transactions query of internal transactions import
- [#4871](https://github.com/blockscout/blockscout/pull/4871) - Remove cumulative gas used update duplicate
- [#4860](https://github.com/blockscout/blockscout/pull/4860) - Node 16 support
- [#4828](https://github.com/blockscout/blockscout/pull/4828) - Logging for txs/day chart
- [#4823](https://github.com/blockscout/blockscout/pull/4823) - Various error handlers with unresponsive JSON RPC endpoint
- [#4821](https://github.com/blockscout/blockscout/pull/4821) - Block Details page: Remove crossing at the Burnt Fee line
- [#4819](https://github.com/blockscout/blockscout/pull/4819) - Add config for GasUsage Cache
- [#4781](https://github.com/blockscout/blockscout/pull/4781) - PGAnalyze index suggestions
- [#4735](https://github.com/blockscout/blockscout/pull/4735) - Code clean up: Remove clauses for outdated ganache bugs
- [#4726](https://github.com/blockscout/blockscout/pull/4726) - Update chart.js
- [#4707](https://github.com/blockscout/blockscout/pull/4707) - Top navigation: Move Accounts tab to Tokens
- [#4704](https://github.com/blockscout/blockscout/pull/4704) - Update to Erlang/OTP 24
- [#4682](https://github.com/blockscout/blockscout/pull/4682) - Update all possible outdated mix dependencies
- [#4663](https://github.com/blockscout/blockscout/pull/4663) - Migrate to Elixir 1.12.x
- [#4661](https://github.com/blockscout/blockscout/pull/4661) - Update NPM packages to resolve vulnerabilities
- [#4649](https://github.com/blockscout/blockscout/pull/4649) - 1559 Transaction Page: Convert Burnt Fee to ether and add price in USD
- [#4646](https://github.com/blockscout/blockscout/pull/4646) - Transaction page: Rename burned to burnt
- [#4611](https://github.com/blockscout/blockscout/pull/4611) - Ability to hide miner in block views

## 3.7.3-beta

### Features

- [#4569](https://github.com/blockscout/blockscout/pull/4569) - Smart-Contract: remove comment with the submission date
- [#4568](https://github.com/blockscout/blockscout/pull/4568) - TX page: Token transfer and minting section improvements
- [#4540](https://github.com/blockscout/blockscout/pull/4540) - Align copy buttons for `Block Details` and `Transaction Details` pages
- [#4528](https://github.com/blockscout/blockscout/pull/4528) - Block Details page: rework view
- [#4531](https://github.com/blockscout/blockscout/pull/4531) - Add Arbitrum support
- [#4524](https://github.com/blockscout/blockscout/pull/4524) - Add index position of transaction in the block
- [#4489](https://github.com/blockscout/blockscout/pull/4489) - Search results page
- [#4475](https://github.com/blockscout/blockscout/pull/4475) - Tx page facelifting
- [#4452](https://github.com/blockscout/blockscout/pull/4452) - Add names for smart-contract's function response

### Fixes

- [#4553](https://github.com/blockscout/blockscout/pull/4553) - Indexer performance update: skip genesis block in requesting of trace_block API endpoint
- [#4544](https://github.com/blockscout/blockscout/pull/4544) - Indexer performance update: Add skip_metadata flag for token if indexer failed to get any of [name, symbol, decimals, totalSupply]
- [#4542](https://github.com/blockscout/blockscout/pull/4542) - Indexer performance update: Deduplicate tokens in the indexer token transfers transformer
- [#4535](https://github.com/blockscout/blockscout/pull/4535) - Indexer performance update:: Eliminate multiple updates of the same token while parsing mint/burn token transfers batch
- [#4527](https://github.com/blockscout/blockscout/pull/4527) - Indexer performance update: refactor coin balance daily fetcher
- [#4525](https://github.com/blockscout/blockscout/pull/4525) - Uncataloged token transfers query performance improvement
- [#4513](https://github.com/blockscout/blockscout/pull/4513) - Fix installation with custom default path: add NETWORK_PATH variable to the current_path
- [#4500](https://github.com/blockscout/blockscout/pull/4500) - `/tokens/{addressHash}/instance/{id}/token-transfers`: fix incorrect next page url
- [#4493](https://github.com/blockscout/blockscout/pull/4493) - Contract's code page: handle null contracts_creation_transaction
- [#4488](https://github.com/blockscout/blockscout/pull/4488) - Tx page: handle empty to_address
- [#4483](https://github.com/blockscout/blockscout/pull/4483) - Fix copy-paste typo in `token_transfers_counter.ex`
- [#4473](https://github.com/blockscout/blockscout/pull/4473), [#4481](https://github.com/blockscout/blockscout/pull/4481) - Search autocomplete: fix for address/block/tx hash
- [#4472](https://github.com/blockscout/blockscout/pull/4472) - Search autocomplete: fix Cannot read property toLowerCase of undefined
- [#4456](https://github.com/blockscout/blockscout/pull/4456) - URL encoding for NFT media files URLs
- [#4453](https://github.com/blockscout/blockscout/pull/4453) - Unescape characters for string output type in the contract response
- [#4401](https://github.com/blockscout/blockscout/pull/4401) - Fix displaying of token holders with the same amount

### Chore

- [#4550](https://github.com/blockscout/blockscout/pull/4550) - Update con_cache package to 1.0
- [#4523](https://github.com/blockscout/blockscout/pull/4523) - Change order of transactions in block's view
- [#4521](https://github.com/blockscout/blockscout/pull/4521) - Rewrite transaction page tooltips
- [#4516](https://github.com/blockscout/blockscout/pull/4516) - Add DB migrations step into Docker start script
- [#4497](https://github.com/blockscout/blockscout/pull/4497) - Handle error in fetch_validators_list method
- [#4444](https://github.com/blockscout/blockscout/pull/4444) - Main page performance cumulative update
- [#4439](https://github.com/blockscout/blockscout/pull/4439), - [#4465](https://github.com/blockscout/blockscout/pull/4465) - Fix revert response in contract's output

## 3.7.2-beta

### Features

- [#4424](https://github.com/blockscout/blockscout/pull/4424) - Display search results categories
- [#4423](https://github.com/blockscout/blockscout/pull/4423) - Add creation time of contract in the results of the search
- [#4391](https://github.com/blockscout/blockscout/pull/4391) - Add batched transactions on the `address/{addressHash}/transactions` page
- [#4353](https://github.com/blockscout/blockscout/pull/4353) - Added live-reload on the token holders page

### Fixes

- [#4437](https://github.com/blockscout/blockscout/pull/4437) - Fix `PendingTransactionsSanitizer` for non-consensus blocks
- [#4430](https://github.com/blockscout/blockscout/pull/4430) - Fix current token balance on-demand fetcher
- [#4429](https://github.com/blockscout/blockscout/pull/4429), [#4431](https://github.com/blockscout/blockscout/pull/4431) - Fix 500 response on `/tokens/{addressHash}/token-holders?type=JSON` when total supply is zero
- [#4419](https://github.com/blockscout/blockscout/pull/4419) - Order contracts in the search by inserted_at in descending order
- [#4418](https://github.com/blockscout/blockscout/pull/4418) - Fix empty search results for the full-word search criteria
- [#4406](https://github.com/blockscout/blockscout/pull/4406) - Fix internal server error on the validator's txs page
- [#4360](https://github.com/blockscout/blockscout/pull/4360) - Fix false-pending transactions in reorg blocks
- [#4388](https://github.com/blockscout/blockscout/pull/4388) - Fix internal server error on contract page for instances without sourcify envs
- [#4385](https://github.com/blockscout/blockscout/pull/4385) - Fix html template for transaction's input; Add copy text for tuples

### Chore

- [#4400](https://github.com/blockscout/blockscout/pull/4400) - Add "Token ID" label onto `tokens/.../instance/.../token-transfers` page
- [#4398](https://github.com/blockscout/blockscout/pull/4398) - Speed up the transactions loading on the front-end
- [#4384](https://github.com/blockscout/blockscout/pull/4384) - Fix Elixir version in `.tool-versions`
- [#4382](https://github.com/blockscout/blockscout/pull/4382) - Replace awesomplete with autocomplete.js
- [#4371](https://github.com/blockscout/blockscout/pull/4371) - Place search outside of burger in mobile view
- [#4355](https://github.com/blockscout/blockscout/pull/4355) - Do not redirect to 404 page with empty string in the search field

## 3.7.1-beta

### Features

- [#4331](https://github.com/blockscout/blockscout/pull/4331) - Added support for partially verified contracts via [Sourcify](https://sourcify.dev)
- [#4323](https://github.com/blockscout/blockscout/pull/4323) - Renamed Contract Byte Code, add Contract Creation Code on contract's page
- [#4312](https://github.com/blockscout/blockscout/pull/4312) - Display pending transactions on address page
- [#4299](https://github.com/blockscout/blockscout/pull/4299) - Added [Sourcify](https://sourcify.dev) verification API endpoint
- [#4267](https://github.com/blockscout/blockscout/pull/4267) - Extend verification through [Sourcify](https://sourcify.dev) smart-contract verification: fetch smart contract metadata from Sourcify repo if it has been already verified there
- [#4241](https://github.com/blockscout/blockscout/pull/4241) - Reload transactions on the main page without reloading of the whole page
- [#4218](https://github.com/blockscout/blockscout/pull/4218) - Hide long arrays in smart-contracts
- [#4205](https://github.com/blockscout/blockscout/pull/4205) - Total transactions fees per day API endpoint
- [#4158](https://github.com/blockscout/blockscout/pull/4158) - Calculate total fee per day
- [#4067](https://github.com/blockscout/blockscout/pull/4067) - Display LP tokens USD value and custom metadata in tokens dropdown at address page

### Fixes

- [#4351](https://github.com/blockscout/blockscout/pull/4351) - Support effectiveGasPrice property in tx receipt (Geth specific)
- [#4346](https://github.com/blockscout/blockscout/pull/4346) - Fix internal server error on raw-trace transaction page
- [#4345](https://github.com/blockscout/blockscout/pull/4345) - Fix bug on validator's address transactions page(Support effectiveGasPrice property in receipt (geth specific))
- [#4342](https://github.com/blockscout/blockscout/pull/4342) - Remove dropped/replaced txs from address transactions page
- [#4320](https://github.com/blockscout/blockscout/pull/4320) - Fix absence of imported smart-contracts' source code in `getsourcecode` API method
- [#4274](https://github.com/blockscout/blockscout/pull/4302) - Fix search token-autocomplete
- [#4316](https://github.com/blockscout/blockscout/pull/4316) - Fix `/decompiled-contracts` bug
- [#4310](https://github.com/blockscout/blockscout/pull/4310) - Fix logo URL redirection, set font-family defaults for chart.js
- [#4308](https://github.com/blockscout/blockscout/pull/4308) - Fix internal server error on contract verification options page
- [#4307](https://github.com/blockscout/blockscout/pull/4307) - Fix for composing IPFS URLs for NFTs images
- [#4306](https://github.com/blockscout/blockscout/pull/4306) - Check token instance images MIME types
- [#4295](https://github.com/blockscout/blockscout/pull/4295) - Mobile view fix: transaction tile tx hash overflow
- [#4294](https://github.com/blockscout/blockscout/pull/4294) - User wont be able to open verification pages for verified smart-contract
- [#4240](https://github.com/blockscout/blockscout/pull/4240) - `[]` is accepted in write contract page
- [#4236](https://github.com/blockscout/blockscout/pull/4236), [#4242](https://github.com/blockscout/blockscout/pull/4242) - Fix typo, constructor instead of constructor
- [#4167](https://github.com/blockscout/blockscout/pull/4167) - Deduplicate block numbers in acquire_blocks function
- [#4149](https://github.com/blockscout/blockscout/pull/4149) - Exclude smart_contract_additional_sources from JSON encoding in address schema
- [#4137](https://github.com/blockscout/blockscout/pull/4137) - Get token balance query improvement
- [#4129](https://github.com/blockscout/blockscout/pull/4129) - Speedup procedure of finding missing block numbers for catchup fetcher
- [#4038](https://github.com/blockscout/blockscout/pull/4038) - Add clause for abi_decode_address_output/1 when is_nil(address)
- [#3989](https://github.com/blockscout/blockscout/pull/3989), [4061](https://github.com/blockscout/blockscout/pull/4061) - Fixed bug that sometimes lead to incorrect ordering of token transfers
- [#3946](https://github.com/blockscout/blockscout/pull/3946) - Get NFT metadata from URIs with status_code 301
- [#3888](https://github.com/blockscout/blockscout/pull/3888) - EIP-1967 contract proxy pattern detection fix

### Chore

- [#4315](https://github.com/blockscout/blockscout/pull/4315) - Replace node_modules/ with ~ in app.scss
- [#4314](https://github.com/blockscout/blockscout/pull/4314) - Set infinite timeout for fetch_min_missing_block_cache method DB query
- [#4300](https://github.com/blockscout/blockscout/pull/4300) - Remove clear_build.sh script
- [#4268](https://github.com/blockscout/blockscout/pull/4268) - Migration to Chart.js 3.0
- [#4253](https://github.com/blockscout/blockscout/pull/4253) - Elixir 1.11.4, npm audit fix
- [#4231](https://github.com/blockscout/blockscout/pull/4231) - Transactions stats: get min/max blocks in one query
- [#4157](https://github.com/blockscout/blockscout/pull/4157) - Fix internal docs generation
- [#4127](https://github.com/blockscout/blockscout/pull/4127) - Update ex_keccak package
- [#4063](https://github.com/blockscout/blockscout/pull/4063) - Do not display 4bytes signature in the tx tile for contract creation
- [#3934](https://github.com/blockscout/blockscout/pull/3934) - Update nimble_csv package
- [#3902](https://github.com/blockscout/blockscout/pull/3902) - Increase number of left symbols in short address view
- [#3894](https://github.com/blockscout/blockscout/pull/3894) - Refactoring: replace inline style display: none with d-none class
- [#3893](https://github.com/blockscout/blockscout/pull/3893) - Add left/right paddings in tx tile
- [#3870](https://github.com/blockscout/blockscout/pull/3870) - Manage token balance on-demand fetcher threshold via env var

## 3.7.0-beta

### Features

- [#3858](https://github.com/blockscout/blockscout/pull/3858) - Integration with Sourcify
- [#3834](https://github.com/blockscout/blockscout/pull/3834) - Method name in tx tile
- [#3792](https://github.com/blockscout/blockscout/pull/3792) - Cancel pending transaction
- [#3786](https://github.com/blockscout/blockscout/pull/3786) - Read contract: enable methods with StateMutability: pure
- [#3758](https://github.com/blockscout/blockscout/pull/3758) - Add pool metadata display/change to Staking DApp
- [#3750](https://github.com/blockscout/blockscout/pull/3750) - getblocknobytime block module API endpoint

### Fixes

- [#3835](https://github.com/blockscout/blockscout/pull/3835) - Fix getTokenHolders API endpoint pagination
- [#3787](https://github.com/blockscout/blockscout/pull/3787) - Improve tokens list elements display
- [#3785](https://github.com/blockscout/blockscout/pull/3785) - Fix for write contract functionality: false and 0 boolean inputs are parsed as true
- [#3783](https://github.com/blockscout/blockscout/pull/3783) - Fix number of block confirmations
- [#3773](https://github.com/blockscout/blockscout/pull/3773) - Inventory pagination query performance improvement
- [#3767](https://github.com/blockscout/blockscout/pull/3767) - Decoded contract method input tuple reader fix
- [#3748](https://github.com/blockscout/blockscout/pull/3748) - Skip null topics in eth_getLogs API endpoint

### Chore

- [#3831](https://github.com/blockscout/blockscout/pull/3831) - Process type field in eth_getTransactionReceipt response
- [#3802](https://github.com/blockscout/blockscout/pull/3802) - Extend Become a Candidate popup in Staking DApp
- [#3801](https://github.com/blockscout/blockscout/pull/3801) - Poison package update
- [#3799](https://github.com/blockscout/blockscout/pull/3799) - Update credo, dialyxir mix packages
- [#3789](https://github.com/blockscout/blockscout/pull/3789) - Update repo organization
- [#3788](https://github.com/blockscout/blockscout/pull/3788) - Update fontawesome NPM package

## 3.6.0-beta

### Features

- [#3743](https://github.com/blockscout/blockscout/pull/3743) - Minimal proxy pattern support (EIP-1167)
- [#3722](https://github.com/blockscout/blockscout/pull/3722) - Allow double quotes for (u)int arrays inputs during contract interaction
- [#3694](https://github.com/blockscout/blockscout/pull/3694) - LP tokens total liquidity
- [#3676](https://github.com/blockscout/blockscout/pull/3676) - Bridged tokens TLV in USD
- [#3674](https://github.com/blockscout/blockscout/pull/3674) - Display Sushiswap pools data
- [#3637](https://github.com/blockscout/blockscout/pull/3637) - getsourcecode API endpoint: show data for unverified contract from verified contract with the same bytecode
- [#3631](https://github.com/blockscout/blockscout/pull/3631) - Tokens search
- [#3631](https://github.com/blockscout/blockscout/pull/3631) - BSC OMNI bridge support
- [#3603](https://github.com/blockscout/blockscout/pull/3603) - Display method output parameter name at contract read page
- [#3597](https://github.com/blockscout/blockscout/pull/3597) - Show APY for delegators in Staking DApp
- [#3584](https://github.com/blockscout/blockscout/pull/3584) - Token holders API endpoint
- [#3564](https://github.com/blockscout/blockscout/pull/3564) - Staking welcome message

### Fixes

- [#3742](https://github.com/blockscout/blockscout/pull/3742) - Fix Sushiswap LP tokens custom metadata fetcher: bytes(n) symbol and name support
- [#3741](https://github.com/blockscout/blockscout/pull/3741) - Contract reader fix when there are multiple input params including an array type
- [#3735](https://github.com/blockscout/blockscout/pull/3735) - Token balance on demand fetcher memory leak fix
- [#3732](https://github.com/blockscout/blockscout/pull/3732) - POSDAO: fix snapshotting and remove temporary code
- [#3731](https://github.com/blockscout/blockscout/pull/3731) - Handle bad gateway at pending transactions fetcher
- [#3730](https://github.com/blockscout/blockscout/pull/3730) - Set default period for average block time counter refresh interval
- [#3729](https://github.com/blockscout/blockscout/pull/3729) - Token on-demand balance fetcher: handle nil balance
- [#3728](https://github.com/blockscout/blockscout/pull/3728) - Coinprice api endpoint: handle nil rates
- [#3723](https://github.com/blockscout/blockscout/pull/3723) - Fix losing digits at value conversion back from WEI
- [#3715](https://github.com/blockscout/blockscout/pull/3715) - Pending transactions sanitizer process
- [#3710](https://github.com/blockscout/blockscout/pull/3710) - Missing @destination in bridged-tokens template
- [#3707](https://github.com/blockscout/blockscout/pull/3707) - Fetch bridged token price by address of foreign token, not by symbol
- [#3686](https://github.com/blockscout/blockscout/pull/3686) - BSC bridged tokens detection fix
- [#3683](https://github.com/blockscout/blockscout/pull/3683) - Token instance image IPFS link display fix
- [#3655](https://github.com/blockscout/blockscout/pull/3655) - Handle absence of readAll function in some old/legacy browsers
- [#3634](https://github.com/blockscout/blockscout/pull/3634) - Fix transaction decoding view: support tuple types
- [#3623](https://github.com/blockscout/blockscout/pull/3623) - Ignore unrecognized messages in bridge counter processes
- [#3622](https://github.com/blockscout/blockscout/pull/3622) - Contract reader: fix int type output Ignore unrecognized messages in bridge counter processes
- [#3621](https://github.com/blockscout/blockscout/pull/3621) - Contract reader: :binary input/output fix
- [#3620](https://github.com/blockscout/blockscout/pull/3620) - Ignore unfamiliar messages by Explorer.Staking.ContractState module
- [#3611](https://github.com/blockscout/blockscout/pull/3611) - Fix logo size
- [#3600](https://github.com/blockscout/blockscout/pull/3600) - Prevent update validator metadata with empty name from contract
- [#3592](https://github.com/blockscout/blockscout/pull/3592), [#3601](https://github.com/blockscout/blockscout/pull/3601), [#3607](https://github.com/blockscout/blockscout/pull/3607) - Contract interaction: fix nested tuples in the output view, add formatting
- [#3583](https://github.com/blockscout/blockscout/pull/3583) - Reduce RPC requests and DB changes by Staking DApp
- [#3577](https://github.com/blockscout/blockscout/pull/3577) - Eliminate GraphiQL page XSS attack

### Chore

- [#3745](https://github.com/blockscout/blockscout/pull/3745) - Refactor and optimize Staking DApp
- [#3744](https://github.com/blockscout/blockscout/pull/3744) - Update Mix packages: timex, hackney, tzdata certifi
- [#3736](https://github.com/blockscout/blockscout/pull/3736), [#3739](https://github.com/blockscout/blockscout/pull/3739) - Contract writer: Fix sending a transaction with tuple input type
- [#3719](https://github.com/blockscout/blockscout/pull/3719) - Rename ethprice API endpoint
- [#3717](https://github.com/blockscout/blockscout/pull/3717) - Update alpine-elixir-phoenix 1.11.3
- [#3714](https://github.com/blockscout/blockscout/pull/3714) - Application announcements management: whole explorer, staking dapp
- [#3712](https://github.com/blockscout/blockscout/pull/3712) - POSDAO refactoring: use pool ID instead of staking address
- [#3709](https://github.com/blockscout/blockscout/pull/3709) - Fix 413 Request Entity Too Large returned from single request batch
- [#3708](https://github.com/blockscout/blockscout/pull/3708) - NPM 6 -> 7
- [#3701](https://github.com/blockscout/blockscout/pull/3701) - Increase LP tokens calc process re-check interval
- [#3700](https://github.com/blockscout/blockscout/pull/3700) - Update tool versions
- [#3697](https://github.com/blockscout/blockscout/pull/3697) - Update hackney dependency
- [#3696](https://github.com/blockscout/blockscout/pull/3696) - Table loader fix
- [#3688](https://github.com/blockscout/blockscout/pull/3688) - Reorganize staking buttons
- [#3687](https://github.com/blockscout/blockscout/pull/3687) - Miscellaneous minor fixes
- [#3667](https://github.com/blockscout/blockscout/pull/3667) - Store bridged token price in the DB
- [#3662](https://github.com/blockscout/blockscout/pull/3662) - Order bridged tokens in descending order by tokens holder for Omni bridge cap calculation
- [#3659](https://github.com/blockscout/blockscout/pull/3659) - Staking Dapp new buttons: swap, bridge
- [#3645](https://github.com/blockscout/blockscout/pull/3645) - Change Twitter handle
- [#3644](https://github.com/blockscout/blockscout/pull/3644) - Correct exchange rate for SURF.finance token
- [#3618](https://github.com/blockscout/blockscout/pull/3618) - Contracts verification up to 10 libraries
- [#3616](https://github.com/blockscout/blockscout/pull/3616) - POSDAO refactoring: use zero address instead of staker address for certain cases
- [#3612](https://github.com/blockscout/blockscout/pull/3612) - POSDAO refactoring: use 'getDelegatorPools' getter instead of 'getStakerPools' in Staking DApp
- [#3585](https://github.com/blockscout/blockscout/pull/3585) - Add autoswitching from eth_subscribe to eth_blockNumber in Staking DApp
- [#3574](https://github.com/blockscout/blockscout/pull/3574) - Correct UNI token price
- [#3569](https://github.com/blockscout/blockscout/pull/3569) - Allow re-define cache period vars at runtime
- [#3567](https://github.com/blockscout/blockscout/pull/3567) - Force to show filter at the page where filtered items list is empty
- [#3565](https://github.com/blockscout/blockscout/pull/3565) - Staking dapp: unhealthy state alert message

## 3.5.1-beta

### Features

- [#3558](https://github.com/blockscout/blockscout/pull/3558) - Focus to search field with a forward slash key
- [#3541](https://github.com/blockscout/blockscout/pull/3541) - Staking dapp stats: total number of delegators, total staked amount
- [#3540](https://github.com/blockscout/blockscout/pull/3540) - Apply DarkForest custom theme to NFT instances

### Fixes

- [#3551](https://github.com/blockscout/blockscout/pull/3551) - Fix contract's method's output of tuple type

### Chore

- [#3557](https://github.com/blockscout/blockscout/pull/3557) - Single Staking menu
- [#3540](https://github.com/blockscout/blockscout/pull/3540), [#3545](https://github.com/blockscout/blockscout/pull/3545) - Support different versions of DarkForest (0.4 - 0.5)

## 3.5.0-beta

### Features

- [#3536](https://github.com/blockscout/blockscout/pull/3536) - Revert reason in the result of contract's method call
- [#3532](https://github.com/blockscout/blockscout/pull/3532) - Contract interaction: an easy setting of precision for integer input
- [#3531](https://github.com/blockscout/blockscout/pull/3531) - Allow double quotes in input data of contract methods
- [#3515](https://github.com/blockscout/blockscout/pull/3515) - CRC total balance
- [#3513](https://github.com/blockscout/blockscout/pull/3513) - Allow square brackets for an array input data in contracts interaction
- [#3480](https://github.com/blockscout/blockscout/pull/3480) - Add support of Autonity client
- [#3470](https://github.com/blockscout/blockscout/pull/3470) - Display sum of tokens' USD value at tokens holder's address page
- [#3462](https://github.com/blockscout/blockscout/pull/3462) - Display price for bridged tokens

### Fixes

- [#3535](https://github.com/blockscout/blockscout/pull/3535) - Improve speed of tokens dropdown loading at owner address page
- [#3530](https://github.com/blockscout/blockscout/pull/3530) - Allow trailing/leading whitespaces for inputs for contract read methods
- [#3526](https://github.com/blockscout/blockscout/pull/3526) - Order staking pools
- [#3525](https://github.com/blockscout/blockscout/pull/3525), [#3533](https://github.com/blockscout/blockscout/pull/3533) - Address token balance on demand fetcher
- [#3514](https://github.com/blockscout/blockscout/pull/3514) - Read contract: fix internal server error
- [#3513](https://github.com/blockscout/blockscout/pull/3513) - Fix input data processing for method call (array type of data)
- [#3509](https://github.com/blockscout/blockscout/pull/3509) - Fix QR code tooltip appearance in mobile view
- [#3507](https://github.com/blockscout/blockscout/pull/3507), [#3510](https://github.com/blockscout/blockscout/pull/3510) - Fix left margin of balance card in mobile view
- [#3506](https://github.com/blockscout/blockscout/pull/3506) - Fix token transfer's tile styles: prevent overlapping of long names
- [#3505](https://github.com/blockscout/blockscout/pull/3505) - Fix Staking DApp first loading
- [#3433](https://github.com/blockscout/blockscout/pull/3433) - Token balances and rewards tables deadlocks elimination
- [#3494](https://github.com/blockscout/blockscout/pull/3494), [#3497](https://github.com/blockscout/blockscout/pull/3497), [#3504](https://github.com/blockscout/blockscout/pull/3504), [#3517](https://github.com/blockscout/blockscout/pull/3517) - Contracts interaction: fix method call with array[] inputs
- [#3494](https://github.com/blockscout/blockscout/pull/3494), [#3495](https://github.com/blockscout/blockscout/pull/3495) - Contracts interaction: fix tuple output display
- [#3479](https://github.com/blockscout/blockscout/pull/3479) - Fix working with big numbers in Staking DApp
- [#3477](https://github.com/blockscout/blockscout/pull/3477) - Contracts interaction: fix broken call of GnosisProxy contract methods with parameters
- [#3477](https://github.com/blockscout/blockscout/pull/3477) - Contracts interaction: fix broken call of fallback function
- [#3476](https://github.com/blockscout/blockscout/pull/3476) - Fix contract verification of precompiled contracts
- [#3467](https://github.com/blockscout/blockscout/pull/3467) - Fix Firefox styles
- [#3464](https://github.com/blockscout/blockscout/pull/3464) - Fix display of token transfers list at token page (fix unique identifier of a tile)

- [#3457](https://github.com/blockscout/blockscout/pull/3457) - Fix endless block invalidation issue
- [#3457](https://github.com/blockscout/blockscout/pull/3457) - Fix doubled total transferred/minted/burnt tokens on transaction's page if block has reorg
- [#3457](https://github.com/blockscout/blockscout/pull/3457) - Fix doubled token transfer on block's page if block has reorg

### Chore

- [#3500](https://github.com/blockscout/blockscout/pull/3500) - Update solc version in explorer folder
- [#3498](https://github.com/blockscout/blockscout/pull/3498) - Make Staking DApp work with transferAndCall function
- [#3496](https://github.com/blockscout/blockscout/pull/3496) - Rollback websocket_client module to 1.3.0
- [#3489](https://github.com/blockscout/blockscout/pull/3489) - Migrate to Webpack@5
- [#3487](https://github.com/blockscout/blockscout/pull/3487) - Docker setup update to be compatible with Erlang OTP 23
- [#3484](https://github.com/blockscout/blockscout/pull/3484) - Elixir upgrade to 11.2
- [#3483](https://github.com/blockscout/blockscout/pull/3483) - Update outdated dependencies
- [#3483](https://github.com/blockscout/blockscout/pull/3483) - Migrate to Erlang/OTP 23
- [#3468](https://github.com/blockscout/blockscout/pull/3468) - Do not check supported networks on application loading page
- [#3467](https://github.com/blockscout/blockscout/pull/3467) - NodeJS engine upgrade up to 14
- [#3460](https://github.com/blockscout/blockscout/pull/3460) - Update Staking DApp scripts due to MetaMask breaking changes

## 3.4.0-beta

### Features

- [#3442](https://github.com/blockscout/blockscout/pull/3442) - Constructor arguments autodetection in API verify endpoint
- [#3435](https://github.com/blockscout/blockscout/pull/3435) - Token transfers counter cache
- [#3420](https://github.com/blockscout/blockscout/pull/3420) - Enable read/write proxy tabs for Gnosis safe proxy contract
- [#3411](https://github.com/blockscout/blockscout/pull/3411) - Circles UBI theme
- [#3406](https://github.com/blockscout/blockscout/pull/3406), [#3409](https://github.com/blockscout/blockscout/pull/3409) - Adding mp4 files support for NFTs
- [#3398](https://github.com/blockscout/blockscout/pull/3398) - Collect and display gas usage per day at the main page
- [#3385](https://github.com/blockscout/blockscout/pull/3385), [#3397](https://github.com/blockscout/blockscout/pull/3397) - Total gas usage at the main page
- [#3384](https://github.com/blockscout/blockscout/pull/3384), [#3386](https://github.com/blockscout/blockscout/pull/3386) - Address total gas usage
- [#3377](https://github.com/blockscout/blockscout/pull/3377) - Add links to contract libraries
- [#2292](https://github.com/blockscout/blockscout/pull/2292), [#3356](https://github.com/blockscout/blockscout/pull/3356), [#3359](https://github.com/blockscout/blockscout/pull/3359), [#3360](https://github.com/blockscout/blockscout/pull/3360), [#3365](https://github.com/blockscout/blockscout/pull/3365) - Add Web UI for POSDAO Staking DApp
- [#3354](https://github.com/blockscout/blockscout/pull/3354) - Tx hash in EOA coin balance history
- [#3333](https://github.com/blockscout/blockscout/pull/3333), [#3337](https://github.com/blockscout/blockscout/pull/3337), [#3393](https://github.com/blockscout/blockscout/pull/3393) - Dark forest contract custom theme
- [#3330](https://github.com/blockscout/blockscout/pull/3330) - Caching of address transactions counter, remove query 10_000 rows limit

### Fixes

- [#3449](https://github.com/blockscout/blockscout/pull/3449) - Correct avg time calculation
- [#3443](https://github.com/blockscout/blockscout/pull/3443) - Improve blocks handling in Staking DApp
- [#3440](https://github.com/blockscout/blockscout/pull/3440) - Rewrite missing blocks range query
- [#3439](https://github.com/blockscout/blockscout/pull/3439) - Dark mode color fixes (search, charts)
- [#3437](https://github.com/blockscout/blockscout/pull/3437) - Fix Postgres Docker container
- [#3428](https://github.com/blockscout/blockscout/pull/3428) - Fix address tokens search
- [#3424](https://github.com/blockscout/blockscout/pull/3424) - Fix display of long NFT IDs
- [#3422](https://github.com/blockscout/blockscout/pull/3422) - Fix contract reader: tuple type
- [#3408](https://github.com/blockscout/blockscout/pull/3408) - Fix (total) difficulty display
- [#3401](https://github.com/blockscout/blockscout/pull/3401), [#3432](https://github.com/blockscout/blockscout/pull/3432) - Fix procedure of marking internal transactions as failed
- [#3400](https://github.com/blockscout/blockscout/pull/3400) - Add :last_block_number realtime chain event
- [#3399](https://github.com/blockscout/blockscout/pull/3399) - Fix Token transfers CSV export
- [#3396](https://github.com/blockscout/blockscout/pull/3396) - Handle exchange rates request throttled
- [#3382](https://github.com/blockscout/blockscout/pull/3382) - Check ets table exists for known tokens
- [#3376](https://github.com/blockscout/blockscout/pull/3376) - Fix contract nested inputs
- [#3375](https://github.com/blockscout/blockscout/pull/3375) - Prevent terminating of tokens/contracts process
- [#3374](https://github.com/blockscout/blockscout/pull/3374) - Fix find block timestamp query
- [#3373](https://github.com/blockscout/blockscout/pull/3373) - Fix horizontal scroll in Tokens table
- [#3370](https://github.com/blockscout/blockscout/pull/3370) - Improve contracts verification: refine constructor arguments extractor
- [#3368](https://github.com/blockscout/blockscout/pull/3368) - Fix Verify contract loading button width
- [#3357](https://github.com/blockscout/blockscout/pull/3357) - Fix token transfer realtime fetcher
- [#3353](https://github.com/blockscout/blockscout/pull/3353) - Fix xDai buttons hover color
- [#3352](https://github.com/blockscout/blockscout/pull/3352) - Fix dark body background
- [#3350](https://github.com/blockscout/blockscout/pull/3350) - Fix tokens list pagination
- [#3347](https://github.com/blockscout/blockscout/pull/3347) - Contract interaction: fix encoding of bytes output
- [#3346](https://github.com/blockscout/blockscout/pull/3346), [#3351](https://github.com/blockscout/blockscout/pull/3351) - Fix inventory tab pagination
- [#3344](https://github.com/blockscout/blockscout/pull/3344) - Fix logs search on address page
- [#3342](https://github.com/blockscout/blockscout/pull/3342) - Fix mobile styles for contract code tab
- [#3341](https://github.com/blockscout/blockscout/pull/3341) - Change Solc binary downloader path to official primary supported path
- [#3339](https://github.com/blockscout/blockscout/pull/3339) - Repair websocket subscription
- [#3329](https://github.com/blockscout/blockscout/pull/3329) - Fix pagination for bridged tokens list page
- [#3335](https://github.com/blockscout/blockscout/pull/3335) - MarketCap calculation: check that ETS tables exist before inserting new data or lookup from the table

### Chore

- [#5240](https://github.com/blockscout/blockscout/pull/5240) - Managing invalidation of address coin balance cache
- [#3450](https://github.com/blockscout/blockscout/pull/3450) - Replace window.web3 with window.ethereum
- [#3446](https://github.com/blockscout/blockscout/pull/3446), [#3448](https://github.com/blockscout/blockscout/pull/3448) - Set infinity timeout and increase cache invalidation period for counters
- [#3431](https://github.com/blockscout/blockscout/pull/3431) - Standardize token name definition, if name is empty
- [#3421](https://github.com/blockscout/blockscout/pull/3421) - Functions to enable GnosisSafe app link
- [#3414](https://github.com/blockscout/blockscout/pull/3414) - Manage lis of other explorers in the footer via env var
- [#3407](https://github.com/blockscout/blockscout/pull/3407) - Add EthereumJSONRPC.HTTP.HTTPoison.json_rpc function clause when URL is null
- [#3405](https://github.com/blockscout/blockscout/pull/3405) - N/A instead of 0 for market cap if it is not fetched
- [#3404](https://github.com/blockscout/blockscout/pull/3404) - DISABLE_KNOWN_TOKENS env var
- [#3403](https://github.com/blockscout/blockscout/pull/3403) - Refactor Coingecko interaction
- [#3394](https://github.com/blockscout/blockscout/pull/3394) - Actualize docker vars list
- [#3372](https://github.com/blockscout/blockscout/pull/3372), [#3380](https://github.com/blockscout/blockscout/pull/3380) - Improve all lists header container
- [#3371](https://github.com/blockscout/blockscout/pull/3371) - Eliminate dark background except Dark forest theme
- [#3366](https://github.com/blockscout/blockscout/pull/3366) - Stabilize tests execution in Github Actions CI
- [#3343](https://github.com/blockscout/blockscout/pull/3343) - Make (Bridged) Tokens' list page's header more compact

## 3.3.3-beta

### Features

- [#3320](https://github.com/blockscout/blockscout/pull/3320) - Bridged tokens from AMB extensions support
- [#3311](https://github.com/blockscout/blockscout/pull/3311) - List of addresses with restricted access option
- [#3293](https://github.com/blockscout/blockscout/pull/3293) - Composite market cap for xDai: TokenBridge + OmniBridge
- [#3282](https://github.com/blockscout/blockscout/pull/3282), [#3318](https://github.com/blockscout/blockscout/pull/3318) - Import bridged tokens custom metadata
- [#3281](https://github.com/blockscout/blockscout/pull/3281) - Write contract: display currently connected address
- [#3279](https://github.com/blockscout/blockscout/pull/3279) - NFT instance: link to the app
- [#3278](https://github.com/blockscout/blockscout/pull/3278) - Support of fetching of NFT metadata from IPFS
- [#3273](https://github.com/blockscout/blockscout/pull/3273) - Update token metadata at burn/mint events
- [#3268](https://github.com/blockscout/blockscout/pull/3268) - Token total supply on-demand fetcher
- [#3261](https://github.com/blockscout/blockscout/pull/3261) - Bridged tokens table

### Fixes

- [#3323](https://github.com/blockscout/blockscout/pull/3323) - Fix logs list API endpoint response
- [#3319](https://github.com/blockscout/blockscout/pull/3319) - Eliminate horizontal scroll
- [#3314](https://github.com/blockscout/blockscout/pull/3314) - Handle nil values from response of CoinGecko price API
- [#3313](https://github.com/blockscout/blockscout/pull/3313) - Fix xDai styles: invisible tokens on address
- [#3312](https://github.com/blockscout/blockscout/pull/3312) - Replace symbol for some tokens to be able to find price in CoinGecko for OmniBridge balance
- [#3307](https://github.com/blockscout/blockscout/pull/3307) - Replace "latest" compiler version with the actual one
- [#3303](https://github.com/blockscout/blockscout/pull/3303) - Address contract twins feature performance
- [#3295](https://github.com/blockscout/blockscout/pull/3295) - Token instance: check if external_url is not null before trimming
- [#3291](https://github.com/blockscout/blockscout/pull/3291) - Support unlimited number of external rewards in block
- [#3290](https://github.com/blockscout/blockscout/pull/3290) - Eliminate protocol Jason.Encoder not implemented for... error
- [#3284](https://github.com/blockscout/blockscout/pull/3284) - Fix fetch_coin_balance query: coin balance delta
- [#3276](https://github.com/blockscout/blockscout/pull/3276) - Bridged tokens status/metadata fetcher refactoring
- [#3264](https://github.com/blockscout/blockscout/pull/3264) - Fix encoding of address output if function input exists
- [#3259](https://github.com/blockscout/blockscout/pull/3259), [#3269](https://github.com/blockscout/blockscout/pull/3269) - Contract interaction: array input type parsing fix
- [#3257](https://github.com/blockscout/blockscout/pull/3257) - Contracts read/write: method_id instead function_name as a key
- [#3256](https://github.com/blockscout/blockscout/pull/3256) - Fix for invisible validator address at block page and wrong alert text color at xDai

### Chore

- [#3327](https://github.com/blockscout/blockscout/pull/3327) - Handle various indexer fetchers errors in setup with non-archive node
- [#3325](https://github.com/blockscout/blockscout/pull/3325) - Dark theme improvements
- [#3316](https://github.com/blockscout/blockscout/pull/3316), [#3317](https://github.com/blockscout/blockscout/pull/3317) - xDai smile logo
- [#3315](https://github.com/blockscout/blockscout/pull/3315) - Environment variable to disable Bridge market cap updater
- [#3308](https://github.com/blockscout/blockscout/pull/3308) - Fixate latest stable release of Elixir, Node, Postgres
- [#3297](https://github.com/blockscout/blockscout/pull/3297) - Actualize names of default chains
- [#3285](https://github.com/blockscout/blockscout/pull/3285) - Switch to RPC endpoint polling if ETHEREUM_JSONRPC_WS_URL is an empty string
- [#3274](https://github.com/blockscout/blockscout/pull/3274) - Replace underscore with hyphen in routes
- [#3260](https://github.com/blockscout/blockscout/pull/3260) - Update NPM dependencies to fix known vulnerabilities
- [#3258](https://github.com/blockscout/blockscout/pull/3258) - Token transfer: check that block exists before retrieving timestamp

## 3.3.2-beta

### Features

- [#3252](https://github.com/blockscout/blockscout/pull/3252) - Gas price at the main page
- [#3239](https://github.com/blockscout/blockscout/pull/3239) - Hide address page tabs if no items
- [#3236](https://github.com/blockscout/blockscout/pull/3236) - Easy verification of contracts which has verified twins (the same bytecode)
- [#3227](https://github.com/blockscout/blockscout/pull/3227) - Distinguishing of bridged tokens
- [#3224](https://github.com/blockscout/blockscout/pull/3224) - Top tokens page

### Fixes

- [#3249](https://github.com/blockscout/blockscout/pull/3249) - Fix incorrect ABI decoding of address in tuple output
- [#3237](https://github.com/blockscout/blockscout/pull/3237) - Refine contract method signature detection for read/write feature
- [#3235](https://github.com/blockscout/blockscout/pull/3235) - Fix coin supply api edpoint
- [#3233](https://github.com/blockscout/blockscout/pull/3233) - Fix for the contract verifiaction for solc 0.5 family with experimental features enabled
- [#3231](https://github.com/blockscout/blockscout/pull/3231) - Improve search: unlimited number of searching results
- [#3231](https://github.com/blockscout/blockscout/pull/3231) - Improve search: allow search with space
- [#3231](https://github.com/blockscout/blockscout/pull/3231) - Improve search: order by token holders in descending order and token/contract name is ascending order
- [#3226](https://github.com/blockscout/blockscout/pull/3226) - Fix notifier query for live update of token transfers
- [#3220](https://github.com/blockscout/blockscout/pull/3220) - Allow interaction with navbar menu at block-not-found page

### Chore

- [#3326](https://github.com/blockscout/blockscout/pull/3326) - Chart smooth lines
- [#3250](https://github.com/blockscout/blockscout/pull/3250) - Eliminate occurrences of obsolete env variable ETHEREUM_JSONRPC_JSON_RPC_TRANSPORT
- [#3240](https://github.com/blockscout/blockscout/pull/3240), [#3251](https://github.com/blockscout/blockscout/pull/3251) - various CSS imroving
- [f3a720](https://github.com/blockscout/blockscout/commit/2dd909c10a79b0bf4b7541a486be114152f3a720) - Make wobserver optional

## 3.3.1-beta

### Features

- [#3216](https://github.com/blockscout/blockscout/pull/3216) - Display new token transfers at token page and address page without refreshing the page
- [#3199](https://github.com/blockscout/blockscout/pull/3199) - Show compilation error at contract verification
- [#3193](https://github.com/blockscout/blockscout/pull/3193) - Raw trace copy button
- [#3184](https://github.com/blockscout/blockscout/pull/3184) - Apps navbar menu item
- [#3145](https://github.com/blockscout/blockscout/pull/3145) - Pending txs per address API endpoint

### Fixes

- [#3219](https://github.com/blockscout/blockscout/pull/3219) - Fix revert reason message detection
- [#3215](https://github.com/blockscout/blockscout/pull/3215) - Coveralls in CI through Github Actions
- [#3214](https://github.com/blockscout/blockscout/pull/3214) - Fix current token balances fetcher
- [#3143](https://github.com/blockscout/blockscout/pull/3143) - Fix "Connection lost..." error at address page
- [#3209](https://github.com/blockscout/blockscout/pull/3209) - GraphQL: fix internal server error at request of internal transactions at address
- [#3207](https://github.com/blockscout/blockscout/pull/3207) - Fix read contract bytes array type output
- [#3203](https://github.com/blockscout/blockscout/pull/3203) - Improve "get mined blocks" query performance
- [#3202](https://github.com/blockscout/blockscout/pull/3202) - Fix contracts verification with experimental features enabled
- [#3201](https://github.com/blockscout/blockscout/pull/3201) - Connect to Metamask button
- [#3192](https://github.com/blockscout/blockscout/pull/3192) - Dropdown menu doesn't open at "not found" page
- [#3190](https://github.com/blockscout/blockscout/pull/3190) - Contract log/method decoded view improvements: eliminate horizontal scroll, remove excess borders, whitespaces
- [#3185](https://github.com/blockscout/blockscout/pull/3185) - Transaction page: decoding logs from nested contracts calls
- [#3182](https://github.com/blockscout/blockscout/pull/3182) - Besu: support revertReason key in eth_getTransactionReceipt endpoint
- [#3178](https://github.com/blockscout/blockscout/pull/3178) - Fix permanent fetching tokens...  when read/write proxy tab is active
- [#3178](https://github.com/blockscout/blockscout/pull/3178) - Fix unavailable navbar menu when read/write proxy tab is active

### Chore

- [#3212](https://github.com/blockscout/blockscout/pull/3212) - GitHub actions CI config
- [#3210](https://github.com/blockscout/blockscout/pull/3210) - Update Phoenix up to 1.4.17
- [#3206](https://github.com/blockscout/blockscout/pull/3206) - Update Elixir version: 1.10.2 -> 1.10.3
- [#3204](https://github.com/blockscout/blockscout/pull/3204) - GraphQL Absinthe related packages update up to stable versions
- [#3180](https://github.com/blockscout/blockscout/pull/3180) - Return correct status in verify API endpoint if contract verified
- [#3180](https://github.com/blockscout/blockscout/pull/3180) - Remove Kovan from the list of default chains

## 3.3.0-beta

### Features

- [#3174](https://github.com/blockscout/blockscout/pull/3174) - EIP-1967 support: transparent proxy pattern
- [#3173](https://github.com/blockscout/blockscout/pull/3173) - Display implementation address at read/write proxy tabs
- [#3171](https://github.com/blockscout/blockscout/pull/3171) - Import accounts/contracts/balances from Geth genesis.json
- [#3161](https://github.com/blockscout/blockscout/pull/3161) - Write proxy contracts feature
- [#3160](https://github.com/blockscout/blockscout/pull/3160) - Write contracts feature
- [#3157](https://github.com/blockscout/blockscout/pull/3157) - Read methods of implementation on proxy contract

### Fixes

- [#3168](https://github.com/blockscout/blockscout/pull/3168) - Eliminate internal server error at /accounts page with token-bridge type of supply and inexistent bridge contracts
- [#3169](https://github.com/blockscout/blockscout/pull/3169) - Fix for verification of contracts defined in genesis block

### Chore

## 3.2.0-beta

### Features

- [#3154](https://github.com/blockscout/blockscout/pull/3154) - Support of Hyperledger Besu client
- [#3153](https://github.com/blockscout/blockscout/pull/3153) - Proxy contracts: logs decoding using implementation ABI
- [#3153](https://github.com/blockscout/blockscout/pull/3153) - Proxy contracts: methods decoding using implementation ABI
- [#3149](https://github.com/blockscout/blockscout/pull/3149) - Display and store revert reason of tx on demand at transaction details page and at gettxinfo API endpoint.

### Fixes

### Chore

- [#3152](https://github.com/blockscout/blockscout/pull/3152) - Fix contract compilation tests for old versions of compiler

## 3.1.3-beta

### Features

- [#3125](https://github.com/blockscout/blockscout/pull/3125)  - Availability to configure a number of days to consider at coin balance history chart via environment variable

### Fixes

- [#3146](https://github.com/blockscout/blockscout/pull/3146) - Fix coin balance history page: order of items, fix if no balance changes
- [#3142](https://github.com/blockscout/blockscout/pull/3142) - Speed-up last coin balance timestamp query (coin balance history page performance improvement)
- [#3140](https://github.com/blockscout/blockscout/pull/3140) - Fix performance of the balance changing history list loading
- [#3133](https://github.com/blockscout/blockscout/pull/3133) - Take into account FIRST_BLOCK in trace_ReplayBlockTransactions requests
- [#3132](https://github.com/blockscout/blockscout/pull/3132) - Fix performance of coin supply API endpoints
- [#3130](https://github.com/blockscout/blockscout/pull/3130) - Take into account FIRST_BLOCK for block rewards fetching
- [#3128](https://github.com/blockscout/blockscout/pull/3128) - Token instance metadata retriever refinement: add processing of token metadata if only image URL is passed to token URI
- [#3126](https://github.com/blockscout/blockscout/pull/3126) - Fetch balance only for blocks which are greater or equal block with FIRST_BLOCK number
- [#3125](https://github.com/blockscout/blockscout/pull/3125) - Fix performance of coin balance history chart
- [#3122](https://github.com/blockscout/blockscout/pull/3122) - Exclude balance percentage calculation for burn address on accounts page
- [#3121](https://github.com/blockscout/blockscout/pull/3121) - Geth: handle response from eth_getblockbyhash JSON RPC method without totalDifficulty (uncle blocks)
- [#3119](https://github.com/blockscout/blockscout/pull/3119), [#3120](https://github.com/blockscout/blockscout/pull/3120) - Fix performance of Inventory tab loading for ERC-721 tokens
- [#3114](https://github.com/blockscout/blockscout/pull/3114) - Fix performance of "Blocks validated" page
- [#3112](https://github.com/blockscout/blockscout/pull/3112) - Fix verification of contracts, compiled with nightly builds of solc compiler
- [#3112](https://github.com/blockscout/blockscout/pull/3112) - Check compiler version at contract verification
- [#3106](https://github.com/blockscout/blockscout/pull/3106) - Fix verification of contracts with `immutable` declaration
- [#3106](https://github.com/blockscout/blockscout/pull/3106), [#3115](https://github.com/blockscout/blockscout/pull/3115) - Fix verification of contracts, created from factory (from internal transaction)

### Chore

- [#3137](https://github.com/blockscout/blockscout/pull/3137) - RSK Papyrus Release v2.0.1 hardfork: cumulativeDifficulty
- [#3134](https://github.com/blockscout/blockscout/pull/3134) - Get last value of fetched coinsupply API endpoint from DB if cache is empty
- [#3124](https://github.com/blockscout/blockscout/pull/3124) - Display upper border for tx speed if the value cannot be calculated

## 3.1.2-beta

### Features

- [#3089](https://github.com/blockscout/blockscout/pull/3089) - CoinGecko API coin id environment variable
- [#3069](https://github.com/blockscout/blockscout/pull/3069) - Make a link to address page on decoded constructor argument of address type
- [#3067](https://github.com/blockscout/blockscout/pull/3067) - Show proper title of the tile or container for token burnings/mintings instead of "Token Transfer"
- [#3066](https://github.com/blockscout/blockscout/pull/3066) - ERC-721 token instance page: link to token added
- [#3065](https://github.com/blockscout/blockscout/pull/3065) - Transactions history chart

### Fixes

- [#3097](https://github.com/blockscout/blockscout/pull/3097) - Fix contract reader decoding
- [#3095](https://github.com/blockscout/blockscout/pull/3095) - Fix constructor arguments decoding
- [#3092](https://github.com/blockscout/blockscout/pull/3092) - Contract verification: constructor arguments search search refinement
- [#3077](https://github.com/blockscout/blockscout/pull/3077) - Finally speedup pending tx list
- [#3076](https://github.com/blockscout/blockscout/pull/3076) - Speedup tx list query on address page: check if an address has a reward, check if this is actual payout key of the validator - beneficiary, return only mined txs in tx list query
- [#3071](https://github.com/blockscout/blockscout/pull/3071) - Speedup list of token transfers per token query
- [#3070](https://github.com/blockscout/blockscout/pull/3070) - Index creation to blazingly speedup token holders query
- [#3064](https://github.com/blockscout/blockscout/pull/3064) - Automatically define Block reward contract address in TokenBridge supply module
- [#3061](https://github.com/blockscout/blockscout/pull/3061) - Fix verification of contracts with error messages in require in parent contract
- [#2756](https://github.com/blockscout/blockscout/pull/2756) - Improve subquery joins

### Chore

- [#3100](https://github.com/blockscout/blockscout/pull/3100) - Update npm packages
- [#3099](https://github.com/blockscout/blockscout/pull/3099) - Remove pending txs cache
- [#3093](https://github.com/blockscout/blockscout/pull/3093) - Extend list of env vars for Docker setup
- [#3084](https://github.com/blockscout/blockscout/pull/3084) - Bump Elixir version 1.10.2
- [#3079](https://github.com/blockscout/blockscout/pull/3079) - Extend optionality of websockets to Geth

## 3.1.1-beta

### Features

- [#3058](https://github.com/blockscout/blockscout/pull/3058) - Searching by verified contract name

### Fixes

- [#3053](https://github.com/blockscout/blockscout/pull/3053) - Fix ABI decoding in contracts methods, logs (migrate to ex_abi 0.3.0)
- [#3044](https://github.com/blockscout/blockscout/pull/3044) - Prevent division by zero on /accounts page
- [#3043](https://github.com/blockscout/blockscout/pull/3043) - Extract host name for split couple of indexer and web app
- [#3042](https://github.com/blockscout/blockscout/pull/3042) - Speedup pending txs list query
- [#2944](https://github.com/blockscout/blockscout/pull/2944), [#3046](https://github.com/blockscout/blockscout/pull/3046) - Split js logic into multiple files

## 3.1.0-beta

### Features

- [#3013](https://github.com/blockscout/blockscout/pull/3013), [#3026](https://github.com/blockscout/blockscout/pull/3026), [#3031](https://github.com/blockscout/blockscout/pull/3031) - Raw trace of transaction on-demand
- [#3000](https://github.com/blockscout/blockscout/pull/3000) - Get rid of storing of first trace for all types of transactions for Parity variant
- [#2875](https://github.com/blockscout/blockscout/pull/2875) - Save contract code from Parity genesis file
- [#2834](https://github.com/blockscout/blockscout/pull/2834), [#3009](https://github.com/blockscout/blockscout/pull/3009), [#3014](https://github.com/blockscout/blockscout/pull/3014), [#3033](https://github.com/blockscout/blockscout/pull/3033) - always redirect to checksummed hash

### Fixes

- [#3037](https://github.com/blockscout/blockscout/pull/3037) - Make buttons color at verification page consistent
- [#3034](https://github.com/blockscout/blockscout/pull/3034) - Support stateMutability=view to define reading functions in smart-contracts
- [#3029](https://github.com/blockscout/blockscout/pull/3029) - Fix transactions and blocks appearance on the main page
- [#3028](https://github.com/blockscout/blockscout/pull/3028) - Decrease polling period value for realtime fetcher
- [#3027](https://github.com/blockscout/blockscout/pull/3027) - Rescue for SUPPORTED_CHAINS env var parsing
- [#3025](https://github.com/blockscout/blockscout/pull/3025) - Fix splitting of indexer/web components setup
- [#3024](https://github.com/blockscout/blockscout/pull/3024) - Fix pool size default value in config
- [#3021](https://github.com/blockscout/blockscout/pull/3021), [#3022](https://github.com/blockscout/blockscout/pull/3022) - Refine dev/test config
- [#3016](https://github.com/blockscout/blockscout/pull/3016), [#3017](https://github.com/blockscout/blockscout/pull/3017) - Fix token instance QR code data
- [#3012](https://github.com/blockscout/blockscout/pull/3012) - Speedup token transfers list query
- [#3011](https://github.com/blockscout/blockscout/pull/3011) - Revert realtime fetcher small skips feature
- [#3007](https://github.com/blockscout/blockscout/pull/3007) - Fix copy UTF8 tx input action
- [#2996](https://github.com/blockscout/blockscout/pull/2996) - Fix awesomplete lib loading in Firefox
- [#2993](https://github.com/blockscout/blockscout/pull/2993) - Fix path definition for contract verification endpoint
- [#2990](https://github.com/blockscout/blockscout/pull/2990) - Fix import of Parity spec file
- [#2989](https://github.com/blockscout/blockscout/pull/2989) - Introduce API_PATH env var
- [#2988](https://github.com/blockscout/blockscout/pull/2988) - Fix web manifest accessibility
- [#2967](https://github.com/blockscout/blockscout/pull/2967) - Fix styles loading for firefox
- [#2950](https://github.com/blockscout/blockscout/pull/2950) - Add `creationMethod` to `EthereumJSONRPC.Parity.Trace.Action.entry_to_elixir`
- [#2897](https://github.com/blockscout/blockscout/pull/2897) - remove duplicate indexes
- [#2883](https://github.com/blockscout/blockscout/pull/2883) - Fix long contracts names

### Chore

- [#3032](https://github.com/blockscout/blockscout/pull/3032) - Remove indexing status alert for Ganache variant
- [#3030](https://github.com/blockscout/blockscout/pull/3030) - Remove default websockets URL from config
- [#2995](https://github.com/blockscout/blockscout/pull/2995) - Support API_PATH env var in Docker file

## 3.0.0-beta

### Features

- [#2835](https://github.com/blockscout/blockscout/pull/2835), [#2871](https://github.com/blockscout/blockscout/pull/2871), [#2872](https://github.com/blockscout/blockscout/pull/2872), [#2886](https://github.com/blockscout/blockscout/pull/2886), [#2925](https://github.com/blockscout/blockscout/pull/2925), [#2936](https://github.com/blockscout/blockscout/pull/2936), [#2949](https://github.com/blockscout/blockscout/pull/2949), [#2940](https://github.com/blockscout/blockscout/pull/2940), [#2958](https://github.com/blockscout/blockscout/pull/2958) - Add "block_hash" to logs, token_transfers and internal transactions and "pending blocks operations" approach
- [#2975](https://github.com/blockscout/blockscout/pull/2975) - Refine UX of contracts verification
- [#2926](https://github.com/blockscout/blockscout/pull/2926) - API endpoint: sum balances except burnt address
- [#2918](https://github.com/blockscout/blockscout/pull/2918) - Add tokenID for tokentx API action explicitly

### Fixes

- [#2969](https://github.com/blockscout/blockscout/pull/2969) - Fix contract constructor require msg appearance in constructor arguments encoded view
- [#2964](https://github.com/blockscout/blockscout/pull/2964) - Fix bug in skipping of constructor arguments in contract verification
- [#2961](https://github.com/blockscout/blockscout/pull/2961) - Add a guard that addresses is enum in `values` function in `read contract` page
- [#2960](https://github.com/blockscout/blockscout/pull/2960) - Add BLOCKSCOUT_HOST to docker setup
- [#2956](https://github.com/blockscout/blockscout/pull/2956) - Add support of 0.6.x version of compiler
- [#2955](https://github.com/blockscout/blockscout/pull/2955) - Move socket path to env
- [#2938](https://github.com/blockscout/blockscout/pull/2938) - utf8 copy tx input tooltip
- [#2934](https://github.com/blockscout/blockscout/pull/2934) - RSK release 1.2.0 breaking changes support
- [#2933](https://github.com/blockscout/blockscout/pull/2933) - Get rid of deadlock in the query to address_current_token_balance table
- [#2932](https://github.com/blockscout/blockscout/pull/2932) - fix duplicate websocket connection
- [#2928](https://github.com/blockscout/blockscout/pull/2928) - Speedup pending block ops int txs to fetch query
- [#2924](https://github.com/blockscout/blockscout/pull/2924) - Speedup address to logs query
- [#2915](https://github.com/blockscout/blockscout/pull/2915) - Speedup of blocks_without_reward_query
- [#2914](https://github.com/blockscout/blockscout/pull/2914) - Reduce execution time of stream_unfetched_token_instances query
- [#2910](https://github.com/blockscout/blockscout/pull/2910) - Reorganize queries and indexes for internal_transactions table
- [#2908](https://github.com/blockscout/blockscout/pull/2908) - Fix performance of address page
- [#2906](https://github.com/blockscout/blockscout/pull/2906) - fix address sum cache
- [#2902](https://github.com/blockscout/blockscout/pull/2902) - Offset in blocks retrieval for average block time
- [#2900](https://github.com/blockscout/blockscout/pull/2900) - check fetched instance metadata in multiple places
- [#2899](https://github.com/blockscout/blockscout/pull/2899) - fix empty buffered task
- [#2887](https://github.com/blockscout/blockscout/pull/2887) - increase chart loading speed

### Chore

- [#2959](https://github.com/blockscout/blockscout/pull/2959) - Remove logs from test folder too in the cleaning script
- [#2954](https://github.com/blockscout/blockscout/pull/2954) - Upgrade absinthe and ecto deps
- [#2947](https://github.com/blockscout/blockscout/pull/2947) - Upgrade Circle CI postgres Docker image
- [#2946](https://github.com/blockscout/blockscout/pull/2946) - Fix vulnerable NPM deps
- [#2942](https://github.com/blockscout/blockscout/pull/2942) - Actualize Docker setup
- [#2896](https://github.com/blockscout/blockscout/pull/2896) - Disable Parity websockets tests
- [#2873](https://github.com/blockscout/blockscout/pull/2873) - bump elixir to 1.9.4

## 2.1.1-beta

### Features

- [#2862](https://github.com/blockscout/blockscout/pull/2862) - Coin total supply from DB API endpoint
- [#2857](https://github.com/blockscout/blockscout/pull/2857) - Extend getsourcecode API view with new output fields
- [#2822](https://github.com/blockscout/blockscout/pull/2822) - Estimated address count on the main page, if cache is empty
- [#2821](https://github.com/blockscout/blockscout/pull/2821) - add autodetection of constructor arguments
- [#2825](https://github.com/blockscout/blockscout/pull/2825) - separate token transfers and transactions
- [#2787](https://github.com/blockscout/blockscout/pull/2787) - async fetching of address counters
- [#2791](https://github.com/blockscout/blockscout/pull/2791) - add ipc client
- [#2449](https://github.com/blockscout/blockscout/pull/2449) - add ability to send notification events through postgres notify

### Fixes

- [#2864](https://github.com/blockscout/blockscout/pull/2864) - add token instance metadata type check
- [#2855](https://github.com/blockscout/blockscout/pull/2855) - Fix favicons load
- [#2854](https://github.com/blockscout/blockscout/pull/2854) - Fix all npm vulnerabilities
- [#2851](https://github.com/blockscout/blockscout/pull/2851) - Fix paths for front assets
- [#2843](https://github.com/blockscout/blockscout/pull/2843) - fix realtime fetcher small skips feature
- [#2841](https://github.com/blockscout/blockscout/pull/2841) - LUKSO dashboard height fix
- [#2837](https://github.com/blockscout/blockscout/pull/2837) - fix txlist ordering issue
- [#2830](https://github.com/blockscout/blockscout/pull/2830) - Fix wrong color of contract icon on xDai chain
- [#2829](https://github.com/blockscout/blockscout/pull/2829) - Fix for stuck gas limit label and value
- [#2828](https://github.com/blockscout/blockscout/pull/2828) - Fix for script that clears compilation/launching assets
- [#2800](https://github.com/blockscout/blockscout/pull/2800) - return not found for not verified contract for token read_contract
- [#2806](https://github.com/blockscout/blockscout/pull/2806) - Fix blocks fetching on the main page
- [#2803](https://github.com/blockscout/blockscout/pull/2803) - Fix block validator custom tooltip
- [#2748](https://github.com/blockscout/blockscout/pull/2748) - Rewrite token updater
- [#2704](https://github.com/blockscout/blockscout/pull/2704) - refetch null values in token balances
- [#2690](https://github.com/blockscout/blockscout/pull/2690) - do not stich json rpc config into module for net version cache

### Chore

- [#2878](https://github.com/blockscout/blockscout/pull/2878) - Decrease loaders showing delay on the main page
- [#2859](https://github.com/blockscout/blockscout/pull/2859) - Add eth_blockNumber API endpoint to eth_rpc section
- [#2846](https://github.com/blockscout/blockscout/pull/2846) - Remove networks images preload
- [#2845](https://github.com/blockscout/blockscout/pull/2845) - Set outline none for nav dropdown item in mobile view (fix for Safari)
- [#2844](https://github.com/blockscout/blockscout/pull/2844) - Extend external reward types up to 20
- [#2827](https://github.com/blockscout/blockscout/pull/2827) - Node js 12.13.0 (latest LTS release) support
- [#2818](https://github.com/blockscout/blockscout/pull/2818) - allow hiding marketcap percentage
- [#2817](https://github.com/blockscout/blockscout/pull/2817) - move docker integration documentation to blockscout docs
- [#2808](https://github.com/blockscout/blockscout/pull/2808) - Add tooltip for tx input
- [#2807](https://github.com/blockscout/blockscout/pull/2807) - 422 page
- [#2805](https://github.com/blockscout/blockscout/pull/2805) - Update supported chains default option
- [#2801](https://github.com/blockscout/blockscout/pull/2801) - remove unused clause in address_to_unique_tokens query

## 2.1.0-beta

### Features

- [#2776](https://github.com/blockscout/blockscout/pull/2776) - fetch token counters async
- [#2772](https://github.com/blockscout/blockscout/pull/2772) - add token instance images to the token inventory tab
- [#2733](https://github.com/blockscout/blockscout/pull/2733) - Add cache for first page of uncles
- [#2735](https://github.com/blockscout/blockscout/pull/2735) - Add pending transactions cache
- [#2726](https://github.com/blockscout/blockscout/pull/2726) - Remove internal_transaction block_number setting from blocks runner
- [#2717](https://github.com/blockscout/blockscout/pull/2717) - Improve speed of nonconsensus data removal
- [#2679](https://github.com/blockscout/blockscout/pull/2679) - added fixed height for card chain blocks and card chain transactions
- [#2678](https://github.com/blockscout/blockscout/pull/2678) - fixed dashboard banner height bug
- [#2672](https://github.com/blockscout/blockscout/pull/2672) - added new theme for xUSDT
- [#2667](https://github.com/blockscout/blockscout/pull/2667) - Add ETS-based cache for accounts page
- [#2666](https://github.com/blockscout/blockscout/pull/2666) - fetch token counters in parallel
- [#2665](https://github.com/blockscout/blockscout/pull/2665) - new menu layout for mobile devices
- [#2663](https://github.com/blockscout/blockscout/pull/2663) - Fetch address counters in parallel
- [#2642](https://github.com/blockscout/blockscout/pull/2642) - add ERC721 coin instance page
- [#2762](https://github.com/blockscout/blockscout/pull/2762) - on-fly fetching of token instances
- [#2470](https://github.com/blockscout/blockscout/pull/2470) - Allow Realtime Fetcher to wait for small skips

### Fixes

- [#4325](https://github.com/blockscout/blockscout/pull/4325) - Fix search on `/tokens` page
- [#2793](https://github.com/blockscout/blockscout/pull/2793) - Hide "We are indexing this chain right now. Some of the counts may be inaccurate" banner if no txs in blockchain
- [#2779](https://github.com/blockscout/blockscout/pull/2779) - fix fetching `latin1` encoded data
- [#2799](https://github.com/blockscout/blockscout/pull/2799) - fix catchup fetcher for empty node and db
- [#2783](https://github.com/blockscout/blockscout/pull/2783) - Fix stuck value and ticker on the token page
- [#2781](https://github.com/blockscout/blockscout/pull/2781) - optimize txlist json rpc
- [#2777](https://github.com/blockscout/blockscout/pull/2777) - Remove duplicate blocks from changes_list before import
- [#2770](https://github.com/blockscout/blockscout/pull/2770) - do not re-fetch token instances without uris
- [#2769](https://github.com/blockscout/blockscout/pull/2769) - optimize token token transfers query
- [#2768](https://github.com/blockscout/blockscout/pull/2768) - Remove nonconsensus blocks from cache after internal transactions importing
- [#2761](https://github.com/blockscout/blockscout/pull/2761) - add indexes for token instances fetching queries
- [#2767](https://github.com/blockscout/blockscout/pull/2767) - fix websocket subscriptions with token instances
- [#2765](https://github.com/blockscout/blockscout/pull/2765) - fixed width issue for cards in mobile view for Transaction Details page
- [#2755](https://github.com/blockscout/blockscout/pull/2755) - various token instance fetcher fixes
- [#2753](https://github.com/blockscout/blockscout/pull/2753) - fix nft token instance images
- [#2750](https://github.com/blockscout/blockscout/pull/2750) - fixed contract buttons color for NFT token instance on each theme
- [#2746](https://github.com/blockscout/blockscout/pull/2746) - fixed wrong alignment in logs decoded view
- [#2745](https://github.com/blockscout/blockscout/pull/2745) - optimize addresses page
- [#2742](https://github.com/blockscout/blockscout/pull/2742) -
fixed menu hovers in dark mode desktop view
- [#2737](https://github.com/blockscout/blockscout/pull/2737) - switched hardcoded subnetwork value to elixir expression for mobile menu
- [#2736](https://github.com/blockscout/blockscout/pull/2736) - do not update cache if no blocks were inserted
- [#2731](https://github.com/blockscout/blockscout/pull/2731) - fix library verification
- [#2718](https://github.com/blockscout/blockscout/pull/2718) - Include all addresses taking part in transactions in wallets' addresses counter
- [#2709](https://github.com/blockscout/blockscout/pull/2709) - Fix stuck label and value for uncle block height
- [#2707](https://github.com/blockscout/blockscout/pull/2707) - fix for dashboard banner chart legend items
- [#2706](https://github.com/blockscout/blockscout/pull/2706) - fix empty total_supply in coin gecko response
- [#2701](https://github.com/blockscout/blockscout/pull/2701) - Exclude nonconsensus blocks from avg block time calculation by default
- [#2696](https://github.com/blockscout/blockscout/pull/2696) - do not update fetched_coin_balance with nil
- [#2693](https://github.com/blockscout/blockscout/pull/2693) - remove non consensus internal transactions
- [#2691](https://github.com/blockscout/blockscout/pull/2691) - fix exchange rate websocket update for Rootstock
- [#2688](https://github.com/blockscout/blockscout/pull/2688) - fix try it out section
- [#2687](https://github.com/blockscout/blockscout/pull/2687) - remove non-consensus token transfers, logs when inserting new consensus blocks
- [#2684](https://github.com/blockscout/blockscout/pull/2684) - do not filter pending logs
- [#2682](https://github.com/blockscout/blockscout/pull/2682) - Use Task.start instead of Task.async in caches
- [#2671](https://github.com/blockscout/blockscout/pull/2671) - fixed buttons color at smart contract section
- [#2660](https://github.com/blockscout/blockscout/pull/2660) - set correct last value for coin balances chart data
- [#2619](https://github.com/blockscout/blockscout/pull/2619) - Enforce DB transaction's order to prevent deadlocks
- [#2738](https://github.com/blockscout/blockscout/pull/2738) - do not fail block `internal_transactions_indexed_at` field update

### Chore

- [#2797](https://github.com/blockscout/blockscout/pull/2797) - Return old style menu
- [#2796](https://github.com/blockscout/blockscout/pull/2796) - Optimize all images with ImageOptim
- [#2794](https://github.com/blockscout/blockscout/pull/2786) - update hosted versions in readme
- [#2789](https://github.com/blockscout/blockscout/pull/2786) - remove projects table in readme, link to docs version
- [#2786](https://github.com/blockscout/blockscout/pull/2786) - updated docs links, removed docs folder
- [#2752](https://github.com/blockscout/blockscout/pull/2752) - allow enabling internal transactions for simple token transfers txs
- [#2749](https://github.com/blockscout/blockscout/pull/2749) - fix opt 22.1 support
- [#2744](https://github.com/blockscout/blockscout/pull/2744) - Disable Geth tests in CI
- [#2724](https://github.com/blockscout/blockscout/pull/2724) - fix ci by commenting a line in hackney library
- [#2708](https://github.com/blockscout/blockscout/pull/2708) - add log index to logs view
- [#2723](https://github.com/blockscout/blockscout/pull/2723) - get rid of ex_json_schema warnings
- [#2740](https://github.com/blockscout/blockscout/pull/2740) - add verify contract rpc doc

## 2.0.4-beta

### Features

- [#2636](https://github.com/blockscout/blockscout/pull/2636) - Execute all address' transactions page queries in parallel
- [#2596](https://github.com/blockscout/blockscout/pull/2596) - support AuRa's empty step reward type
- [#2588](https://github.com/blockscout/blockscout/pull/2588) - add verification submission comment
- [#2505](https://github.com/blockscout/blockscout/pull/2505) - support POA Network emission rewards
- [#2581](https://github.com/blockscout/blockscout/pull/2581) - Add generic Map-like Cache behaviour and implementation
- [#2561](https://github.com/blockscout/blockscout/pull/2561) - Add token's type to the response of tokenlist method
- [#2555](https://github.com/blockscout/blockscout/pull/2555) - find and show decoding candidates for logs
- [#2499](https://github.com/blockscout/blockscout/pull/2499) - import emission reward ranges
- [#2497](https://github.com/blockscout/blockscout/pull/2497) - Add generic Ordered Cache behaviour and implementation

### Fixes

- [#2659](https://github.com/blockscout/blockscout/pull/2659) - Multipurpose front-end part update
- [#2640](https://github.com/blockscout/blockscout/pull/2640) - SVG network icons
- [#2635](https://github.com/blockscout/blockscout/pull/2635) - optimize ERC721 inventory query
- [#2626](https://github.com/blockscout/blockscout/pull/2626) - Fixing 2 Mobile UI Issues
- [#2623](https://github.com/blockscout/blockscout/pull/2623) - fix a blinking test
- [#2616](https://github.com/blockscout/blockscout/pull/2616) - deduplicate coin history records by delta
- [#2613](https://github.com/blockscout/blockscout/pull/2613) - fix getminedblocks rpc endpoint
- [#2612](https://github.com/blockscout/blockscout/pull/2612) - Add cache updating independently from Indexer
- [#2610](https://github.com/blockscout/blockscout/pull/2610) - use CoinGecko instead of CoinMarketcap for exchange rates
- [#2592](https://github.com/blockscout/blockscout/pull/2592) - process new metadata format for whisper
- [#2591](https://github.com/blockscout/blockscout/pull/2591) - Fix url error in API page
- [#2572](https://github.com/blockscout/blockscout/pull/2572) - Ease non-critical css
- [#2570](https://github.com/blockscout/blockscout/pull/2570) - Network icons preload
- [#2569](https://github.com/blockscout/blockscout/pull/2569) - do not fetch emission rewards for transactions csv exporter
- [#2568](https://github.com/blockscout/blockscout/pull/2568) - filter pending token transfers
- [#2564](https://github.com/blockscout/blockscout/pull/2564) - fix first page button for uncles and reorgs
- [#2563](https://github.com/blockscout/blockscout/pull/2563) - Fix view less transfers button
- [#2538](https://github.com/blockscout/blockscout/pull/2538) - fetch the last not empty coin balance records
- [#2468](https://github.com/blockscout/blockscout/pull/2468) - fix confirmations for non consensus blocks

### Chore

- [#2662](https://github.com/blockscout/blockscout/pull/2662) - fetch coin gecko id based on the coin symbol
- [#2646](https://github.com/blockscout/blockscout/pull/2646) - Added Xerom to list of Additional Chains using BlockScout
- [#2634](https://github.com/blockscout/blockscout/pull/2634) - add Lukso to networks dropdown
- [#2617](https://github.com/blockscout/blockscout/pull/2617) - skip cache update if there are no blocks inserted
- [#2611](https://github.com/blockscout/blockscout/pull/2611) - fix js dependency vulnerabilities
- [#2594](https://github.com/blockscout/blockscout/pull/2594) - do not start genesis data fetching periodically
- [#2590](https://github.com/blockscout/blockscout/pull/2590) - restore backward compatablity with old releases
- [#2577](https://github.com/blockscout/blockscout/pull/2577) - Need recompile column in the env vars table
- [#2574](https://github.com/blockscout/blockscout/pull/2574) - limit request body in json rpc error
- [#2566](https://github.com/blockscout/blockscout/pull/2566) - upgrade absinthe phoenix

## 2.0.3-beta

### Features

- [#2433](https://github.com/blockscout/blockscout/pull/2433) - Add a functionality to try Eth RPC methods in the documentation
- [#2529](https://github.com/blockscout/blockscout/pull/2529) - show both eth value and token transfers on transaction overview page
- [#2376](https://github.com/blockscout/blockscout/pull/2376) - Split API and WebApp routes
- [#2477](https://github.com/blockscout/blockscout/pull/2477) - aggregate token transfers on transaction page
- [#2458](https://github.com/blockscout/blockscout/pull/2458) - Add LAST_BLOCK var to add ability indexing in the range of blocks
- [#2456](https://github.com/blockscout/blockscout/pull/2456) - fetch pending transactions for geth
- [#2403](https://github.com/blockscout/blockscout/pull/2403) - Return gasPrice field at the result of gettxinfo method

### Fixes

- [#2562](https://github.com/blockscout/blockscout/pull/2562) - Fix dark theme flickering
- [#2560](https://github.com/blockscout/blockscout/pull/2560) - fix slash before not empty path in docs
- [#2559](https://github.com/blockscout/blockscout/pull/2559) - fix rsk total supply for empty exchange rate
- [#2553](https://github.com/blockscout/blockscout/pull/2553) - Dark theme import to the end of sass
- [#2550](https://github.com/blockscout/blockscout/pull/2550) - correctly encode decimal values for frontend
- [#2549](https://github.com/blockscout/blockscout/pull/2549) - Fix wrong colour of tooltip
- [#2548](https://github.com/blockscout/blockscout/pull/2548) - CSS preload support in Firefox
- [#2547](https://github.com/blockscout/blockscout/pull/2547) - do not show eth value if it's zero on the transaction overview page
- [#2543](https://github.com/blockscout/blockscout/pull/2543) - do not hide search input during logs search
- [#2524](https://github.com/blockscout/blockscout/pull/2524) - fix dark theme validator data styles
- [#2532](https://github.com/blockscout/blockscout/pull/2532) - don't show empty token transfers on the transaction overview page
- [#2528](https://github.com/blockscout/blockscout/pull/2528) - fix coin history chart data
- [#2520](https://github.com/blockscout/blockscout/pull/2520) - Hide loading message when fetching is failed
- [#2523](https://github.com/blockscout/blockscout/pull/2523) - Avoid importing internal_transactions of pending transactions
- [#2519](https://github.com/blockscout/blockscout/pull/2519) - enable `First` page button in pagination
- [#2518](https://github.com/blockscout/blockscout/pull/2518) - create suggested indexes
- [#2517](https://github.com/blockscout/blockscout/pull/2517) - remove duplicate indexes
- [#2515](https://github.com/blockscout/blockscout/pull/2515) - do not aggregate NFT token transfers
- [#2514](https://github.com/blockscout/blockscout/pull/2514) - Isolating of staking dapp css && extracting of non-critical css
- [#2512](https://github.com/blockscout/blockscout/pull/2512) - alert link fix
- [#2509](https://github.com/blockscout/blockscout/pull/2509) - value-ticker gaps fix
- [#2508](https://github.com/blockscout/blockscout/pull/2508) - logs view columns fix
- [#2506](https://github.com/blockscout/blockscout/pull/2506) - fix two active tab in the top menu
- [#2503](https://github.com/blockscout/blockscout/pull/2503) - Mitigate autocompletion library influence to page loading performance
- [#2502](https://github.com/blockscout/blockscout/pull/2502) - increase reward task timeout
- [#2463](https://github.com/blockscout/blockscout/pull/2463) - dark theme fixes
- [#2496](https://github.com/blockscout/blockscout/pull/2496) - fix docker build
- [#2495](https://github.com/blockscout/blockscout/pull/2495) - fix logs for indexed chain
- [#2459](https://github.com/blockscout/blockscout/pull/2459) - fix top addresses query
- [#2425](https://github.com/blockscout/blockscout/pull/2425) - Force to show address view for checksummed address even if it is not in DB
- [#2551](https://github.com/blockscout/blockscout/pull/2551) - Correctly handle dynamically created Bootstrap tooltips

### Chore

- [#2554](https://github.com/blockscout/blockscout/pull/2554) - remove extra slash for endpoint url in docs
- [#2552](https://github.com/blockscout/blockscout/pull/2552) - remove brackets for token holders percentage
- [#2507](https://github.com/blockscout/blockscout/pull/2507) - update minor version of ecto, ex_machina, phoenix_live_reload
- [#2516](https://github.com/blockscout/blockscout/pull/2516) - update absinthe plug from fork
- [#2473](https://github.com/blockscout/blockscout/pull/2473) - get rid of cldr warnings
- [#2402](https://github.com/blockscout/blockscout/pull/2402) - bump otp version to 22.0
- [#2492](https://github.com/blockscout/blockscout/pull/2492) - hide decoded row if event is not decoded
- [#2490](https://github.com/blockscout/blockscout/pull/2490) - enable credo duplicated code check
- [#2432](https://github.com/blockscout/blockscout/pull/2432) - bump credo version
- [#2457](https://github.com/blockscout/blockscout/pull/2457) - update mix.lock
- [#2435](https://github.com/blockscout/blockscout/pull/2435) - Replace deprecated extract-text-webpack-plugin with mini-css-extract-plugin
- [#2450](https://github.com/blockscout/blockscout/pull/2450) - Fix clearance of logs and node_modules folders in clearing script
- [#2434](https://github.com/blockscout/blockscout/pull/2434) - get rid of timex warnings
- [#2402](https://github.com/blockscout/blockscout/pull/2402) - bump otp version to 22.0
- [#2373](https://github.com/blockscout/blockscout/pull/2373) - Add script to validate internal_transactions constraint for large DBs

## 2.0.2-beta

### Features

- [#2412](https://github.com/blockscout/blockscout/pull/2412) - dark theme
- [#2399](https://github.com/blockscout/blockscout/pull/2399) - decode verified smart contract's logs
- [#2391](https://github.com/blockscout/blockscout/pull/2391) - Controllers Improvements
- [#2379](https://github.com/blockscout/blockscout/pull/2379) - Disable network selector when is empty
- [#2374](https://github.com/blockscout/blockscout/pull/2374) - decode constructor arguments for verified smart contracts
- [#2366](https://github.com/blockscout/blockscout/pull/2366) - paginate eth logs
- [#2360](https://github.com/blockscout/blockscout/pull/2360) - add default evm version to smart contract verification
- [#2352](https://github.com/blockscout/blockscout/pull/2352) - Fetch rewards in parallel with transactions
- [#2294](https://github.com/blockscout/blockscout/pull/2294) - add healthy block period checking endpoint
- [#2324](https://github.com/blockscout/blockscout/pull/2324) - set timeout for loading message on the main page

### Fixes

- [#2421](https://github.com/blockscout/blockscout/pull/2421) - Fix hiding of loader for txs on the main page
- [#2420](https://github.com/blockscout/blockscout/pull/2420) - fetch data from cache in healthy endpoint
- [#2416](https://github.com/blockscout/blockscout/pull/2416) - Fix "page not found" handling in the router
- [#2413](https://github.com/blockscout/blockscout/pull/2413) - remove outer tables for decoded data
- [#2410](https://github.com/blockscout/blockscout/pull/2410) - preload smart contract for logs decoding
- [#2405](https://github.com/blockscout/blockscout/pull/2405) - added templates for table loader and tile loader
- [#2398](https://github.com/blockscout/blockscout/pull/2398) - show only one decoded candidate
- [#2389](https://github.com/blockscout/blockscout/pull/2389) - Reduce Lodash lib size (86% of lib methods are not used)
- [#2388](https://github.com/blockscout/blockscout/pull/2388) - add create2 support to geth's js tracer
- [#2387](https://github.com/blockscout/blockscout/pull/2387) - fix not existing keys in transaction json rpc
- [#2378](https://github.com/blockscout/blockscout/pull/2378) - Page performance: exclude moment.js localization files except EN, remove unused css
- [#2368](https://github.com/blockscout/blockscout/pull/2368) - add two columns of smart contract info
- [#2375](https://github.com/blockscout/blockscout/pull/2375) - Update created_contract_code_indexed_at on transaction import conflict
- [#2346](https://github.com/blockscout/blockscout/pull/2346) - Avoid fetching internal transactions of blocks that still need refetching
- [#2350](https://github.com/blockscout/blockscout/pull/2350) - fix invalid User agent headers
- [#2345](https://github.com/blockscout/blockscout/pull/2345) - do not override existing market records
- [#2337](https://github.com/blockscout/blockscout/pull/2337) - set url params for prod explicitly
- [#2341](https://github.com/blockscout/blockscout/pull/2341) - fix transaction input json encoding
- [#2311](https://github.com/blockscout/blockscout/pull/2311) - fix market history overriding with zeroes
- [#2310](https://github.com/blockscout/blockscout/pull/2310) - parse url for api docs
- [#2299](https://github.com/blockscout/blockscout/pull/2299) - fix interpolation in error message
- [#2303](https://github.com/blockscout/blockscout/pull/2303) - fix transaction csv download link
- [#2304](https://github.com/blockscout/blockscout/pull/2304) - footer grid fix for md resolution
- [#2291](https://github.com/blockscout/blockscout/pull/2291) - dashboard fix for md resolution, transactions load fix, block info row fix, addresses page issue, check mark issue
- [#2326](https://github.com/blockscout/blockscout/pull/2326) - fix nested constructor arguments

### Chore

- [#2422](https://github.com/blockscout/blockscout/pull/2422) - check if address_id is binary in token_transfers_csv endpoint
- [#2418](https://github.com/blockscout/blockscout/pull/2418) - Remove parentheses in market cap percentage
- [#2401](https://github.com/blockscout/blockscout/pull/2401) - add ENV vars to manage updating period of average block time and market history cache
- [#2363](https://github.com/blockscout/blockscout/pull/2363) - add parameters example for eth rpc
- [#2342](https://github.com/blockscout/blockscout/pull/2342) - Upgrade Postgres image version in Docker setup
- [#2325](https://github.com/blockscout/blockscout/pull/2325) - Reduce function input to address' hash only where possible
- [#2323](https://github.com/blockscout/blockscout/pull/2323) - Group Explorer caches
- [#2305](https://github.com/blockscout/blockscout/pull/2305) - Improve Address controllers
- [#2302](https://github.com/blockscout/blockscout/pull/2302) - fix names for xDai source
- [#2289](https://github.com/blockscout/blockscout/pull/2289) - Optional websockets for dev environment
- [#2307](https://github.com/blockscout/blockscout/pull/2307) - add GoJoy to README
- [#2293](https://github.com/blockscout/blockscout/pull/2293) - remove request idle timeout configuration
- [#2255](https://github.com/blockscout/blockscout/pull/2255) - bump elixir version to 1.9.0

## 2.0.1-beta

### Features

- [#2283](https://github.com/blockscout/blockscout/pull/2283) - Add transactions cache
- [#2182](https://github.com/blockscout/blockscout/pull/2182) - add market history cache
- [#2109](https://github.com/blockscout/blockscout/pull/2109) - use bigger updates instead of `Multi` transactions in BlocksTransactionsMismatch
- [#2075](https://github.com/blockscout/blockscout/pull/2075) - add blocks cache
- [#2151](https://github.com/blockscout/blockscout/pull/2151) - hide dropdown menu then other networks list is empty
- [#2191](https://github.com/blockscout/blockscout/pull/2191) - allow to configure token metadata update interval
- [#2146](https://github.com/blockscout/blockscout/pull/2146) - feat: add eth_getLogs rpc endpoint
- [#2216](https://github.com/blockscout/blockscout/pull/2216) - Improve token's controllers by avoiding unnecessary preloads
- [#2235](https://github.com/blockscout/blockscout/pull/2235) - save and show additional validation fields to smart contract
- [#2190](https://github.com/blockscout/blockscout/pull/2190) - show all token transfers
- [#2193](https://github.com/blockscout/blockscout/pull/2193) - feat: add BLOCKSCOUT_HOST, and use it in API docs
- [#2266](https://github.com/blockscout/blockscout/pull/2266) - allow excluding uncles from average block time calculation

### Fixes

- [#2290](https://github.com/blockscout/blockscout/pull/2290) - Add eth_get_balance.json to AddressView's render
- [#2286](https://github.com/blockscout/blockscout/pull/2286) - banner stats issues on sm resolutions, transactions title issue
- [#2284](https://github.com/blockscout/blockscout/pull/2284) - add 404 status for not existing pages
- [#2244](https://github.com/blockscout/blockscout/pull/2244) - fix internal transactions failing to be indexed because of constraint
- [#2281](https://github.com/blockscout/blockscout/pull/2281) - typo issues, dropdown issues
- [#2278](https://github.com/blockscout/blockscout/pull/2278) - increase threshold for scientific notation
- [#2275](https://github.com/blockscout/blockscout/pull/2275) - Description for networks selector
- [#2263](https://github.com/blockscout/blockscout/pull/2263) - added an ability to close network selector on outside click
- [#2257](https://github.com/blockscout/blockscout/pull/2257) - 'download csv' button added to different tabs
- [#2242](https://github.com/blockscout/blockscout/pull/2242) - added styles for 'download csv' button
- [#2261](https://github.com/blockscout/blockscout/pull/2261) - header logo aligned to the center properly
- [#2254](https://github.com/blockscout/blockscout/pull/2254) - search length issue, tile link wrapping issue
- [#2238](https://github.com/blockscout/blockscout/pull/2238) - header content alignment issue, hide navbar on outside click
- [#2229](https://github.com/blockscout/blockscout/pull/2229) - gap issue between qr and copy button in token transfers, top cards width and height issue
- [#2201](https://github.com/blockscout/blockscout/pull/2201) - footer columns fix
- [#2179](https://github.com/blockscout/blockscout/pull/2179) - fix docker build error
- [#2165](https://github.com/blockscout/blockscout/pull/2165) - sort blocks by timestamp when calculating average block time
- [#2175](https://github.com/blockscout/blockscout/pull/2175) - fix coinmarketcap response errors
- [#2164](https://github.com/blockscout/blockscout/pull/2164) - fix large numbers in balance view card
- [#2155](https://github.com/blockscout/blockscout/pull/2155) - fix pending transaction query
- [#2183](https://github.com/blockscout/blockscout/pull/2183) - tile content aligning for mobile resolution fix, dai logo fix
- [#2162](https://github.com/blockscout/blockscout/pull/2162) - contract creation tile color changed
- [#2144](https://github.com/blockscout/blockscout/pull/2144) - 'page not found' images path fixed for goerli
- [#2142](https://github.com/blockscout/blockscout/pull/2142) - Removed posdao theme and logo, added 'page not found' image for goerli
- [#2138](https://github.com/blockscout/blockscout/pull/2138) - badge colors issue, api titles issue
- [#2129](https://github.com/blockscout/blockscout/pull/2129) - Fix for width of explorer elements
- [#2121](https://github.com/blockscout/blockscout/pull/2121) - Binding of 404 page
- [#2120](https://github.com/blockscout/blockscout/pull/2120) - footer links and socials focus color issue
- [#2113](https://github.com/blockscout/blockscout/pull/2113) - renewed logos for rsk, dai, blockscout; themes color changes for lukso; error images for lukso
- [#2112](https://github.com/blockscout/blockscout/pull/2112) - themes color improvements, dropdown color issue
- [#2110](https://github.com/blockscout/blockscout/pull/2110) - themes colors issues, ui issues
- [#2103](https://github.com/blockscout/blockscout/pull/2103) - ui issues for all themes
- [#2090](https://github.com/blockscout/blockscout/pull/2090) - updated some ETC theme colors
- [#2096](https://github.com/blockscout/blockscout/pull/2096) - RSK theme fixes
- [#2093](https://github.com/blockscout/blockscout/pull/2093) - detect token transfer type for deprecated erc721 spec
- [#2111](https://github.com/blockscout/blockscout/pull/2111) - improve address transaction controller
- [#2108](https://github.com/blockscout/blockscout/pull/2108) - fix uncle fetching without full transactions
- [#2128](https://github.com/blockscout/blockscout/pull/2128) - add new function clause for uncle errors
- [#2123](https://github.com/blockscout/blockscout/pull/2123) - fix coins percentage view
- [#2119](https://github.com/blockscout/blockscout/pull/2119) - fix map logging
- [#2130](https://github.com/blockscout/blockscout/pull/2130) - fix navigation
- [#2148](https://github.com/blockscout/blockscout/pull/2148) - filter pending logs
- [#2147](https://github.com/blockscout/blockscout/pull/2147) - add rsk format of checksum
- [#2149](https://github.com/blockscout/blockscout/pull/2149) - remove pending transaction count
- [#2177](https://github.com/blockscout/blockscout/pull/2177) - remove duplicate entries from UncleBlock's Fetcher
- [#2169](https://github.com/blockscout/blockscout/pull/2169) - add more validator reward types for xDai
- [#2173](https://github.com/blockscout/blockscout/pull/2173) - handle correctly empty transactions
- [#2174](https://github.com/blockscout/blockscout/pull/2174) - fix reward channel joining
- [#2186](https://github.com/blockscout/blockscout/pull/2186) - fix net version test
- [#2196](https://github.com/blockscout/blockscout/pull/2196) - Nethermind client fixes
- [#2237](https://github.com/blockscout/blockscout/pull/2237) - fix rsk total_supply
- [#2198](https://github.com/blockscout/blockscout/pull/2198) - reduce transaction status and error constraint
- [#2167](https://github.com/blockscout/blockscout/pull/2167) - feat: document eth rpc api mimicking endpoints
- [#2225](https://github.com/blockscout/blockscout/pull/2225) - fix metadata decoding in Solidity 0.5.9 smart contract verification
- [#2204](https://github.com/blockscout/blockscout/pull/2204) - fix large contract verification
- [#2258](https://github.com/blockscout/blockscout/pull/2258) - reduce BlocksTransactionsMismatch memory footprint
- [#2247](https://github.com/blockscout/blockscout/pull/2247) - hide logs search if there are no logs
- [#2248](https://github.com/blockscout/blockscout/pull/2248) - sort block after query execution for average block time
- [#2249](https://github.com/blockscout/blockscout/pull/2249) - More transaction controllers improvements
- [#2267](https://github.com/blockscout/blockscout/pull/2267) - Modify implementation of `where_transaction_has_multiple_internal_transactions`
- [#2270](https://github.com/blockscout/blockscout/pull/2270) - Remove duplicate params in `Indexer.Fetcher.TokenBalance`
- [#2268](https://github.com/blockscout/blockscout/pull/2268) - remove not existing assigns in html code
- [#2276](https://github.com/blockscout/blockscout/pull/2276) - remove port in docs

### Chore

- [#2127](https://github.com/blockscout/blockscout/pull/2127) - use previouse chromedriver version
- [#2118](https://github.com/blockscout/blockscout/pull/2118) - show only the last decompiled contract
- [#2255](https://github.com/blockscout/blockscout/pull/2255) - upgrade elixir version to 1.9.0
- [#2256](https://github.com/blockscout/blockscout/pull/2256) - use the latest version of chromedriver

## 2.0.0-beta

### Features

- [#2044](https://github.com/blockscout/blockscout/pull/2044) - New network selector.
- [#2091](https://github.com/blockscout/blockscout/pull/2091) - Added "Question" modal.
- [#1963](https://github.com/blockscout/blockscout/pull/1963), [#1959](https://github.com/blockscout/blockscout/pull/1959), [#1948](https://github.com/blockscout/blockscout/pull/1948), [#1936](https://github.com/blockscout/blockscout/pull/1936), [#1925](https://github.com/blockscout/blockscout/pull/1925), [#1922](https://github.com/blockscout/blockscout/pull/1922), [#1903](https://github.com/blockscout/blockscout/pull/1903), [#1874](https://github.com/blockscout/blockscout/pull/1874), [#1895](https://github.com/blockscout/blockscout/pull/1895), [#2031](https://github.com/blockscout/blockscout/pull/2031), [#2073](https://github.com/blockscout/blockscout/pull/2073), [#2074](https://github.com/blockscout/blockscout/pull/2074),  - added new themes and logos for poa, eth, rinkeby, goerli, ropsten, kovan, sokol, xdai, etc, rsk and default theme
- [#1726](https://github.com/blockscout/blockscout/pull/2071) - Updated styles for the new smart contract page.
- [#2081](https://github.com/blockscout/blockscout/pull/2081) - Tooltip for 'more' button, explorers logos added
- [#2010](https://github.com/blockscout/blockscout/pull/2010) - added "block not found" and "tx not found pages"
- [#1928](https://github.com/blockscout/blockscout/pull/1928) - pagination styles were updated
- [#1940](https://github.com/blockscout/blockscout/pull/1940) - qr modal button and background issue
- [#1907](https://github.com/blockscout/blockscout/pull/1907) - dropdown color bug fix (lukso theme) and tooltip color bug fix
- [#1859](https://github.com/blockscout/blockscout/pull/1859) - feat: show raw transaction traces
- [#1941](https://github.com/blockscout/blockscout/pull/1941) - feat: add on demand fetching and stale attr to rpc
- [#1957](https://github.com/blockscout/blockscout/pull/1957) - Calculate stakes ratio before insert pools
- [#1956](https://github.com/blockscout/blockscout/pull/1956) - add logs tab to address
- [#1952](https://github.com/blockscout/blockscout/pull/1952) - feat: exclude empty contracts by default
- [#1954](https://github.com/blockscout/blockscout/pull/1954) - feat: use creation init on self destruct
- [#2036](https://github.com/blockscout/blockscout/pull/2036) - New tables for staking pools and delegators
- [#1974](https://github.com/blockscout/blockscout/pull/1974) - feat: previous page button logic
- [#1999](https://github.com/blockscout/blockscout/pull/1999) - load data async on addresses page
- [#1807](https://github.com/blockscout/blockscout/pull/1807) - New theming capabilities.
- [#2040](https://github.com/blockscout/blockscout/pull/2040) - Verification links to other explorers for ETH
- [#2037](https://github.com/blockscout/blockscout/pull/2037) - add address logs search functionality
- [#2012](https://github.com/blockscout/blockscout/pull/2012) - make all pages pagination async
- [#2064](https://github.com/blockscout/blockscout/pull/2064) - feat: add fields to tx apis, small cleanups
- [#2100](https://github.com/blockscout/blockscout/pull/2100) - feat: eth_get_balance rpc endpoint

### Fixes

- [#2228](https://github.com/blockscout/blockscout/pull/2228) - favorites duplication issues, active radio issue
- [#2207](https://github.com/blockscout/blockscout/pull/2207) - new 'download csv' button design
- [#2206](https://github.com/blockscout/blockscout/pull/2206) - added styles for 'Download All Transactions as CSV' button
- [#2099](https://github.com/blockscout/blockscout/pull/2099) - logs search input width
- [#2098](https://github.com/blockscout/blockscout/pull/2098) - nav dropdown issue, logo size issue
- [#2082](https://github.com/blockscout/blockscout/pull/2082) - dropdown styles, tooltip gap fix, 404 page added
- [#2077](https://github.com/blockscout/blockscout/pull/2077) - ui issues
- [#2072](https://github.com/blockscout/blockscout/pull/2072) - Fixed checkmarks not showing correctly in tabs.
- [#2066](https://github.com/blockscout/blockscout/pull/2066) - fixed length of logs search input
- [#2056](https://github.com/blockscout/blockscout/pull/2056) - log search form styles added
- [#2043](https://github.com/blockscout/blockscout/pull/2043) - Fixed modal dialog width for 'verify other explorers'
- [#2025](https://github.com/blockscout/blockscout/pull/2025) - Added a new color to display transactions' errors.
- [#2033](https://github.com/blockscout/blockscout/pull/2033) - Header nav. dropdown active element color issue
- [#2019](https://github.com/blockscout/blockscout/pull/2019) - Fixed the missing tx hashes.
- [#2020](https://github.com/blockscout/blockscout/pull/2020) - Fixed a bug triggered when a second click to a selected tab caused the other tabs to hide.
- [#1944](https://github.com/blockscout/blockscout/pull/1944) - fixed styles for token's dropdown.
- [#1926](https://github.com/blockscout/blockscout/pull/1926) - status label alignment
- [#1849](https://github.com/blockscout/blockscout/pull/1849) - Improve chains menu
- [#1868](https://github.com/blockscout/blockscout/pull/1868) - fix: logs list endpoint performance
- [#1822](https://github.com/blockscout/blockscout/pull/1822) - Fix style breaks in decompiled contract code view
- [#1885](https://github.com/blockscout/blockscout/pull/1885) - highlight reserved words in decompiled code
- [#1896](https://github.com/blockscout/blockscout/pull/1896) - re-query tokens in top nav automplete
- [#1905](https://github.com/blockscout/blockscout/pull/1905) - fix reorgs, uncles pagination
- [#1904](https://github.com/blockscout/blockscout/pull/1904) - fix `BLOCK_COUNT_CACHE_TTL` env var type
- [#1915](https://github.com/blockscout/blockscout/pull/1915) - fallback to 2 latest evm versions
- [#1937](https://github.com/blockscout/blockscout/pull/1937) - Check the presence of overlap[i] object before retrieving properties from it
- [#1960](https://github.com/blockscout/blockscout/pull/1960) - do not remove bold text in decompiled contacts
- [#1966](https://github.com/blockscout/blockscout/pull/1966) - fix: add fields for contract filter performance
- [#2017](https://github.com/blockscout/blockscout/pull/2017) - fix: fix to/from filters on tx list pages
- [#2008](https://github.com/blockscout/blockscout/pull/2008) - add new function clause for xDai network beneficiaries
- [#2009](https://github.com/blockscout/blockscout/pull/2009) - addresses page improvements
- [#2027](https://github.com/blockscout/blockscout/pull/2027) - fix: `BlocksTransactionsMismatch` ignoring blocks without transactions
- [#2062](https://github.com/blockscout/blockscout/pull/2062) - fix: uniq by hash, instead of transaction
- [#2052](https://github.com/blockscout/blockscout/pull/2052) - allow bytes32 for name and symbol
- [#2047](https://github.com/blockscout/blockscout/pull/2047) - fix: show creating internal transactions
- [#2014](https://github.com/blockscout/blockscout/pull/2014) - fix: use better queries for listLogs endpoint
- [#2027](https://github.com/blockscout/blockscout/pull/2027) - fix: `BlocksTransactionsMismatch` ignoring blocks without transactions
- [#2070](https://github.com/blockscout/blockscout/pull/2070) - reduce `max_concurrency` of `BlocksTransactionsMismatch` fetcher
- [#2083](https://github.com/blockscout/blockscout/pull/2083) - allow total_difficulty to be nil
- [#2086](https://github.com/blockscout/blockscout/pull/2086) - fix geth's staticcall without output

### Chore

- [#1900](https://github.com/blockscout/blockscout/pull/1900) - SUPPORTED_CHAINS ENV var
- [#1958](https://github.com/blockscout/blockscout/pull/1958) - Default value for release link env var
- [#1964](https://github.com/blockscout/blockscout/pull/1964) - ALLOWED_EVM_VERSIONS env var
- [#1975](https://github.com/blockscout/blockscout/pull/1975) - add log index to transaction view
- [#1988](https://github.com/blockscout/blockscout/pull/1988) - Fix wrong parity tasks names in Circle CI
- [#2000](https://github.com/blockscout/blockscout/pull/2000) - docker/Makefile: always set a container name
- [#2018](https://github.com/blockscout/blockscout/pull/2018) - Use PORT env variable in dev config
- [#2055](https://github.com/blockscout/blockscout/pull/2055) - Increase timeout for geth indexers
- [#2069](https://github.com/blockscout/blockscout/pull/2069) - Docsify integration: static docs page generation

## 1.3.15-beta

### Features

- [#1857](https://github.com/blockscout/blockscout/pull/1857) - Re-implement Geth JS internal transaction tracer in Elixir
- [#1989](https://github.com/blockscout/blockscout/pull/1989) - fix: consolidate address w/ balance one at a time
- [#2002](https://github.com/blockscout/blockscout/pull/2002) - Get estimated count of blocks when cache is empty

### Fixes

- [#1869](https://github.com/blockscout/blockscout/pull/1869) - Fix output and gas extraction in JS tracer for Geth
- [#1992](https://github.com/blockscout/blockscout/pull/1992) - fix: support https for wobserver polling
- [#2027](https://github.com/blockscout/blockscout/pull/2027) - fix: `BlocksTransactionsMismatch` ignoring blocks without transactions

## 1.3.14-beta

- [#1812](https://github.com/blockscout/blockscout/pull/1812) - add pagination to addresses page
- [#1920](https://github.com/blockscout/blockscout/pull/1920) - fix: remove source code fields from list endpoint
- [#1876](https://github.com/blockscout/blockscout/pull/1876) - async calculate a count of blocks

### Fixes

- [#1917](https://github.com/blockscout/blockscout/pull/1917) - Force block refetch if transaction is re-collated in a different block

### Chore

- [#1892](https://github.com/blockscout/blockscout/pull/1892) - Remove temporary worker modules

## 1.3.13-beta

### Features

- [#1933](https://github.com/blockscout/blockscout/pull/1933) - add eth_BlockNumber json rpc method

### Fixes

- [#1875](https://github.com/blockscout/blockscout/pull/1875) - fix: resolve false positive constructor arguments
- [#1881](https://github.com/blockscout/blockscout/pull/1881) - fix: store solc versions locally for performance
- [#1898](https://github.com/blockscout/blockscout/pull/1898) - check if the constructor has arguments before verifying constructor arguments

## 1.3.12-beta

Reverting of synchronous block counter, implemented in #1848

## 1.3.11-beta

### Features

- [#1815](https://github.com/blockscout/blockscout/pull/1815) - Be able to search without prefix "0x"
- [#1813](https://github.com/blockscout/blockscout/pull/1813) - Add total blocks counter to the main page
- [#1806](https://github.com/blockscout/blockscout/pull/1806) - Verify contracts with a post request
- [#1848](https://github.com/blockscout/blockscout/pull/1848) - Add cache for block counter

### Fixes

- [#1829](https://github.com/blockscout/blockscout/pull/1829) - Handle nil quantities in block decoding routine
- [#1830](https://github.com/blockscout/blockscout/pull/1830) - Make block size field nullable
- [#1840](https://github.com/blockscout/blockscout/pull/1840) - Handle case when total supply is nil
- [#1838](https://github.com/blockscout/blockscout/pull/1838) - Block counter calculates only consensus blocks

### Chore

- [#1814](https://github.com/blockscout/blockscout/pull/1814) - Clear build artifacts script
- [#1837](https://github.com/blockscout/blockscout/pull/1837) - Add -f flag to clear_build.sh script delete static folder

## 1.3.10-beta

### Features

- [#1739](https://github.com/blockscout/blockscout/pull/1739) - highlight decompiled source code
- [#1696](https://github.com/blockscout/blockscout/pull/1696) - full-text search by tokens
- [#1742](https://github.com/blockscout/blockscout/pull/1742) - Support RSK
- [#1777](https://github.com/blockscout/blockscout/pull/1777) - show ERC-20 token transfer info on transaction page
- [#1770](https://github.com/blockscout/blockscout/pull/1770) - set a websocket keepalive from config
- [#1789](https://github.com/blockscout/blockscout/pull/1789) - add ERC-721 info to transaction overview page
- [#1801](https://github.com/blockscout/blockscout/pull/1801) - Staking pools fetching

### Fixes

- [#1724](https://github.com/blockscout/blockscout/pull/1724) - Remove internal tx and token balance fetching from realtime fetcher
- [#1727](https://github.com/blockscout/blockscout/pull/1727) - add logs pagination in rpc api
- [#1740](https://github.com/blockscout/blockscout/pull/1740) - fix empty block time
- [#1743](https://github.com/blockscout/blockscout/pull/1743) - sort decompiled smart contracts in lexicographical order
- [#1756](https://github.com/blockscout/blockscout/pull/1756) - add today's token balance from the previous value
- [#1769](https://github.com/blockscout/blockscout/pull/1769) - add timestamp to block overview
- [#1768](https://github.com/blockscout/blockscout/pull/1768) - fix first block parameter
- [#1778](https://github.com/blockscout/blockscout/pull/1778) - Make websocket optional for realtime fetcher
- [#1790](https://github.com/blockscout/blockscout/pull/1790) - fix constructor arguments verification
- [#1793](https://github.com/blockscout/blockscout/pull/1793) - fix top nav autocomplete
- [#1795](https://github.com/blockscout/blockscout/pull/1795) - fix line numbers for decompiled contracts
- [#1803](https://github.com/blockscout/blockscout/pull/1803) - use coinmarketcap for total_supply by default
- [#1802](https://github.com/blockscout/blockscout/pull/1802) - make coinmarketcap's number of pages configurable
- [#1799](https://github.com/blockscout/blockscout/pull/1799) - Use eth_getUncleByBlockHashAndIndex for uncle block fetching
- [#1531](https://github.com/blockscout/blockscout/pull/1531) - docker: fix dockerFile for secp256k1 building
- [#1835](https://github.com/blockscout/blockscout/pull/1835) - fix: ignore `pong` messages without error

### Chore

- [#1804](https://github.com/blockscout/blockscout/pull/1804) - (Chore) Divide chains by Mainnet/Testnet in menu
- [#1783](https://github.com/blockscout/blockscout/pull/1783) - Update README with the chains that use Blockscout
- [#1780](https://github.com/blockscout/blockscout/pull/1780) - Update link to the Github repo in the footer
- [#1757](https://github.com/blockscout/blockscout/pull/1757) - Change twitter acc link to official Blockscout acc twitter
- [#1749](https://github.com/blockscout/blockscout/pull/1749) - Replace the link in the footer with the official POA announcements tg channel link
- [#1718](https://github.com/blockscout/blockscout/pull/1718) - Flatten indexer module hierarchy and supervisor tree
- [#1753](https://github.com/blockscout/blockscout/pull/1753) - Add a check mark to decompiled contract tab
- [#1744](https://github.com/blockscout/blockscout/pull/1744) - remove `0x0..0` from tests
- [#1763](https://github.com/blockscout/blockscout/pull/1763) - Describe indexer structure and list existing fetchers
- [#1800](https://github.com/blockscout/blockscout/pull/1800) - Disable lazy logging check in Credo

## 1.3.9-beta

### Features

- [#1662](https://github.com/blockscout/blockscout/pull/1662) - allow specifying number of optimization runs
- [#1654](https://github.com/blockscout/blockscout/pull/1654) - add decompiled code tab
- [#1661](https://github.com/blockscout/blockscout/pull/1661) - try to compile smart contract with the latest evm version
- [#1665](https://github.com/blockscout/blockscout/pull/1665) - Add contract verification RPC endpoint.
- [#1706](https://github.com/blockscout/blockscout/pull/1706) - allow setting update interval for addresses with b

### Fixes

- [#1669](https://github.com/blockscout/blockscout/pull/1669) - do not fail if multiple matching tokens are found
- [#1691](https://github.com/blockscout/blockscout/pull/1691) - decrease token metadata update interval
- [#1688](https://github.com/blockscout/blockscout/pull/1688) - do not fail if failure reason is atom
- [#1692](https://github.com/blockscout/blockscout/pull/1692) - exclude decompiled smart contract from encoding
- [#1684](https://github.com/blockscout/blockscout/pull/1684) - Discard child block with parent_hash not matching hash of imported block
- [#1699](https://github.com/blockscout/blockscout/pull/1699) - use seconds as transaction cache period measure
- [#1697](https://github.com/blockscout/blockscout/pull/1697) - fix failing in rpc if balance is empty
- [#1711](https://github.com/blockscout/blockscout/pull/1711) - rescue failing repo in block number cache update
- [#1712](https://github.com/blockscout/blockscout/pull/1712) - do not set contract code from transaction input
- [#1714](https://github.com/blockscout/blockscout/pull/1714) - fix average block time calculation

### Chore

- [#1693](https://github.com/blockscout/blockscout/pull/1693) - Add a checklist to the PR template

## 1.3.8-beta

### Features

- [#1611](https://github.com/blockscout/blockscout/pull/1611) - allow setting the first indexing block
- [#1596](https://github.com/blockscout/blockscout/pull/1596) - add endpoint to create decompiled contracts
- [#1634](https://github.com/blockscout/blockscout/pull/1634) - add transaction count cache

### Fixes

- [#1630](https://github.com/blockscout/blockscout/pull/1630) - (Fix) colour for release link in the footer
- [#1621](https://github.com/blockscout/blockscout/pull/1621) - Modify query to fetch failed contract creations
- [#1614](https://github.com/blockscout/blockscout/pull/1614) - Do not fetch burn address token balance
- [#1639](https://github.com/blockscout/blockscout/pull/1614) - Optimize token holder count updates when importing address current balances
- [#1643](https://github.com/blockscout/blockscout/pull/1643) - Set internal_transactions_indexed_at for empty blocks
- [#1647](https://github.com/blockscout/blockscout/pull/1647) - Fix typo in view
- [#1650](https://github.com/blockscout/blockscout/pull/1650) - Add petersburg evm version to smart contract verifier
- [#1657](https://github.com/blockscout/blockscout/pull/1657) - Force consensus loss for parent block if its hash mismatches parent_hash

### Chore

## 1.3.7-beta

### Features

### Fixes

- [#1615](https://github.com/blockscout/blockscout/pull/1615) - Add more logging to code fixer process
- [#1613](https://github.com/blockscout/blockscout/pull/1613) - Fix USD fee value
- [#1577](https://github.com/blockscout/blockscout/pull/1577) - Add process to fix contract with code
- [#1583](https://github.com/blockscout/blockscout/pull/1583) - Chunk JSON-RPC batches in case connection times out

### Chore

- [#1610](https://github.com/blockscout/blockscout/pull/1610) - Add PIRL to Readme

## 1.3.6-beta

### Features

- [#1589](https://github.com/blockscout/blockscout/pull/1589) - RPC endpoint to list addresses
- [#1567](https://github.com/blockscout/blockscout/pull/1567) - Allow setting different configuration just for realtime fetcher
- [#1562](https://github.com/blockscout/blockscout/pull/1562) - Add incoming transactions count to contract view
- [#1608](https://github.com/blockscout/blockscout/pull/1608) - Add listcontracts RPC Endpoint

### Fixes

- [#1595](https://github.com/blockscout/blockscout/pull/1595) - Reduce block_rewards in the catchup fetcher
- [#1590](https://github.com/blockscout/blockscout/pull/1590) - Added guard for fetching blocks with invalid number
- [#1588](https://github.com/blockscout/blockscout/pull/1588) - Fix usd value on address page
- [#1586](https://github.com/blockscout/blockscout/pull/1586) - Exact timestamp display
- [#1581](https://github.com/blockscout/blockscout/pull/1581) - Consider `creates` param when fetching transactions
- [#1559](https://github.com/blockscout/blockscout/pull/1559) - Change v column type for Transactions table

### Chore

- [#1579](https://github.com/blockscout/blockscout/pull/1579) - Add SpringChain to the list of Additional Chains Utilizing BlockScout
- [#1578](https://github.com/blockscout/blockscout/pull/1578) - Refine contributing procedure
- [#1572](https://github.com/blockscout/blockscout/pull/1572) - Add option to disable block rewards in indexer config

## 1.3.5-beta

### Features

- [#1560](https://github.com/blockscout/blockscout/pull/1560) - Allow executing smart contract functions in arbitrarily sized batches
- [#1543](https://github.com/blockscout/blockscout/pull/1543) - Use trace_replayBlockTransactions API for faster tracing
- [#1558](https://github.com/blockscout/blockscout/pull/1558) - Allow searching by token symbol
- [#1551](https://github.com/blockscout/blockscout/pull/1551) Exact date and time for Transaction details page
- [#1547](https://github.com/blockscout/blockscout/pull/1547) - Verify smart contracts with evm versions
- [#1540](https://github.com/blockscout/blockscout/pull/1540) - Fetch ERC721 token balances if sender is '0x0..0'
- [#1539](https://github.com/blockscout/blockscout/pull/1539) - Add the link to release in the footer
- [#1519](https://github.com/blockscout/blockscout/pull/1519) - Create contract methods
- [#1496](https://github.com/blockscout/blockscout/pull/1496) - Remove dropped/replaced transactions in pending transactions list
- [#1492](https://github.com/blockscout/blockscout/pull/1492) - Disable usd value for an empty exchange rate
- [#1466](https://github.com/blockscout/blockscout/pull/1466) - Decoding candidates for unverified contracts

### Fixes

- [#1545](https://github.com/blockscout/blockscout/pull/1545) - Fix scheduling of latest block polling in Realtime Fetcher
- [#1554](https://github.com/blockscout/blockscout/pull/1554) - Encode integer parameters when calling smart contract functions
- [#1537](https://github.com/blockscout/blockscout/pull/1537) - Fix test that depended on date
- [#1534](https://github.com/blockscout/blockscout/pull/1534) - Render a nicer error when creator cannot be determined
- [#1527](https://github.com/blockscout/blockscout/pull/1527) - Add index to value_fetched_at
- [#1518](https://github.com/blockscout/blockscout/pull/1518) - Select only distinct failed transactions
- [#1516](https://github.com/blockscout/blockscout/pull/1516) - Fix coin balance params reducer for pending transaction
- [#1511](https://github.com/blockscout/blockscout/pull/1511) - Set correct log level for production
- [#1510](https://github.com/blockscout/blockscout/pull/1510) - Fix test that fails every 1st day of the month
- [#1509](https://github.com/blockscout/blockscout/pull/1509) - Add index to blocks' consensus
- [#1508](https://github.com/blockscout/blockscout/pull/1508) - Remove duplicated indexes
- [#1505](https://github.com/blockscout/blockscout/pull/1505) - Use https instead of ssh for absinthe libs
- [#1501](https://github.com/blockscout/blockscout/pull/1501) - Constructor_arguments must be type `text`
- [#1498](https://github.com/blockscout/blockscout/pull/1498) - Add index for created_contract_address_hash in transactions
- [#1493](https://github.com/blockscout/blockscout/pull/1493) - Do not do work in process initialization
- [#1487](https://github.com/blockscout/blockscout/pull/1487) - Limit geth sync to 128 blocks
- [#1484](https://github.com/blockscout/blockscout/pull/1484) - Allow decoding input as utf-8
- [#1479](https://github.com/blockscout/blockscout/pull/1479) - Remove smoothing from coin balance chart

### Chore

- [https://github.com/blockscout/blockscout/pull/1532](https://github.com/blockscout/blockscout/pull/1532) - Upgrade elixir to 1.8.1
- [https://github.com/blockscout/blockscout/pull/1553](https://github.com/blockscout/blockscout/pull/1553) - Dockerfile: remove 1.7.1 version pin FROM bitwalker/alpine-elixir-phoenix
- [https://github.com/blockscout/blockscout/pull/1465](https://github.com/blockscout/blockscout/pull/1465) - Resolve lodash security alert<|MERGE_RESOLUTION|>--- conflicted
+++ resolved
@@ -17,11 +17,8 @@
 
 - [#7391](https://github.com/blockscout/blockscout/pull/7391) - Fix: cannot read properties of null (reading 'value')
 
-<<<<<<< HEAD
 - [#7219](https://github.com/blockscout/blockscout/pull/7219) - Output L1 fields in API v2 for transaction page and fix transaction fee calculation
-=======
 - [#7377](https://github.com/blockscout/blockscout/pull/7377) - API v2 improvements
->>>>>>> a1f6b6fc
 
 ### Chore
 
