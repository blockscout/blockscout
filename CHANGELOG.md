--- conflicted
+++ resolved
@@ -7,11 +7,7 @@
 - [#3065](https://github.com/poanetwork/blockscout/pull/3065) - Transactions history chart
 
 ### Fixes
-<<<<<<< HEAD
-- [#3076](https://github.com/poanetwork/blockscout/pull/3076) - Speedup tx list query on address page: check if address has reward
-=======
 - [#3076](https://github.com/poanetwork/blockscout/pull/3076) - Speedup tx list query on address page: check if an address has a reward, check if this is actual payout key of the validator - beneficiary, return only mined txs in tx list query
->>>>>>> 0028cc47
 - [#3071](https://github.com/poanetwork/blockscout/pull/3071) - Speedup list of token transfers per token query
 - [#3070](https://github.com/poanetwork/blockscout/pull/3070) - Index creation to blazingly speedup token holders query
 - [#3064](https://github.com/poanetwork/blockscout/pull/3064) - Automatically define Block reward contract address in TokenBridge supply module
