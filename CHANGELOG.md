## Current

### Features
<<<<<<< HEAD
- [#5016](https://github.com/blockscout/blockscout/pull/5016) - Add view for internal transactions error
=======
- [#4690](https://github.com/blockscout/blockscout/pull/4690) - Improve pagination: introduce pagination with random access to pages; Integrate it to the Transactions List page
>>>>>>> 4f2e5f46

### Fixes

### Chore


## 4.1.1-beta

### Features
- [#5090](https://github.com/blockscout/blockscout/pull/5090) - Allotted rate limit by IP
- [#5080](https://github.com/blockscout/blockscout/pull/5080) - Allotted rate limit by a global API key

### Fixes
- [#5085](https://github.com/blockscout/blockscout/pull/5085) - Fix wallet style
- [#5088](https://github.com/blockscout/blockscout/pull/5088) - Store address transactions/token transfers in the DB
- [#5071](https://github.com/blockscout/blockscout/pull/5071) - Fix write page contract tuple input
- [#5066](https://github.com/blockscout/blockscout/pull/5066) - Fix read contract page bug
- [#5034](https://github.com/blockscout/blockscout/pull/5034) - Fix broken functions input at transaction page
- [#5025](https://github.com/blockscout/blockscout/pull/5025) - Add standard input JSON files validation
- [#5051](https://github.com/blockscout/blockscout/pull/5051) - Fix 500 response when ABI method was parsed as nil

### Chore
- [#5092](https://github.com/blockscout/blockscout/pull/5092) - Resolve vulnerable follow-redirects npm dep in ./apps/explorer
- [#5091](https://github.com/blockscout/blockscout/pull/5091) - Refactor search page template
- [#5081](https://github.com/blockscout/blockscout/pull/5081) - Add internal transactions fetcher disabled? config parameter
- [#5063](https://github.com/blockscout/blockscout/pull/5063) - Resolve moderate NPM vulnerabilities with npm audit tool
- [#5053](https://github.com/blockscout/blockscout/pull/5053) - Update ex_keccak lib


## 4.1.0-beta

### Features
- [#5030](https://github.com/blockscout/blockscout/pull/5030) - API rate limiting
- [#4924](https://github.com/blockscout/blockscout/pull/4924) - Add daily bytecode verifcation to prevent metamorphic contracts vulnerablity
- [#4908](https://github.com/blockscout/blockscout/pull/4908) - Add verification via standard JSON input
- [#5004](https://github.com/blockscout/blockscout/pull/5004) - Add ability to set up a separate DB endpoint for the API endpoints
- [#4924](https://github.com/blockscout/blockscout/pull/4924) - Add daily bytecode verifcation to prevent metamorphic contracts vulnerablity
- [#4908](https://github.com/blockscout/blockscout/pull/4908) - Add verification via standard JSON input
- [#4989](https://github.com/blockscout/blockscout/pull/4989), [#4991](https://github.com/blockscout/blockscout/pull/4991) - Bridged tokens list API endpoint
- [#4908](https://github.com/blockscout/blockscout/pull/4908) - Add verification via standard JSON input
- [#4931](https://github.com/blockscout/blockscout/pull/4931) - Web3 modal with Wallet Connect for Write contract page and Staking Dapp
- [#4690](https://github.com/blockscout/blockscout/pull/4690) - Improve pagination: introduce pagination with random access to pages; Integrate it to the Transactions List page

### Fixes
- [#5045](https://github.com/blockscout/blockscout/pull/5045) - Contracts interaction improvements
- [#5032](https://github.com/blockscout/blockscout/pull/5032) - Fix token transfer csv export 
- [#5020](https://github.com/blockscout/blockscout/pull/5020) - Token instance image display imrovement
- [#5019](https://github.com/blockscout/blockscout/pull/5019) - Fix fetch_last_token_balance function termination
- [#5011](https://github.com/blockscout/blockscout/pull/5011) - Fix `0x0` implementation address
- [#5008](https://github.com/blockscout/blockscout/pull/5008) - Extend decimals cap in format_according_to_decimals up to 24
- [#5005](https://github.com/blockscout/blockscout/pull/5005) - Fix falsy appearance `Connection Lost` warning on reload/switch page
- [#5003](https://github.com/blockscout/blockscout/pull/5003) - API router refactoring
- [#4992](https://github.com/blockscout/blockscout/pull/4992) - Fix `type` field in transactions after enabling 1559
- [#4979](https://github.com/blockscout/blockscout/pull/4979), [#4993](https://github.com/blockscout/blockscout/pull/4993) - Store total gas_used in addresses table
- [#4977](https://github.com/blockscout/blockscout/pull/4977) - Export token transfers on address: include transfers on contract itself
- [#4976](https://github.com/blockscout/blockscout/pull/4976) - Handle :econnrefused in pending transactions fetcher
- [#4965](https://github.com/blockscout/blockscout/pull/4965) - Fix search field appearance on medium size screens
- [#4945](https://github.com/blockscout/blockscout/pull/4945) - Fix `Verify & Publish` button link
- [#4938](https://github.com/blockscout/blockscout/pull/4938) - Fix displaying of nested arrays for contracts read
- [#4888](https://github.com/blockscout/blockscout/pull/4888) - Fix fetch_top_tokens method: add nulls last for token holders desc order
- [#4867](https://github.com/blockscout/blockscout/pull/4867) - Fix bug in quering contracts method and improve contracts interactions
- [#4862](https://github.com/blockscout/blockscout/pull/4862) - Fix internal transactions pagination
- [#4784](https://github.com/blockscout/blockscout/pull/4784) - Fix logs query

### Chore
- [#5047](https://github.com/blockscout/blockscout/pull/5047) - At contract write use wei precision
- [#5023](https://github.com/blockscout/blockscout/pull/5023) - Capability to leave an empty logo
- [#5018](https://github.com/blockscout/blockscout/pull/5018) - Resolve npm vulnerabilities via npm audix fix
- [#5014](https://github.com/blockscout/blockscout/pull/5014) - Separate FIRST_BLOCK and TRACE_FIRST_BLOCK option for blocks import and tracing methods
- [#4998](https://github.com/blockscout/blockscout/pull/4998) - API endpoints logger
- [#4983](https://github.com/blockscout/blockscout/pull/4983), [#5038](https://github.com/blockscout/blockscout/pull/5038) - Fix contract verification tests
- [#4861](https://github.com/blockscout/blockscout/pull/4861) - Add separate column for token icons


## 4.0.0-beta

### Features
- [#4807](https://github.com/blockscout/blockscout/pull/4807) - Added support for BeaconProxy pattern
- [#4777](https://github.com/blockscout/blockscout/pull/4777), [#4791](https://github.com/blockscout/blockscout/pull/4791), [#4799](https://github.com/blockscout/blockscout/pull/4799), [#4847](https://github.com/blockscout/blockscout/pull/4847) - Added decoding revert reason
- [#4776](https://github.com/blockscout/blockscout/pull/4776) - Added view for unsuccessfully fetched values from read functions
- [#4761](https://github.com/blockscout/blockscout/pull/4761) - ERC-1155 support
- [#4739](https://github.com/blockscout/blockscout/pull/4739) - Improve logs and inputs decoding
- [#4747](https://github.com/blockscout/blockscout/pull/4747) - Advanced CSV export
- [#4745](https://github.com/blockscout/blockscout/pull/4745) - Vyper contracts verification
- [#4699](https://github.com/blockscout/blockscout/pull/4699), [#4793](https://github.com/blockscout/blockscout/pull/4793), [#4820](https://github.com/blockscout/blockscout/pull/4820), [#4827](https://github.com/blockscout/blockscout/pull/4827) - Address page facelifting
- [#4667](https://github.com/blockscout/blockscout/pull/4667) - Transaction Page: Add expand/collapse button for long contract method data
- [#4641](https://github.com/blockscout/blockscout/pull/4641), [#4733](https://github.com/blockscout/blockscout/pull/4733) - Improve Read Contract page logic
- [#4660](https://github.com/blockscout/blockscout/pull/4660) - Save Sourcify path instead of filename
- [#4656](https://github.com/blockscout/blockscout/pull/4656) - Open in Tenderly button
- [#4655](https://github.com/blockscout/blockscout/pull/4655), [#4676](https://github.com/blockscout/blockscout/pull/4676) - EIP-3091 support
- [#4621](https://github.com/blockscout/blockscout/pull/4621) - Add beacon contract address slot for proxy
- [#4625](https://github.com/blockscout/blockscout/pull/4625) - Contract address page: Add implementation link to the overview of proxy contracts
- [#4624](https://github.com/blockscout/blockscout/pull/4624) - Support HTML tags in alert message
- [#4608](https://github.com/blockscout/blockscout/pull/4608), [#4622](https://github.com/blockscout/blockscout/pull/4622) - Block Details page: Improved style of transactions button
- [#4596](https://github.com/blockscout/blockscout/pull/4596), [#4681](https://github.com/blockscout/blockscout/pull/4681), [#4693](https://github.com/blockscout/blockscout/pull/4693) - Display token icon for bridged with Mainnet tokens or identicons for other tokens
- [#4520](https://github.com/blockscout/blockscout/pull/4520) - Add support for EIP-1559
- [#4593](https://github.com/blockscout/blockscout/pull/4593) - Add status in `Position` pane for txs have no block
- [#4579](https://github.com/blockscout/blockscout/pull/4579) - Write contract page: Resize inputs; Improve multiplier selector

### Fixes
- [#4867](https://github.com/blockscout/blockscout/pull/4867) - Fix bug in quering contracts method and improve contracts interactions
- [#4857](https://github.com/blockscout/blockscout/pull/4857) - Fix `tx/raw-trace` Internal Server Error
- [#4854](https://github.com/blockscout/blockscout/pull/4854) - Fix infinite gas usage count loading
- [#4853](https://github.com/blockscout/blockscout/pull/4853) - Allow custom optimizations runs for contract verifications via API
- [#4840](https://github.com/blockscout/blockscout/pull/4840) - Replace Enum.dedup with Enum.uniq where actually uniq items are expected
- [#4835](https://github.com/blockscout/blockscout/pull/4835) - Fix view for broken token icons
- [#4830](https://github.com/blockscout/blockscout/pull/4830) - Speed up txs per day chart data collection
- [#4818](https://github.com/blockscout/blockscout/pull/4818) - Fix for extract_omni_bridged_token_metadata_wrapper method
- [#4812](https://github.com/blockscout/blockscout/pull/4812), [#4815](https://github.com/blockscout/blockscout/pull/4815) - Check if exists custom_cap property of extended token object before access it
- [#4810](https://github.com/blockscout/blockscout/pull/4810) - Show `nil` block.size as `N/A bytes`
- [#4806](https://github.com/blockscout/blockscout/pull/4806) - Get token type for token balance update if it is empty
- [#4802](https://github.com/blockscout/blockscout/pull/4802) - Fix floating tooltip on the main page
- [#4801](https://github.com/blockscout/blockscout/pull/4801) - Added clauses and tests for get_total_staked_and_ordered/1
- [#4798](https://github.com/blockscout/blockscout/pull/4798) - Token instance View contract icon Safari fix
- [#4796](https://github.com/blockscout/blockscout/pull/4796) - Fix nil.timestamp issue
- [#4783](https://github.com/blockscout/blockscout/pull/4783) - Resolves request timeout for getting transactions on Emission funds contract address page
- [#4764](https://github.com/blockscout/blockscout/pull/4764) - Add cleaning of substrings of `require` messages from parsed constructor arguments
- [#4778](https://github.com/blockscout/blockscout/pull/4778) - Migrate :optimization_runs field type: `int4 -> int8` in `smart_contracts` table
- [#4768](https://github.com/blockscout/blockscout/pull/4768) - Block Details page: handle zero division
- [#4751](https://github.com/blockscout/blockscout/pull/4751) - Change text and link for `trade STAKE` button
- [#4746](https://github.com/blockscout/blockscout/pull/4746) - Fix comparison of decimal value
- [#4711](https://github.com/blockscout/blockscout/pull/4711) - Add trimming to the contract functions inputs
- [#4729](https://github.com/blockscout/blockscout/pull/4729) - Fix bugs with fees in cases of txs with `gas price = 0`
- [#4725](https://github.com/blockscout/blockscout/pull/4725) - Fix hardcoded coin name on transaction's and block's page
- [#4724](https://github.com/blockscout/blockscout/pull/4724), [#4842](https://github.com/blockscout/blockscout/pull/4841) - Sanitizer of "empty" blocks
- [#4717](https://github.com/blockscout/blockscout/pull/4717) - Contract verification fix: check only success creation tx
- [#4713](https://github.com/blockscout/blockscout/pull/4713) - Search input field: sanitize input
- [#4712](https://github.com/blockscout/blockscout/pull/4712) - Migrate :nonce field type: `int4 -> int8` in `addresses` and `transactions` tables
- [#4703](https://github.com/blockscout/blockscout/pull/4703) - Block Details page: Fix pagination on the Transactions tab
- [#4686](https://github.com/blockscout/blockscout/pull/4686) - Block page: check gas limit value before division
- [#4678](https://github.com/blockscout/blockscout/pull/4678) - Internal transactions indexer: fix issue of some pending transactions never become confirmed
- [#4668](https://github.com/blockscout/blockscout/pull/4668) - Fix css for dark theme
- [#4654](https://github.com/blockscout/blockscout/pull/4654) - AddressView: Change `@burn_address` to string `0x0000000000000000000000000000000000000000`
- [#4626](https://github.com/blockscout/blockscout/pull/4626) - Refine view of popup for reverted tx
- [#4640](https://github.com/blockscout/blockscout/pull/4640) - Token page: fixes in mobile view
- [#4612](https://github.com/blockscout/blockscout/pull/4612) - Hide error selector in the contract's functions list
- [#4615](https://github.com/blockscout/blockscout/pull/4615) - Fix broken style for `View more transfers` button
- [#4592](https://github.com/blockscout/blockscout/pull/4592) - Add `type` field for `receive` and `fallback` entities of a Smart Contract
- [#4601](https://github.com/blockscout/blockscout/pull/4601) - Fix endless Fetching tokens... message on empty addresses
- [#4591](https://github.com/blockscout/blockscout/pull/4591) - Add step and min value for txValue input field
- [#4589](https://github.com/blockscout/blockscout/pull/4589) - Fix solid outputs on contract read page
- [#4586](https://github.com/blockscout/blockscout/pull/4586) - Fix floating tooltips on the token transfer family blocks
- [#4587](https://github.com/blockscout/blockscout/pull/4587) - Enable navbar menu on Search results page
- [#4582](https://github.com/blockscout/blockscout/pull/4582) - Fix NaN input on write contract page

### Chore
- [#4876](https://github.com/blockscout/blockscout/pull/4876) - Add missing columns updates when INSERT ... ON CONFLICT DO UPDATE ... happens
- [#4872](https://github.com/blockscout/blockscout/pull/4872) - Set explicit ascending order by hash in acquire transactions query of internal transactions import
- [#4871](https://github.com/blockscout/blockscout/pull/4871) - Remove cumulative gas used update duplicate
- [#4860](https://github.com/blockscout/blockscout/pull/4860) - Node 16 support
- [#4828](https://github.com/blockscout/blockscout/pull/4828) - Logging for txs/day chart
- [#4823](https://github.com/blockscout/blockscout/pull/4823) - Various error handlers with unresponsive JSON RPC endpoint
- [#4821](https://github.com/blockscout/blockscout/pull/4821) - Block Details page: Remove crossing at the Burnt Fee line
- [#4819](https://github.com/blockscout/blockscout/pull/4819) - Add config for GasUsage Cache
- [#4781](https://github.com/blockscout/blockscout/pull/4781) - PGAnalyze index suggestions
- [#4735](https://github.com/blockscout/blockscout/pull/4735) - Code clean up: Remove clauses for outdated ganache bugs
- [#4726](https://github.com/blockscout/blockscout/pull/4726) - Update chart.js
- [#4707](https://github.com/blockscout/blockscout/pull/4707) - Top navigation: Move Accounts tab to Tokens
- [#4704](https://github.com/blockscout/blockscout/pull/4704) - Update to Erlang/OTP 24
- [#4682](https://github.com/blockscout/blockscout/pull/4682) - Update all possible outdated mix dependencies
- [#4663](https://github.com/blockscout/blockscout/pull/4663) - Migrate to Elixir 1.12.x
- [#4661](https://github.com/blockscout/blockscout/pull/4661) - Update NPM packages to resolve vulnerabilities
- [#4649](https://github.com/blockscout/blockscout/pull/4649) - 1559 Transaction Page: Convert Burnt Fee to ether and add price in USD
- [#4646](https://github.com/blockscout/blockscout/pull/4646) - Transaction page: Rename burned to burnt
- [#4611](https://github.com/blockscout/blockscout/pull/4611) - Ability to hide miner in block views


## 3.7.3-beta

### Features
- [#4569](https://github.com/blockscout/blockscout/pull/4569) - Smart-Contract: remove comment with the submission date
- [#4568](https://github.com/blockscout/blockscout/pull/4568) - TX page: Token transfer and minting section improvements
- [#4540](https://github.com/blockscout/blockscout/pull/4540) - Allign copy buttons for `Block Details` and `Transaction Details` pages
- [#4528](https://github.com/blockscout/blockscout/pull/4528) - Block Details page: rework view
- [#4531](https://github.com/blockscout/blockscout/pull/4531) - Add Arbitrum support
- [#4524](https://github.com/blockscout/blockscout/pull/4524) - Add index position of transaction in the block
- [#4489](https://github.com/blockscout/blockscout/pull/4489) - Search results page
- [#4475](https://github.com/blockscout/blockscout/pull/4475) - Tx page facelifting
- [#4452](https://github.com/blockscout/blockscout/pull/4452) - Add names for smart-conrtact's function response

### Fixes
- [#4553](https://github.com/blockscout/blockscout/pull/4553) - Indexer performance update: skip genesis block in requesting of trace_block API endpoint
- [#4544](https://github.com/blockscout/blockscout/pull/4544) - Indexer performance update: Add skip_metadata flag for token if indexer failed to get any of [name, symbol, decimals, totalSupply]
- [#4542](https://github.com/blockscout/blockscout/pull/4542) - Indexer performance update: Deduplicate tokens in the indexer token transfers transformer
- [#4535](https://github.com/blockscout/blockscout/pull/4535) - Indexer performance update:: Eliminate multiple updates of the same token while parsing mint/burn token transfers batch
- [#4527](https://github.com/blockscout/blockscout/pull/4527) - Indexer performance update: refactor coin balance daily fetcher
- [#4525](https://github.com/blockscout/blockscout/pull/4525) - Uncataloged token transfers query performance improvement
- [#4513](https://github.com/blockscout/blockscout/pull/4513) - Fix installation with custom default path: add NETWORK_PATH variable to the current_path
- [#4500](https://github.com/blockscout/blockscout/pull/4500) - `/tokens/{addressHash}/instance/{id}/token-transfers`: fix incorrect next page url
- [#4493](https://github.com/blockscout/blockscout/pull/4493) - Contract's code page: handle null contracts_creation_transaction
- [#4488](https://github.com/blockscout/blockscout/pull/4488) - Tx page: handle empty to_address
- [#4483](https://github.com/blockscout/blockscout/pull/4483) - Fix copy-paste typo in `token_transfers_counter.ex`
- [#4473](https://github.com/blockscout/blockscout/pull/4473), [#4481](https://github.com/blockscout/blockscout/pull/4481) - Search autocomplete: fix for address/block/tx hash
- [#4472](https://github.com/blockscout/blockscout/pull/4472) - Search autocomplete: fix Cannot read property toLowerCase of undefined 
- [#4456](https://github.com/blockscout/blockscout/pull/4456) - URL encoding for NFT media files URLs
- [#4453](https://github.com/blockscout/blockscout/pull/4453) - Unescape characters for string output type in the contract response
- [#4401](https://github.com/blockscout/blockscout/pull/4401) - Fix displaying of token holders with the same amount

### Chore
- [#4550](https://github.com/blockscout/blockscout/pull/4550) - Update con_cache package to 1.0
- [#4523](https://github.com/blockscout/blockscout/pull/4523) - Change order of transations in block's view
- [#4521](https://github.com/blockscout/blockscout/pull/4521) - Rewrite transaction page tooltips
- [#4516](https://github.com/blockscout/blockscout/pull/4516) - Add DB migrations step into Docker start script
- [#4497](https://github.com/blockscout/blockscout/pull/4497) - Handle error in fetch_validators_list method
- [#4444](https://github.com/blockscout/blockscout/pull/4444) - Main page performance cumulative update
- [#4439](https://github.com/blockscout/blockscout/pull/4439), - [#4465](https://github.com/blockscout/blockscout/pull/4465) - Fix revert response in contract's output


## 3.7.2-beta

### Features
- [#4424](https://github.com/blockscout/blockscout/pull/4424) - Display search results categories
- [#4423](https://github.com/blockscout/blockscout/pull/4423) - Add creation time of contract in the results of the search
- [#4391](https://github.com/blockscout/blockscout/pull/4391) - Add batched transactions on the `address/{addressHash}/transactions` page
- [#4353](https://github.com/blockscout/blockscout/pull/4353) - Added live-reload on the token holders page

### Fixes
- [#4437](https://github.com/blockscout/blockscout/pull/4437) - Fix `PendingTransactionsSanitizer` for non-consensus blocks
- [#4430](https://github.com/blockscout/blockscout/pull/4430) - Fix current token balance on-demand fetcher
- [#4429](https://github.com/blockscout/blockscout/pull/4429), [#4431](https://github.com/blockscout/blockscout/pull/4431) - Fix 500 response on `/tokens/{addressHash}/token-holders?type=JSON` when total supply is zero
- [#4419](https://github.com/blockscout/blockscout/pull/4419) - Order contracts in the search by inserted_at in descending order
- [#4418](https://github.com/blockscout/blockscout/pull/4418) - Fix empty search results for the full-word search criteria
- [#4406](https://github.com/blockscout/blockscout/pull/4406) - Fix internal server error on the validator's txs page
- [#4360](https://github.com/blockscout/blockscout/pull/4360) - Fix false-pending transactions in reorg blocks
- [#4388](https://github.com/blockscout/blockscout/pull/4388) - Fix internal server error on contract page for insctances without sourcify envs
- [#4385](https://github.com/blockscout/blockscout/pull/4385) - Fix html template for transaction's input; Add copy text for tuples

### Chore
- [#4400](https://github.com/blockscout/blockscout/pull/4400) - Add "Token ID" label onto `tokens/.../instance/.../token-transfers` page
- [#4398](https://github.com/blockscout/blockscout/pull/4398) - Speed up the transactions loading on the front-end
- [#4384](https://github.com/blockscout/blockscout/pull/4384) - Fix Elixir version in `.tool-versions`
- [#4382](https://github.com/blockscout/blockscout/pull/4382) - Replace awesomplete with autocomplete.js
- [#4371](https://github.com/blockscout/blockscout/pull/4371) - Place search outside of burger in mobile view
- [#4355](https://github.com/blockscout/blockscout/pull/4355) - Do not redirect to 404 page with empty string in the search field


## 3.7.1-beta

### Features
- [#4331](https://github.com/blockscout/blockscout/pull/4331) - Added support for partially verified contracts via [Sourcify](https://sourcify.dev)
- [#4323](https://github.com/blockscout/blockscout/pull/4323) - Renamed Contract Byte Code, add Contract Creation Code on contract's page
- [#4312](https://github.com/blockscout/blockscout/pull/4312) - Display pending transactions on address page
- [#4299](https://github.com/blockscout/blockscout/pull/4299) - Added [Sourcify](https://sourcify.dev) verification API endpoint
- [#4267](https://github.com/blockscout/blockscout/pull/4267) - Extend verification through [Sourcify](https://sourcify.dev) smart-contract verification: fetch smart contract metadata from Sourcify repo if it has been already verified there
- [#4241](https://github.com/blockscout/blockscout/pull/4241) - Reload transactions on the main page without reloading of the whole page
- [#4218](https://github.com/blockscout/blockscout/pull/4218) - Hide long arrays in smart-contracts 
- [#4205](https://github.com/blockscout/blockscout/pull/4205) - Total transactions fees per day API endpoint
- [#4158](https://github.com/blockscout/blockscout/pull/4158) - Calculate total fee per day
- [#4067](https://github.com/blockscout/blockscout/pull/4067) - Display LP tokens USD value and custom metadata in tokens dropdown at address page

### Fixes
- [#4351](https://github.com/blockscout/blockscout/pull/4351) - Support effectiveGasPrice property in tx receipt (Geth specific)
- [#4346](https://github.com/blockscout/blockscout/pull/4346) - Fix internal server error on raw-trace transaction page
- [#4345](https://github.com/blockscout/blockscout/pull/4345) - Fix bug on validator's address transactions page(Support effectiveGasPrice property in receipt (geth specific))
- [#4342](https://github.com/blockscout/blockscout/pull/4342) - Remove dropped/replaced txs from address transactions page
- [#4320](https://github.com/blockscout/blockscout/pull/4320) - Fix absence of imported smart-contracts' source code in `getsourcecode` API method 
- [#4274](https://github.com/blockscout/blockscout/pull/4302) - Fix search token-autocomplete
- [#4316](https://github.com/blockscout/blockscout/pull/4316) - Fix `/decompiled-contracts` bug
- [#4310](https://github.com/blockscout/blockscout/pull/4310) - Fix logo URL redirection, set font-family defaults for chart.js
- [#4308](https://github.com/blockscout/blockscout/pull/4308) - Fix internal server error on contract verification options page
- [#4307](https://github.com/blockscout/blockscout/pull/4307) - Fix for composing IPFS URLs for NFTs images
- [#4306](https://github.com/blockscout/blockscout/pull/4306) - Check token instance images MIME types
- [#4295](https://github.com/blockscout/blockscout/pull/4295) - Mobile view fix: transaction tile tx hash overflow
- [#4294](https://github.com/blockscout/blockscout/pull/4294) - User wont be able to open verification pages for verified smart-contract
- [#4240](https://github.com/blockscout/blockscout/pull/4240) - `[]` is accepted in write contract page
- [#4236](https://github.com/blockscout/blockscout/pull/4236), [#4242](https://github.com/blockscout/blockscout/pull/4242) - Fix typo, constructor instead of contructor
- [#4167](https://github.com/blockscout/blockscout/pull/4167) - Deduplicate block numbers in acquire_blocks function
- [#4149](https://github.com/blockscout/blockscout/pull/4149) - Exclude smart_contract_additional_sources from JSON encoding in address schema
- [#4137](https://github.com/blockscout/blockscout/pull/4137) - Get token balance query improvement
- [#4129](https://github.com/blockscout/blockscout/pull/4129) - Speedup procedure of finding missing block numbers for catchup fetcher
- [#4038](https://github.com/blockscout/blockscout/pull/4038) - Add clause for abi_decode_address_output/1 when is_nil(address)
- [#3989](https://github.com/blockscout/blockscout/pull/3989), [4061](https://github.com/blockscout/blockscout/pull/4061) - Fixed bug that sometimes lead to incorrect ordering of token transfers
- [#3946](https://github.com/blockscout/blockscout/pull/3946) - Get NFT metadata from URIs with status_code 301
- [#3888](https://github.com/blockscout/blockscout/pull/3888) - EIP-1967 contract proxy pattern detection fix

### Chore
- [#4315](https://github.com/blockscout/blockscout/pull/4315) - Replace node_modules/ with ~ in app.scss
- [#4314](https://github.com/blockscout/blockscout/pull/4314) - Set infinite timeout for fetch_min_missing_block_cache method DB query
- [#4300](https://github.com/blockscout/blockscout/pull/4300) - Remove clear_build.sh script
- [#4268](https://github.com/blockscout/blockscout/pull/4268) - Migration to Chart.js 3.0
- [#4253](https://github.com/blockscout/blockscout/pull/4253) - Elixir 1.11.4, npm audit fix
- [#4231](https://github.com/blockscout/blockscout/pull/4231) - Transactions stats: get min/max blocks in one query
- [#4157](https://github.com/blockscout/blockscout/pull/4157) - Fix internal docs generation
- [#4127](https://github.com/blockscout/blockscout/pull/4127) - Update ex_keccak package
- [#4063](https://github.com/blockscout/blockscout/pull/4063) - Do not display 4bytes signature in the tx tile for contract creation
- [#3934](https://github.com/blockscout/blockscout/pull/3934) - Update nimble_csv package
- [#3902](https://github.com/blockscout/blockscout/pull/3902) - Increase number of left symbols in short address view
- [#3894](https://github.com/blockscout/blockscout/pull/3894) - Refactoring: replace inline style display: none with d-none class
- [#3893](https://github.com/blockscout/blockscout/pull/3893) - Add left/right paddings in tx tile
- [#3870](https://github.com/blockscout/blockscout/pull/3870) - Manage token balance on-demand fetcher threshold via env var


## 3.7.0-beta

### Features
- [#3858](https://github.com/blockscout/blockscout/pull/3858) - Integration with Sourcify
- [#3834](https://github.com/blockscout/blockscout/pull/3834) - Method name in tx tile
- [#3792](https://github.com/blockscout/blockscout/pull/3792) - Cancel pending transaction
- [#3786](https://github.com/blockscout/blockscout/pull/3786) - Read contract: enable methods with StateMutability: pure
- [#3758](https://github.com/blockscout/blockscout/pull/3758) - Add pool metadata display/change to Staking DApp
- [#3757](https://github.com/blockscout/blockscout/pull/3757) - tx page facelifting
- [#3750](https://github.com/blockscout/blockscout/pull/3750) - getblocknobytime block module API endpoint

### Fixes
- [#3835](https://github.com/blockscout/blockscout/pull/3835) - Fix getTokenHolders API endpoint pagination
- [#3787](https://github.com/blockscout/blockscout/pull/3787) - Improve tokens list elements display
- [#3785](https://github.com/blockscout/blockscout/pull/3785) - Fix for write contract functionality: false and 0 boolean inputs are parsed as true
- [#3783](https://github.com/blockscout/blockscout/pull/3783) - Fix number of block confirmations
- [#3773](https://github.com/blockscout/blockscout/pull/3773) - Inventory pagination query performance improvement
- [#3767](https://github.com/blockscout/blockscout/pull/3767) - Decoded contract method input tuple reader fix
- [#3748](https://github.com/blockscout/blockscout/pull/3748) - Skip null topics in eth_getLogs API endpoint

### Chore
- [#3831](https://github.com/blockscout/blockscout/pull/3831) - Process type field in eth_getTransactionReceipt response
- [#3802](https://github.com/blockscout/blockscout/pull/3802) - Extend Become a Candidate popup in Staking DApp
- [#3801](https://github.com/blockscout/blockscout/pull/3801) - Poison package update
- [#3799](https://github.com/blockscout/blockscout/pull/3799) - Update credo, dialyxir mix packages
- [#3789](https://github.com/blockscout/blockscout/pull/3789) - Update repo organization
- [#3788](https://github.com/blockscout/blockscout/pull/3788) - Update fontawesome NPM package


## 3.6.0-beta

### Features
- [#3743](https://github.com/blockscout/blockscout/pull/3743) - Minimal proxy pattern support (EIP-1167)
- [#3722](https://github.com/blockscout/blockscout/pull/3722) - Allow double quotes for (u)int arrays inputs during contract interaction
- [#3694](https://github.com/blockscout/blockscout/pull/3694) - LP tokens total liquidity
- [#3676](https://github.com/blockscout/blockscout/pull/3676) - Bridged tokens TLV in USD
- [#3674](https://github.com/blockscout/blockscout/pull/3674) - Display Sushiswap pools data
- [#3637](https://github.com/blockscout/blockscout/pull/3637) - getsourcecode API endpoint: show data for unverified contract from verified contract with the same bytecode
- [#3631](https://github.com/blockscout/blockscout/pull/3631) - Tokens search
- [#3631](https://github.com/blockscout/blockscout/pull/3631) - BSC OMNI bridge support
- [#3603](https://github.com/blockscout/blockscout/pull/3603) - Display method output parameter name at contract read page
- [#3597](https://github.com/blockscout/blockscout/pull/3597) - Show APY for delegators in Staking DApp
- [#3584](https://github.com/blockscout/blockscout/pull/3584) - Token holders API endpoint
- [#3564](https://github.com/blockscout/blockscout/pull/3564) - Staking welcome message

### Fixes
- [#3742](https://github.com/blockscout/blockscout/pull/3742) - Fix Sushiswap LP tokens custom metadata fetcher: bytes(n) symbol and name support
- [#3741](https://github.com/blockscout/blockscout/pull/3741) - Contract reader fix when there are multiple input params including an array type
- [#3735](https://github.com/blockscout/blockscout/pull/3735) - Token balance on demand fetcher memory leak fix
- [#3732](https://github.com/blockscout/blockscout/pull/3732) - POSDAO: fix snapshotting and remove temporary code
- [#3731](https://github.com/blockscout/blockscout/pull/3731) - Handle bad gateway at pending transactions fetcher
- [#3730](https://github.com/blockscout/blockscout/pull/3730) - Set default period for average block time counter refresh interval
- [#3729](https://github.com/blockscout/blockscout/pull/3729) - Token on-demand balance fetcher: handle nil balance
- [#3728](https://github.com/blockscout/blockscout/pull/3728) - Coinprice api endpoint: handle nil rates
- [#3723](https://github.com/blockscout/blockscout/pull/3723) - Fix losing digits at value conversion back from WEI
- [#3715](https://github.com/blockscout/blockscout/pull/3715) - Pending transactions sanitizer process
- [#3710](https://github.com/blockscout/blockscout/pull/3710) - Missing @destination in bridged-tokens template
- [#3707](https://github.com/blockscout/blockscout/pull/3707) - Fetch bridged token price by address of foreign token, not by symbol
- [#3686](https://github.com/blockscout/blockscout/pull/3686) - BSC bridged tokens detection fix
- [#3683](https://github.com/blockscout/blockscout/pull/3683) - Token instance image IPFS link display fix
- [#3655](https://github.com/blockscout/blockscout/pull/3655) - Handle absence of readAll function in some old/legacy browsers
- [#3634](https://github.com/blockscout/blockscout/pull/3634) - Fix transaction decoding view: support tuple types
- [#3623](https://github.com/blockscout/blockscout/pull/3623) - Ignore unrecognized messages in bridge counter processes
- [#3622](https://github.com/blockscout/blockscout/pull/3622) - Contract reader: fix int type output Ignore unrecognized messages in bridge counter processes
- [#3621](https://github.com/blockscout/blockscout/pull/3621) - Contract reader: :binary input/output fix
- [#3620](https://github.com/blockscout/blockscout/pull/3620) - Ignore unfamiliar messages by Explorer.Staking.ContractState module
- [#3611](https://github.com/blockscout/blockscout/pull/3611) - Fix logo size
- [#3600](https://github.com/blockscout/blockscout/pull/3600) - Prevent update validator metadata with empty name from contract
- [#3592](https://github.com/blockscout/blockscout/pull/3592), [#3601](https://github.com/blockscout/blockscout/pull/3601), [#3607](https://github.com/blockscout/blockscout/pull/3607) - Contract interaction: fix nested tuples in the output view, add formatting
- [#3583](https://github.com/blockscout/blockscout/pull/3583) - Reduce RPC requests and DB changes by Staking DApp
- [#3577](https://github.com/blockscout/blockscout/pull/3577) - Eliminate GraphiQL page XSS attack

### Chore
- [#3745](https://github.com/blockscout/blockscout/pull/3745) - Refactor and optimize Staking DApp
- [#3744](https://github.com/blockscout/blockscout/pull/3744) - Update Mix packages: timex, hackney, tzdata certifi
- [#3736](https://github.com/blockscout/blockscout/pull/3736), [#3739](https://github.com/blockscout/blockscout/pull/3739) - Contract writer: Fix sending a transaction with tuple input type
- [#3719](https://github.com/blockscout/blockscout/pull/3719) - Rename ethprice API endpoint
- [#3717](https://github.com/blockscout/blockscout/pull/3717) - Update alpine-elixir-phoenix 1.11.3
- [#3714](https://github.com/blockscout/blockscout/pull/3714) - Application announcements management: whole explorer, staking dapp
- [#3712](https://github.com/blockscout/blockscout/pull/3712) - POSDAO refactoring: use pool ID instead of staking address
- [#3709](https://github.com/blockscout/blockscout/pull/3709) - Fix 413 Request Entity Too Large returned from single request batch
- [#3708](https://github.com/blockscout/blockscout/pull/3708) - NPM 6 -> 7
- [#3701](https://github.com/blockscout/blockscout/pull/3701) - Increase LP tokens calc process re-check interval
- [#3700](https://github.com/blockscout/blockscout/pull/3700) - Update tool versions
- [#3697](https://github.com/blockscout/blockscout/pull/3697) - Update hackney dependency
- [#3696](https://github.com/blockscout/blockscout/pull/3696) - Table loader fix
- [#3688](https://github.com/blockscout/blockscout/pull/3688) - Reorganize staking buttons
- [#3687](https://github.com/blockscout/blockscout/pull/3687) - Miscellaneous minor fixes
- [#3667](https://github.com/blockscout/blockscout/pull/3667) - Store bridged token price in the DB
- [#3662](https://github.com/blockscout/blockscout/pull/3662) - Order bridged tokens in descending order by tokens holder for Omni bridge cap calculation
- [#3659](https://github.com/blockscout/blockscout/pull/3659) - Staking Dapp new buttons: swap, bridge
- [#3645](https://github.com/blockscout/blockscout/pull/3645) - Change Twitter handle
- [#3644](https://github.com/blockscout/blockscout/pull/3644) - Correct exchange rate for SURF.finance token
- [#3618](https://github.com/blockscout/blockscout/pull/3618) - Contracts verification up to 10 libraries
- [#3616](https://github.com/blockscout/blockscout/pull/3616) - POSDAO refactoring: use zero address instead of staker address for certain cases
- [#3612](https://github.com/blockscout/blockscout/pull/3612) - POSDAO refactoring: use 'getDelegatorPools' getter instead of 'getStakerPools' in Staking DApp
- [#3585](https://github.com/blockscout/blockscout/pull/3585) - Add autoswitching from eth_subscribe to eth_blockNumber in Staking DApp
- [#3574](https://github.com/blockscout/blockscout/pull/3574) - Correct UNI token price
- [#3569](https://github.com/blockscout/blockscout/pull/3569) - Allow re-define cache period vars at runtime
- [#3567](https://github.com/blockscout/blockscout/pull/3567) - Force to show filter at the page where filtered items list is empty
- [#3565](https://github.com/blockscout/blockscout/pull/3565) - Staking dapp: unhealthy state alert message


## 3.5.1-beta

### Features
- [#3558](https://github.com/blockscout/blockscout/pull/3558) - Focus to search field with a forward slash key
- [#3541](https://github.com/blockscout/blockscout/pull/3541) - Staking dapp stats: total number of delegators, total staked amount 
- [#3540](https://github.com/blockscout/blockscout/pull/3540) - Apply DarkForest custom theme to NFT instances

### Fixes
- [#3551](https://github.com/blockscout/blockscout/pull/3551) - Fix contract's method's output of tuple type

### Chore
- [#3557](https://github.com/blockscout/blockscout/pull/3557) - Single Staking menu
- [#3540](https://github.com/blockscout/blockscout/pull/3540), [#3545](https://github.com/blockscout/blockscout/pull/3545) - Support different versions of DarkForest (0.4 - 0.5)


## 3.5.0-beta

### Features
- [#3536](https://github.com/blockscout/blockscout/pull/3536) - Revert reason in the result of contract's method call
- [#3532](https://github.com/blockscout/blockscout/pull/3532) - Contract interaction: an easy setting of precision for integer input
- [#3531](https://github.com/blockscout/blockscout/pull/3531) - Allow double quotes in input data of contract methods
- [#3515](https://github.com/blockscout/blockscout/pull/3515) - CRC total balance
- [#3513](https://github.com/blockscout/blockscout/pull/3513) - Allow square brackets for an array input data in contracts interaction
- [#3480](https://github.com/blockscout/blockscout/pull/3480) - Add support of Autonity client
- [#3470](https://github.com/blockscout/blockscout/pull/3470) - Display sum of tokens' USD value at tokens holder's address page
- [#3462](https://github.com/blockscout/blockscout/pull/3462) - Display price for bridged tokens

### Fixes
- [#3535](https://github.com/blockscout/blockscout/pull/3535) - Improve speed of tokens dropdown loading at owner address page
- [#3530](https://github.com/blockscout/blockscout/pull/3530) - Allow trailing/leading whitespaces for inputs for contract read methods
- [#3526](https://github.com/blockscout/blockscout/pull/3526) - Order staking pools
- [#3525](https://github.com/blockscout/blockscout/pull/3525), [#3533](https://github.com/blockscout/blockscout/pull/3533) - Address token balance on demand fetcher
- [#3514](https://github.com/blockscout/blockscout/pull/3514) - Read contract: fix internal server error
- [#3513](https://github.com/blockscout/blockscout/pull/3513) - Fix input data processing for method call (array type of data)
- [#3509](https://github.com/blockscout/blockscout/pull/3509) - Fix QR code tooltip appearance in mobile view
- [#3507](https://github.com/blockscout/blockscout/pull/3507), [#3510](https://github.com/blockscout/blockscout/pull/3510) - Fix left margin of balance card in mobile view
- [#3506](https://github.com/blockscout/blockscout/pull/3506) - Fix token transfer's tile styles: prevent overlapping of long names
- [#3505](https://github.com/blockscout/blockscout/pull/3505) - Fix Staking DApp first loading
- [#3433](https://github.com/blockscout/blockscout/pull/3433) - Token balances and rewards tables deadlocks elimination
- [#3494](https://github.com/blockscout/blockscout/pull/3494), [#3497](https://github.com/blockscout/blockscout/pull/3497), [#3504](https://github.com/blockscout/blockscout/pull/3504), [#3517](https://github.com/blockscout/blockscout/pull/3517) - Contracts interaction: fix method call with array[] inputs
- [#3494](https://github.com/blockscout/blockscout/pull/3494), [#3495](https://github.com/blockscout/blockscout/pull/3495) - Contracts interaction: fix tuple output display
- [#3479](https://github.com/blockscout/blockscout/pull/3479) - Fix working with big numbers in Staking DApp
- [#3477](https://github.com/blockscout/blockscout/pull/3477) - Contracts interaction: fix broken call of GnosisProxy contract methods with parameters
- [#3477](https://github.com/blockscout/blockscout/pull/3477) - Contracts interaction: fix broken call of fallback function
- [#3476](https://github.com/blockscout/blockscout/pull/3476) - Fix contract verification of precompiled contracts
- [#3467](https://github.com/blockscout/blockscout/pull/3467) - Fix Firefox styles
- [#3464](https://github.com/blockscout/blockscout/pull/3464) - Fix display of token transfers list at token page (fix unique identifier of a tile)

- [#3457](https://github.com/blockscout/blockscout/pull/3457) - Fix endless block invalidation issue
- [#3457](https://github.com/blockscout/blockscout/pull/3457) - Fix doubled total transferred/minted/burnt tokens on transaction's page if block has reorg
- [#3457](https://github.com/blockscout/blockscout/pull/3457) - Fix doubled token transfer on block's page if block has reorg

### Chore
- [#3500](https://github.com/blockscout/blockscout/pull/3500) - Update solc version in explorer folder
- [#3498](https://github.com/blockscout/blockscout/pull/3498) - Make Staking DApp work with transferAndCall function
- [#3496](https://github.com/blockscout/blockscout/pull/3496) - Rollback websocket_client module to 1.3.0
- [#3489](https://github.com/blockscout/blockscout/pull/3489) - Migrate to Webpack@5
- [#3487](https://github.com/blockscout/blockscout/pull/3487) - Docker setup update to be compatible with Erlang OTP 23
- [#3484](https://github.com/blockscout/blockscout/pull/3484) - Elixir upgrade to 11.2
- [#3483](https://github.com/blockscout/blockscout/pull/3483) - Update outdated dependencies
- [#3483](https://github.com/blockscout/blockscout/pull/3483) - Migrate to Erlang/OTP 23
- [#3468](https://github.com/blockscout/blockscout/pull/3468) - Do not check supported networks on application loading page
- [#3467](https://github.com/blockscout/blockscout/pull/3467) - NodeJS engine upgrade up to 14
- [#3460](https://github.com/blockscout/blockscout/pull/3460) - Update Staking DApp scripts due to MetaMask breaking changes


## 3.4.0-beta

### Features
- [#3442](https://github.com/blockscout/blockscout/pull/3442) - Constructor arguments autodetection in API verify endpoint
- [#3435](https://github.com/blockscout/blockscout/pull/3435) - Token transfers counter cache
- [#3420](https://github.com/blockscout/blockscout/pull/3420) - Enable read/write proxy tabs for Gnosis safe proxy contract
- [#3411](https://github.com/blockscout/blockscout/pull/3411) - Circles UBI theme
- [#3406](https://github.com/blockscout/blockscout/pull/3406), [#3409](https://github.com/blockscout/blockscout/pull/3409) - Adding mp4 files support for NFTs
- [#3398](https://github.com/blockscout/blockscout/pull/3398) - Collect and display gas usage per day at the main page
- [#3385](https://github.com/blockscout/blockscout/pull/3385), [#3397](https://github.com/blockscout/blockscout/pull/3397) - Total gas usage at the main page
- [#3384](https://github.com/blockscout/blockscout/pull/3384), [#3386](https://github.com/blockscout/blockscout/pull/3386) - Address total gas usage
- [#3377](https://github.com/blockscout/blockscout/pull/3377) - Add links to contract libraries
- [#2292](https://github.com/blockscout/blockscout/pull/2292), [#3356](https://github.com/blockscout/blockscout/pull/3356), [#3359](https://github.com/blockscout/blockscout/pull/3359), [#3360](https://github.com/blockscout/blockscout/pull/3360), [#3365](https://github.com/blockscout/blockscout/pull/3365) - Add Web UI for POSDAO Staking DApp
- [#3354](https://github.com/blockscout/blockscout/pull/3354) - Tx hash in EOA coin balance history
- [#3333](https://github.com/blockscout/blockscout/pull/3333), [#3337](https://github.com/blockscout/blockscout/pull/3337), [#3393](https://github.com/blockscout/blockscout/pull/3393) - Dark forest contract custom theme
- [#3330](https://github.com/blockscout/blockscout/pull/3330) - Caching of address transactions counter, remove query 10_000 rows limit

### Fixes
- [#3449](https://github.com/blockscout/blockscout/pull/3449) - Correct avg time calculation
- [#3443](https://github.com/blockscout/blockscout/pull/3443) - Improve blocks handling in Staking DApp
- [#3440](https://github.com/blockscout/blockscout/pull/3440) - Rewrite missing blocks range query
- [#3439](https://github.com/blockscout/blockscout/pull/3439) - Dark mode color fixes (search, charts)
- [#3437](https://github.com/blockscout/blockscout/pull/3437) - Fix Postgres Docker container
- [#3428](https://github.com/blockscout/blockscout/pull/3428) - Fix address tokens search
- [#3424](https://github.com/blockscout/blockscout/pull/3424) - Fix display of long NFT IDs
- [#3422](https://github.com/blockscout/blockscout/pull/3422) - Fix contract reader: tuple type
- [#3408](https://github.com/blockscout/blockscout/pull/3408) - Fix (total) difficulty display
- [#3401](https://github.com/blockscout/blockscout/pull/3401), [#3432](https://github.com/blockscout/blockscout/pull/3432) - Fix procedure of marking internal transactions as failed
- [#3400](https://github.com/blockscout/blockscout/pull/3400) - Add :last_block_number realtime chain event
- [#3399](https://github.com/blockscout/blockscout/pull/3399) - Fix Token transfers CSV export
- [#3396](https://github.com/blockscout/blockscout/pull/3396) - Handle exchange rates request throttled
- [#3382](https://github.com/blockscout/blockscout/pull/3382) - Check ets table exists for known tokens
- [#3376](https://github.com/blockscout/blockscout/pull/3376) - Fix contract nested inputs
- [#3375](https://github.com/blockscout/blockscout/pull/3375) - Prevent terminating of tokens/contracts process
- [#3374](https://github.com/blockscout/blockscout/pull/3374) - Fix find block timestamp query
- [#3373](https://github.com/blockscout/blockscout/pull/3373) - Fix horizontal scroll in Tokens table
- [#3370](https://github.com/blockscout/blockscout/pull/3370) - Improve contracts verification: refine constructor arguments extractor
- [#3368](https://github.com/blockscout/blockscout/pull/3368) - Fix Verify contract loading button width
- [#3357](https://github.com/blockscout/blockscout/pull/3357) - Fix token transfer realtime fetcher
- [#3353](https://github.com/blockscout/blockscout/pull/3353) - Fix xDai buttons hover color
- [#3352](https://github.com/blockscout/blockscout/pull/3352) - Fix dark body background
- [#3350](https://github.com/blockscout/blockscout/pull/3350) - Fix tokens list pagination
- [#3347](https://github.com/blockscout/blockscout/pull/3347) - Contract interaction: fix encoding of bytes output
- [#3346](https://github.com/blockscout/blockscout/pull/3346), [#3351](https://github.com/blockscout/blockscout/pull/3351) - Fix inventory tab pagination
- [#3344](https://github.com/blockscout/blockscout/pull/3344) - Fix logs search on address page
- [#3342](https://github.com/blockscout/blockscout/pull/3342) - Fix mobile styles for contract code tab
- [#3341](https://github.com/blockscout/blockscout/pull/3341) - Change Solc binary downloader path to official primary supported path
- [#3339](https://github.com/blockscout/blockscout/pull/3339) - Repair websocket subscription
- [#3329](https://github.com/blockscout/blockscout/pull/3329) - Fix pagination for bridged tokens list page
- [#3335](https://github.com/blockscout/blockscout/pull/3335) - MarketCap calculation: check that ETS tables exist before inserting new data or lookup from the table

### Chore
- [#3450](https://github.com/blockscout/blockscout/pull/3450) - Replace window.web3 with window.ethereum
- [#3446](https://github.com/blockscout/blockscout/pull/3446), [#3448](https://github.com/blockscout/blockscout/pull/3448) - Set infinity timeout and increase cache invalidation period for counters
- [#3431](https://github.com/blockscout/blockscout/pull/3431) - Standardize token name definition, if name is empty
- [#3421](https://github.com/blockscout/blockscout/pull/3421) - Functions to enable GnosisSafe app link
- [#3414](https://github.com/blockscout/blockscout/pull/3414) - Manage lis of other explorers in the footer via env var
- [#3407](https://github.com/blockscout/blockscout/pull/3407) - Add EthereumJSONRPC.HTTP.HTTPoison.json_rpc function clause when URL is null
- [#3405](https://github.com/blockscout/blockscout/pull/3405) - N/A instead of 0 for market cap if it is not fetched
- [#3404](https://github.com/blockscout/blockscout/pull/3404) - DISABLE_KNOWN_TOKENS env var
- [#3403](https://github.com/blockscout/blockscout/pull/3403) - Refactor Coingecko interaction
- [#3394](https://github.com/blockscout/blockscout/pull/3394) - Actualize docker vars list
- [#3372](https://github.com/blockscout/blockscout/pull/3372), [#3380](https://github.com/blockscout/blockscout/pull/3380) - Improve all lists header container
- [#3371](https://github.com/blockscout/blockscout/pull/3371) - Eliminate dark background except Dark forest theme
- [#3366](https://github.com/blockscout/blockscout/pull/3366) - Stabilize tests execution in Github Actions CI
- [#3343](https://github.com/blockscout/blockscout/pull/3343) - Make (Bridged) Tokens' list page's header more compact


## 3.3.3-beta

### Features
- [#3320](https://github.com/blockscout/blockscout/pull/3320) - Bridged tokens from AMB extensions support
- [#3311](https://github.com/blockscout/blockscout/pull/3311) - List of addresses with restricted access option
- [#3293](https://github.com/blockscout/blockscout/pull/3293) - Composite market cap for xDai: TokenBridge + OmniBridge
- [#3282](https://github.com/blockscout/blockscout/pull/3282), [#3318](https://github.com/blockscout/blockscout/pull/3318) - Import bridged tokens custom metadata
- [#3281](https://github.com/blockscout/blockscout/pull/3281) - Write contract: display currently connected address
- [#3279](https://github.com/blockscout/blockscout/pull/3279) - NFT instance: link to the app
- [#3278](https://github.com/blockscout/blockscout/pull/3278) - Support of fetching of NFT metadata from IPFS
- [#3273](https://github.com/blockscout/blockscout/pull/3273) - Update token metadata at burn/mint events
- [#3268](https://github.com/blockscout/blockscout/pull/3268) - Token total supply on-demand fetcher
- [#3261](https://github.com/blockscout/blockscout/pull/3261) - Bridged tokens table

### Fixes
- [#3323](https://github.com/blockscout/blockscout/pull/3323) - Fix logs list API endpoint response
- [#3319](https://github.com/blockscout/blockscout/pull/3319) - Eliminate horizontal scroll
- [#3314](https://github.com/blockscout/blockscout/pull/3314) - Handle nil values from response of CoinGecko price API
- [#3313](https://github.com/blockscout/blockscout/pull/3313) - Fix xDai styles: invisible tokens on address
- [#3312](https://github.com/blockscout/blockscout/pull/3312) - Replace symbol for some tokens to be able to find price in CoinGecko for OmniBridge balance
- [#3307](https://github.com/blockscout/blockscout/pull/3307) - Replace "latest" compiler version with the actual one
- [#3303](https://github.com/blockscout/blockscout/pull/3303) - Address contract twins feature performance
- [#3295](https://github.com/blockscout/blockscout/pull/3295) - Token instance: check if external_url is not null before trimming
- [#3291](https://github.com/blockscout/blockscout/pull/3291) - Support unlimited number of external rewards in block
- [#3290](https://github.com/blockscout/blockscout/pull/3290) - Eliminate protocol Jason.Encoder not implemented for... error
- [#3284](https://github.com/blockscout/blockscout/pull/3284) - Fix fetch_coin_balance query: coin balance delta
- [#3276](https://github.com/blockscout/blockscout/pull/3276) - Bridged tokens status/metadata fetcher refactoring
- [#3264](https://github.com/blockscout/blockscout/pull/3264) - Fix encoding of address output if function input exists
- [#3259](https://github.com/blockscout/blockscout/pull/3259), [#3269](https://github.com/blockscout/blockscout/pull/3269) - Contract interaction: array input type parsing fix
- [#3257](https://github.com/blockscout/blockscout/pull/3257) - Contracts read/write: method_id instead function_name as a key
- [#3256](https://github.com/blockscout/blockscout/pull/3256) - Fix for invisible validator address at block page and wrong alert text color at xDai

### Chore
- [#3327](https://github.com/blockscout/blockscout/pull/3327) - Handle various indexer fetchers errors in setup with non-archive node
- [#3325](https://github.com/blockscout/blockscout/pull/3325) - Dark theme improvements
- [#3316](https://github.com/blockscout/blockscout/pull/3316), [#3317](https://github.com/blockscout/blockscout/pull/3317) - xDai smile logo
- [#3315](https://github.com/blockscout/blockscout/pull/3315) - Environment variable to disable Bridge market cap updater
- [#3308](https://github.com/blockscout/blockscout/pull/3308) - Fixate latest stable release of Elixir, Node, Postgres
- [#3297](https://github.com/blockscout/blockscout/pull/3297) - Actualize names of default chains
- [#3285](https://github.com/blockscout/blockscout/pull/3285) - Switch to RPC endpoint polling if ETHEREUM_JSONRPC_WS_URL is an empty string
- [#3274](https://github.com/blockscout/blockscout/pull/3274) - Replace underscore with hyphen in routes
- [#3260](https://github.com/blockscout/blockscout/pull/3260) - Update NPM dependencies to fix known vulnerabilities
- [#3258](https://github.com/blockscout/blockscout/pull/3258) - Token transfer: check that block exists before retrieving timestamp


## 3.3.2-beta

### Features
- [#3252](https://github.com/blockscout/blockscout/pull/3252) - Gas price at the main page
- [#3239](https://github.com/blockscout/blockscout/pull/3239) - Hide address page tabs if no items
- [#3236](https://github.com/blockscout/blockscout/pull/3236) - Easy verification of contracts which has verified twins (the same bytecode)
- [#3227](https://github.com/blockscout/blockscout/pull/3227) - Distinguishing of bridged tokens
- [#3224](https://github.com/blockscout/blockscout/pull/3224) - Top tokens page

### Fixes
- [#3249](https://github.com/blockscout/blockscout/pull/3249) - Fix incorrect ABI decoding of address in tuple output
- [#3237](https://github.com/blockscout/blockscout/pull/3237) - Refine contract method signature detection for read/write feature
- [#3235](https://github.com/blockscout/blockscout/pull/3235) - Fix coin supply api edpoint
- [#3233](https://github.com/blockscout/blockscout/pull/3233) - Fix for the contract verifiaction for solc 0.5 family with experimental features enabled
- [#3231](https://github.com/blockscout/blockscout/pull/3231) - Improve search: unlimited number of searching results
- [#3231](https://github.com/blockscout/blockscout/pull/3231) - Improve search: allow search with space
- [#3231](https://github.com/blockscout/blockscout/pull/3231) - Improve search: order by token holders in descending order and token/contract name is ascending order
- [#3226](https://github.com/blockscout/blockscout/pull/3226) - Fix notifier query for live update of token transfers
- [#3220](https://github.com/blockscout/blockscout/pull/3220) - Allow interaction with navbar menu at block-not-found page

### Chore
- [#3326](https://github.com/blockscout/blockscout/pull/3326) - Chart smooth lines
- [#3250](https://github.com/blockscout/blockscout/pull/3250) - Eliminate occurrences of obsolete env variable ETHEREUM_JSONRPC_JSON_RPC_TRANSPORT
- [#3240](https://github.com/blockscout/blockscout/pull/3240), [#3251](https://github.com/blockscout/blockscout/pull/3251) - various CSS imroving
- [f3a720](https://github.com/blockscout/blockscout/commit/2dd909c10a79b0bf4b7541a486be114152f3a720) - Make wobserver optional


## 3.3.1-beta

### Features
- [#3216](https://github.com/blockscout/blockscout/pull/3216) - Display new token transfers at token page and address page without refreshing the page
- [#3199](https://github.com/blockscout/blockscout/pull/3199) - Show compilation error at contract verification
- [#3193](https://github.com/blockscout/blockscout/pull/3193) - Raw trace copy button
- [#3184](https://github.com/blockscout/blockscout/pull/3184) - Apps navbar menu item
- [#3145](https://github.com/blockscout/blockscout/pull/3145) - Pending txs per address API endpoint

### Fixes
- [#3219](https://github.com/blockscout/blockscout/pull/3219) - Fix revert reason message detection
- [#3215](https://github.com/blockscout/blockscout/pull/3215) - Coveralls in CI through Github Actions
- [#3214](https://github.com/blockscout/blockscout/pull/3214) - Fix current token balances fetcher
- [#3143](https://github.com/blockscout/blockscout/pull/3143) - Fix "Connection lost..." error at address page
- [#3209](https://github.com/blockscout/blockscout/pull/3209) - GraphQL: fix internal server error at request of internal transactions at address
- [#3207](https://github.com/blockscout/blockscout/pull/3207) - Fix read contract bytes array type output
- [#3203](https://github.com/blockscout/blockscout/pull/3203) - Improve "get mined blocks" query performance
- [#3202](https://github.com/blockscout/blockscout/pull/3202) - Fix contracts verification with experimental features enabled
- [#3201](https://github.com/blockscout/blockscout/pull/3201) - Connect to Metamask button
- [#3192](https://github.com/blockscout/blockscout/pull/3192) - Dropdown menu doesn't open at "not found" page
- [#3190](https://github.com/blockscout/blockscout/pull/3190) - Contract log/method decoded view improvements: eliminate horizontal scroll, remove excess borders, whitespaces
- [#3185](https://github.com/blockscout/blockscout/pull/3185) - Transaction page: decoding logs from nested contracts calls
- [#3182](https://github.com/blockscout/blockscout/pull/3182) - Besu: support revertReason key in eth_getTransactionReceipt endpoint
- [#3178](https://github.com/blockscout/blockscout/pull/3178) - Fix permanent fetching tokens...  when read/write proxy tab is active
- [#3178](https://github.com/blockscout/blockscout/pull/3178) - Fix unavailable navbar menu when read/write proxy tab is active

### Chore
- [#3212](https://github.com/blockscout/blockscout/pull/3212) - GitHub actions CI config
- [#3210](https://github.com/blockscout/blockscout/pull/3210) - Update Phoenix up to 1.4.17
- [#3206](https://github.com/blockscout/blockscout/pull/3206) - Update Elixir version: 1.10.2 -> 1.10.3
- [#3204](https://github.com/blockscout/blockscout/pull/3204) - GraphQL Absinthe related packages update up to stable versions
- [#3180](https://github.com/blockscout/blockscout/pull/3180) - Return correct status in verify API endpoint if contract verified
- [#3180](https://github.com/blockscout/blockscout/pull/3180) - Remove Kovan from the list of default chains


## 3.3.0-beta

### Features
- [#3174](https://github.com/blockscout/blockscout/pull/3174) - EIP-1967 support: transparent proxy pattern
- [#3173](https://github.com/blockscout/blockscout/pull/3173) - Display implementation address at read/write proxy tabs
- [#3171](https://github.com/blockscout/blockscout/pull/3171) - Import accounts/contracts/balances from Geth genesis.json
- [#3161](https://github.com/blockscout/blockscout/pull/3161) - Write proxy contracts feature
- [#3160](https://github.com/blockscout/blockscout/pull/3160) - Write contracts feature
- [#3157](https://github.com/blockscout/blockscout/pull/3157) - Read methods of implementation on proxy contract

### Fixes
- [#3168](https://github.com/blockscout/blockscout/pull/3168) - Eliminate internal server error at /accounts page with token-bridge type of supply and inexistent bridge contracts
- [#3169](https://github.com/blockscout/blockscout/pull/3169) - Fix for verification of contracts defined in genesis block

### Chore


## 3.2.0-beta

### Features
- [#3154](https://github.com/blockscout/blockscout/pull/3154) - Support of Hyperledger Besu client
- [#3153](https://github.com/blockscout/blockscout/pull/3153) - Proxy contracts: logs decoding using implementation ABI
- [#3153](https://github.com/blockscout/blockscout/pull/3153) - Proxy contracts: methods decoding using implementation ABI
- [#3149](https://github.com/blockscout/blockscout/pull/3149) - Display and store revert reason of tx on demand at transaction details page and at gettxinfo API endpoint.

### Fixes

### Chore
- [#3152](https://github.com/blockscout/blockscout/pull/3152) - Fix contract compilation tests for old versions of compiler


## 3.1.3-beta

### Features
- [#3125](https://github.com/blockscout/blockscout/pull/3125)  - Availability to configure a number of days to consider at coin balance history chart via environment variable

### Fixes
- [#3146](https://github.com/blockscout/blockscout/pull/3146) - Fix coin balance history page: order of items, fix if no balance changes
- [#3142](https://github.com/blockscout/blockscout/pull/3142) - Speed-up last coin balance timestamp query (coin balance history page performance improvement)
- [#3140](https://github.com/blockscout/blockscout/pull/3140) - Fix performance of the balance changing history list loading
- [#3133](https://github.com/blockscout/blockscout/pull/3133) - Take into account FIRST_BLOCK in trace_ReplayBlockTransactions requests
- [#3132](https://github.com/blockscout/blockscout/pull/3132) - Fix performance of coin supply API endpoints
- [#3130](https://github.com/blockscout/blockscout/pull/3130) - Take into account FIRST_BLOCK for block rewards fetching
- [#3128](https://github.com/blockscout/blockscout/pull/3128) - Token instance metadata retriever refinement: add processing of token metadata if only image URL is passed to token URI
- [#3126](https://github.com/blockscout/blockscout/pull/3126) - Fetch balance only for blocks which are greater or equal block with FIRST_BLOCK number
- [#3125](https://github.com/blockscout/blockscout/pull/3125) - Fix performance of coin balance history chart
- [#3122](https://github.com/blockscout/blockscout/pull/3122) - Exclude balance percentage calculation for burn address on accounts page
- [#3121](https://github.com/blockscout/blockscout/pull/3121) - Geth: handle response from eth_getblockbyhash JSON RPC method without totalDifficulty (uncle blocks)
- [#3119](https://github.com/blockscout/blockscout/pull/3119), [#3120](https://github.com/blockscout/blockscout/pull/3120) - Fix performance of Inventory tab loading for ERC-721 tokens
- [#3114](https://github.com/blockscout/blockscout/pull/3114) - Fix performance of "Blocks validated" page
- [#3112](https://github.com/blockscout/blockscout/pull/3112) - Fix verification of contracts, compiled with nightly builds of solc compiler
- [#3112](https://github.com/blockscout/blockscout/pull/3112) - Check compiler version at contract verification
- [#3106](https://github.com/blockscout/blockscout/pull/3106) - Fix verification of contracts with `immutable` declaration
- [#3106](https://github.com/blockscout/blockscout/pull/3106), [#3115](https://github.com/blockscout/blockscout/pull/3115) - Fix verification of contracts, created from factory (from internal transaction)

### Chore
- [#3137](https://github.com/blockscout/blockscout/pull/3137) - RSK Papyrus Release v2.0.1 hardfork: cumulativeDifficulty
- [#3134](https://github.com/blockscout/blockscout/pull/3134) - Get last value of fetched coinsupply API endpoint from DB if cache is empty
- [#3124](https://github.com/blockscout/blockscout/pull/3124) - Display upper border for tx speed if the value cannot be calculated


## 3.1.2-beta

### Features
- [#3089](https://github.com/blockscout/blockscout/pull/3089) - CoinGecko API coin id environment variable
- [#3069](https://github.com/blockscout/blockscout/pull/3069) - Make a link to address page on decoded constructor argument of address type
- [#3067](https://github.com/blockscout/blockscout/pull/3067) - Show proper title of the tile or container for token burnings/mintings instead of "Token Transfer"
- [#3066](https://github.com/blockscout/blockscout/pull/3066) - ERC-721 token instance page: link to token added
- [#3065](https://github.com/blockscout/blockscout/pull/3065) - Transactions history chart

### Fixes
- [#3097](https://github.com/blockscout/blockscout/pull/3097) - Fix contract reader decoding
- [#3095](https://github.com/blockscout/blockscout/pull/3095) - Fix constructor arguments decoding
- [#3092](https://github.com/blockscout/blockscout/pull/3092) - Contract verification: constructor arguments search search refinement
- [#3077](https://github.com/blockscout/blockscout/pull/3077) - Finally speedup pending tx list
- [#3076](https://github.com/blockscout/blockscout/pull/3076) - Speedup tx list query on address page: check if an address has a reward, check if this is actual payout key of the validator - beneficiary, return only mined txs in tx list query
- [#3071](https://github.com/blockscout/blockscout/pull/3071) - Speedup list of token transfers per token query
- [#3070](https://github.com/blockscout/blockscout/pull/3070) - Index creation to blazingly speedup token holders query
- [#3064](https://github.com/blockscout/blockscout/pull/3064) - Automatically define Block reward contract address in TokenBridge supply module
- [#3061](https://github.com/blockscout/blockscout/pull/3061) - Fix verification of contracts with error messages in require in parent contract
- [#2756](https://github.com/blockscout/blockscout/pull/2756) - Improve subquery joins

### Chore
- [#3100](https://github.com/blockscout/blockscout/pull/3100) - Update npm packages
- [#3099](https://github.com/blockscout/blockscout/pull/3099) - Remove pending txs cache
- [#3093](https://github.com/blockscout/blockscout/pull/3093) - Extend list of env vars for Docker setup
- [#3084](https://github.com/blockscout/blockscout/pull/3084) - Bump Elixir version 1.10.2
- [#3079](https://github.com/blockscout/blockscout/pull/3079) - Extend optionality of websockets to Geth


## 3.1.1-beta

### Features
- [#3058](https://github.com/blockscout/blockscout/pull/3058) - Searching by verified contract name

### Fixes
- [#3053](https://github.com/blockscout/blockscout/pull/3053) - Fix ABI decoding in contracts methods, logs (migrate to ex_abi 0.3.0)
- [#3044](https://github.com/blockscout/blockscout/pull/3044) - Prevent division by zero on /accounts page
- [#3043](https://github.com/blockscout/blockscout/pull/3043) - Extract host name for split couple of indexer and web app
- [#3042](https://github.com/blockscout/blockscout/pull/3042) - Speedup pending txs list query
- [#2944](https://github.com/blockscout/blockscout/pull/2944), [#3046](https://github.com/blockscout/blockscout/pull/3046) - Split js logic into multiple files


## 3.1.0-beta

### Features
- [#3013](https://github.com/blockscout/blockscout/pull/3013), [#3026](https://github.com/blockscout/blockscout/pull/3026), [#3031](https://github.com/blockscout/blockscout/pull/3031) - Raw trace of transaction on-demand
- [#3000](https://github.com/blockscout/blockscout/pull/3000) - Get rid of storing of first trace for all types of transactions for Parity variant
- [#2875](https://github.com/blockscout/blockscout/pull/2875) - Save contract code from Parity genesis file
- [#2834](https://github.com/blockscout/blockscout/pull/2834), [#3009](https://github.com/blockscout/blockscout/pull/3009), [#3014](https://github.com/blockscout/blockscout/pull/3014), [#3033](https://github.com/blockscout/blockscout/pull/3033) - always redirect to checksummed hash

### Fixes
- [#3037](https://github.com/blockscout/blockscout/pull/3037) - Make buttons color at verification page consistent
- [#3034](https://github.com/blockscout/blockscout/pull/3034) - Support stateMutability=view to define reading functions in smart-contracts
- [#3029](https://github.com/blockscout/blockscout/pull/3029) - Fix transactions and blocks appearance on the main page
- [#3028](https://github.com/blockscout/blockscout/pull/3028) - Decrease polling period value for realtime fetcher
- [#3027](https://github.com/blockscout/blockscout/pull/3027) - Rescue for SUPPORTED_CHAINS env var parsing
- [#3025](https://github.com/blockscout/blockscout/pull/3025) - Fix splitting of indexer/web components setup
- [#3024](https://github.com/blockscout/blockscout/pull/3024) - Fix pool size default value in config
- [#3021](https://github.com/blockscout/blockscout/pull/3021), [#3022](https://github.com/blockscout/blockscout/pull/3022) - Refine dev/test config
- [#3016](https://github.com/blockscout/blockscout/pull/3016), [#3017](https://github.com/blockscout/blockscout/pull/3017) - Fix token instance QR code data
- [#3012](https://github.com/blockscout/blockscout/pull/3012) - Speedup token transfers list query
- [#3011](https://github.com/blockscout/blockscout/pull/3011) - Revert realtime fetcher small skips feature
- [#3007](https://github.com/blockscout/blockscout/pull/3007) - Fix copy UTF8 tx input action
- [#2996](https://github.com/blockscout/blockscout/pull/2996) - Fix awesomplete lib loading in Firefox
- [#2993](https://github.com/blockscout/blockscout/pull/2993) - Fix path definition for contract verification endpoint
- [#2990](https://github.com/blockscout/blockscout/pull/2990) - Fix import of Parity spec file
- [#2989](https://github.com/blockscout/blockscout/pull/2989) - Introduce API_PATH env var
- [#2988](https://github.com/blockscout/blockscout/pull/2988) - Fix web manifest accessibility
- [#2967](https://github.com/blockscout/blockscout/pull/2967) - Fix styles loading for firefox
- [#2950](https://github.com/blockscout/blockscout/pull/2950) - Add `creationMethod` to `EthereumJSONRPC.Parity.Trace.Action.entry_to_elixir`
- [#2897](https://github.com/blockscout/blockscout/pull/2897) - remove duplicate indexes
- [#2883](https://github.com/blockscout/blockscout/pull/2883) - Fix long contracts names

### Chore
- [#3032](https://github.com/blockscout/blockscout/pull/3032) - Remove indexing status alert for Ganache variant
- [#3030](https://github.com/blockscout/blockscout/pull/3030) - Remove default websockets URL from config
- [#2995](https://github.com/blockscout/blockscout/pull/2995) - Support API_PATH env var in Docker file


## 3.0.0-beta

### Features
- [#2835](https://github.com/blockscout/blockscout/pull/2835), [#2871](https://github.com/blockscout/blockscout/pull/2871), [#2872](https://github.com/blockscout/blockscout/pull/2872), [#2886](https://github.com/blockscout/blockscout/pull/2886), [#2925](https://github.com/blockscout/blockscout/pull/2925), [#2936](https://github.com/blockscout/blockscout/pull/2936), [#2949](https://github.com/blockscout/blockscout/pull/2949), [#2940](https://github.com/blockscout/blockscout/pull/2940), [#2958](https://github.com/blockscout/blockscout/pull/2958) - Add "block_hash" to logs, token_transfers and internal transactions and "pending blocks operations" approach
- [#2975](https://github.com/blockscout/blockscout/pull/2975) - Refine UX of contracts verification
- [#2926](https://github.com/blockscout/blockscout/pull/2926) - API endpoint: sum balances except burnt address
- [#2918](https://github.com/blockscout/blockscout/pull/2918) - Add tokenID for tokentx API action explicitly

### Fixes
- [#2969](https://github.com/blockscout/blockscout/pull/2969) - Fix contract constructor require msg appearance in constructor arguments encoded view
- [#2964](https://github.com/blockscout/blockscout/pull/2964) - Fix bug in skipping of constructor arguments in contract verification
- [#2961](https://github.com/blockscout/blockscout/pull/2961) - Add a guard that addresses is enum in `values` function in `read contract` page
- [#2960](https://github.com/blockscout/blockscout/pull/2960) - Add BLOCKSCOUT_HOST to docker setup
- [#2956](https://github.com/blockscout/blockscout/pull/2956) - Add support of 0.6.x version of compiler
- [#2955](https://github.com/blockscout/blockscout/pull/2955) - Move socket path to env
- [#2938](https://github.com/blockscout/blockscout/pull/2938) - utf8 copy tx input tooltip
- [#2934](https://github.com/blockscout/blockscout/pull/2934) - RSK release 1.2.0 breaking changes support
- [#2933](https://github.com/blockscout/blockscout/pull/2933) - Get rid of deadlock in the query to address_current_token_balance table
- [#2932](https://github.com/blockscout/blockscout/pull/2932) - fix duplicate websocket connection
- [#2928](https://github.com/blockscout/blockscout/pull/2928) - Speedup pending block ops int txs to fetch query
- [#2924](https://github.com/blockscout/blockscout/pull/2924) - Speedup address to logs query
- [#2915](https://github.com/blockscout/blockscout/pull/2915) - Speedup of blocks_without_reward_query
- [#2914](https://github.com/blockscout/blockscout/pull/2914) - Reduce execution time of stream_unfetched_token_instances query
- [#2910](https://github.com/blockscout/blockscout/pull/2910) - Reorganize queries and indexes for internal_transactions table
- [#2908](https://github.com/blockscout/blockscout/pull/2908) - Fix performance of address page
- [#2906](https://github.com/blockscout/blockscout/pull/2906) - fix address sum cache
- [#2902](https://github.com/blockscout/blockscout/pull/2902) - Offset in blocks retrieval for average block time
- [#2900](https://github.com/blockscout/blockscout/pull/2900) - check fetched instance metadata in multiple places
- [#2899](https://github.com/blockscout/blockscout/pull/2899) - fix empty buffered task
- [#2887](https://github.com/blockscout/blockscout/pull/2887) - increase chart loading speed

### Chore
- [#2959](https://github.com/blockscout/blockscout/pull/2959) - Remove logs from test folder too in the cleaning script
- [#2954](https://github.com/blockscout/blockscout/pull/2954) - Upgrade absinthe and ecto deps
- [#2947](https://github.com/blockscout/blockscout/pull/2947) - Upgrade Circle CI postgres Docker image
- [#2946](https://github.com/blockscout/blockscout/pull/2946) - Fix vulnerable NPM deps
- [#2942](https://github.com/blockscout/blockscout/pull/2942) - Actualize Docker setup
- [#2896](https://github.com/blockscout/blockscout/pull/2896) - Disable Parity websockets tests
- [#2873](https://github.com/blockscout/blockscout/pull/2873) - bump elixir to 1.9.4


## 2.1.1-beta

### Features
- [#2862](https://github.com/blockscout/blockscout/pull/2862) - Coin total supply from DB API endpoint
- [#2857](https://github.com/blockscout/blockscout/pull/2857) - Extend getsourcecode API view with new output fields
- [#2822](https://github.com/blockscout/blockscout/pull/2822) - Estimated address count on the main page, if cache is empty
- [#2821](https://github.com/blockscout/blockscout/pull/2821) - add autodetection of constructor arguments
- [#2825](https://github.com/blockscout/blockscout/pull/2825) - separate token transfers and transactions
- [#2787](https://github.com/blockscout/blockscout/pull/2787) - async fetching of address counters
- [#2791](https://github.com/blockscout/blockscout/pull/2791) - add ipc client
- [#2449](https://github.com/blockscout/blockscout/pull/2449) - add ability to send notification events through postgres notify

### Fixes
- [#2864](https://github.com/blockscout/blockscout/pull/2864) - add token instance metadata type check
- [#2855](https://github.com/blockscout/blockscout/pull/2855) - Fix favicons load
- [#2854](https://github.com/blockscout/blockscout/pull/2854) - Fix all npm vulnerabilities
- [#2851](https://github.com/blockscout/blockscout/pull/2851) - Fix paths for front assets
- [#2843](https://github.com/blockscout/blockscout/pull/2843) - fix realtime fetcher small skips feature
- [#2841](https://github.com/blockscout/blockscout/pull/2841) - LUKSO dashboard height fix
- [#2837](https://github.com/blockscout/blockscout/pull/2837) - fix txlist ordering issue
- [#2830](https://github.com/blockscout/blockscout/pull/2830) - Fix wrong color of contract icon on xDai chain
- [#2829](https://github.com/blockscout/blockscout/pull/2829) - Fix for stuck gas limit label and value
- [#2828](https://github.com/blockscout/blockscout/pull/2828) - Fix for script that clears compilation/launching assets
- [#2800](https://github.com/blockscout/blockscout/pull/2800) - return not found for not verified contract for token read_contract
- [#2806](https://github.com/blockscout/blockscout/pull/2806) - Fix blocks fetching on the main page
- [#2803](https://github.com/blockscout/blockscout/pull/2803) - Fix block validator custom tooltip
- [#2748](https://github.com/blockscout/blockscout/pull/2748) - Rewrite token updater
- [#2704](https://github.com/blockscout/blockscout/pull/2704) - refetch null values in token balances
- [#2690](https://github.com/blockscout/blockscout/pull/2690) - do not stich json rpc config into module for net version cache

### Chore
- [#2878](https://github.com/blockscout/blockscout/pull/2878) - Decrease loaders showing delay on the main page
- [#2859](https://github.com/blockscout/blockscout/pull/2859) - Add eth_blockNumber API endpoint to eth_rpc section
- [#2846](https://github.com/blockscout/blockscout/pull/2846) - Remove networks images preload
- [#2845](https://github.com/blockscout/blockscout/pull/2845) - Set outline none for nav dropdown item in mobile view (fix for Safari)
- [#2844](https://github.com/blockscout/blockscout/pull/2844) - Extend external reward types up to 20
- [#2827](https://github.com/blockscout/blockscout/pull/2827) - Node js 12.13.0 (latest LTS release) support
- [#2818](https://github.com/blockscout/blockscout/pull/2818) - allow hiding marketcap percentage
- [#2817](https://github.com/blockscout/blockscout/pull/2817) - move docker integration documentation to blockscout docs
- [#2808](https://github.com/blockscout/blockscout/pull/2808) - Add tooltip for tx input
- [#2807](https://github.com/blockscout/blockscout/pull/2807) - 422 page
- [#2805](https://github.com/blockscout/blockscout/pull/2805) - Update supported chains default option
- [#2801](https://github.com/blockscout/blockscout/pull/2801) - remove unused clause in address_to_unique_tokens query


## 2.1.0-beta

### Features
- [#2776](https://github.com/blockscout/blockscout/pull/2776) - fetch token counters async
- [#2772](https://github.com/blockscout/blockscout/pull/2772) - add token instance images to the token inventory tab
- [#2733](https://github.com/blockscout/blockscout/pull/2733) - Add cache for first page of uncles
- [#2735](https://github.com/blockscout/blockscout/pull/2735) - Add pending transactions cache
- [#2726](https://github.com/blockscout/blockscout/pull/2726) - Remove internal_transaction block_number setting from blocks runner
- [#2717](https://github.com/blockscout/blockscout/pull/2717) - Improve speed of nonconsensus data removal
- [#2679](https://github.com/blockscout/blockscout/pull/2679) - added fixed height for card chain blocks and card chain transactions
- [#2678](https://github.com/blockscout/blockscout/pull/2678) - fixed dashboard banner height bug
- [#2672](https://github.com/blockscout/blockscout/pull/2672) - added new theme for xUSDT
- [#2667](https://github.com/blockscout/blockscout/pull/2667) - Add ETS-based cache for accounts page
- [#2666](https://github.com/blockscout/blockscout/pull/2666) - fetch token counters in parallel
- [#2665](https://github.com/blockscout/blockscout/pull/2665) - new menu layout for mobile devices
- [#2663](https://github.com/blockscout/blockscout/pull/2663) - Fetch address counters in parallel
- [#2642](https://github.com/blockscout/blockscout/pull/2642) - add ERC721 coin instance page
- [#2762](https://github.com/blockscout/blockscout/pull/2762) - on-fly fetching of token instances
- [#2470](https://github.com/blockscout/blockscout/pull/2470) - Allow Realtime Fetcher to wait for small skips

### Fixes
- [#4325](https://github.com/blockscout/blockscout/pull/4325) - Fix search on `/tokens` page
- [#2793](https://github.com/blockscout/blockscout/pull/2793) - Hide "We are indexing this chain right now. Some of the counts may be inaccurate" banner if no txs in blockchain
- [#2779](https://github.com/blockscout/blockscout/pull/2779) - fix fetching `latin1` encoded data
- [#2799](https://github.com/blockscout/blockscout/pull/2799) - fix catchup fetcher for empty node and db
- [#2783](https://github.com/blockscout/blockscout/pull/2783) - Fix stuck value and ticker on the token page
- [#2781](https://github.com/blockscout/blockscout/pull/2781) - optimize txlist json rpc
- [#2777](https://github.com/blockscout/blockscout/pull/2777) - Remove duplicate blocks from changes_list before import
- [#2770](https://github.com/blockscout/blockscout/pull/2770) - do not re-fetch token instances without uris
- [#2769](https://github.com/blockscout/blockscout/pull/2769) - optimize token token transfers query
- [#2768](https://github.com/blockscout/blockscout/pull/2768) - Remove nonconsensus blocks from cache after internal transactions importing
- [#2761](https://github.com/blockscout/blockscout/pull/2761) - add indexes for token instances fetching queries
- [#2767](https://github.com/blockscout/blockscout/pull/2767) - fix websocket subscriptions with token instances
- [#2765](https://github.com/blockscout/blockscout/pull/2765) - fixed width issue for cards in mobile view for Transaction Details page
- [#2755](https://github.com/blockscout/blockscout/pull/2755) - various token instance fetcher fixes
- [#2753](https://github.com/blockscout/blockscout/pull/2753) - fix nft token instance images
- [#2750](https://github.com/blockscout/blockscout/pull/2750) - fixed contract buttons color for NFT token instance on each theme
- [#2746](https://github.com/blockscout/blockscout/pull/2746) - fixed wrong alignment in logs decoded view
- [#2745](https://github.com/blockscout/blockscout/pull/2745) - optimize addresses page
- [#2742](https://github.com/blockscout/blockscout/pull/2742) -
fixed menu hovers in dark mode desktop view
- [#2737](https://github.com/blockscout/blockscout/pull/2737) - switched hardcoded subnetwork value to elixir expression for mobile menu
- [#2736](https://github.com/blockscout/blockscout/pull/2736) - do not update cache if no blocks were inserted
- [#2731](https://github.com/blockscout/blockscout/pull/2731) - fix library verification
- [#2718](https://github.com/blockscout/blockscout/pull/2718) - Include all addresses taking part in transactions in wallets' addresses counter
- [#2709](https://github.com/blockscout/blockscout/pull/2709) - Fix stuck label and value for uncle block height
- [#2707](https://github.com/blockscout/blockscout/pull/2707) - fix for dashboard banner chart legend items
- [#2706](https://github.com/blockscout/blockscout/pull/2706) - fix empty total_supply in coin gecko response
- [#2701](https://github.com/blockscout/blockscout/pull/2701) - Exclude nonconsensus blocks from avg block time calculation by default
- [#2696](https://github.com/blockscout/blockscout/pull/2696) - do not update fetched_coin_balance with nil
- [#2693](https://github.com/blockscout/blockscout/pull/2693) - remove non consensus internal transactions
- [#2691](https://github.com/blockscout/blockscout/pull/2691) - fix exchange rate websocket update for Rootstock
- [#2688](https://github.com/blockscout/blockscout/pull/2688) - fix try it out section
- [#2687](https://github.com/blockscout/blockscout/pull/2687) - remove non-consensus token transfers, logs when inserting new consensus blocks
- [#2684](https://github.com/blockscout/blockscout/pull/2684) - do not filter pending logs
- [#2682](https://github.com/blockscout/blockscout/pull/2682) - Use Task.start instead of Task.async in caches
- [#2671](https://github.com/blockscout/blockscout/pull/2671) - fixed buttons color at smart contract section
- [#2660](https://github.com/blockscout/blockscout/pull/2660) - set correct last value for coin balances chart data
- [#2619](https://github.com/blockscout/blockscout/pull/2619) - Enforce DB transaction's order to prevent deadlocks
- [#2738](https://github.com/blockscout/blockscout/pull/2738) - do not fail block `internal_transactions_indexed_at` field update

### Chore
- [#2797](https://github.com/blockscout/blockscout/pull/2797) - Return old style menu
- [#2796](https://github.com/blockscout/blockscout/pull/2796) - Optimize all images with ImageOptim
- [#2794](https://github.com/blockscout/blockscout/pull/2786) - update hosted versions in readme
- [#2789](https://github.com/blockscout/blockscout/pull/2786) - remove projects table in readme, link to docs version
- [#2786](https://github.com/blockscout/blockscout/pull/2786) - updated docs links, removed docs folder
- [#2752](https://github.com/blockscout/blockscout/pull/2752) - allow enabling internal transactions for simple token transfers txs
- [#2749](https://github.com/blockscout/blockscout/pull/2749) - fix opt 22.1 support
- [#2744](https://github.com/blockscout/blockscout/pull/2744) - Disable Geth tests in CI
- [#2724](https://github.com/blockscout/blockscout/pull/2724) - fix ci by commenting a line in hackney library
- [#2708](https://github.com/blockscout/blockscout/pull/2708) - add log index to logs view
- [#2723](https://github.com/blockscout/blockscout/pull/2723) - get rid of ex_json_schema warnings
- [#2740](https://github.com/blockscout/blockscout/pull/2740) - add verify contract rpc doc


## 2.0.4-beta

### Features
- [#2636](https://github.com/blockscout/blockscout/pull/2636) - Execute all address' transactions page queries in parallel
- [#2596](https://github.com/blockscout/blockscout/pull/2596) - support AuRa's empty step reward type
- [#2588](https://github.com/blockscout/blockscout/pull/2588) - add verification submission comment
- [#2505](https://github.com/blockscout/blockscout/pull/2505) - support POA Network emission rewards
- [#2581](https://github.com/blockscout/blockscout/pull/2581) - Add generic Map-like Cache behaviour and implementation
- [#2561](https://github.com/blockscout/blockscout/pull/2561) - Add token's type to the response of tokenlist method
- [#2555](https://github.com/blockscout/blockscout/pull/2555) - find and show decoding candidates for logs
- [#2499](https://github.com/blockscout/blockscout/pull/2499) - import emission reward ranges
- [#2497](https://github.com/blockscout/blockscout/pull/2497) - Add generic Ordered Cache behaviour and implementation

### Fixes
- [#2659](https://github.com/blockscout/blockscout/pull/2659) - Multipurpose front-end part update
- [#2640](https://github.com/blockscout/blockscout/pull/2640) - SVG network icons
- [#2635](https://github.com/blockscout/blockscout/pull/2635) - optimize ERC721 inventory query
- [#2626](https://github.com/blockscout/blockscout/pull/2626) - Fixing 2 Mobile UI Issues
- [#2623](https://github.com/blockscout/blockscout/pull/2623) - fix a blinking test
- [#2616](https://github.com/blockscout/blockscout/pull/2616) - deduplicate coin history records by delta
- [#2613](https://github.com/blockscout/blockscout/pull/2613) - fix getminedblocks rpc endpoint
- [#2612](https://github.com/blockscout/blockscout/pull/2612) - Add cache updating independently from Indexer
- [#2610](https://github.com/blockscout/blockscout/pull/2610) - use CoinGecko instead of CoinMarketcap for exchange rates
- [#2592](https://github.com/blockscout/blockscout/pull/2592) - process new metadata format for whisper
- [#2591](https://github.com/blockscout/blockscout/pull/2591) - Fix url error in API page
- [#2572](https://github.com/blockscout/blockscout/pull/2572) - Ease non-critical css
- [#2570](https://github.com/blockscout/blockscout/pull/2570) - Network icons preload
- [#2569](https://github.com/blockscout/blockscout/pull/2569) - do not fetch emission rewards for transactions csv exporter
- [#2568](https://github.com/blockscout/blockscout/pull/2568) - filter pending token transfers
- [#2564](https://github.com/blockscout/blockscout/pull/2564) - fix first page button for uncles and reorgs
- [#2563](https://github.com/blockscout/blockscout/pull/2563) - Fix view less transfers button
- [#2538](https://github.com/blockscout/blockscout/pull/2538) - fetch the last not empty coin balance records
- [#2468](https://github.com/blockscout/blockscout/pull/2468) - fix confirmations for non consensus blocks

### Chore
- [#2662](https://github.com/blockscout/blockscout/pull/2662) - fetch coin gecko id based on the coin symbol
- [#2646](https://github.com/blockscout/blockscout/pull/2646) - Added Xerom to list of Additional Chains using BlockScout
- [#2634](https://github.com/blockscout/blockscout/pull/2634) - add Lukso to networks dropdown
- [#2617](https://github.com/blockscout/blockscout/pull/2617) - skip cache update if there are no blocks inserted
- [#2611](https://github.com/blockscout/blockscout/pull/2611) - fix js dependency vulnerabilities
- [#2594](https://github.com/blockscout/blockscout/pull/2594) - do not start genesis data fetching periodically
- [#2590](https://github.com/blockscout/blockscout/pull/2590) - restore backward compatablity with old releases
- [#2577](https://github.com/blockscout/blockscout/pull/2577) - Need recompile column in the env vars table
- [#2574](https://github.com/blockscout/blockscout/pull/2574) - limit request body in json rpc error
- [#2566](https://github.com/blockscout/blockscout/pull/2566) - upgrade absinthe phoenix


## 2.0.3-beta

### Features
- [#2433](https://github.com/blockscout/blockscout/pull/2433) - Add a functionality to try Eth RPC methods in the documentation
- [#2529](https://github.com/blockscout/blockscout/pull/2529) - show both eth value and token transfers on transaction overview page
- [#2376](https://github.com/blockscout/blockscout/pull/2376) - Split API and WebApp routes
- [#2477](https://github.com/blockscout/blockscout/pull/2477) - aggregate token transfers on transaction page
- [#2458](https://github.com/blockscout/blockscout/pull/2458) - Add LAST_BLOCK var to add ability indexing in the range of blocks
- [#2456](https://github.com/blockscout/blockscout/pull/2456) - fetch pending transactions for geth
- [#2403](https://github.com/blockscout/blockscout/pull/2403) - Return gasPrice field at the result of gettxinfo method

### Fixes
- [#2562](https://github.com/blockscout/blockscout/pull/2562) - Fix dark theme flickering
- [#2560](https://github.com/blockscout/blockscout/pull/2560) - fix slash before not empty path in docs
- [#2559](https://github.com/blockscout/blockscout/pull/2559) - fix rsk total supply for empty exchange rate
- [#2553](https://github.com/blockscout/blockscout/pull/2553) - Dark theme import to the end of sass
- [#2550](https://github.com/blockscout/blockscout/pull/2550) - correctly encode decimal values for frontend
- [#2549](https://github.com/blockscout/blockscout/pull/2549) - Fix wrong colour of tooltip
- [#2548](https://github.com/blockscout/blockscout/pull/2548) - CSS preload support in Firefox
- [#2547](https://github.com/blockscout/blockscout/pull/2547) - do not show eth value if it's zero on the transaction overview page
- [#2543](https://github.com/blockscout/blockscout/pull/2543) - do not hide search input during logs search
- [#2524](https://github.com/blockscout/blockscout/pull/2524) - fix dark theme validator data styles
- [#2532](https://github.com/blockscout/blockscout/pull/2532) - don't show empty token transfers on the transaction overview page
- [#2528](https://github.com/blockscout/blockscout/pull/2528) - fix coin history chart data
- [#2520](https://github.com/blockscout/blockscout/pull/2520) - Hide loading message when fetching is failed
- [#2523](https://github.com/blockscout/blockscout/pull/2523) - Avoid importing internal_transactions of pending transactions
- [#2519](https://github.com/blockscout/blockscout/pull/2519) - enable `First` page button in pagination
- [#2518](https://github.com/blockscout/blockscout/pull/2518) - create suggested indexes
- [#2517](https://github.com/blockscout/blockscout/pull/2517) - remove duplicate indexes
- [#2515](https://github.com/blockscout/blockscout/pull/2515) - do not aggregate NFT token transfers
- [#2514](https://github.com/blockscout/blockscout/pull/2514) - Isolating of staking dapp css && extracting of non-critical css
- [#2512](https://github.com/blockscout/blockscout/pull/2512) - alert link fix
- [#2509](https://github.com/blockscout/blockscout/pull/2509) - value-ticker gaps fix
- [#2508](https://github.com/blockscout/blockscout/pull/2508) - logs view columns fix
- [#2506](https://github.com/blockscout/blockscout/pull/2506) - fix two active tab in the top menu
- [#2503](https://github.com/blockscout/blockscout/pull/2503) - Mitigate autocompletion library influence to page loading performance
- [#2502](https://github.com/blockscout/blockscout/pull/2502) - increase reward task timeout
- [#2463](https://github.com/blockscout/blockscout/pull/2463) - dark theme fixes
- [#2496](https://github.com/blockscout/blockscout/pull/2496) - fix docker build
- [#2495](https://github.com/blockscout/blockscout/pull/2495) - fix logs for indexed chain
- [#2459](https://github.com/blockscout/blockscout/pull/2459) - fix top addresses query
- [#2425](https://github.com/blockscout/blockscout/pull/2425) - Force to show address view for checksummed address even if it is not in DB
- [#2551](https://github.com/blockscout/blockscout/pull/2551) - Correctly handle dynamically created Bootstrap tooltips

### Chore
- [#2554](https://github.com/blockscout/blockscout/pull/2554) - remove extra slash for endpoint url in docs
- [#2552](https://github.com/blockscout/blockscout/pull/2552) - remove brackets for token holders percentage
- [#2507](https://github.com/blockscout/blockscout/pull/2507) - update minor version of ecto, ex_machina, phoenix_live_reload
- [#2516](https://github.com/blockscout/blockscout/pull/2516) - update absinthe plug from fork
- [#2473](https://github.com/blockscout/blockscout/pull/2473) - get rid of cldr warnings
- [#2402](https://github.com/blockscout/blockscout/pull/2402) - bump otp version to 22.0
- [#2492](https://github.com/blockscout/blockscout/pull/2492) - hide decoded row if event is not decoded
- [#2490](https://github.com/blockscout/blockscout/pull/2490) - enable credo duplicated code check
- [#2432](https://github.com/blockscout/blockscout/pull/2432) - bump credo version
- [#2457](https://github.com/blockscout/blockscout/pull/2457) - update mix.lock
- [#2435](https://github.com/blockscout/blockscout/pull/2435) - Replace deprecated extract-text-webpack-plugin with mini-css-extract-plugin
- [#2450](https://github.com/blockscout/blockscout/pull/2450) - Fix clearance of logs and node_modules folders in clearing script
- [#2434](https://github.com/blockscout/blockscout/pull/2434) - get rid of timex warnings
- [#2402](https://github.com/blockscout/blockscout/pull/2402) - bump otp version to 22.0
- [#2373](https://github.com/blockscout/blockscout/pull/2373) - Add script to validate internal_transactions constraint for large DBs


## 2.0.2-beta

### Features
- [#2412](https://github.com/blockscout/blockscout/pull/2412) - dark theme
- [#2399](https://github.com/blockscout/blockscout/pull/2399) - decode verified smart contract's logs
- [#2391](https://github.com/blockscout/blockscout/pull/2391) - Controllers Improvements
- [#2379](https://github.com/blockscout/blockscout/pull/2379) - Disable network selector when is empty
- [#2374](https://github.com/blockscout/blockscout/pull/2374) - decode constructor arguments for verified smart contracts
- [#2366](https://github.com/blockscout/blockscout/pull/2366) - paginate eth logs
- [#2360](https://github.com/blockscout/blockscout/pull/2360) - add default evm version to smart contract verification
- [#2352](https://github.com/blockscout/blockscout/pull/2352) - Fetch rewards in parallel with transactions
- [#2294](https://github.com/blockscout/blockscout/pull/2294) - add healthy block period checking endpoint
- [#2324](https://github.com/blockscout/blockscout/pull/2324) - set timeout for loading message on the main page

### Fixes
- [#2421](https://github.com/blockscout/blockscout/pull/2421) - Fix hiding of loader for txs on the main page
- [#2420](https://github.com/blockscout/blockscout/pull/2420) - fetch data from cache in healthy endpoint
- [#2416](https://github.com/blockscout/blockscout/pull/2416) - Fix "page not found" handling in the router
- [#2413](https://github.com/blockscout/blockscout/pull/2413) - remove outer tables for decoded data
- [#2410](https://github.com/blockscout/blockscout/pull/2410) - preload smart contract for logs decoding
- [#2405](https://github.com/blockscout/blockscout/pull/2405) - added templates for table loader and tile loader
- [#2398](https://github.com/blockscout/blockscout/pull/2398) - show only one decoded candidate
- [#2389](https://github.com/blockscout/blockscout/pull/2389) - Reduce Lodash lib size (86% of lib methods are not used)
- [#2388](https://github.com/blockscout/blockscout/pull/2388) - add create2 support to geth's js tracer
- [#2387](https://github.com/blockscout/blockscout/pull/2387) - fix not existing keys in transaction json rpc
- [#2378](https://github.com/blockscout/blockscout/pull/2378) - Page performance: exclude moment.js localization files except EN, remove unused css
- [#2368](https://github.com/blockscout/blockscout/pull/2368) - add two columns of smart contract info
- [#2375](https://github.com/blockscout/blockscout/pull/2375) - Update created_contract_code_indexed_at on transaction import conflict
- [#2346](https://github.com/blockscout/blockscout/pull/2346) - Avoid fetching internal transactions of blocks that still need refetching
- [#2350](https://github.com/blockscout/blockscout/pull/2350) - fix invalid User agent headers
- [#2345](https://github.com/blockscout/blockscout/pull/2345) - do not override existing market records
- [#2337](https://github.com/blockscout/blockscout/pull/2337) - set url params for prod explicitly
- [#2341](https://github.com/blockscout/blockscout/pull/2341) - fix transaction input json encoding
- [#2311](https://github.com/blockscout/blockscout/pull/2311) - fix market history overriding with zeroes
- [#2310](https://github.com/blockscout/blockscout/pull/2310) - parse url for api docs
- [#2299](https://github.com/blockscout/blockscout/pull/2299) - fix interpolation in error message
- [#2303](https://github.com/blockscout/blockscout/pull/2303) - fix transaction csv download link
- [#2304](https://github.com/blockscout/blockscout/pull/2304) - footer grid fix for md resolution
- [#2291](https://github.com/blockscout/blockscout/pull/2291) - dashboard fix for md resolution, transactions load fix, block info row fix, addresses page issue, check mark issue
- [#2326](https://github.com/blockscout/blockscout/pull/2326) - fix nested constructor arguments

### Chore
- [#2422](https://github.com/blockscout/blockscout/pull/2422) - check if address_id is binary in token_transfers_csv endpoint
- [#2418](https://github.com/blockscout/blockscout/pull/2418) - Remove parentheses in market cap percentage
- [#2401](https://github.com/blockscout/blockscout/pull/2401) - add ENV vars to manage updating period of average block time and market history cache
- [#2363](https://github.com/blockscout/blockscout/pull/2363) - add parameters example for eth rpc
- [#2342](https://github.com/blockscout/blockscout/pull/2342) - Upgrade Postgres image version in Docker setup
- [#2325](https://github.com/blockscout/blockscout/pull/2325) - Reduce function input to address' hash only where possible
- [#2323](https://github.com/blockscout/blockscout/pull/2323) - Group Explorer caches
- [#2305](https://github.com/blockscout/blockscout/pull/2305) - Improve Address controllers
- [#2302](https://github.com/blockscout/blockscout/pull/2302) - fix names for xDai source
- [#2289](https://github.com/blockscout/blockscout/pull/2289) - Optional websockets for dev environment
- [#2307](https://github.com/blockscout/blockscout/pull/2307) - add GoJoy to README
- [#2293](https://github.com/blockscout/blockscout/pull/2293) - remove request idle timeout configuration
- [#2255](https://github.com/blockscout/blockscout/pull/2255) - bump elixir version to 1.9.0


## 2.0.1-beta

### Features
- [#2283](https://github.com/blockscout/blockscout/pull/2283) - Add transactions cache
- [#2182](https://github.com/blockscout/blockscout/pull/2182) - add market history cache
- [#2109](https://github.com/blockscout/blockscout/pull/2109) - use bigger updates instead of `Multi` transactions in BlocksTransactionsMismatch
- [#2075](https://github.com/blockscout/blockscout/pull/2075) - add blocks cache
- [#2151](https://github.com/blockscout/blockscout/pull/2151) - hide dropdown menu then other networks list is empty
- [#2191](https://github.com/blockscout/blockscout/pull/2191) - allow to configure token metadata update interval
- [#2146](https://github.com/blockscout/blockscout/pull/2146) - feat: add eth_getLogs rpc endpoint
- [#2216](https://github.com/blockscout/blockscout/pull/2216) - Improve token's controllers by avoiding unnecessary preloads
- [#2235](https://github.com/blockscout/blockscout/pull/2235) - save and show additional validation fields to smart contract
- [#2190](https://github.com/blockscout/blockscout/pull/2190) - show all token transfers
- [#2193](https://github.com/blockscout/blockscout/pull/2193) - feat: add BLOCKSCOUT_HOST, and use it in API docs
- [#2266](https://github.com/blockscout/blockscout/pull/2266) - allow excluding uncles from average block time calculation

### Fixes
- [#2290](https://github.com/blockscout/blockscout/pull/2290) - Add eth_get_balance.json to AddressView's render
- [#2286](https://github.com/blockscout/blockscout/pull/2286) - banner stats issues on sm resolutions, transactions title issue
- [#2284](https://github.com/blockscout/blockscout/pull/2284) - add 404 status for not existing pages
- [#2244](https://github.com/blockscout/blockscout/pull/2244) - fix internal transactions failing to be indexed because of constraint
- [#2281](https://github.com/blockscout/blockscout/pull/2281) - typo issues, dropdown issues
- [#2278](https://github.com/blockscout/blockscout/pull/2278) - increase threshold for scientific notation
- [#2275](https://github.com/blockscout/blockscout/pull/2275) - Description for networks selector
- [#2263](https://github.com/blockscout/blockscout/pull/2263) - added an ability to close network selector on outside click
- [#2257](https://github.com/blockscout/blockscout/pull/2257) - 'download csv' button added to different tabs
- [#2242](https://github.com/blockscout/blockscout/pull/2242) - added styles for 'download csv' button
- [#2261](https://github.com/blockscout/blockscout/pull/2261) - header logo aligned to the center properly
- [#2254](https://github.com/blockscout/blockscout/pull/2254) - search length issue, tile link wrapping issue
- [#2238](https://github.com/blockscout/blockscout/pull/2238) - header content alignment issue, hide navbar on outside click
- [#2229](https://github.com/blockscout/blockscout/pull/2229) - gap issue between qr and copy button in token transfers, top cards width and height issue
- [#2201](https://github.com/blockscout/blockscout/pull/2201) - footer columns fix
- [#2179](https://github.com/blockscout/blockscout/pull/2179) - fix docker build error
- [#2165](https://github.com/blockscout/blockscout/pull/2165) - sort blocks by timestamp when calculating average block time
- [#2175](https://github.com/blockscout/blockscout/pull/2175) - fix coinmarketcap response errors
- [#2164](https://github.com/blockscout/blockscout/pull/2164) - fix large numbers in balance view card
- [#2155](https://github.com/blockscout/blockscout/pull/2155) - fix pending transaction query
- [#2183](https://github.com/blockscout/blockscout/pull/2183) - tile content aligning for mobile resolution fix, dai logo fix
- [#2162](https://github.com/blockscout/blockscout/pull/2162) - contract creation tile color changed
- [#2144](https://github.com/blockscout/blockscout/pull/2144) - 'page not found' images path fixed for goerli
- [#2142](https://github.com/blockscout/blockscout/pull/2142) - Removed posdao theme and logo, added 'page not found' image for goerli
- [#2138](https://github.com/blockscout/blockscout/pull/2138) - badge colors issue, api titles issue
- [#2129](https://github.com/blockscout/blockscout/pull/2129) - Fix for width of explorer elements
- [#2121](https://github.com/blockscout/blockscout/pull/2121) - Binding of 404 page
- [#2120](https://github.com/blockscout/blockscout/pull/2120) - footer links and socials focus color issue
- [#2113](https://github.com/blockscout/blockscout/pull/2113) - renewed logos for rsk, dai, blockscout; themes color changes for lukso; error images for lukso
- [#2112](https://github.com/blockscout/blockscout/pull/2112) - themes color improvements, dropdown color issue
- [#2110](https://github.com/blockscout/blockscout/pull/2110) - themes colors issues, ui issues
- [#2103](https://github.com/blockscout/blockscout/pull/2103) - ui issues for all themes
- [#2090](https://github.com/blockscout/blockscout/pull/2090) - updated some ETC theme colors
- [#2096](https://github.com/blockscout/blockscout/pull/2096) - RSK theme fixes
- [#2093](https://github.com/blockscout/blockscout/pull/2093) - detect token transfer type for deprecated erc721 spec
- [#2111](https://github.com/blockscout/blockscout/pull/2111) - improve address transaction controller
- [#2108](https://github.com/blockscout/blockscout/pull/2108) - fix uncle fetching without full transactions
- [#2128](https://github.com/blockscout/blockscout/pull/2128) - add new function clause for uncle errors
- [#2123](https://github.com/blockscout/blockscout/pull/2123) - fix coins percentage view
- [#2119](https://github.com/blockscout/blockscout/pull/2119) - fix map logging
- [#2130](https://github.com/blockscout/blockscout/pull/2130) - fix navigation
- [#2148](https://github.com/blockscout/blockscout/pull/2148) - filter pending logs
- [#2147](https://github.com/blockscout/blockscout/pull/2147) - add rsk format of checksum
- [#2149](https://github.com/blockscout/blockscout/pull/2149) - remove pending transaction count
- [#2177](https://github.com/blockscout/blockscout/pull/2177) - remove duplicate entries from UncleBlock's Fetcher
- [#2169](https://github.com/blockscout/blockscout/pull/2169) - add more validator reward types for xDai
- [#2173](https://github.com/blockscout/blockscout/pull/2173) - handle correctly empty transactions
- [#2174](https://github.com/blockscout/blockscout/pull/2174) - fix reward channel joining
- [#2186](https://github.com/blockscout/blockscout/pull/2186) - fix net version test
- [#2196](https://github.com/blockscout/blockscout/pull/2196) - Nethermind client fixes
- [#2237](https://github.com/blockscout/blockscout/pull/2237) - fix rsk total_supply
- [#2198](https://github.com/blockscout/blockscout/pull/2198) - reduce transaction status and error constraint
- [#2167](https://github.com/blockscout/blockscout/pull/2167) - feat: document eth rpc api mimicking endpoints
- [#2225](https://github.com/blockscout/blockscout/pull/2225) - fix metadata decoding in Solidity 0.5.9 smart contract verification
- [#2204](https://github.com/blockscout/blockscout/pull/2204) - fix large contract verification
- [#2258](https://github.com/blockscout/blockscout/pull/2258) - reduce BlocksTransactionsMismatch memory footprint
- [#2247](https://github.com/blockscout/blockscout/pull/2247) - hide logs search if there are no logs
- [#2248](https://github.com/blockscout/blockscout/pull/2248) - sort block after query execution for average block time
- [#2249](https://github.com/blockscout/blockscout/pull/2249) - More transaction controllers improvements
- [#2267](https://github.com/blockscout/blockscout/pull/2267) - Modify implementation of `where_transaction_has_multiple_internal_transactions`
- [#2270](https://github.com/blockscout/blockscout/pull/2270) - Remove duplicate params in `Indexer.Fetcher.TokenBalance`
- [#2268](https://github.com/blockscout/blockscout/pull/2268) - remove not existing assigns in html code
- [#2276](https://github.com/blockscout/blockscout/pull/2276) - remove port in docs

### Chore
- [#2127](https://github.com/blockscout/blockscout/pull/2127) - use previouse chromedriver version
- [#2118](https://github.com/blockscout/blockscout/pull/2118) - show only the last decompiled contract
- [#2255](https://github.com/blockscout/blockscout/pull/2255) - upgrade elixir version to 1.9.0
- [#2256](https://github.com/blockscout/blockscout/pull/2256) - use the latest version of chromedriver


## 2.0.0-beta

### Features
- [#2044](https://github.com/blockscout/blockscout/pull/2044) - New network selector.
- [#2091](https://github.com/blockscout/blockscout/pull/2091) - Added "Question" modal.
- [#1963](https://github.com/blockscout/blockscout/pull/1963), [#1959](https://github.com/blockscout/blockscout/pull/1959), [#1948](https://github.com/blockscout/blockscout/pull/1948), [#1936](https://github.com/blockscout/blockscout/pull/1936), [#1925](https://github.com/blockscout/blockscout/pull/1925), [#1922](https://github.com/blockscout/blockscout/pull/1922), [#1903](https://github.com/blockscout/blockscout/pull/1903), [#1874](https://github.com/blockscout/blockscout/pull/1874), [#1895](https://github.com/blockscout/blockscout/pull/1895), [#2031](https://github.com/blockscout/blockscout/pull/2031), [#2073](https://github.com/blockscout/blockscout/pull/2073), [#2074](https://github.com/blockscout/blockscout/pull/2074),  - added new themes and logos for poa, eth, rinkeby, goerli, ropsten, kovan, sokol, xdai, etc, rsk and default theme
- [#1726](https://github.com/blockscout/blockscout/pull/2071) - Updated styles for the new smart contract page.
- [#2081](https://github.com/blockscout/blockscout/pull/2081) - Tooltip for 'more' button, explorers logos added
- [#2010](https://github.com/blockscout/blockscout/pull/2010) - added "block not found" and "tx not found pages"
- [#1928](https://github.com/blockscout/blockscout/pull/1928) - pagination styles were updated
- [#1940](https://github.com/blockscout/blockscout/pull/1940) - qr modal button and background issue
- [#1907](https://github.com/blockscout/blockscout/pull/1907) - dropdown color bug fix (lukso theme) and tooltip color bug fix
- [#1859](https://github.com/blockscout/blockscout/pull/1859) - feat: show raw transaction traces
- [#1941](https://github.com/blockscout/blockscout/pull/1941) - feat: add on demand fetching and stale attr to rpc
- [#1957](https://github.com/blockscout/blockscout/pull/1957) - Calculate stakes ratio before insert pools
- [#1956](https://github.com/blockscout/blockscout/pull/1956) - add logs tab to address
- [#1952](https://github.com/blockscout/blockscout/pull/1952) - feat: exclude empty contracts by default
- [#1954](https://github.com/blockscout/blockscout/pull/1954) - feat: use creation init on self destruct
- [#2036](https://github.com/blockscout/blockscout/pull/2036) - New tables for staking pools and delegators
- [#1974](https://github.com/blockscout/blockscout/pull/1974) - feat: previous page button logic
- [#1999](https://github.com/blockscout/blockscout/pull/1999) - load data async on addresses page
- [#1807](https://github.com/blockscout/blockscout/pull/1807) - New theming capabilites.
- [#2040](https://github.com/blockscout/blockscout/pull/2040) - Verification links to other explorers for ETH
- [#2037](https://github.com/blockscout/blockscout/pull/2037) - add address logs search functionality
- [#2012](https://github.com/blockscout/blockscout/pull/2012) - make all pages pagination async
- [#2064](https://github.com/blockscout/blockscout/pull/2064) - feat: add fields to tx apis, small cleanups
- [#2100](https://github.com/blockscout/blockscout/pull/2100) - feat: eth_get_balance rpc endpoint

### Fixes
- [#2228](https://github.com/blockscout/blockscout/pull/2228) - favorites duplication issues, active radio issue
- [#2207](https://github.com/blockscout/blockscout/pull/2207) - new 'download csv' button design
- [#2206](https://github.com/blockscout/blockscout/pull/2206) - added styles for 'Download All Transactions as CSV' button
- [#2099](https://github.com/blockscout/blockscout/pull/2099) - logs search input width
- [#2098](https://github.com/blockscout/blockscout/pull/2098) - nav dropdown issue, logo size issue
- [#2082](https://github.com/blockscout/blockscout/pull/2082) - dropdown styles, tooltip gap fix, 404 page added
- [#2077](https://github.com/blockscout/blockscout/pull/2077) - ui issues
- [#2072](https://github.com/blockscout/blockscout/pull/2072) - Fixed checkmarks not showing correctly in tabs.
- [#2066](https://github.com/blockscout/blockscout/pull/2066) - fixed length of logs search input
- [#2056](https://github.com/blockscout/blockscout/pull/2056) - log search form styles added
- [#2043](https://github.com/blockscout/blockscout/pull/2043) - Fixed modal dialog width for 'verify other explorers'
- [#2025](https://github.com/blockscout/blockscout/pull/2025) - Added a new color to display transactions' errors.
- [#2033](https://github.com/blockscout/blockscout/pull/2033) - Header nav. dropdown active element color issue
- [#2019](https://github.com/blockscout/blockscout/pull/2019) - Fixed the missing tx hashes.
- [#2020](https://github.com/blockscout/blockscout/pull/2020) - Fixed a bug triggered when a second click to a selected tab caused the other tabs to hide.
- [#1944](https://github.com/blockscout/blockscout/pull/1944) - fixed styles for token's dropdown.
- [#1926](https://github.com/blockscout/blockscout/pull/1926) - status label alignment
- [#1849](https://github.com/blockscout/blockscout/pull/1849) - Improve chains menu
- [#1868](https://github.com/blockscout/blockscout/pull/1868) - fix: logs list endpoint performance
- [#1822](https://github.com/blockscout/blockscout/pull/1822) - Fix style breaks in decompiled contract code view
- [#1885](https://github.com/blockscout/blockscout/pull/1885) - highlight reserved words in decompiled code
- [#1896](https://github.com/blockscout/blockscout/pull/1896) - re-query tokens in top nav automplete
- [#1905](https://github.com/blockscout/blockscout/pull/1905) - fix reorgs, uncles pagination
- [#1904](https://github.com/blockscout/blockscout/pull/1904) - fix `BLOCK_COUNT_CACHE_TTL` env var type
- [#1915](https://github.com/blockscout/blockscout/pull/1915) - fallback to 2 latest evm versions
- [#1937](https://github.com/blockscout/blockscout/pull/1937) - Check the presence of overlap[i] object before retrieving properties from it
- [#1960](https://github.com/blockscout/blockscout/pull/1960) - do not remove bold text in decompiled contacts
- [#1966](https://github.com/blockscout/blockscout/pull/1966) - fix: add fields for contract filter performance
- [#2017](https://github.com/blockscout/blockscout/pull/2017) - fix: fix to/from filters on tx list pages
- [#2008](https://github.com/blockscout/blockscout/pull/2008) - add new function clause for xDai network beneficiaries
- [#2009](https://github.com/blockscout/blockscout/pull/2009) - addresses page improvements
- [#2027](https://github.com/blockscout/blockscout/pull/2027) - fix: `BlocksTransactionsMismatch` ignoring blocks without transactions
- [#2062](https://github.com/blockscout/blockscout/pull/2062) - fix: uniq by hash, instead of transaction
- [#2052](https://github.com/blockscout/blockscout/pull/2052) - allow bytes32 for name and symbol
- [#2047](https://github.com/blockscout/blockscout/pull/2047) - fix: show creating internal transactions
- [#2014](https://github.com/blockscout/blockscout/pull/2014) - fix: use better queries for listLogs endpoint
- [#2027](https://github.com/blockscout/blockscout/pull/2027) - fix: `BlocksTransactionsMismatch` ignoring blocks without transactions
- [#2070](https://github.com/blockscout/blockscout/pull/2070) - reduce `max_concurrency` of `BlocksTransactionsMismatch` fetcher
- [#2083](https://github.com/blockscout/blockscout/pull/2083) - allow total_difficuly to be nil
- [#2086](https://github.com/blockscout/blockscout/pull/2086) - fix geth's staticcall without output

### Chore

- [#1900](https://github.com/blockscout/blockscout/pull/1900) - SUPPORTED_CHAINS ENV var
- [#1958](https://github.com/blockscout/blockscout/pull/1958) - Default value for release link env var
- [#1964](https://github.com/blockscout/blockscout/pull/1964) - ALLOWED_EVM_VERSIONS env var
- [#1975](https://github.com/blockscout/blockscout/pull/1975) - add log index to transaction view
- [#1988](https://github.com/blockscout/blockscout/pull/1988) - Fix wrong parity tasks names in Circle CI
- [#2000](https://github.com/blockscout/blockscout/pull/2000) - docker/Makefile: always set a container name
- [#2018](https://github.com/blockscout/blockscout/pull/2018) - Use PORT env variable in dev config
- [#2055](https://github.com/blockscout/blockscout/pull/2055) - Increase timeout for geth indexers
- [#2069](https://github.com/blockscout/blockscout/pull/2069) - Docsify integration: static docs page generation


## 1.3.15-beta

### Features

- [#1857](https://github.com/blockscout/blockscout/pull/1857) - Re-implement Geth JS internal transaction tracer in Elixir
- [#1989](https://github.com/blockscout/blockscout/pull/1989) - fix: consolidate address w/ balance one at a time
- [#2002](https://github.com/blockscout/blockscout/pull/2002) - Get estimated count of blocks when cache is empty

### Fixes

- [#1869](https://github.com/blockscout/blockscout/pull/1869) - Fix output and gas extraction in JS tracer for Geth
- [#1992](https://github.com/blockscout/blockscout/pull/1992) - fix: support https for wobserver polling
- [#2027](https://github.com/blockscout/blockscout/pull/2027) - fix: `BlocksTransactionsMismatch` ignoring blocks without transactions


## 1.3.14-beta

- [#1812](https://github.com/blockscout/blockscout/pull/1812) - add pagination to addresses page
- [#1920](https://github.com/blockscout/blockscout/pull/1920) - fix: remove source code fields from list endpoint
- [#1876](https://github.com/blockscout/blockscout/pull/1876) - async calculate a count of blocks

### Fixes

- [#1917](https://github.com/blockscout/blockscout/pull/1917) - Force block refetch if transaction is re-collated in a different block

### Chore

- [#1892](https://github.com/blockscout/blockscout/pull/1892) - Remove temporary worker modules


## 1.3.13-beta

### Features

- [#1933](https://github.com/blockscout/blockscout/pull/1933) - add eth_BlockNumber json rpc method

### Fixes

- [#1875](https://github.com/blockscout/blockscout/pull/1875) - fix: resolve false positive constructor arguments
- [#1881](https://github.com/blockscout/blockscout/pull/1881) - fix: store solc versions locally for performance
- [#1898](https://github.com/blockscout/blockscout/pull/1898) - check if the constructor has arguments before verifying constructor arguments


## 1.3.12-beta

Reverting of synchronous block counter, implemented in #1848


## 1.3.11-beta

### Features

- [#1815](https://github.com/blockscout/blockscout/pull/1815) - Be able to search without prefix "0x"
- [#1813](https://github.com/blockscout/blockscout/pull/1813) - Add total blocks counter to the main page
- [#1806](https://github.com/blockscout/blockscout/pull/1806) - Verify contracts with a post request
- [#1848](https://github.com/blockscout/blockscout/pull/1848) - Add cache for block counter

### Fixes

- [#1829](https://github.com/blockscout/blockscout/pull/1829) - Handle nil quantities in block decoding routine
- [#1830](https://github.com/blockscout/blockscout/pull/1830) - Make block size field nullable
- [#1840](https://github.com/blockscout/blockscout/pull/1840) - Handle case when total supply is nil
- [#1838](https://github.com/blockscout/blockscout/pull/1838) - Block counter calculates only consensus blocks

### Chore

- [#1814](https://github.com/blockscout/blockscout/pull/1814) - Clear build artefacts script
- [#1837](https://github.com/blockscout/blockscout/pull/1837) - Add -f flag to clear_build.sh script delete static folder


## 1.3.10-beta

### Features

- [#1739](https://github.com/blockscout/blockscout/pull/1739) - highlight decompiled source code
- [#1696](https://github.com/blockscout/blockscout/pull/1696) - full-text search by tokens
- [#1742](https://github.com/blockscout/blockscout/pull/1742) - Support RSK
- [#1777](https://github.com/blockscout/blockscout/pull/1777) - show ERC-20 token transfer info on transaction page
- [#1770](https://github.com/blockscout/blockscout/pull/1770) - set a websocket keepalive from config
- [#1789](https://github.com/blockscout/blockscout/pull/1789) - add ERC-721 info to transaction overview page
- [#1801](https://github.com/blockscout/blockscout/pull/1801) - Staking pools fetching

### Fixes

 - [#1724](https://github.com/blockscout/blockscout/pull/1724) - Remove internal tx and token balance fetching from realtime fetcher
 - [#1727](https://github.com/blockscout/blockscout/pull/1727) - add logs pagination in rpc api
 - [#1740](https://github.com/blockscout/blockscout/pull/1740) - fix empty block time
 - [#1743](https://github.com/blockscout/blockscout/pull/1743) - sort decompiled smart contracts in lexicographical order
 - [#1756](https://github.com/blockscout/blockscout/pull/1756) - add today's token balance from the previous value
 - [#1769](https://github.com/blockscout/blockscout/pull/1769) - add timestamp to block overview
 - [#1768](https://github.com/blockscout/blockscout/pull/1768) - fix first block parameter
 - [#1778](https://github.com/blockscout/blockscout/pull/1778) - Make websocket optional for realtime fetcher
 - [#1790](https://github.com/blockscout/blockscout/pull/1790) - fix constructor arguments verification
 - [#1793](https://github.com/blockscout/blockscout/pull/1793) - fix top nav autocomplete
 - [#1795](https://github.com/blockscout/blockscout/pull/1795) - fix line numbers for decompiled contracts
 - [#1803](https://github.com/blockscout/blockscout/pull/1803) - use coinmarketcap for total_supply by default
 - [#1802](https://github.com/blockscout/blockscout/pull/1802) - make coinmarketcap's number of pages configurable
 - [#1799](https://github.com/blockscout/blockscout/pull/1799) - Use eth_getUncleByBlockHashAndIndex for uncle block fetching
 - [#1531](https://github.com/blockscout/blockscout/pull/1531) - docker: fix dockerFile for secp256k1 building
 - [#1835](https://github.com/blockscout/blockscout/pull/1835) - fix: ignore `pong` messages without error

### Chore

 - [#1804](https://github.com/blockscout/blockscout/pull/1804) - (Chore) Divide chains by Mainnet/Testnet in menu
 - [#1783](https://github.com/blockscout/blockscout/pull/1783) - Update README with the chains that use Blockscout
 - [#1780](https://github.com/blockscout/blockscout/pull/1780) - Update link to the Github repo in the footer
 - [#1757](https://github.com/blockscout/blockscout/pull/1757) - Change twitter acc link to official Blockscout acc twitter
 - [#1749](https://github.com/blockscout/blockscout/pull/1749) - Replace the link in the footer with the official POA announcements tg channel link
 - [#1718](https://github.com/blockscout/blockscout/pull/1718) - Flatten indexer module hierarchy and supervisor tree
 - [#1753](https://github.com/blockscout/blockscout/pull/1753) - Add a check mark to decompiled contract tab
 - [#1744](https://github.com/blockscout/blockscout/pull/1744) - remove `0x0..0` from tests
 - [#1763](https://github.com/blockscout/blockscout/pull/1763) - Describe indexer structure and list existing fetchers
 - [#1800](https://github.com/blockscout/blockscout/pull/1800) - Disable lazy logging check in Credo


## 1.3.9-beta

### Features

 - [#1662](https://github.com/blockscout/blockscout/pull/1662) - allow specifying number of optimization runs
 - [#1654](https://github.com/blockscout/blockscout/pull/1654) - add decompiled code tab
 - [#1661](https://github.com/blockscout/blockscout/pull/1661) - try to compile smart contract with the latest evm version
 - [#1665](https://github.com/blockscout/blockscout/pull/1665) - Add contract verification RPC endpoint.
 - [#1706](https://github.com/blockscout/blockscout/pull/1706) - allow setting update interval for addresses with b

### Fixes

 - [#1669](https://github.com/blockscout/blockscout/pull/1669) - do not fail if multiple matching tokens are found
 - [#1691](https://github.com/blockscout/blockscout/pull/1691) - decrease token metadata update interval
 - [#1688](https://github.com/blockscout/blockscout/pull/1688) - do not fail if failure reason is atom
 - [#1692](https://github.com/blockscout/blockscout/pull/1692) - exclude decompiled smart contract from encoding
 - [#1684](https://github.com/blockscout/blockscout/pull/1684) - Discard child block with parent_hash not matching hash of imported block
 - [#1699](https://github.com/blockscout/blockscout/pull/1699) - use seconds as transaction cache period measure
 - [#1697](https://github.com/blockscout/blockscout/pull/1697) - fix failing in rpc if balance is empty
 - [#1711](https://github.com/blockscout/blockscout/pull/1711) - rescue failing repo in block number cache update
 - [#1712](https://github.com/blockscout/blockscout/pull/1712) - do not set contract code from transaction input
 - [#1714](https://github.com/blockscout/blockscout/pull/1714) - fix average block time calculation

### Chore

 - [#1693](https://github.com/blockscout/blockscout/pull/1693) - Add a checklist to the PR template


## 1.3.8-beta

### Features

 - [#1611](https://github.com/blockscout/blockscout/pull/1611) - allow setting the first indexing block
 - [#1596](https://github.com/blockscout/blockscout/pull/1596) - add endpoint to create decompiled contracts
 - [#1634](https://github.com/blockscout/blockscout/pull/1634) - add transaction count cache

### Fixes

 - [#1630](https://github.com/blockscout/blockscout/pull/1630) - (Fix) colour for release link in the footer
 - [#1621](https://github.com/blockscout/blockscout/pull/1621) - Modify query to fetch failed contract creations
 - [#1614](https://github.com/blockscout/blockscout/pull/1614) - Do not fetch burn address token balance
 - [#1639](https://github.com/blockscout/blockscout/pull/1614) - Optimize token holder count updates when importing address current balances
 - [#1643](https://github.com/blockscout/blockscout/pull/1643) - Set internal_transactions_indexed_at for empty blocks
 - [#1647](https://github.com/blockscout/blockscout/pull/1647) - Fix typo in view
 - [#1650](https://github.com/blockscout/blockscout/pull/1650) - Add petersburg evm version to smart contract verifier
 - [#1657](https://github.com/blockscout/blockscout/pull/1657) - Force consensus loss for parent block if its hash mismatches parent_hash

### Chore


## 1.3.7-beta

### Features

### Fixes

 - [#1615](https://github.com/blockscout/blockscout/pull/1615) - Add more logging to code fixer process
 - [#1613](https://github.com/blockscout/blockscout/pull/1613) - Fix USD fee value
 - [#1577](https://github.com/blockscout/blockscout/pull/1577) - Add process to fix contract with code
 - [#1583](https://github.com/blockscout/blockscout/pull/1583) - Chunk JSON-RPC batches in case connection times out

### Chore

 - [#1610](https://github.com/blockscout/blockscout/pull/1610) - Add PIRL to Readme


## 1.3.6-beta

### Features

 - [#1589](https://github.com/blockscout/blockscout/pull/1589) - RPC endpoint to list addresses
 - [#1567](https://github.com/blockscout/blockscout/pull/1567) - Allow setting different configuration just for realtime fetcher
 - [#1562](https://github.com/blockscout/blockscout/pull/1562) - Add incoming transactions count to contract view
 - [#1608](https://github.com/blockscout/blockscout/pull/1608) - Add listcontracts RPC Endpoint

### Fixes

 - [#1595](https://github.com/blockscout/blockscout/pull/1595) - Reduce block_rewards in the catchup fetcher
 - [#1590](https://github.com/blockscout/blockscout/pull/1590) - Added guard for fetching blocks with invalid number
 - [#1588](https://github.com/blockscout/blockscout/pull/1588) - Fix usd value on address page
 - [#1586](https://github.com/blockscout/blockscout/pull/1586) - Exact timestamp display
 - [#1581](https://github.com/blockscout/blockscout/pull/1581) - Consider `creates` param when fetching transactions
 - [#1559](https://github.com/blockscout/blockscout/pull/1559) - Change v column type for Transactions table

### Chore

 - [#1579](https://github.com/blockscout/blockscout/pull/1579) - Add SpringChain to the list of Additional Chains Utilizing BlockScout
 - [#1578](https://github.com/blockscout/blockscout/pull/1578) - Refine contributing procedure
 - [#1572](https://github.com/blockscout/blockscout/pull/1572) - Add option to disable block rewards in indexer config


## 1.3.5-beta

### Features

 - [#1560](https://github.com/blockscout/blockscout/pull/1560) - Allow executing smart contract functions in arbitrarily sized batches
 - [#1543](https://github.com/blockscout/blockscout/pull/1543) - Use trace_replayBlockTransactions API for faster tracing
 - [#1558](https://github.com/blockscout/blockscout/pull/1558) - Allow searching by token symbol
 - [#1551](https://github.com/blockscout/blockscout/pull/1551) Exact date and time for Transaction details page
 - [#1547](https://github.com/blockscout/blockscout/pull/1547) - Verify smart contracts with evm versions
 - [#1540](https://github.com/blockscout/blockscout/pull/1540) - Fetch ERC721 token balances if sender is '0x0..0'
 - [#1539](https://github.com/blockscout/blockscout/pull/1539) - Add the link to release in the footer
 - [#1519](https://github.com/blockscout/blockscout/pull/1519) - Create contract methods
 - [#1496](https://github.com/blockscout/blockscout/pull/1496) - Remove dropped/replaced transactions in pending transactions list
 - [#1492](https://github.com/blockscout/blockscout/pull/1492) - Disable usd value for an empty exchange rate
 - [#1466](https://github.com/blockscout/blockscout/pull/1466) - Decoding candidates for unverified contracts

### Fixes
 - [#1545](https://github.com/blockscout/blockscout/pull/1545) - Fix scheduling of latest block polling in Realtime Fetcher
 - [#1554](https://github.com/blockscout/blockscout/pull/1554) - Encode integer parameters when calling smart contract functions
 - [#1537](https://github.com/blockscout/blockscout/pull/1537) - Fix test that depended on date
 - [#1534](https://github.com/blockscout/blockscout/pull/1534) - Render a nicer error when creator cannot be determined
 - [#1527](https://github.com/blockscout/blockscout/pull/1527) - Add index to value_fetched_at
 - [#1518](https://github.com/blockscout/blockscout/pull/1518) - Select only distinct failed transactions
 - [#1516](https://github.com/blockscout/blockscout/pull/1516) - Fix coin balance params reducer for pending transaction
 - [#1511](https://github.com/blockscout/blockscout/pull/1511) - Set correct log level for production
 - [#1510](https://github.com/blockscout/blockscout/pull/1510) - Fix test that fails every 1st day of the month
 - [#1509](https://github.com/blockscout/blockscout/pull/1509) - Add index to blocks' consensus
 - [#1508](https://github.com/blockscout/blockscout/pull/1508) - Remove duplicated indexes
 - [#1505](https://github.com/blockscout/blockscout/pull/1505) - Use https instead of ssh for absinthe libs
 - [#1501](https://github.com/blockscout/blockscout/pull/1501) - Constructor_arguments must be type `text`
 - [#1498](https://github.com/blockscout/blockscout/pull/1498) - Add index for created_contract_address_hash in transactions
 - [#1493](https://github.com/blockscout/blockscout/pull/1493) - Do not do work in process initialization
 - [#1487](https://github.com/blockscout/blockscout/pull/1487) - Limit geth sync to 128 blocks
 - [#1484](https://github.com/blockscout/blockscout/pull/1484) - Allow decoding input as utf-8
 - [#1479](https://github.com/blockscout/blockscout/pull/1479) - Remove smoothing from coin balance chart

### Chore
 - [https://github.com/blockscout/blockscout/pull/1532](https://github.com/blockscout/blockscout/pull/1532) - Upgrade elixir to 1.8.1
 - [https://github.com/blockscout/blockscout/pull/1553](https://github.com/blockscout/blockscout/pull/1553) - Dockerfile: remove 1.7.1 version pin FROM bitwalker/alpine-elixir-phoenix
 - [https://github.com/blockscout/blockscout/pull/1465](https://github.com/blockscout/blockscout/pull/1465) - Resolve lodash security alert<|MERGE_RESOLUTION|>--- conflicted
+++ resolved
@@ -1,11 +1,8 @@
 ## Current
 
 ### Features
-<<<<<<< HEAD
 - [#5016](https://github.com/blockscout/blockscout/pull/5016) - Add view for internal transactions error
-=======
 - [#4690](https://github.com/blockscout/blockscout/pull/4690) - Improve pagination: introduce pagination with random access to pages; Integrate it to the Transactions List page
->>>>>>> 4f2e5f46
 
 ### Fixes
 
