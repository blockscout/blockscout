## Current

### Features

### Fixes

### Chore


## 3.2.0-beta

### Features
- [#3154](https://github.com/poanetwork/blockscout/pull/3154) - Support of Hyperledger Besu client
- [#3153](https://github.com/poanetwork/blockscout/pull/3153) - Proxy contracts: logs decoding using implementation ABI
- [#3153](https://github.com/poanetwork/blockscout/pull/3153) - Proxy contracts: methods decoding using implementation ABI
- [#3149](https://github.com/poanetwork/blockscout/pull/3149) - Display and store revert reason of tx on demand at transaction details page and at gettxinfo API endpoint.

### Fixes

### Chore
- [#3152](https://github.com/poanetwork/blockscout/pull/3152) - Fix contract compilation tests for old versions of compiler


## 3.1.3-beta

### Features
- [#3125](https://github.com/poanetwork/blockscout/pull/3125)  - Availability to configure a number of days to consider at coin balance history chart via environment variable

### Fixes
<<<<<<< HEAD
- [#3143](https://github.com/poanetwork/blockscout/pull/3143) - Update Phoenix 1.4 -> 1.5, Elixir 1.10.2 -> 1.10.3
=======
- [#3146](https://github.com/poanetwork/blockscout/pull/3146) - Fix coin balance history page: order of items, fix if no balance changes
>>>>>>> 8aab4115
- [#3142](https://github.com/poanetwork/blockscout/pull/3142) - Speed-up last coin balance timestamp query (coin balance history page performance improvement)
- [#3140](https://github.com/poanetwork/blockscout/pull/3140) - Fix performance of the balance changing history list loading
- [#3133](https://github.com/poanetwork/blockscout/pull/3133) - Take into account FIRST_BLOCK in trace_ReplayBlockTransactions requests
- [#3132](https://github.com/poanetwork/blockscout/pull/3132) - Fix performance of coin supply API endpoints
- [#3130](https://github.com/poanetwork/blockscout/pull/3130) - Take into account FIRST_BLOCK for block rewards fetching
- [#3128](https://github.com/poanetwork/blockscout/pull/3128) - Token instance metadata retriever refinement: add processing of token metadata if only image URL is passed to token URI
- [#3126](https://github.com/poanetwork/blockscout/pull/3126) - Fetch balance only for blocks which are greater or equal block with FIRST_BLOCK number
- [#3125](https://github.com/poanetwork/blockscout/pull/3125) - Fix performance of coin balance history chart
- [#3122](https://github.com/poanetwork/blockscout/pull/3122) - Exclude balance percentage calculation for burn address on accounts page
- [#3121](https://github.com/poanetwork/blockscout/pull/3121) - Geth: handle response from eth_getblockbyhash JSON RPC method without totalDifficulty (uncle blocks)
- [#3119](https://github.com/poanetwork/blockscout/pull/3119), [#3120](https://github.com/poanetwork/blockscout/pull/3120) - Fix performance of Inventory tab loading for ERC-721 tokens
- [#3114](https://github.com/poanetwork/blockscout/pull/3114) - Fix performance of "Blocks validated" page
- [#3112](https://github.com/poanetwork/blockscout/pull/3112) - Fix verification of contracts, compiled with nightly builds of solc compiler
- [#3112](https://github.com/poanetwork/blockscout/pull/3112) - Check compiler version at contract verification
- [#3106](https://github.com/poanetwork/blockscout/pull/3106) - Fix verification of contracts with `immutable` declaration
- [#3106](https://github.com/poanetwork/blockscout/pull/3106), [#3115](https://github.com/poanetwork/blockscout/pull/3115) - Fix verification of contracts, created from factory (from internal transaction)

### Chore
- [#3137](https://github.com/poanetwork/blockscout/pull/3137) - RSK Papyrus Release v2.0.1 hardfork: cumulativeDifficulty
- [#3134](https://github.com/poanetwork/blockscout/pull/3134) - Get last value of fetched coinsupply API endpoint from DB if cache is empty
- [#3124](https://github.com/poanetwork/blockscout/pull/3124) - Display upper border for tx speed if the value cannot be calculated


## 3.1.2-beta

### Features
- [#3089](https://github.com/poanetwork/blockscout/pull/3089) - CoinGecko API coin id environment variable
- [#3069](https://github.com/poanetwork/blockscout/pull/3069) - Make a link to address page on decoded constructor argument of address type
- [#3067](https://github.com/poanetwork/blockscout/pull/3067) - Show proper title of the tile or container for token burnings/mintings instead of "Token Transfer"
- [#3066](https://github.com/poanetwork/blockscout/pull/3066) - ERC-721 token instance page: link to token added
- [#3065](https://github.com/poanetwork/blockscout/pull/3065) - Transactions history chart

### Fixes
- [#3097](https://github.com/poanetwork/blockscout/pull/3097) - Fix contract reader decoding
- [#3095](https://github.com/poanetwork/blockscout/pull/3095) - Fix constructor arguments decoding
- [#3092](https://github.com/poanetwork/blockscout/pull/3092) - Contract verification: constructor arguments search search refinement
- [#3077](https://github.com/poanetwork/blockscout/pull/3077) - Finally speedup pending tx list
- [#3076](https://github.com/poanetwork/blockscout/pull/3076) - Speedup tx list query on address page: check if an address has a reward, check if this is actual payout key of the validator - beneficiary, return only mined txs in tx list query
- [#3071](https://github.com/poanetwork/blockscout/pull/3071) - Speedup list of token transfers per token query
- [#3070](https://github.com/poanetwork/blockscout/pull/3070) - Index creation to blazingly speedup token holders query
- [#3064](https://github.com/poanetwork/blockscout/pull/3064) - Automatically define Block reward contract address in TokenBridge supply module
- [#3061](https://github.com/poanetwork/blockscout/pull/3061) - Fix verification of contracts with error messages in require in parent contract
- [#2756](https://github.com/poanetwork/blockscout/pull/2756) - Improve subquery joins

### Chore
- [#3100](https://github.com/poanetwork/blockscout/pull/3100) - Update npm packages
- [#3099](https://github.com/poanetwork/blockscout/pull/3099) - Remove pending txs cache
- [#3093](https://github.com/poanetwork/blockscout/pull/3093) - Extend list of env vars for Docker setup
- [#3084](https://github.com/poanetwork/blockscout/pull/3084) - Bump Elixir version 1.10.2
- [#3079](https://github.com/poanetwork/blockscout/pull/3079) - Extend optionality of websockets to Geth


## 3.1.1-beta

### Features
- [#3058](https://github.com/poanetwork/blockscout/pull/3058) - Searching by verified contract name

### Fixes
- [#3053](https://github.com/poanetwork/blockscout/pull/3053) - Fix ABI decoding in contracts methods, logs (migrate to ex_abi 0.3.0)
- [#3044](https://github.com/poanetwork/blockscout/pull/3044) - Prevent division by zero on /accounts page
- [#3043](https://github.com/poanetwork/blockscout/pull/3043) - Extract host name for split couple of indexer and web app
- [#3042](https://github.com/poanetwork/blockscout/pull/3042) - Speedup pending txs list query
- [#2944](https://github.com/poanetwork/blockscout/pull/2944), [#3046](https://github.com/poanetwork/blockscout/pull/3046) - Split js logic into multiple files


## 3.1.0-beta

### Features
- [#3013](https://github.com/poanetwork/blockscout/pull/3013), [#3026](https://github.com/poanetwork/blockscout/pull/3026), [#3031](https://github.com/poanetwork/blockscout/pull/3031) - Raw trace of transaction on-demand
- [#3000](https://github.com/poanetwork/blockscout/pull/3000) - Get rid of storing of first trace for all types of transactions for Parity variant
- [#2875](https://github.com/poanetwork/blockscout/pull/2875) - Save contract code from Parity genesis file
- [#2834](https://github.com/poanetwork/blockscout/pull/2834), [#3009](https://github.com/poanetwork/blockscout/pull/3009), [#3014](https://github.com/poanetwork/blockscout/pull/3014), [#3033](https://github.com/poanetwork/blockscout/pull/3033) - always redirect to checksummed hash

### Fixes
- [#3037](https://github.com/poanetwork/blockscout/pull/3037) - Make buttons color at verification page consistent
- [#3034](https://github.com/poanetwork/blockscout/pull/3034) - Support stateMutability=view to define reading functions in smart-contracts
- [#3029](https://github.com/poanetwork/blockscout/pull/3029) - Fix transactions and blocks appearance on the main page
- [#3028](https://github.com/poanetwork/blockscout/pull/3028) - Decrease polling period value for realtime fetcher
- [#3027](https://github.com/poanetwork/blockscout/pull/3027) - Rescue for SUPPORTED_CHAINS env var parsing
- [#3025](https://github.com/poanetwork/blockscout/pull/3025) - Fix splitting of indexer/web components setup
- [#3024](https://github.com/poanetwork/blockscout/pull/3024) - Fix pool size default value in config
- [#3021](https://github.com/poanetwork/blockscout/pull/3021), [#3022](https://github.com/poanetwork/blockscout/pull/3022) - Refine dev/test config
- [#3016](https://github.com/poanetwork/blockscout/pull/3016), [#3017](https://github.com/poanetwork/blockscout/pull/3017) - Fix token instance QR code data
- [#3012](https://github.com/poanetwork/blockscout/pull/3012) - Speedup token transfers list query
- [#3011](https://github.com/poanetwork/blockscout/pull/3011) - Revert realtime fetcher small skips feature
- [#3007](https://github.com/poanetwork/blockscout/pull/3007) - Fix copy UTF8 tx input action
- [#2996](https://github.com/poanetwork/blockscout/pull/2996) - Fix awesomplete lib loading in Firefox
- [#2993](https://github.com/poanetwork/blockscout/pull/2993) - Fix path definition for contract verification endpoint
- [#2990](https://github.com/poanetwork/blockscout/pull/2990) - Fix import of Parity spec file
- [#2989](https://github.com/poanetwork/blockscout/pull/2989) - Introduce API_PATH env var
- [#2988](https://github.com/poanetwork/blockscout/pull/2988) - Fix web manifest accessibility
- [#2967](https://github.com/poanetwork/blockscout/pull/2967) - Fix styles loading for firefox
- [#2950](https://github.com/poanetwork/blockscout/pull/2950) - Add `creationMethod` to `EthereumJSONRPC.Parity.Trace.Action.entry_to_elixir`
- [#2897](https://github.com/poanetwork/blockscout/pull/2897) - remove duplicate indexes
- [#2883](https://github.com/poanetwork/blockscout/pull/2883) - Fix long contracts names

### Chore
- [#3032](https://github.com/poanetwork/blockscout/pull/3032) - Remove indexing status alert for Ganache variant
- [#3030](https://github.com/poanetwork/blockscout/pull/3030) - Remove default websockets URL from config
- [#2995](https://github.com/poanetwork/blockscout/pull/2995) - Support API_PATH env var in Docker file


## 3.0.0-beta

### Features
- [#2835](https://github.com/poanetwork/blockscout/pull/2835), [#2871](https://github.com/poanetwork/blockscout/pull/2871), [#2872](https://github.com/poanetwork/blockscout/pull/2872), [#2886](https://github.com/poanetwork/blockscout/pull/2886), [#2925](https://github.com/poanetwork/blockscout/pull/2925), [#2936](https://github.com/poanetwork/blockscout/pull/2936), [#2949](https://github.com/poanetwork/blockscout/pull/2949), [#2940](https://github.com/poanetwork/blockscout/pull/2940), [#2958](https://github.com/poanetwork/blockscout/pull/2958) - Add "block_hash" to logs, token_transfers and internal transactions and "pending blocks operations" approach
- [#2975](https://github.com/poanetwork/blockscout/pull/2975) - Refine UX of contracts verification
- [#2926](https://github.com/poanetwork/blockscout/pull/2926) - API endpoint: sum balances except burnt address
- [#2918](https://github.com/poanetwork/blockscout/pull/2918) - Add tokenID for tokentx API action explicitly

### Fixes
- [#2969](https://github.com/poanetwork/blockscout/pull/2969) - Fix contract constructor require msg appearance in constructor arguments encoded view
- [#2964](https://github.com/poanetwork/blockscout/pull/2964) - Fix bug in skipping of constructor arguments in contract verification
- [#2961](https://github.com/poanetwork/blockscout/pull/2961) - Add a guard that addresses is enum in `values` function in `read contract` page
- [#2960](https://github.com/poanetwork/blockscout/pull/2960) - Add BLOCKSCOUT_HOST to docker setup
- [#2956](https://github.com/poanetwork/blockscout/pull/2956) - Add support of 0.6.x version of compiler
- [#2955](https://github.com/poanetwork/blockscout/pull/2955) - Move socket path to env
- [#2938](https://github.com/poanetwork/blockscout/pull/2938) - utf8 copy tx input tooltip
- [#2934](https://github.com/poanetwork/blockscout/pull/2934) - RSK release 1.2.0 breaking changes support
- [#2933](https://github.com/poanetwork/blockscout/pull/2933) - Get rid of deadlock in the query to address_current_token_balance table
- [#2932](https://github.com/poanetwork/blockscout/pull/2932) - fix duplicate websocket connection
- [#2928](https://github.com/poanetwork/blockscout/pull/2928) - Speedup pending block ops int txs to fetch query
- [#2924](https://github.com/poanetwork/blockscout/pull/2924) - Speedup address to logs query
- [#2915](https://github.com/poanetwork/blockscout/pull/2915) - Speedup of blocks_without_reward_query
- [#2914](https://github.com/poanetwork/blockscout/pull/2914) - Reduce execution time of stream_unfetched_token_instances query
- [#2910](https://github.com/poanetwork/blockscout/pull/2910) - Reorganize queries and indexes for internal_transactions table
- [#2908](https://github.com/poanetwork/blockscout/pull/2908) - Fix performance of address page
- [#2906](https://github.com/poanetwork/blockscout/pull/2906) - fix address sum cache
- [#2902](https://github.com/poanetwork/blockscout/pull/2902) - Offset in blocks retrieval for average block time
- [#2900](https://github.com/poanetwork/blockscout/pull/2900) - check fetched instance metadata in multiple places
- [#2899](https://github.com/poanetwork/blockscout/pull/2899) - fix empty buffered task
- [#2887](https://github.com/poanetwork/blockscout/pull/2887) - increase chart loading speed

### Chore
- [#2959](https://github.com/poanetwork/blockscout/pull/2959) - Remove logs from test folder too in the cleaning script
- [#2954](https://github.com/poanetwork/blockscout/pull/2954) - Upgrade absinthe and ecto deps
- [#2947](https://github.com/poanetwork/blockscout/pull/2947) - Upgrade Circle CI postgres Docker image
- [#2946](https://github.com/poanetwork/blockscout/pull/2946) - Fix vulnerable NPM deps
- [#2942](https://github.com/poanetwork/blockscout/pull/2942) - Actualize Docker setup
- [#2896](https://github.com/poanetwork/blockscout/pull/2896) - Disable Parity websockets tests
- [#2873](https://github.com/poanetwork/blockscout/pull/2873) - bump elixir to 1.9.4


## 2.1.1-beta

### Features
- [#2862](https://github.com/poanetwork/blockscout/pull/2862) - Coin total supply from DB API endpoint
- [#2857](https://github.com/poanetwork/blockscout/pull/2857) - Extend getsourcecode API view with new output fields
- [#2822](https://github.com/poanetwork/blockscout/pull/2822) - Estimated address count on the main page, if cache is empty
- [#2821](https://github.com/poanetwork/blockscout/pull/2821) - add autodetection of constructor arguments
- [#2825](https://github.com/poanetwork/blockscout/pull/2825) - separate token transfers and transactions
- [#2787](https://github.com/poanetwork/blockscout/pull/2787) - async fetching of address counters
- [#2791](https://github.com/poanetwork/blockscout/pull/2791) - add ipc client
- [#2449](https://github.com/poanetwork/blockscout/pull/2449) - add ability to send notification events through postgres notify

### Fixes
- [#2864](https://github.com/poanetwork/blockscout/pull/2864) - add token instance metadata type check
- [#2855](https://github.com/poanetwork/blockscout/pull/2855) - Fix favicons load
- [#2854](https://github.com/poanetwork/blockscout/pull/2854) - Fix all npm vulnerabilities
- [#2851](https://github.com/poanetwork/blockscout/pull/2851) - Fix paths for front assets
- [#2843](https://github.com/poanetwork/blockscout/pull/2843) - fix realtime fetcher small skips feature
- [#2841](https://github.com/poanetwork/blockscout/pull/2841) - LUKSO dashboard height fix
- [#2837](https://github.com/poanetwork/blockscout/pull/2837) - fix txlist ordering issue
- [#2830](https://github.com/poanetwork/blockscout/pull/2830) - Fix wrong color of contract icon on xDai chain
- [#2829](https://github.com/poanetwork/blockscout/pull/2829) - Fix for stuck gas limit label and value
- [#2828](https://github.com/poanetwork/blockscout/pull/2828) - Fix for script that clears compilation/launching assets
- [#2800](https://github.com/poanetwork/blockscout/pull/2800) - return not found for not verified contract for token read_contract
- [#2806](https://github.com/poanetwork/blockscout/pull/2806) - Fix blocks fetching on the main page
- [#2803](https://github.com/poanetwork/blockscout/pull/2803) - Fix block validator custom tooltip
- [#2748](https://github.com/poanetwork/blockscout/pull/2748) - Rewrite token updater
- [#2704](https://github.com/poanetwork/blockscout/pull/2704) - refetch null values in token balances
- [#2690](https://github.com/poanetwork/blockscout/pull/2690) - do not stich json rpc config into module for net version cache

### Chore
- [#2878](https://github.com/poanetwork/blockscout/pull/2878) - Decrease loaders showing delay on the main page
- [#2859](https://github.com/poanetwork/blockscout/pull/2859) - Add eth_blockNumber API endpoint to eth_rpc section
- [#2846](https://github.com/poanetwork/blockscout/pull/2846) - Remove networks images preload
- [#2845](https://github.com/poanetwork/blockscout/pull/2845) - Set outline none for nav dropdown item in mobile view (fix for Safari)
- [#2844](https://github.com/poanetwork/blockscout/pull/2844) - Extend external reward types up to 20
- [#2827](https://github.com/poanetwork/blockscout/pull/2827) - Node js 12.13.0 (latest LTS release) support
- [#2818](https://github.com/poanetwork/blockscout/pull/2818) - allow hiding marketcap percentage
- [#2817](https://github.com/poanetwork/blockscout/pull/2817) - move docker integration documentation to blockscout docs
- [#2808](https://github.com/poanetwork/blockscout/pull/2808) - Add tooltip for tx input
- [#2807](https://github.com/poanetwork/blockscout/pull/2807) - 422 page
- [#2805](https://github.com/poanetwork/blockscout/pull/2805) - Update supported chains default option
- [#2801](https://github.com/poanetwork/blockscout/pull/2801) - remove unused clause in address_to_unique_tokens query


## 2.1.0-beta

### Features
- [#2776](https://github.com/poanetwork/blockscout/pull/2776) - fetch token counters async
- [#2772](https://github.com/poanetwork/blockscout/pull/2772) - add token instance images to the token inventory tab
- [#2733](https://github.com/poanetwork/blockscout/pull/2733) - Add cache for first page of uncles
- [#2735](https://github.com/poanetwork/blockscout/pull/2735) - Add pending transactions cache
- [#2726](https://github.com/poanetwork/blockscout/pull/2726) - Remove internal_transaction block_number setting from blocks runner
- [#2717](https://github.com/poanetwork/blockscout/pull/2717) - Improve speed of nonconsensus data removal
- [#2679](https://github.com/poanetwork/blockscout/pull/2679) - added fixed height for card chain blocks and card chain transactions
- [#2678](https://github.com/poanetwork/blockscout/pull/2678) - fixed dashboard banner height bug
- [#2672](https://github.com/poanetwork/blockscout/pull/2672) - added new theme for xUSDT
- [#2667](https://github.com/poanetwork/blockscout/pull/2667) - Add ETS-based cache for accounts page
- [#2666](https://github.com/poanetwork/blockscout/pull/2666) - fetch token counters in parallel
- [#2665](https://github.com/poanetwork/blockscout/pull/2665) - new menu layout for mobile devices
- [#2663](https://github.com/poanetwork/blockscout/pull/2663) - Fetch address counters in parallel
- [#2642](https://github.com/poanetwork/blockscout/pull/2642) - add ERC721 coin instance page
- [#2762](https://github.com/poanetwork/blockscout/pull/2762) - on-fly fetching of token instances
- [#2470](https://github.com/poanetwork/blockscout/pull/2470) - Allow Realtime Fetcher to wait for small skips

### Fixes
- [#2793](https://github.com/poanetwork/blockscout/pull/2793) - Hide "We are indexing this chain right now. Some of the counts may be inaccurate" banner if no txs in blockchain
- [#2779](https://github.com/poanetwork/blockscout/pull/2779) - fix fetching `latin1` encoded data
- [#2799](https://github.com/poanetwork/blockscout/pull/2799) - fix catchup fetcher for empty node and db
- [#2783](https://github.com/poanetwork/blockscout/pull/2783) - Fix stuck value and ticker on the token page
- [#2781](https://github.com/poanetwork/blockscout/pull/2781) - optimize txlist json rpc
- [#2777](https://github.com/poanetwork/blockscout/pull/2777) - Remove duplicate blocks from changes_list before import
- [#2770](https://github.com/poanetwork/blockscout/pull/2770) - do not re-fetch token instances without uris
- [#2769](https://github.com/poanetwork/blockscout/pull/2769) - optimize token token transfers query
- [#2768](https://github.com/poanetwork/blockscout/pull/2768) - Remove nonconsensus blocks from cache after internal transactions importing
- [#2761](https://github.com/poanetwork/blockscout/pull/2761) - add indexes for token instances fetching queries
- [#2767](https://github.com/poanetwork/blockscout/pull/2767) - fix websocket subscriptions with token instances
- [#2765](https://github.com/poanetwork/blockscout/pull/2765) - fixed width issue for cards in mobile view for Transaction Details page
- [#2755](https://github.com/poanetwork/blockscout/pull/2755) - various token instance fetcher fixes
- [#2753](https://github.com/poanetwork/blockscout/pull/2753) - fix nft token instance images
- [#2750](https://github.com/poanetwork/blockscout/pull/2750) - fixed contract buttons color for NFT token instance on each theme
- [#2746](https://github.com/poanetwork/blockscout/pull/2746) - fixed wrong alignment in logs decoded view
- [#2745](https://github.com/poanetwork/blockscout/pull/2745) - optimize addresses page
- [#2742](https://github.com/poanetwork/blockscout/pull/2742) -
fixed menu hovers in dark mode desktop view
- [#2737](https://github.com/poanetwork/blockscout/pull/2737) - switched hardcoded subnetwork value to elixir expression for mobile menu
- [#2736](https://github.com/poanetwork/blockscout/pull/2736) - do not update cache if no blocks were inserted
- [#2731](https://github.com/poanetwork/blockscout/pull/2731) - fix library verification
- [#2718](https://github.com/poanetwork/blockscout/pull/2718) - Include all addresses taking part in transactions in wallets' addresses counter
- [#2709](https://github.com/poanetwork/blockscout/pull/2709) - Fix stuck label and value for uncle block height
- [#2707](https://github.com/poanetwork/blockscout/pull/2707) - fix for dashboard banner chart legend items
- [#2706](https://github.com/poanetwork/blockscout/pull/2706) - fix empty total_supply in coin gecko response
- [#2701](https://github.com/poanetwork/blockscout/pull/2701) - Exclude nonconsensus blocks from avg block time calculation by default
- [#2696](https://github.com/poanetwork/blockscout/pull/2696) - do not update fetched_coin_balance with nil
- [#2693](https://github.com/poanetwork/blockscout/pull/2693) - remove non consensus internal transactions
- [#2691](https://github.com/poanetwork/blockscout/pull/2691) - fix exchange rate websocket update for Rootstock
- [#2688](https://github.com/poanetwork/blockscout/pull/2688) - fix try it out section
- [#2687](https://github.com/poanetwork/blockscout/pull/2687) - remove non-consensus token transfers, logs when inserting new consensus blocks
- [#2684](https://github.com/poanetwork/blockscout/pull/2684) - do not filter pending logs
- [#2682](https://github.com/poanetwork/blockscout/pull/2682) - Use Task.start instead of Task.async in caches
- [#2671](https://github.com/poanetwork/blockscout/pull/2671) - fixed buttons color at smart contract section
- [#2660](https://github.com/poanetwork/blockscout/pull/2660) - set correct last value for coin balances chart data
- [#2619](https://github.com/poanetwork/blockscout/pull/2619) - Enforce DB transaction's order to prevent deadlocks
- [#2738](https://github.com/poanetwork/blockscout/pull/2738) - do not fail block `internal_transactions_indexed_at` field update

### Chore
- [#2797](https://github.com/poanetwork/blockscout/pull/2797) - Return old style menu
- [#2796](https://github.com/poanetwork/blockscout/pull/2796) - Optimize all images with ImageOptim
- [#2794](https://github.com/poanetwork/blockscout/pull/2786) - update hosted versions in readme
- [#2789](https://github.com/poanetwork/blockscout/pull/2786) - remove projects table in readme, link to docs version
- [#2786](https://github.com/poanetwork/blockscout/pull/2786) - updated docs links, removed docs folder
- [#2752](https://github.com/poanetwork/blockscout/pull/2752) - allow enabling internal transactions for simple token transfers txs
- [#2749](https://github.com/poanetwork/blockscout/pull/2749) - fix opt 22.1 support
- [#2744](https://github.com/poanetwork/blockscout/pull/2744) - Disable Geth tests in CI
- [#2724](https://github.com/poanetwork/blockscout/pull/2724) - fix ci by commenting a line in hackney library
- [#2708](https://github.com/poanetwork/blockscout/pull/2708) - add log index to logs view
- [#2723](https://github.com/poanetwork/blockscout/pull/2723) - get rid of ex_json_schema warnings
- [#2740](https://github.com/poanetwork/blockscout/pull/2740) - add verify contract rpc doc


## 2.0.4-beta

### Features
- [#2636](https://github.com/poanetwork/blockscout/pull/2636) - Execute all address' transactions page queries in parallel
- [#2596](https://github.com/poanetwork/blockscout/pull/2596) - support AuRa's empty step reward type
- [#2588](https://github.com/poanetwork/blockscout/pull/2588) - add verification submission comment
- [#2505](https://github.com/poanetwork/blockscout/pull/2505) - support POA Network emission rewards
- [#2581](https://github.com/poanetwork/blockscout/pull/2581) - Add generic Map-like Cache behaviour and implementation
- [#2561](https://github.com/poanetwork/blockscout/pull/2561) - Add token's type to the response of tokenlist method
- [#2555](https://github.com/poanetwork/blockscout/pull/2555) - find and show decoding candidates for logs
- [#2499](https://github.com/poanetwork/blockscout/pull/2499) - import emission reward ranges
- [#2497](https://github.com/poanetwork/blockscout/pull/2497) - Add generic Ordered Cache behaviour and implementation

### Fixes
- [#2659](https://github.com/poanetwork/blockscout/pull/2659) - Multipurpose front-end part update
- [#2640](https://github.com/poanetwork/blockscout/pull/2640) - SVG network icons
- [#2635](https://github.com/poanetwork/blockscout/pull/2635) - optimize ERC721 inventory query
- [#2626](https://github.com/poanetwork/blockscout/pull/2626) - Fixing 2 Mobile UI Issues
- [#2623](https://github.com/poanetwork/blockscout/pull/2623) - fix a blinking test
- [#2616](https://github.com/poanetwork/blockscout/pull/2616) - deduplicate coin history records by delta
- [#2613](https://github.com/poanetwork/blockscout/pull/2613) - fix getminedblocks rpc endpoint
- [#2612](https://github.com/poanetwork/blockscout/pull/2612) - Add cache updating independently from Indexer
- [#2610](https://github.com/poanetwork/blockscout/pull/2610) - use CoinGecko instead of CoinMarketcap for exchange rates
- [#2592](https://github.com/poanetwork/blockscout/pull/2592) - process new metadata format for whisper
- [#2591](https://github.com/poanetwork/blockscout/pull/2591) - Fix url error in API page
- [#2572](https://github.com/poanetwork/blockscout/pull/2572) - Ease non-critical css
- [#2570](https://github.com/poanetwork/blockscout/pull/2570) - Network icons preload
- [#2569](https://github.com/poanetwork/blockscout/pull/2569) - do not fetch emission rewards for transactions csv exporter
- [#2568](https://github.com/poanetwork/blockscout/pull/2568) - filter pending token transfers
- [#2564](https://github.com/poanetwork/blockscout/pull/2564) - fix first page button for uncles and reorgs
- [#2563](https://github.com/poanetwork/blockscout/pull/2563) - Fix view less transfers button
- [#2538](https://github.com/poanetwork/blockscout/pull/2538) - fetch the last not empty coin balance records
- [#2468](https://github.com/poanetwork/blockscout/pull/2468) - fix confirmations for non consensus blocks

### Chore
- [#2662](https://github.com/poanetwork/blockscout/pull/2662) - fetch coin gecko id based on the coin symbol
- [#2646](https://github.com/poanetwork/blockscout/pull/2646) - Added Xerom to list of Additional Chains using BlockScout
- [#2634](https://github.com/poanetwork/blockscout/pull/2634) - add Lukso to networks dropdown
- [#2617](https://github.com/poanetwork/blockscout/pull/2617) - skip cache update if there are no blocks inserted
- [#2611](https://github.com/poanetwork/blockscout/pull/2611) - fix js dependency vulnerabilities
- [#2594](https://github.com/poanetwork/blockscout/pull/2594) - do not start genesis data fetching periodically
- [#2590](https://github.com/poanetwork/blockscout/pull/2590) - restore backward compatablity with old releases
- [#2577](https://github.com/poanetwork/blockscout/pull/2577) - Need recompile column in the env vars table
- [#2574](https://github.com/poanetwork/blockscout/pull/2574) - limit request body in json rpc error
- [#2566](https://github.com/poanetwork/blockscout/pull/2566) - upgrade absinthe phoenix


## 2.0.3-beta

### Features
- [#2433](https://github.com/poanetwork/blockscout/pull/2433) - Add a functionality to try Eth RPC methods in the documentation
- [#2529](https://github.com/poanetwork/blockscout/pull/2529) - show both eth value and token transfers on transaction overview page
- [#2376](https://github.com/poanetwork/blockscout/pull/2376) - Split API and WebApp routes
- [#2477](https://github.com/poanetwork/blockscout/pull/2477) - aggregate token transfers on transaction page
- [#2458](https://github.com/poanetwork/blockscout/pull/2458) - Add LAST_BLOCK var to add ability indexing in the range of blocks
- [#2456](https://github.com/poanetwork/blockscout/pull/2456) - fetch pending transactions for geth
- [#2403](https://github.com/poanetwork/blockscout/pull/2403) - Return gasPrice field at the result of gettxinfo method

### Fixes
- [#2562](https://github.com/poanetwork/blockscout/pull/2562) - Fix dark theme flickering
- [#2560](https://github.com/poanetwork/blockscout/pull/2560) - fix slash before not empty path in docs
- [#2559](https://github.com/poanetwork/blockscout/pull/2559) - fix rsk total supply for empty exchange rate
- [#2553](https://github.com/poanetwork/blockscout/pull/2553) - Dark theme import to the end of sass
- [#2550](https://github.com/poanetwork/blockscout/pull/2550) - correctly encode decimal values for frontend
- [#2549](https://github.com/poanetwork/blockscout/pull/2549) - Fix wrong colour of tooltip
- [#2548](https://github.com/poanetwork/blockscout/pull/2548) - CSS preload support in Firefox
- [#2547](https://github.com/poanetwork/blockscout/pull/2547) - do not show eth value if it's zero on the transaction overview page
- [#2543](https://github.com/poanetwork/blockscout/pull/2543) - do not hide search input during logs search
- [#2524](https://github.com/poanetwork/blockscout/pull/2524) - fix dark theme validator data styles
- [#2532](https://github.com/poanetwork/blockscout/pull/2532) - don't show empty token transfers on the transaction overview page
- [#2528](https://github.com/poanetwork/blockscout/pull/2528) - fix coin history chart data
- [#2520](https://github.com/poanetwork/blockscout/pull/2520) - Hide loading message when fetching is failed
- [#2523](https://github.com/poanetwork/blockscout/pull/2523) - Avoid importing internal_transactions of pending transactions
- [#2519](https://github.com/poanetwork/blockscout/pull/2519) - enable `First` page button in pagination
- [#2518](https://github.com/poanetwork/blockscout/pull/2518) - create suggested indexes
- [#2517](https://github.com/poanetwork/blockscout/pull/2517) - remove duplicate indexes
- [#2515](https://github.com/poanetwork/blockscout/pull/2515) - do not aggregate NFT token transfers
- [#2514](https://github.com/poanetwork/blockscout/pull/2514) - Isolating of staking dapp css && extracting of non-critical css
- [#2512](https://github.com/poanetwork/blockscout/pull/2512) - alert link fix
- [#2509](https://github.com/poanetwork/blockscout/pull/2509) - value-ticker gaps fix
- [#2508](https://github.com/poanetwork/blockscout/pull/2508) - logs view columns fix
- [#2506](https://github.com/poanetwork/blockscout/pull/2506) - fix two active tab in the top menu
- [#2503](https://github.com/poanetwork/blockscout/pull/2503) - Mitigate autocompletion library influence to page loading performance
- [#2502](https://github.com/poanetwork/blockscout/pull/2502) - increase reward task timeout
- [#2463](https://github.com/poanetwork/blockscout/pull/2463) - dark theme fixes
- [#2496](https://github.com/poanetwork/blockscout/pull/2496) - fix docker build
- [#2495](https://github.com/poanetwork/blockscout/pull/2495) - fix logs for indexed chain
- [#2459](https://github.com/poanetwork/blockscout/pull/2459) - fix top addresses query
- [#2425](https://github.com/poanetwork/blockscout/pull/2425) - Force to show address view for checksummed address even if it is not in DB
- [#2551](https://github.com/poanetwork/blockscout/pull/2551) - Correctly handle dynamically created Bootstrap tooltips

### Chore
- [#2554](https://github.com/poanetwork/blockscout/pull/2554) - remove extra slash for endpoint url in docs
- [#2552](https://github.com/poanetwork/blockscout/pull/2552) - remove brackets for token holders percentage
- [#2507](https://github.com/poanetwork/blockscout/pull/2507) - update minor version of ecto, ex_machina, phoenix_live_reload
- [#2516](https://github.com/poanetwork/blockscout/pull/2516) - update absinthe plug from fork
- [#2473](https://github.com/poanetwork/blockscout/pull/2473) - get rid of cldr warnings
- [#2402](https://github.com/poanetwork/blockscout/pull/2402) - bump otp version to 22.0
- [#2492](https://github.com/poanetwork/blockscout/pull/2492) - hide decoded row if event is not decoded
- [#2490](https://github.com/poanetwork/blockscout/pull/2490) - enable credo duplicated code check
- [#2432](https://github.com/poanetwork/blockscout/pull/2432) - bump credo version
- [#2457](https://github.com/poanetwork/blockscout/pull/2457) - update mix.lock
- [#2435](https://github.com/poanetwork/blockscout/pull/2435) - Replace deprecated extract-text-webpack-plugin with mini-css-extract-plugin
- [#2450](https://github.com/poanetwork/blockscout/pull/2450) - Fix clearance of logs and node_modules folders in clearing script
- [#2434](https://github.com/poanetwork/blockscout/pull/2434) - get rid of timex warnings
- [#2402](https://github.com/poanetwork/blockscout/pull/2402) - bump otp version to 22.0
- [#2373](https://github.com/poanetwork/blockscout/pull/2373) - Add script to validate internal_transactions constraint for large DBs


## 2.0.2-beta

### Features
- [#2412](https://github.com/poanetwork/blockscout/pull/2412) - dark theme
- [#2399](https://github.com/poanetwork/blockscout/pull/2399) - decode verified smart contract's logs
- [#2391](https://github.com/poanetwork/blockscout/pull/2391) - Controllers Improvements
- [#2379](https://github.com/poanetwork/blockscout/pull/2379) - Disable network selector when is empty
- [#2374](https://github.com/poanetwork/blockscout/pull/2374) - decode constructor arguments for verified smart contracts
- [#2366](https://github.com/poanetwork/blockscout/pull/2366) - paginate eth logs
- [#2360](https://github.com/poanetwork/blockscout/pull/2360) - add default evm version to smart contract verification
- [#2352](https://github.com/poanetwork/blockscout/pull/2352) - Fetch rewards in parallel with transactions
- [#2294](https://github.com/poanetwork/blockscout/pull/2294) - add healthy block period checking endpoint
- [#2324](https://github.com/poanetwork/blockscout/pull/2324) - set timeout for loading message on the main page

### Fixes
- [#2421](https://github.com/poanetwork/blockscout/pull/2421) - Fix hiding of loader for txs on the main page
- [#2420](https://github.com/poanetwork/blockscout/pull/2420) - fetch data from cache in healthy endpoint
- [#2416](https://github.com/poanetwork/blockscout/pull/2416) - Fix "page not found" handling in the router
- [#2413](https://github.com/poanetwork/blockscout/pull/2413) - remove outer tables for decoded data
- [#2410](https://github.com/poanetwork/blockscout/pull/2410) - preload smart contract for logs decoding
- [#2405](https://github.com/poanetwork/blockscout/pull/2405) - added templates for table loader and tile loader
- [#2398](https://github.com/poanetwork/blockscout/pull/2398) - show only one decoded candidate
- [#2389](https://github.com/poanetwork/blockscout/pull/2389) - Reduce Lodash lib size (86% of lib methods are not used)
- [#2388](https://github.com/poanetwork/blockscout/pull/2388) - add create2 support to geth's js tracer
- [#2387](https://github.com/poanetwork/blockscout/pull/2387) - fix not existing keys in transaction json rpc
- [#2378](https://github.com/poanetwork/blockscout/pull/2378) - Page performance: exclude moment.js localization files except EN, remove unused css
- [#2368](https://github.com/poanetwork/blockscout/pull/2368) - add two columns of smart contract info
- [#2375](https://github.com/poanetwork/blockscout/pull/2375) - Update created_contract_code_indexed_at on transaction import conflict
- [#2346](https://github.com/poanetwork/blockscout/pull/2346) - Avoid fetching internal transactions of blocks that still need refetching
- [#2350](https://github.com/poanetwork/blockscout/pull/2350) - fix invalid User agent headers
- [#2345](https://github.com/poanetwork/blockscout/pull/2345) - do not override existing market records
- [#2337](https://github.com/poanetwork/blockscout/pull/2337) - set url params for prod explicitly
- [#2341](https://github.com/poanetwork/blockscout/pull/2341) - fix transaction input json encoding
- [#2311](https://github.com/poanetwork/blockscout/pull/2311) - fix market history overriding with zeroes
- [#2310](https://github.com/poanetwork/blockscout/pull/2310) - parse url for api docs
- [#2299](https://github.com/poanetwork/blockscout/pull/2299) - fix interpolation in error message
- [#2303](https://github.com/poanetwork/blockscout/pull/2303) - fix transaction csv download link
- [#2304](https://github.com/poanetwork/blockscout/pull/2304) - footer grid fix for md resolution
- [#2291](https://github.com/poanetwork/blockscout/pull/2291) - dashboard fix for md resolution, transactions load fix, block info row fix, addresses page issue, check mark issue
- [#2326](https://github.com/poanetwork/blockscout/pull/2326) - fix nested constructor arguments

### Chore
- [#2422](https://github.com/poanetwork/blockscout/pull/2422) - check if address_id is binary in token_transfers_csv endpoint
- [#2418](https://github.com/poanetwork/blockscout/pull/2418) - Remove parentheses in market cap percentage
- [#2401](https://github.com/poanetwork/blockscout/pull/2401) - add ENV vars to manage updating period of average block time and market history cache
- [#2363](https://github.com/poanetwork/blockscout/pull/2363) - add parameters example for eth rpc
- [#2342](https://github.com/poanetwork/blockscout/pull/2342) - Upgrade Postgres image version in Docker setup
- [#2325](https://github.com/poanetwork/blockscout/pull/2325) - Reduce function input to address' hash only where possible
- [#2323](https://github.com/poanetwork/blockscout/pull/2323) - Group Explorer caches
- [#2305](https://github.com/poanetwork/blockscout/pull/2305) - Improve Address controllers
- [#2302](https://github.com/poanetwork/blockscout/pull/2302) - fix names for xDai source
- [#2289](https://github.com/poanetwork/blockscout/pull/2289) - Optional websockets for dev environment
- [#2307](https://github.com/poanetwork/blockscout/pull/2307) - add GoJoy to README
- [#2293](https://github.com/poanetwork/blockscout/pull/2293) - remove request idle timeout configuration
- [#2255](https://github.com/poanetwork/blockscout/pull/2255) - bump elixir version to 1.9.0


## 2.0.1-beta

### Features
- [#2283](https://github.com/poanetwork/blockscout/pull/2283) - Add transactions cache
- [#2182](https://github.com/poanetwork/blockscout/pull/2182) - add market history cache
- [#2109](https://github.com/poanetwork/blockscout/pull/2109) - use bigger updates instead of `Multi` transactions in BlocksTransactionsMismatch
- [#2075](https://github.com/poanetwork/blockscout/pull/2075) - add blocks cache
- [#2151](https://github.com/poanetwork/blockscout/pull/2151) - hide dropdown menu then other networks list is empty
- [#2191](https://github.com/poanetwork/blockscout/pull/2191) - allow to configure token metadata update interval
- [#2146](https://github.com/poanetwork/blockscout/pull/2146) - feat: add eth_getLogs rpc endpoint
- [#2216](https://github.com/poanetwork/blockscout/pull/2216) - Improve token's controllers by avoiding unnecessary preloads
- [#2235](https://github.com/poanetwork/blockscout/pull/2235) - save and show additional validation fields to smart contract
- [#2190](https://github.com/poanetwork/blockscout/pull/2190) - show all token transfers
- [#2193](https://github.com/poanetwork/blockscout/pull/2193) - feat: add BLOCKSCOUT_HOST, and use it in API docs
- [#2266](https://github.com/poanetwork/blockscout/pull/2266) - allow excluding uncles from average block time calculation

### Fixes
- [#2290](https://github.com/poanetwork/blockscout/pull/2290) - Add eth_get_balance.json to AddressView's render
- [#2286](https://github.com/poanetwork/blockscout/pull/2286) - banner stats issues on sm resolutions, transactions title issue
- [#2284](https://github.com/poanetwork/blockscout/pull/2284) - add 404 status for not existing pages
- [#2244](https://github.com/poanetwork/blockscout/pull/2244) - fix internal transactions failing to be indexed because of constraint
- [#2281](https://github.com/poanetwork/blockscout/pull/2281) - typo issues, dropdown issues
- [#2278](https://github.com/poanetwork/blockscout/pull/2278) - increase threshold for scientific notation
- [#2275](https://github.com/poanetwork/blockscout/pull/2275) - Description for networks selector
- [#2263](https://github.com/poanetwork/blockscout/pull/2263) - added an ability to close network selector on outside click
- [#2257](https://github.com/poanetwork/blockscout/pull/2257) - 'download csv' button added to different tabs
- [#2242](https://github.com/poanetwork/blockscout/pull/2242) - added styles for 'download csv' button
- [#2261](https://github.com/poanetwork/blockscout/pull/2261) - header logo aligned to the center properly
- [#2254](https://github.com/poanetwork/blockscout/pull/2254) - search length issue, tile link wrapping issue
- [#2238](https://github.com/poanetwork/blockscout/pull/2238) - header content alignment issue, hide navbar on outside click
- [#2229](https://github.com/poanetwork/blockscout/pull/2229) - gap issue between qr and copy button in token transfers, top cards width and height issue
- [#2201](https://github.com/poanetwork/blockscout/pull/2201) - footer columns fix
- [#2179](https://github.com/poanetwork/blockscout/pull/2179) - fix docker build error
- [#2165](https://github.com/poanetwork/blockscout/pull/2165) - sort blocks by timestamp when calculating average block time
- [#2175](https://github.com/poanetwork/blockscout/pull/2175) - fix coinmarketcap response errors
- [#2164](https://github.com/poanetwork/blockscout/pull/2164) - fix large numbers in balance view card
- [#2155](https://github.com/poanetwork/blockscout/pull/2155) - fix pending transaction query
- [#2183](https://github.com/poanetwork/blockscout/pull/2183) - tile content aligning for mobile resolution fix, dai logo fix
- [#2162](https://github.com/poanetwork/blockscout/pull/2162) - contract creation tile color changed
- [#2144](https://github.com/poanetwork/blockscout/pull/2144) - 'page not found' images path fixed for goerli
- [#2142](https://github.com/poanetwork/blockscout/pull/2142) - Removed posdao theme and logo, added 'page not found' image for goerli
- [#2138](https://github.com/poanetwork/blockscout/pull/2138) - badge colors issue, api titles issue
- [#2129](https://github.com/poanetwork/blockscout/pull/2129) - Fix for width of explorer elements
- [#2121](https://github.com/poanetwork/blockscout/pull/2121) - Binding of 404 page
- [#2120](https://github.com/poanetwork/blockscout/pull/2120) - footer links and socials focus color issue
- [#2113](https://github.com/poanetwork/blockscout/pull/2113) - renewed logos for rsk, dai, blockscout; themes color changes for lukso; error images for lukso
- [#2112](https://github.com/poanetwork/blockscout/pull/2112) - themes color improvements, dropdown color issue
- [#2110](https://github.com/poanetwork/blockscout/pull/2110) - themes colors issues, ui issues
- [#2103](https://github.com/poanetwork/blockscout/pull/2103) - ui issues for all themes
- [#2090](https://github.com/poanetwork/blockscout/pull/2090) - updated some ETC theme colors
- [#2096](https://github.com/poanetwork/blockscout/pull/2096) - RSK theme fixes
- [#2093](https://github.com/poanetwork/blockscout/pull/2093) - detect token transfer type for deprecated erc721 spec
- [#2111](https://github.com/poanetwork/blockscout/pull/2111) - improve address transaction controller
- [#2108](https://github.com/poanetwork/blockscout/pull/2108) - fix uncle fetching without full transactions
- [#2128](https://github.com/poanetwork/blockscout/pull/2128) - add new function clause for uncle errors
- [#2123](https://github.com/poanetwork/blockscout/pull/2123) - fix coins percentage view
- [#2119](https://github.com/poanetwork/blockscout/pull/2119) - fix map logging
- [#2130](https://github.com/poanetwork/blockscout/pull/2130) - fix navigation
- [#2148](https://github.com/poanetwork/blockscout/pull/2148) - filter pending logs
- [#2147](https://github.com/poanetwork/blockscout/pull/2147) - add rsk format of checksum
- [#2149](https://github.com/poanetwork/blockscout/pull/2149) - remove pending transaction count
- [#2177](https://github.com/poanetwork/blockscout/pull/2177) - remove duplicate entries from UncleBlock's Fetcher
- [#2169](https://github.com/poanetwork/blockscout/pull/2169) - add more validator reward types for xDai
- [#2173](https://github.com/poanetwork/blockscout/pull/2173) - handle correctly empty transactions
- [#2174](https://github.com/poanetwork/blockscout/pull/2174) - fix reward channel joining
- [#2186](https://github.com/poanetwork/blockscout/pull/2186) - fix net version test
- [#2196](https://github.com/poanetwork/blockscout/pull/2196) - Nethermind client fixes
- [#2237](https://github.com/poanetwork/blockscout/pull/2237) - fix rsk total_supply
- [#2198](https://github.com/poanetwork/blockscout/pull/2198) - reduce transaction status and error constraint
- [#2167](https://github.com/poanetwork/blockscout/pull/2167) - feat: document eth rpc api mimicking endpoints
- [#2225](https://github.com/poanetwork/blockscout/pull/2225) - fix metadata decoding in Solidity 0.5.9 smart contract verification
- [#2204](https://github.com/poanetwork/blockscout/pull/2204) - fix large contract verification
- [#2258](https://github.com/poanetwork/blockscout/pull/2258) - reduce BlocksTransactionsMismatch memory footprint
- [#2247](https://github.com/poanetwork/blockscout/pull/2247) - hide logs search if there are no logs
- [#2248](https://github.com/poanetwork/blockscout/pull/2248) - sort block after query execution for average block time
- [#2249](https://github.com/poanetwork/blockscout/pull/2249) - More transaction controllers improvements
- [#2267](https://github.com/poanetwork/blockscout/pull/2267) - Modify implementation of `where_transaction_has_multiple_internal_transactions`
- [#2270](https://github.com/poanetwork/blockscout/pull/2270) - Remove duplicate params in `Indexer.Fetcher.TokenBalance`
- [#2268](https://github.com/poanetwork/blockscout/pull/2268) - remove not existing assigns in html code
- [#2276](https://github.com/poanetwork/blockscout/pull/2276) - remove port in docs

### Chore
- [#2127](https://github.com/poanetwork/blockscout/pull/2127) - use previouse chromedriver version
- [#2118](https://github.com/poanetwork/blockscout/pull/2118) - show only the last decompiled contract
- [#2255](https://github.com/poanetwork/blockscout/pull/2255) - upgrade elixir version to 1.9.0
- [#2256](https://github.com/poanetwork/blockscout/pull/2256) - use the latest version of chromedriver


## 2.0.0-beta

### Features
- [#2044](https://github.com/poanetwork/blockscout/pull/2044) - New network selector.
- [#2091](https://github.com/poanetwork/blockscout/pull/2091) - Added "Question" modal.
- [#1963](https://github.com/poanetwork/blockscout/pull/1963), [#1959](https://github.com/poanetwork/blockscout/pull/1959), [#1948](https://github.com/poanetwork/blockscout/pull/1948), [#1936](https://github.com/poanetwork/blockscout/pull/1936), [#1925](https://github.com/poanetwork/blockscout/pull/1925), [#1922](https://github.com/poanetwork/blockscout/pull/1922), [#1903](https://github.com/poanetwork/blockscout/pull/1903), [#1874](https://github.com/poanetwork/blockscout/pull/1874), [#1895](https://github.com/poanetwork/blockscout/pull/1895), [#2031](https://github.com/poanetwork/blockscout/pull/2031), [#2073](https://github.com/poanetwork/blockscout/pull/2073), [#2074](https://github.com/poanetwork/blockscout/pull/2074),  - added new themes and logos for poa, eth, rinkeby, goerli, ropsten, kovan, sokol, xdai, etc, rsk and default theme
- [#1726](https://github.com/poanetwork/blockscout/pull/2071) - Updated styles for the new smart contract page.
- [#2081](https://github.com/poanetwork/blockscout/pull/2081) - Tooltip for 'more' button, explorers logos added
- [#2010](https://github.com/poanetwork/blockscout/pull/2010) - added "block not found" and "tx not found pages"
- [#1928](https://github.com/poanetwork/blockscout/pull/1928) - pagination styles were updated
- [#1940](https://github.com/poanetwork/blockscout/pull/1940) - qr modal button and background issue
- [#1907](https://github.com/poanetwork/blockscout/pull/1907) - dropdown color bug fix (lukso theme) and tooltip color bug fix
- [#1859](https://github.com/poanetwork/blockscout/pull/1859) - feat: show raw transaction traces
- [#1941](https://github.com/poanetwork/blockscout/pull/1941) - feat: add on demand fetching and stale attr to rpc
- [#1957](https://github.com/poanetwork/blockscout/pull/1957) - Calculate stakes ratio before insert pools
- [#1956](https://github.com/poanetwork/blockscout/pull/1956) - add logs tab to address
- [#1952](https://github.com/poanetwork/blockscout/pull/1952) - feat: exclude empty contracts by default
- [#1954](https://github.com/poanetwork/blockscout/pull/1954) - feat: use creation init on self destruct
- [#2036](https://github.com/poanetwork/blockscout/pull/2036) - New tables for staking pools and delegators
- [#1974](https://github.com/poanetwork/blockscout/pull/1974) - feat: previous page button logic
- [#1999](https://github.com/poanetwork/blockscout/pull/1999) - load data async on addresses page
- [#1807](https://github.com/poanetwork/blockscout/pull/1807) - New theming capabilites.
- [#2040](https://github.com/poanetwork/blockscout/pull/2040) - Verification links to other explorers for ETH
- [#2037](https://github.com/poanetwork/blockscout/pull/2037) - add address logs search functionality
- [#2012](https://github.com/poanetwork/blockscout/pull/2012) - make all pages pagination async
- [#2064](https://github.com/poanetwork/blockscout/pull/2064) - feat: add fields to tx apis, small cleanups
- [#2100](https://github.com/poanetwork/blockscout/pull/2100) - feat: eth_get_balance rpc endpoint

### Fixes
- [#2228](https://github.com/poanetwork/blockscout/pull/2228) - favorites duplication issues, active radio issue
- [#2207](https://github.com/poanetwork/blockscout/pull/2207) - new 'download csv' button design
- [#2206](https://github.com/poanetwork/blockscout/pull/2206) - added styles for 'Download All Transactions as CSV' button
- [#2099](https://github.com/poanetwork/blockscout/pull/2099) - logs search input width
- [#2098](https://github.com/poanetwork/blockscout/pull/2098) - nav dropdown issue, logo size issue
- [#2082](https://github.com/poanetwork/blockscout/pull/2082) - dropdown styles, tooltip gap fix, 404 page added
- [#2077](https://github.com/poanetwork/blockscout/pull/2077) - ui issues
- [#2072](https://github.com/poanetwork/blockscout/pull/2072) - Fixed checkmarks not showing correctly in tabs.
- [#2066](https://github.com/poanetwork/blockscout/pull/2066) - fixed length of logs search input
- [#2056](https://github.com/poanetwork/blockscout/pull/2056) - log search form styles added
- [#2043](https://github.com/poanetwork/blockscout/pull/2043) - Fixed modal dialog width for 'verify other explorers'
- [#2025](https://github.com/poanetwork/blockscout/pull/2025) - Added a new color to display transactions' errors.
- [#2033](https://github.com/poanetwork/blockscout/pull/2033) - Header nav. dropdown active element color issue
- [#2019](https://github.com/poanetwork/blockscout/pull/2019) - Fixed the missing tx hashes.
- [#2020](https://github.com/poanetwork/blockscout/pull/2020) - Fixed a bug triggered when a second click to a selected tab caused the other tabs to hide.
- [#1944](https://github.com/poanetwork/blockscout/pull/1944) - fixed styles for token's dropdown.
- [#1926](https://github.com/poanetwork/blockscout/pull/1926) - status label alignment
- [#1849](https://github.com/poanetwork/blockscout/pull/1849) - Improve chains menu
- [#1868](https://github.com/poanetwork/blockscout/pull/1868) - fix: logs list endpoint performance
- [#1822](https://github.com/poanetwork/blockscout/pull/1822) - Fix style breaks in decompiled contract code view
- [#1885](https://github.com/poanetwork/blockscout/pull/1885) - highlight reserved words in decompiled code
- [#1896](https://github.com/poanetwork/blockscout/pull/1896) - re-query tokens in top nav automplete
- [#1905](https://github.com/poanetwork/blockscout/pull/1905) - fix reorgs, uncles pagination
- [#1904](https://github.com/poanetwork/blockscout/pull/1904) - fix `BLOCK_COUNT_CACHE_TTL` env var type
- [#1915](https://github.com/poanetwork/blockscout/pull/1915) - fallback to 2 latest evm versions
- [#1937](https://github.com/poanetwork/blockscout/pull/1937) - Check the presence of overlap[i] object before retrieving properties from it
- [#1960](https://github.com/poanetwork/blockscout/pull/1960) - do not remove bold text in decompiled contacts
- [#1966](https://github.com/poanetwork/blockscout/pull/1966) - fix: add fields for contract filter performance
- [#2017](https://github.com/poanetwork/blockscout/pull/2017) - fix: fix to/from filters on tx list pages
- [#2008](https://github.com/poanetwork/blockscout/pull/2008) - add new function clause for xDai network beneficiaries
- [#2009](https://github.com/poanetwork/blockscout/pull/2009) - addresses page improvements
- [#2027](https://github.com/poanetwork/blockscout/pull/2027) - fix: `BlocksTransactionsMismatch` ignoring blocks without transactions
- [#2062](https://github.com/poanetwork/blockscout/pull/2062) - fix: uniq by hash, instead of transaction
- [#2052](https://github.com/poanetwork/blockscout/pull/2052) - allow bytes32 for name and symbol
- [#2047](https://github.com/poanetwork/blockscout/pull/2047) - fix: show creating internal transactions
- [#2014](https://github.com/poanetwork/blockscout/pull/2014) - fix: use better queries for listLogs endpoint
- [#2027](https://github.com/poanetwork/blockscout/pull/2027) - fix: `BlocksTransactionsMismatch` ignoring blocks without transactions
- [#2070](https://github.com/poanetwork/blockscout/pull/2070) - reduce `max_concurrency` of `BlocksTransactionsMismatch` fetcher
- [#2083](https://github.com/poanetwork/blockscout/pull/2083) - allow total_difficuly to be nil
- [#2086](https://github.com/poanetwork/blockscout/pull/2086) - fix geth's staticcall without output

### Chore

- [#1900](https://github.com/poanetwork/blockscout/pull/1900) - SUPPORTED_CHAINS ENV var
- [#1958](https://github.com/poanetwork/blockscout/pull/1958) - Default value for release link env var
- [#1964](https://github.com/poanetwork/blockscout/pull/1964) - ALLOWED_EVM_VERSIONS env var
- [#1975](https://github.com/poanetwork/blockscout/pull/1975) - add log index to transaction view
- [#1988](https://github.com/poanetwork/blockscout/pull/1988) - Fix wrong parity tasks names in Circle CI
- [#2000](https://github.com/poanetwork/blockscout/pull/2000) - docker/Makefile: always set a container name
- [#2018](https://github.com/poanetwork/blockscout/pull/2018) - Use PORT env variable in dev config
- [#2055](https://github.com/poanetwork/blockscout/pull/2055) - Increase timeout for geth indexers
- [#2069](https://github.com/poanetwork/blockscout/pull/2069) - Docsify integration: static docs page generation


## 1.3.15-beta

### Features

- [#1857](https://github.com/poanetwork/blockscout/pull/1857) - Re-implement Geth JS internal transaction tracer in Elixir
- [#1989](https://github.com/poanetwork/blockscout/pull/1989) - fix: consolidate address w/ balance one at a time
- [#2002](https://github.com/poanetwork/blockscout/pull/2002) - Get estimated count of blocks when cache is empty

### Fixes

- [#1869](https://github.com/poanetwork/blockscout/pull/1869) - Fix output and gas extraction in JS tracer for Geth
- [#1992](https://github.com/poanetwork/blockscout/pull/1992) - fix: support https for wobserver polling
- [#2027](https://github.com/poanetwork/blockscout/pull/2027) - fix: `BlocksTransactionsMismatch` ignoring blocks without transactions


## 1.3.14-beta

- [#1812](https://github.com/poanetwork/blockscout/pull/1812) - add pagination to addresses page
- [#1920](https://github.com/poanetwork/blockscout/pull/1920) - fix: remove source code fields from list endpoint
- [#1876](https://github.com/poanetwork/blockscout/pull/1876) - async calculate a count of blocks

### Fixes

- [#1917](https://github.com/poanetwork/blockscout/pull/1917) - Force block refetch if transaction is re-collated in a different block

### Chore

- [#1892](https://github.com/poanetwork/blockscout/pull/1892) - Remove temporary worker modules


## 1.3.13-beta

### Features

- [#1933](https://github.com/poanetwork/blockscout/pull/1933) - add eth_BlockNumber json rpc method

### Fixes

- [#1875](https://github.com/poanetwork/blockscout/pull/1875) - fix: resolve false positive constructor arguments
- [#1881](https://github.com/poanetwork/blockscout/pull/1881) - fix: store solc versions locally for performance
- [#1898](https://github.com/poanetwork/blockscout/pull/1898) - check if the constructor has arguments before verifying constructor arguments


## 1.3.12-beta

Reverting of synchronous block counter, implemented in #1848


## 1.3.11-beta

### Features

- [#1815](https://github.com/poanetwork/blockscout/pull/1815) - Be able to search without prefix "0x"
- [#1813](https://github.com/poanetwork/blockscout/pull/1813) - Add total blocks counter to the main page
- [#1806](https://github.com/poanetwork/blockscout/pull/1806) - Verify contracts with a post request
- [#1848](https://github.com/poanetwork/blockscout/pull/1848) - Add cache for block counter

### Fixes

- [#1829](https://github.com/poanetwork/blockscout/pull/1829) - Handle nil quantities in block decoding routine
- [#1830](https://github.com/poanetwork/blockscout/pull/1830) - Make block size field nullable
- [#1840](https://github.com/poanetwork/blockscout/pull/1840) - Handle case when total supply is nil
- [#1838](https://github.com/poanetwork/blockscout/pull/1838) - Block counter calculates only consensus blocks

### Chore

- [#1814](https://github.com/poanetwork/blockscout/pull/1814) - Clear build artefacts script
- [#1837](https://github.com/poanetwork/blockscout/pull/1837) - Add -f flag to clear_build.sh script delete static folder


## 1.3.10-beta

### Features

- [#1739](https://github.com/poanetwork/blockscout/pull/1739) - highlight decompiled source code
- [#1696](https://github.com/poanetwork/blockscout/pull/1696) - full-text search by tokens
- [#1742](https://github.com/poanetwork/blockscout/pull/1742) - Support RSK
- [#1777](https://github.com/poanetwork/blockscout/pull/1777) - show ERC-20 token transfer info on transaction page
- [#1770](https://github.com/poanetwork/blockscout/pull/1770) - set a websocket keepalive from config
- [#1789](https://github.com/poanetwork/blockscout/pull/1789) - add ERC-721 info to transaction overview page
- [#1801](https://github.com/poanetwork/blockscout/pull/1801) - Staking pools fetching

### Fixes

 - [#1724](https://github.com/poanetwork/blockscout/pull/1724) - Remove internal tx and token balance fetching from realtime fetcher
 - [#1727](https://github.com/poanetwork/blockscout/pull/1727) - add logs pagination in rpc api
 - [#1740](https://github.com/poanetwork/blockscout/pull/1740) - fix empty block time
 - [#1743](https://github.com/poanetwork/blockscout/pull/1743) - sort decompiled smart contracts in lexicographical order
 - [#1756](https://github.com/poanetwork/blockscout/pull/1756) - add today's token balance from the previous value
 - [#1769](https://github.com/poanetwork/blockscout/pull/1769) - add timestamp to block overview
 - [#1768](https://github.com/poanetwork/blockscout/pull/1768) - fix first block parameter
 - [#1778](https://github.com/poanetwork/blockscout/pull/1778) - Make websocket optional for realtime fetcher
 - [#1790](https://github.com/poanetwork/blockscout/pull/1790) - fix constructor arguments verification
 - [#1793](https://github.com/poanetwork/blockscout/pull/1793) - fix top nav autocomplete
 - [#1795](https://github.com/poanetwork/blockscout/pull/1795) - fix line numbers for decompiled contracts
 - [#1803](https://github.com/poanetwork/blockscout/pull/1803) - use coinmarketcap for total_supply by default
 - [#1802](https://github.com/poanetwork/blockscout/pull/1802) - make coinmarketcap's number of pages configurable
 - [#1799](https://github.com/poanetwork/blockscout/pull/1799) - Use eth_getUncleByBlockHashAndIndex for uncle block fetching
 - [#1531](https://github.com/poanetwork/blockscout/pull/1531) - docker: fix dockerFile for secp256k1 building
 - [#1835](https://github.com/poanetwork/blockscout/pull/1835) - fix: ignore `pong` messages without error

### Chore

 - [#1804](https://github.com/poanetwork/blockscout/pull/1804) - (Chore) Divide chains by Mainnet/Testnet in menu
 - [#1783](https://github.com/poanetwork/blockscout/pull/1783) - Update README with the chains that use Blockscout
 - [#1780](https://github.com/poanetwork/blockscout/pull/1780) - Update link to the Github repo in the footer
 - [#1757](https://github.com/poanetwork/blockscout/pull/1757) - Change twitter acc link to official Blockscout acc twitter
 - [#1749](https://github.com/poanetwork/blockscout/pull/1749) - Replace the link in the footer with the official POA announcements tg channel link
 - [#1718](https://github.com/poanetwork/blockscout/pull/1718) - Flatten indexer module hierarchy and supervisor tree
 - [#1753](https://github.com/poanetwork/blockscout/pull/1753) - Add a check mark to decompiled contract tab
 - [#1744](https://github.com/poanetwork/blockscout/pull/1744) - remove `0x0..0` from tests
 - [#1763](https://github.com/poanetwork/blockscout/pull/1763) - Describe indexer structure and list existing fetchers
 - [#1800](https://github.com/poanetwork/blockscout/pull/1800) - Disable lazy logging check in Credo


## 1.3.9-beta

### Features

 - [#1662](https://github.com/poanetwork/blockscout/pull/1662) - allow specifying number of optimization runs
 - [#1654](https://github.com/poanetwork/blockscout/pull/1654) - add decompiled code tab
 - [#1661](https://github.com/poanetwork/blockscout/pull/1661) - try to compile smart contract with the latest evm version
 - [#1665](https://github.com/poanetwork/blockscout/pull/1665) - Add contract verification RPC endpoint.
 - [#1706](https://github.com/poanetwork/blockscout/pull/1706) - allow setting update interval for addresses with b

### Fixes

 - [#1669](https://github.com/poanetwork/blockscout/pull/1669) - do not fail if multiple matching tokens are found
 - [#1691](https://github.com/poanetwork/blockscout/pull/1691) - decrease token metadata update interval
 - [#1688](https://github.com/poanetwork/blockscout/pull/1688) - do not fail if failure reason is atom
 - [#1692](https://github.com/poanetwork/blockscout/pull/1692) - exclude decompiled smart contract from encoding
 - [#1684](https://github.com/poanetwork/blockscout/pull/1684) - Discard child block with parent_hash not matching hash of imported block
 - [#1699](https://github.com/poanetwork/blockscout/pull/1699) - use seconds as transaction cache period measure
 - [#1697](https://github.com/poanetwork/blockscout/pull/1697) - fix failing in rpc if balance is empty
 - [#1711](https://github.com/poanetwork/blockscout/pull/1711) - rescue failing repo in block number cache update
 - [#1712](https://github.com/poanetwork/blockscout/pull/1712) - do not set contract code from transaction input
 - [#1714](https://github.com/poanetwork/blockscout/pull/1714) - fix average block time calculation

### Chore

 - [#1693](https://github.com/poanetwork/blockscout/pull/1693) - Add a checklist to the PR template


## 1.3.8-beta

### Features

 - [#1611](https://github.com/poanetwork/blockscout/pull/1611) - allow setting the first indexing block
 - [#1596](https://github.com/poanetwork/blockscout/pull/1596) - add endpoint to create decompiled contracts
 - [#1634](https://github.com/poanetwork/blockscout/pull/1634) - add transaction count cache

### Fixes

 - [#1630](https://github.com/poanetwork/blockscout/pull/1630) - (Fix) colour for release link in the footer
 - [#1621](https://github.com/poanetwork/blockscout/pull/1621) - Modify query to fetch failed contract creations
 - [#1614](https://github.com/poanetwork/blockscout/pull/1614) - Do not fetch burn address token balance
 - [#1639](https://github.com/poanetwork/blockscout/pull/1614) - Optimize token holder count updates when importing address current balances
 - [#1643](https://github.com/poanetwork/blockscout/pull/1643) - Set internal_transactions_indexed_at for empty blocks
 - [#1647](https://github.com/poanetwork/blockscout/pull/1647) - Fix typo in view
 - [#1650](https://github.com/poanetwork/blockscout/pull/1650) - Add petersburg evm version to smart contract verifier
 - [#1657](https://github.com/poanetwork/blockscout/pull/1657) - Force consensus loss for parent block if its hash mismatches parent_hash

### Chore


## 1.3.7-beta

### Features

### Fixes

 - [#1615](https://github.com/poanetwork/blockscout/pull/1615) - Add more logging to code fixer process
 - [#1613](https://github.com/poanetwork/blockscout/pull/1613) - Fix USD fee value
 - [#1577](https://github.com/poanetwork/blockscout/pull/1577) - Add process to fix contract with code
 - [#1583](https://github.com/poanetwork/blockscout/pull/1583) - Chunk JSON-RPC batches in case connection times out

### Chore

 - [#1610](https://github.com/poanetwork/blockscout/pull/1610) - Add PIRL to Readme


## 1.3.6-beta

### Features

 - [#1589](https://github.com/poanetwork/blockscout/pull/1589) - RPC endpoint to list addresses
 - [#1567](https://github.com/poanetwork/blockscout/pull/1567) - Allow setting different configuration just for realtime fetcher
 - [#1562](https://github.com/poanetwork/blockscout/pull/1562) - Add incoming transactions count to contract view
 - [#1608](https://github.com/poanetwork/blockscout/pull/1608) - Add listcontracts RPC Endpoint

### Fixes

 - [#1595](https://github.com/poanetwork/blockscout/pull/1595) - Reduce block_rewards in the catchup fetcher
 - [#1590](https://github.com/poanetwork/blockscout/pull/1590) - Added guard for fetching blocks with invalid number
 - [#1588](https://github.com/poanetwork/blockscout/pull/1588) - Fix usd value on address page
 - [#1586](https://github.com/poanetwork/blockscout/pull/1586) - Exact timestamp display
 - [#1581](https://github.com/poanetwork/blockscout/pull/1581) - Consider `creates` param when fetching transactions
 - [#1559](https://github.com/poanetwork/blockscout/pull/1559) - Change v column type for Transactions table

### Chore

 - [#1579](https://github.com/poanetwork/blockscout/pull/1579) - Add SpringChain to the list of Additional Chains Utilizing BlockScout
 - [#1578](https://github.com/poanetwork/blockscout/pull/1578) - Refine contributing procedure
 - [#1572](https://github.com/poanetwork/blockscout/pull/1572) - Add option to disable block rewards in indexer config


## 1.3.5-beta

### Features

 - [#1560](https://github.com/poanetwork/blockscout/pull/1560) - Allow executing smart contract functions in arbitrarily sized batches
 - [#1543](https://github.com/poanetwork/blockscout/pull/1543) - Use trace_replayBlockTransactions API for faster tracing
 - [#1558](https://github.com/poanetwork/blockscout/pull/1558) - Allow searching by token symbol
 - [#1551](https://github.com/poanetwork/blockscout/pull/1551) Exact date and time for Transaction details page
 - [#1547](https://github.com/poanetwork/blockscout/pull/1547) - Verify smart contracts with evm versions
 - [#1540](https://github.com/poanetwork/blockscout/pull/1540) - Fetch ERC721 token balances if sender is '0x0..0'
 - [#1539](https://github.com/poanetwork/blockscout/pull/1539) - Add the link to release in the footer
 - [#1519](https://github.com/poanetwork/blockscout/pull/1519) - Create contract methods
 - [#1496](https://github.com/poanetwork/blockscout/pull/1496) - Remove dropped/replaced transactions in pending transactions list
 - [#1492](https://github.com/poanetwork/blockscout/pull/1492) - Disable usd value for an empty exchange rate
 - [#1466](https://github.com/poanetwork/blockscout/pull/1466) - Decoding candidates for unverified contracts

### Fixes
 - [#1545](https://github.com/poanetwork/blockscout/pull/1545) - Fix scheduling of latest block polling in Realtime Fetcher
 - [#1554](https://github.com/poanetwork/blockscout/pull/1554) - Encode integer parameters when calling smart contract functions
 - [#1537](https://github.com/poanetwork/blockscout/pull/1537) - Fix test that depended on date
 - [#1534](https://github.com/poanetwork/blockscout/pull/1534) - Render a nicer error when creator cannot be determined
 - [#1527](https://github.com/poanetwork/blockscout/pull/1527) - Add index to value_fetched_at
 - [#1518](https://github.com/poanetwork/blockscout/pull/1518) - Select only distinct failed transactions
 - [#1516](https://github.com/poanetwork/blockscout/pull/1516) - Fix coin balance params reducer for pending transaction
 - [#1511](https://github.com/poanetwork/blockscout/pull/1511) - Set correct log level for production
 - [#1510](https://github.com/poanetwork/blockscout/pull/1510) - Fix test that fails every 1st day of the month
 - [#1509](https://github.com/poanetwork/blockscout/pull/1509) - Add index to blocks' consensus
 - [#1508](https://github.com/poanetwork/blockscout/pull/1508) - Remove duplicated indexes
 - [#1505](https://github.com/poanetwork/blockscout/pull/1505) - Use https instead of ssh for absinthe libs
 - [#1501](https://github.com/poanetwork/blockscout/pull/1501) - Constructor_arguments must be type `text`
 - [#1498](https://github.com/poanetwork/blockscout/pull/1498) - Add index for created_contract_address_hash in transactions
 - [#1493](https://github.com/poanetwork/blockscout/pull/1493) - Do not do work in process initialization
 - [#1487](https://github.com/poanetwork/blockscout/pull/1487) - Limit geth sync to 128 blocks
 - [#1484](https://github.com/poanetwork/blockscout/pull/1484) - Allow decoding input as utf-8
 - [#1479](https://github.com/poanetwork/blockscout/pull/1479) - Remove smoothing from coin balance chart

### Chore
 - [https://github.com/poanetwork/blockscout/pull/1532](https://github.com/poanetwork/blockscout/pull/1532) - Upgrade elixir to 1.8.1
 - [https://github.com/poanetwork/blockscout/pull/1553](https://github.com/poanetwork/blockscout/pull/1553) - Dockerfile: remove 1.7.1 version pin FROM bitwalker/alpine-elixir-phoenix
 - [https://github.com/poanetwork/blockscout/pull/1465](https://github.com/poanetwork/blockscout/pull/1465) - Resolve lodash security alert<|MERGE_RESOLUTION|>--- conflicted
+++ resolved
@@ -27,11 +27,7 @@
 - [#3125](https://github.com/poanetwork/blockscout/pull/3125)  - Availability to configure a number of days to consider at coin balance history chart via environment variable
 
 ### Fixes
-<<<<<<< HEAD
-- [#3143](https://github.com/poanetwork/blockscout/pull/3143) - Update Phoenix 1.4 -> 1.5, Elixir 1.10.2 -> 1.10.3
-=======
 - [#3146](https://github.com/poanetwork/blockscout/pull/3146) - Fix coin balance history page: order of items, fix if no balance changes
->>>>>>> 8aab4115
 - [#3142](https://github.com/poanetwork/blockscout/pull/3142) - Speed-up last coin balance timestamp query (coin balance history page performance improvement)
 - [#3140](https://github.com/poanetwork/blockscout/pull/3140) - Fix performance of the balance changing history list loading
 - [#3133](https://github.com/poanetwork/blockscout/pull/3133) - Take into account FIRST_BLOCK in trace_ReplayBlockTransactions requests
