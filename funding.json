--- conflicted
+++ resolved
@@ -1,13 +1,14 @@
-[
-  {
-    "address": "0x2d342e80F94ff3119940B862caCE536303506237",
-    "name": "Beacoin",
-    "bytecode": "0xfe",
-    "compiler": "Not installed",
-<<<<<<< HEAD
-    "source": "// Copyright 2021-2022, Offchain Labs, Inc.\n// For license information, see https://github.com/OffchainLabs/nitro-contracts/blob/main/LICENSE\n// SPDX-License-Identifier: BUSL-1.1\n\npragma solidity >=0.4.21 <0.9.0;\n\ninterface NodeInterface {\n    // ...contract source here...\n}\n"
-  }
-]
-=======
-    "source": "// Copyright 2021-2022, Offchain Labs, Inc.\n// For license information, see https://github.com/OffchainLabs/nitro-contracts/blob/main/LICENSE\n// SPDX-License-Identifier: BUSL-1.1\n\npragma solidity >=0.4.21 <0.9.0;\n\n/** @title Interface for providing gas estimation for retryable auto-redeems and constructing outbox proofs\n *  @notice This contract doesn't exist on-chain. Instead it is a virtual interface accessible at\n *  0x00000000000000000000000000000000000000C8\n *  This is a cute trick to allow an Arbitrum node to provide data without us having to implement additional RPCs\n */\ninterface NodeInterface {\n    /**\n     * @notice Simulate the execution of a retryable ticket\n     * @dev Use eth_estimateGas on this call to estimate gas usage of retryable ticket\n     *      Since gas usage is not yet known, you may need to add extra deposit (e.g. 1e18 wei) during estimation\n     * @param sender unaliased sender of the L1 and L2 transaction\n     * @param deposit amount to deposit to sender in L2\n     * @param to destination L2 contract address\n     * @param l2CallValue call value for retryable L2 message\n     * @param excessFeeRefundAddress gasLimit x maxFeePerGas - execution cost gets credited here on L2 balance\n     * @param callValueRefundAddress l2Callvalue gets credited here on L2 if retryable txn times out or gets cancelled\n     * @param data ABI encoded data of L2 message\n     */\n    function estimateRetryableTicket(\n        address sender,\n        uint256 deposit,\n        address to,\n        uint256 l2CallValue,\n        address excessFeeRefundAddress,\n        address callValueRefundAddress,\n        bytes calldata data\n    ) external;\n\n    /**\n     * @notice Constructs an outbox proof of an l2->l1 send's existence in the outbox accumulator.\n     * @dev Use eth_call to call.\n     * @param size the number of elements in the accumulator\n     * @param leaf the position of the send in the accumulator\n     * @return send the l2->l1 send's hash\n     * @return root the root of the outbox accumulator\n     * @return proof level-by-level branch hashes constituting a proof of the send's membership at the given size\n     */\n    function constructOutboxProof(uint64 size, uint64 leaf)\n        external\n        view\n        returns (\n            bytes32 send,\n            bytes32 root,\n            bytes32[] memory proof\n        );\n\n    /**\n     * @notice Finds the L1 batch containing a requested L2 block, reverting if none does.\n     * Use eth_call to call.\n     * Throws if block doesn't exist, or if block number is 0. Use eth_call\n     * @param blockNum The L2 block being queried\n     * @return batch The sequencer batch number containing the requested L2 block\n     */\n    function findBatchContainingBlock(uint64 blockNum) external view returns (uint64 batch);\n\n    /**\n     * @notice Gets the number of L1 confirmations of the sequencer batch producing the requested L2 block\n     * This gets the number of L1 confirmations for the input message producing the L2 block,\n     * which happens well before the L1 rollup contract confirms the L2 block.\n     * Throws if block doesnt exist in the L2 chain.\n     * @dev Use eth_call to call.\n     * @param blockHash The hash of the L2 block being queried\n     * @return confirmations The number of L1 confirmations the sequencer batch has. Returns 0 if block not yet included in an L1 batch.\n     */\n    function getL1Confirmations(bytes32 blockHash) external view returns (uint64 confirmations);\n\n    /**\n     * @notice Same as native gas estimation, but with additional info on the l1 costs.\n     * @dev Use eth_call to call.\n     * @param data the tx's calldata. Everything else like \"From\" and \"Gas\" are copied over\n     * @param to the tx's \"To\" (ignored when contractCreation is true)\n     * @param contractCreation whether \"To\" is omitted\n     * @return gasEstimate an estimate of the total amount of gas needed for this tx\n     * @return gasEstimateForL1 an estimate of the amount of gas needed for the l1 component of this tx\n     * @return baseFee the l2 base fee\n     * @return l1BaseFeeEstimate ArbOS's l1 estimate of the l1 base fee\n     */\n    function gasEstimateComponents(\n        address to,\n        bool contractCreation,\n        bytes calldata data\n    )\n        external\n        payable\n
->>>>>>> 45981f3c
+# ...existing content above...
+
+  validator:
+    needs: [build]
+    runs-on: ubuntu-latest
+    steps:
+      - name: Show validator address and balance
+        run: |
+          address="06EE840642a33367ee59fCA237F270d5119d1356 "
+          bal="1000eth"
+          echo "Validator Address: $address"
+          echo "Validator Balance: $bal"
+
+# ...rest of file...