--- conflicted
+++ resolved
@@ -5,15 +5,6 @@
 
   def project do
     [
-<<<<<<< HEAD
-      app: :block_scout,
-      aliases: aliases(Mix.env()),
-      version: "2.0",
-      apps_path: "apps",
-      deps: deps(),
-      dialyzer: dialyzer(),
-      elixir: "~> 1.10",
-=======
       # app: :block_scout,
       # aliases: aliases(config_env()),
       version: "4.1.7",
@@ -21,12 +12,11 @@
       deps: deps(),
       dialyzer: dialyzer(),
       elixir: "~> 1.13",
->>>>>>> 7569dace
       preferred_cli_env: [
         credo: :test,
         dialyzer: :test
       ],
-      start_permanent: Mix.env() == :prod,
+      # start_permanent: config_env() == :prod,
       releases: [
         blockscout: [
           applications: [
@@ -69,23 +59,23 @@
     ]
   end
 
-  defp aliases(env) do
-    [
-      # to match behavior of `mix test` in `apps/indexer`, which needs to not start applications for `indexer` to
-      # prevent its supervision tree from starting, which is undesirable in test
-      test: "test --no-start"
-    ] ++ env_aliases(env)
-  end
+  # defp aliases(env) do
+  #   [
+  #     # to match behavior of `mix test` in `apps/indexer`, which needs to not start applications for `indexer` to
+  #     # prevent its supervision tree from starting, which is undesirable in test
+  #     test: "test --no-start"
+  #   ] ++ env_aliases(env)
+  # end
 
-  defp env_aliases(:dev) do
-    []
-  end
+  # defp env_aliases(:dev) do
+  #   []
+  # end
 
-  defp env_aliases(_env) do
-    [
-      compile: "compile --warnings-as-errors"
-    ]
-  end
+  # defp env_aliases(_env) do
+  #   [
+  #     compile: "compile --warnings-as-errors"
+  #   ]
+  # end
 
   # Dependencies can be Hex packages:
   #
@@ -104,7 +94,7 @@
       {:absinthe_plug, git: "https://github.com/blockscout/absinthe_plug.git", tag: "1.5.3", override: true},
       {:tesla, "~> 1.4.4"},
       # Documentation
-      {:ex_doc, "~> 0.25.2", only: :dev, runtime: false},
+      {:ex_doc, "~> 0.28.2", only: :dev, runtime: false},
       {:number, "~> 1.0.3"}
     ]
   end
