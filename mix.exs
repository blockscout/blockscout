defmodule BlockScout.Mixfile do
  use Mix.Project

  # Functions

  def project do
    [
      # app: :block_scout,
      # aliases: aliases(config_env()),
      version: "5.1.3",
      apps_path: "apps",
      deps: deps(),
      dialyzer: dialyzer(),
      elixir: "~> 1.13",
      preferred_cli_env: [
        credo: :test,
        dialyzer: :test
      ],
      # start_permanent: config_env() == :prod,
      releases: [
        blockscout: [
          applications: [
            block_scout_web: :permanent,
            ethereum_jsonrpc: :permanent,
            explorer: :permanent,
            indexer: :permanent
          ],
          steps: [:assemble, &copy_prod_runtime_config/1],
          validate_compile_env: false
        ]
      ]
    ]
  end

  ## Private Functions

  defp copy_prod_runtime_config(%Mix.Release{path: path} = release) do
    File.mkdir_p!(Path.join([path, "config", "runtime"]))
    File.cp!(Path.join(["config", "runtime", "prod.exs"]), Path.join([path, "config", "runtime", "prod.exs"]))
    File.mkdir_p!(Path.join([path, "apps", "explorer", "config", "prod"]))

    File.cp_r!(
      Path.join(["apps", "explorer", "config", "prod"]),
      Path.join([path, "apps", "explorer", "config", "prod"])
    )

    File.mkdir_p!(Path.join([path, "apps", "indexer", "config", "prod"]))
    File.cp_r!(Path.join(["apps", "indexer", "config", "prod"]), Path.join([path, "apps", "indexer", "config", "prod"]))

    release
  end

  defp dialyzer() do
    [
      plt_add_deps: :transitive,
      plt_add_apps: ~w(ex_unit mix)a,
      ignore_warnings: ".dialyzer-ignore",
      plt_core_path: "priv/plts",
      plt_file: {:no_warn, "priv/plts/dialyzer.plt"}
    ]
  end

  # defp aliases(env) do
  #   [
  #     # to match behavior of `mix test` in `apps/indexer`, which needs to not start applications for `indexer` to
  #     # prevent its supervision tree from starting, which is undesirable in test
  #     test: "test --no-start"
  #   ] ++ env_aliases(env)
  # end

  # defp env_aliases(:dev) do
  #   []
  # end

  # defp env_aliases(_env) do
  #   [
  #     compile: "compile --warnings-as-errors"
  #   ]
  # end

  # Dependencies can be Hex packages:
  #
  #   {:mydep, "~> 0.3.0"}
  #
  # Or git/path repositories:
  #
  #   {:mydep, git: "https://github.com/elixir-lang/mydep.git", tag: "0.1.0"}
  #
  # Type "mix help deps" for more examples and options.
  #
  # Dependencies listed here are available only for this project
  # and cannot be accessed from applications inside the apps folder
  defp deps do
    [
<<<<<<< HEAD
      {:ex_twilio, "~> 0.9.0"},
=======
      {:httpoison, "~> 2.1"},
>>>>>>> 5c9abcba
      {:prometheus_ex, git: "https://github.com/lanodan/prometheus.ex", branch: "fix/elixir-1.14", override: true},
      {:absinthe_plug, git: "https://github.com/blockscout/absinthe_plug.git", tag: "1.5.3", override: true},
      {:tesla, "~> 1.6.0"},
      # Documentation
      {:ex_doc, "~> 0.29.0", only: :dev, runtime: false},
      {:number, "~> 1.0.3"}
    ]
  end
end<|MERGE_RESOLUTION|>--- conflicted
+++ resolved
@@ -92,11 +92,7 @@
   # and cannot be accessed from applications inside the apps folder
   defp deps do
     [
-<<<<<<< HEAD
-      {:ex_twilio, "~> 0.9.0"},
-=======
       {:httpoison, "~> 2.1"},
->>>>>>> 5c9abcba
       {:prometheus_ex, git: "https://github.com/lanodan/prometheus.ex", branch: "fix/elixir-1.14", override: true},
       {:absinthe_plug, git: "https://github.com/blockscout/absinthe_plug.git", tag: "1.5.3", override: true},
       {:tesla, "~> 1.6.0"},
