--- conflicted
+++ resolved
@@ -11,14 +11,10 @@
       apps_path: "apps",
       deps: deps(),
       dialyzer: dialyzer(),
-<<<<<<< HEAD
-      elixir: "~> 1.12",
+      elixir: "~> 1.13",
       elixirc_options: [
         warnings_as_errors: true
       ],
-=======
-      elixir: "~> 1.13",
->>>>>>> 11f323d9
       preferred_cli_env: [
         credo: :test,
         dialyzer: :test
