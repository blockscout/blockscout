<<<<<<< HEAD
<h1 align="center">Blockscout</h1>                  
=======
<h1 align="center">Blockscout</h1>               
>>>>>>> aab5a233
<p align="center">Blockchain Explorer for inspecting and analyzing EVM Chains.</p>
<div align="center">

[![Blockscout](https://github.com/blockscout/blockscout/workflows/Blockscout/badge.svg?branch=master)](https://github.com/blockscout/blockscout/actions)
[![](https://dcbadge.vercel.app/api/server/blockscout?style=flat)](https://discord.gg/blockscout)

</div>


Blockscout provides a comprehensive, easy-to-use interface for users to view, confirm, and inspect transactions on EVM (Ethereum Virtual Machine) blockchains. This includes Ethereum Mainnet, Ethereum Classic, Optimism, Gnosis Chain and many other **Ethereum testnets, private networks, L2s and sidechains**.

See our [project documentation](https://docs.blockscout.com/) for detailed information and setup instructions.

For questions, comments and feature requests see the [discussions section](https://github.com/blockscout/blockscout/discussions) or via [Discord](https://discord.com/invite/blockscout).

## About Blockscout

Blockscout allows users to search transactions, view accounts and balances, verify and interact with smart contracts and view and interact with applications on the Ethereum network including many forks, sidechains, L2s and testnets.

Blockscout is an open-source alternative to centralized, closed source block explorers such as Etherscan, Etherchain and others.  As Ethereum sidechains and L2s continue to proliferate in both private and public settings, transparent, open-source tools are needed to analyze and validate all transactions.

## Supported Projects

Blockscout currently supports several hundred chains and rollups throughout the greater blockchain ecosystem. Ethereum, Cosmos, Polkadot, Avalanche, Near and many others include Blockscout integrations. [A comprehensive list is available here](https://docs.blockscout.com/about/projects). If your project is not listed, please submit a PR or [contact the team in Discord](https://discord.com/invite/blockscout).

## Getting Started

See the [project documentation](https://docs.blockscout.com/) for instructions:

- [Manual deployment](https://docs.blockscout.com/for-developers/deployment/manual-deployment-guide)
- [Docker-compose deployment](https://docs.blockscout.com/for-developers/deployment/docker-compose-deployment)
- [Kubernetes deployment](https://docs.blockscout.com/for-developers/deployment/kubernetes-deployment)
- [Manual deployment (backend + old UI)](https://docs.blockscout.com/for-developers/deployment/manual-old-ui)
- [Ansible deployment](https://docs.blockscout.com/for-developers/ansible-deployment)
- [ENV variables](https://docs.blockscout.com/for-developers/information-and-settings/env-variables)
- [Configuration options](https://docs.blockscout.com/for-developers/configuration-options)

## Acknowledgements

We would like to thank the [EthPrize foundation](http://ethprize.io/) for their funding support.

## Contributing

See [CONTRIBUTING.md](CONTRIBUTING.md) for contribution and pull request protocol. We expect contributors to follow our [code of conduct](CODE_OF_CONDUCT.md) when submitting code or comments.

## License

[![License: GPL v3.0](https://img.shields.io/badge/License-GPL%20v3-blue.svg)](https://www.gnu.org/licenses/gpl-3.0)

This project is licensed under the GNU General Public License v3.0. See the [LICENSE](LICENSE) file for details.<|MERGE_RESOLUTION|>--- conflicted
+++ resolved
@@ -1,8 +1,5 @@
-<<<<<<< HEAD
 <h1 align="center">Blockscout</h1>                  
-=======
 <h1 align="center">Blockscout</h1>               
->>>>>>> aab5a233
 <p align="center">Blockchain Explorer for inspecting and analyzing EVM Chains.</p>
 <div align="center">
 
