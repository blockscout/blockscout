--- conflicted
+++ resolved
@@ -388,19 +388,15 @@
 
 ## Docker Support
 
-<<<<<<< HEAD
 See `./docker/README.md`
 
-## Acknowledgements
-=======
+## Docker Compose Support
+
 1. `cp .env.example .env`
 2. update environment variables
 3. `docker-compose up --build`
 
-See `Dockerfile` and `docker-compose.yml` for more.
-
-## Acknowledgementsh
->>>>>>> 6d7e7b63
+## Acknowledgements
 
 We would like to thank the [EthPrize foundation](http://ethprize.io/) for their funding support.
 
