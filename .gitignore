# App artifacts
/_build
/apps/*/cover
/apps/*/logs
/cover
/db
/deps
/doc
/*.ez
/logs

# Generated on crash by the VM
erl_crash.dump

# Generated on crash by NPM
npm-debug.log

# Static artifacts
/apps/**/node_modules

# Since we are building assets from assets/,
# we ignore priv/static. You may want to comment
# this depending on your deployment strategy.
/apps/*/priv/static/

# Files matching config/*.secret.exs pattern contain sensitive
# data and you should not commit them into version control.
#
# Alternatively, you may comment the line below and commit the
# secrets files as long as you replace their contents by environment
# variables.
/apps/*/config/*.secret.exs

# Wallaby screenshots
screenshots/

# Sobelow
.sobelow

# osx 
.DS_Store

# mix phx.gen.cert self-signed certs for dev
/apps/block_scout_web/priv/cert

<<<<<<< HEAD
.vscode
=======
/docker-compose/postgres-data
>>>>>>> e9723772
<|MERGE_RESOLUTION|>--- conflicted
+++ resolved
@@ -43,8 +43,6 @@
 # mix phx.gen.cert self-signed certs for dev
 /apps/block_scout_web/priv/cert
 
-<<<<<<< HEAD
-.vscode
-=======
 /docker-compose/postgres-data
->>>>>>> e9723772
+
+.vscode