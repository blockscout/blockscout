--- conflicted
+++ resolved
@@ -9,13 +9,8 @@
 /*.ez
 /logs
 
-<<<<<<< HEAD
-# ignore docker compose
-/docker-compose
-=======
 # mix dialyzer artifacts
 /priv/plts
->>>>>>> d8d13e38
 
 # Generated on crash by the VM
 erl_crash.dump
