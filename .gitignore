# App artifacts
/_build
/apps/*/cover
/apps/*/logs
/cover
/db
/deps
/doc
/*.ez
/logs

# Generated on crash by the VM
erl_crash.dump

# Generated on crash by NPM
npm-debug.log

# Static artifacts
/apps/**/node_modules

# Since we are building assets from assets/,
# we ignore priv/static. You may want to comment
# this depending on your deployment strategy.
/apps/*/priv/static/

# Files matching config/*.secret.exs pattern contain sensitive
# data and you should not commit them into version control.
#
# Alternatively, you may comment the line below and commit the
# secrets files as long as you replace their contents by environment
# variables.
/apps/*/config/*.secret.exs

# Wallaby screenshots
screenshots/

# Sobelow
.sobelow

# osx
.DS_Store

# mix phx.gen.cert self-signed certs for dev
/apps/block_scout_web/priv/cert
<<<<<<< HEAD
.idea
.vscode
=======

/docker-compose/postgres-data
/docker-compose/tmp

.idea/
*.iml
>>>>>>> 7569dace
<|MERGE_RESOLUTION|>--- conflicted
+++ resolved
@@ -42,14 +42,9 @@
 
 # mix phx.gen.cert self-signed certs for dev
 /apps/block_scout_web/priv/cert
-<<<<<<< HEAD
-.idea
-.vscode
-=======
 
 /docker-compose/postgres-data
 /docker-compose/tmp
 
 .idea/
-*.iml
->>>>>>> 7569dace
+*.iml