--- conflicted
+++ resolved
@@ -80,9 +80,6 @@
       file: ./services/stats.yml
       service: stats
 
-<<<<<<< HEAD
-  caddy:
-=======
   user-ops-indexer:
     depends_on:
       - db
@@ -91,8 +88,7 @@
       file: ./services/user-ops-indexer.yml
       service: user-ops-indexer
 
-  proxy:
->>>>>>> 6488951e
+  caddy:
     depends_on:
       - backend
     extends:
