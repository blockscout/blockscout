version: '3.9'

services:
  redis-db:
    extends:
      file: ./services/redis.yml
      service: redis-db

  db-init:
    extends:
      file: ./services/db.yml
      service: db-init

  db:
    depends_on:
      db-init:
        condition: service_completed_successfully
    extends:
      file: ./services/db.yml
      service: db

  backend:
    depends_on:
      - db
      - redis-db
    extends:
      file: ./services/backend.yml
      service: backend
    build:
      context: ..
      dockerfile: ./docker/Dockerfile
      args:
        CACHE_EXCHANGE_RATES_PERIOD: ""
        API_V1_READ_METHODS_DISABLED: "false"
        DISABLE_WEBAPP: "false"
        API_V1_WRITE_METHODS_DISABLED: "false"
        CACHE_TOTAL_GAS_USAGE_COUNTER_ENABLED: ""
        CACHE_ADDRESS_WITH_BALANCES_UPDATE_INTERVAL: ""
        ADMIN_PANEL_ENABLED: ""
<<<<<<< HEAD
        RELEASE_VERSION: 5.2.2
    restart: always
    container_name: 'blockscout'
    links:
      - db:database
    command: sh -c "bin/blockscout eval \"Elixir.Explorer.ReleaseTasks.create_and_migrate()\" && bin/blockscout start"
    extra_hosts:
      - 'host.docker.internal:host-gateway'
    env_file:
      -  ./envs/common-blockscout.env
    ports:
      - 3000:3000
    volumes:
      - ./logs/:/app/logs/
      - ./ssl/certificate.crt:/etc/ssl/certs/certificate.crt
      - ./ssl/private.key:/etc/ssl/private/private.key

  smart-contract-verifier:
    extends:
      file: ./services/docker-compose-smart-contract-verifier.yml
      service: smart-contract-verifier
=======
        RELEASE_VERSION: 6.7.2
    links:
      - db:database
    environment:
        ETHEREUM_JSONRPC_HTTP_URL: http://host.docker.internal:8545/
        ETHEREUM_JSONRPC_TRACE_URL: http://host.docker.internal:8545/
        ETHEREUM_JSONRPC_WS_URL: ws://host.docker.internal:8545/
        CHAIN_ID: '1337'
>>>>>>> 81256f39

  visualizer:
    extends:
      file: ./services/visualizer.yml
      service: visualizer

  sig-provider:
    extends:
      file: ./services/sig-provider.yml
      service: sig-provider

  frontend:
    depends_on:
      - backend
    extends:
      file: ./services/frontend.yml
      service: frontend

  stats-db-init:
    extends:
      file: ./services/stats.yml
      service: stats-db-init

  stats-db:
    depends_on:
      stats-db-init:
        condition: service_completed_successfully
    extends:
      file: ./services/stats.yml
      service: stats-db

  stats:
    depends_on:
      - stats-db
      - backend
    extends:
      file: ./services/stats.yml
      service: stats

  user-ops-indexer:
    depends_on:
      - db
      - backend
    extends:
      file: ./services/user-ops-indexer.yml
      service: user-ops-indexer

  proxy:
    depends_on:
      - backend
      - frontend
      - stats
    extends:
      file: ./services/nginx.yml
      service: proxy<|MERGE_RESOLUTION|>--- conflicted
+++ resolved
@@ -37,29 +37,6 @@
         CACHE_TOTAL_GAS_USAGE_COUNTER_ENABLED: ""
         CACHE_ADDRESS_WITH_BALANCES_UPDATE_INTERVAL: ""
         ADMIN_PANEL_ENABLED: ""
-<<<<<<< HEAD
-        RELEASE_VERSION: 5.2.2
-    restart: always
-    container_name: 'blockscout'
-    links:
-      - db:database
-    command: sh -c "bin/blockscout eval \"Elixir.Explorer.ReleaseTasks.create_and_migrate()\" && bin/blockscout start"
-    extra_hosts:
-      - 'host.docker.internal:host-gateway'
-    env_file:
-      -  ./envs/common-blockscout.env
-    ports:
-      - 3000:3000
-    volumes:
-      - ./logs/:/app/logs/
-      - ./ssl/certificate.crt:/etc/ssl/certs/certificate.crt
-      - ./ssl/private.key:/etc/ssl/private/private.key
-
-  smart-contract-verifier:
-    extends:
-      file: ./services/docker-compose-smart-contract-verifier.yml
-      service: smart-contract-verifier
-=======
         RELEASE_VERSION: 6.7.2
     links:
       - db:database
@@ -68,7 +45,6 @@
         ETHEREUM_JSONRPC_TRACE_URL: http://host.docker.internal:8545/
         ETHEREUM_JSONRPC_WS_URL: ws://host.docker.internal:8545/
         CHAIN_ID: '1337'
->>>>>>> 81256f39
 
   visualizer:
     extends:
