version: '3.8'

services:
  redis_db:
    extends:
      file: ./services/docker-compose-redis.yml
      service: redis_db

  db:
    extends:
      file: ./services/docker-compose-db.yml
      service: db

  blockscout:
    depends_on:
      - db
      - smart-contract-verifier
      - redis_db
    image: blockscout/blockscout:${DOCKER_TAG:-latest}
    build:
      context: ..
      dockerfile: ./docker/Dockerfile
      args:
        CACHE_EXCHANGE_RATES_PERIOD: ""
        API_V1_READ_METHODS_DISABLED: "false"
        DISABLE_WEBAPP: "false"
        API_V1_WRITE_METHODS_DISABLED: "false"
        CACHE_TOTAL_GAS_USAGE_COUNTER_ENABLED: ""
        CACHE_ADDRESS_WITH_BALANCES_UPDATE_INTERVAL: ""
<<<<<<< HEAD
        ADMIN_PANEL_ENABLED: "true"
        RELEASE_VERSION: 5.1.4
=======
        ADMIN_PANEL_ENABLED: ""
        RELEASE_VERSION: 5.2.2
>>>>>>> 1a035abe
    restart: always
    container_name: 'blockscout'
    links:
      - db:database
    command: sh -c "bin/blockscout eval \"Elixir.Explorer.ReleaseTasks.create_and_migrate()\" && bin/blockscout start"
    extra_hosts:
      - 'host.docker.internal:host-gateway'
    env_file:
      -  ./envs/common-blockscout.env
    ports:
      - 3000:3000
    volumes:
      - ./logs/:/app/logs/
      - ./ssl/certificate.crt:/etc/ssl/certs/certificate.crt
      - ./ssl/private.key:/etc/ssl/private/private.key

  smart-contract-verifier:
    extends:
      file: ./services/docker-compose-smart-contract-verifier.yml
      service: smart-contract-verifier

  visualizer:
    extends:
      file: ./services/docker-compose-visualizer.yml
      service: visualizer

  sig-provider:
    extends:
      file: ./services/docker-compose-sig-provider.yml
      service: sig-provider<|MERGE_RESOLUTION|>--- conflicted
+++ resolved
@@ -27,13 +27,8 @@
         API_V1_WRITE_METHODS_DISABLED: "false"
         CACHE_TOTAL_GAS_USAGE_COUNTER_ENABLED: ""
         CACHE_ADDRESS_WITH_BALANCES_UPDATE_INTERVAL: ""
-<<<<<<< HEAD
-        ADMIN_PANEL_ENABLED: "true"
-        RELEASE_VERSION: 5.1.4
-=======
         ADMIN_PANEL_ENABLED: ""
         RELEASE_VERSION: 5.2.2
->>>>>>> 1a035abe
     restart: always
     container_name: 'blockscout'
     links:
