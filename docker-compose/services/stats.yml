version: '3.9'

services:
  stats-db-init:
    image: postgres:15
    volumes:
      - ./blockscout-data/${SCHAIN_NAME}/stats-db-data:/var/lib/postgresql/data

    entrypoint:
      - sh
      - -c
      - |
        chown -R 2000:2000 /var/lib/postgresql/data

  stats-db:
    image: postgres:15
    user: 2000:2000
    shm_size: 256m
    restart: always
    container_name: '${SCHAIN_NAME}_stats-db'
    command: postgres -c 'max_connections=200'
    environment:
        POSTGRES_DB: 'stats'
        POSTGRES_USER: 'stats'
        POSTGRES_PASSWORD: 'n0uejXPl61ci6ldCuE2gQU5Y'
    ports:
      - target: 5432
        published: ${STATS_DB_PORT:-7433}
    volumes:
      - ./blockscout-data/${SCHAIN_NAME}/stats-db-data:/var/lib/postgresql/data
    healthcheck:
      test: ["CMD-SHELL", "pg_isready -U stats -d stats"]
      interval: 10s
      timeout: 5s
      retries: 5
      start_period: 10s

  stats:
    image: ghcr.io/blockscout/stats:${STATS_DOCKER_TAG:-latest}
    pull_policy: always
    platform: linux/amd64
    restart: always
<<<<<<< HEAD
    container_name: '${SCHAIN_NAME}_stats'
    depends_on:
      - "stats-db"
=======
    container_name: 'stats'
>>>>>>> 764ec0da
    extra_hosts:
      - 'host.docker.internal:host-gateway'
    env_file:
      -  ../envs/common-stats.env
    environment:
      - STATS__DB_URL=postgres://stats:n0uejXPl61ci6ldCuE2gQU5Y@stats-db:5432/stats
      - STATS__BLOCKSCOUT_DB_URL=${STATS__BLOCKSCOUT_DB_URL:-postgresql://blockscout:ceWb1MeLBEeOIfk65gU8EjF8@db:5432/blockscout}
      - STATS__CREATE_DATABASE=true
      - STATS__RUN_MIGRATIONS=true<|MERGE_RESOLUTION|>--- conflicted
+++ resolved
@@ -40,13 +40,7 @@
     pull_policy: always
     platform: linux/amd64
     restart: always
-<<<<<<< HEAD
     container_name: '${SCHAIN_NAME}_stats'
-    depends_on:
-      - "stats-db"
-=======
-    container_name: 'stats'
->>>>>>> 764ec0da
     extra_hosts:
       - 'host.docker.internal:host-gateway'
     env_file:
