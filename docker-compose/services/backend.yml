version: '3.9'

services:
  backend:
    image: blockscout/${DOCKER_REPO:-blockscout}:${DOCKER_TAG:-latest}
    pull_policy: always
    restart: always
    stop_grace_period: 5m
    container_name: 'backend'
    command: sh -c "bin/blockscout eval \"Elixir.Explorer.ReleaseTasks.create_and_migrate()\" && bin/blockscout start"
    extra_hosts:
      - 'host.docker.internal:host-gateway'
    env_file:
      -  ../envs/common-blockscout.env
    volumes:
      - ./logs/:/app/logs/
<<<<<<< HEAD
    ports:
      - target: 4000
        published: 4000
=======
      - ./dets/:/app/dets/
>>>>>>> 7e6c45a3
<|MERGE_RESOLUTION|>--- conflicted
+++ resolved
@@ -13,11 +13,7 @@
     env_file:
       -  ../envs/common-blockscout.env
     volumes:
-      - ./logs/:/app/logs/
-<<<<<<< HEAD
+      - ./dets/:/app/dets/
     ports:
       - target: 4000
-        published: 4000
-=======
-      - ./dets/:/app/dets/
->>>>>>> 7e6c45a3
+        published: 4000