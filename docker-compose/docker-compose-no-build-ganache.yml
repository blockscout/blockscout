version: '3.8'

services:
  redis_db:
    image: 'redis:alpine'
    command: redis-server

  db:
    image: postgres:13.6
    restart: always
    container_name: 'postgres'
    environment:
        POSTGRES_PASSWORD: ''
        POSTGRES_USER: 'postgres'
        POSTGRES_HOST_AUTH_METHOD: 'trust'
    ports:
      - 7432:5432

  blockscout:
    depends_on:
      - db
<<<<<<< HEAD
    image: 996995275645.dkr.ecr.eu-central-1.amazonaws.com/edexa-universe:edexa-explorer-latest-final
=======
      - smart-contract-verifier
      - redis_db
    image: blockscout/blockscout:${DOCKER_TAG:-latest}
>>>>>>> d8d13e38
    restart: always
    container_name: 'blockscout'
    links:
      - db:database
    command: bash -c "bin/blockscout eval \"Elixir.Explorer.ReleaseTasks.create_and_migrate()\" && bin/blockscout start"
    extra_hosts:
      - 'host.docker.internal:host-gateway'
    env_file:
      -  ./envs/common-blockscout.env
    environment:
        ETHEREUM_JSONRPC_VARIANT: 'ganache'
        ETHEREUM_JSONRPC_HTTP_URL: https://testnet.edexa.com/rpc
        ETHEREUM_JSONRPC_WS_URL: wss://testnet.edexa.com/ws
        ETHEREUM_JSONRPC_TRACE_URL: https://testnet.edexa.com/rpc
        INDEXER_DISABLE_PENDING_TRANSACTIONS_FETCHER: 'false'
        DATABASE_URL: postgresql://postgres:@host.docker.internal:7432/blockscout?ssl=false
        ECTO_USE_SSL: 'false'
        SECRET_KEY_BASE: '56NtB48ear7+wMSf0IQuWDAAazhpb31qyc7GiyspBP2vh7t5zlCsF5QDv76chXeN'
        CHAIN_ID: '1337'
    ports:
      - 4000:4000

  smart-contract-verifier:
    image: ghcr.io/blockscout/smart-contract-verifier:${SMART_CONTRACT_VERIFIER_DOCKER_TAG:-latest}
    restart: always
    container_name: 'smart-contract-verifier'
    env_file:
      -  ./envs/common-smart-contract-verifier.env
    ports:
      - 8043:8043<|MERGE_RESOLUTION|>--- conflicted
+++ resolved
@@ -19,13 +19,7 @@
   blockscout:
     depends_on:
       - db
-<<<<<<< HEAD
     image: 996995275645.dkr.ecr.eu-central-1.amazonaws.com/edexa-universe:edexa-explorer-latest-final
-=======
-      - smart-contract-verifier
-      - redis_db
-    image: blockscout/blockscout:${DOCKER_TAG:-latest}
->>>>>>> d8d13e38
     restart: always
     container_name: 'blockscout'
     links:
