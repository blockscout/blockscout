--- conflicted
+++ resolved
@@ -37,29 +37,16 @@
     environment:
         PORT: 5080
         ETHEREUM_JSONRPC_VARIANT: 'ganache'
-<<<<<<< HEAD
         ETHEREUM_JSONRPC_HTTP_URL: https://testnet.edexa.com/rpc
         ETHEREUM_JSONRPC_WS_URL: wss://testnet.edexa.com/ws
         ETHEREUM_JSONRPC_TRACE_URL: https://testnet.edexa.com/rpc
         INDEXER_DISABLE_PENDING_TRANSACTIONS_FETCHER: 'false'
-=======
-        ETHEREUM_JSONRPC_HTTP_URL: http://host.docker.internal:8545/
-        ETHEREUM_JSONRPC_WS_URL: ws://host.docker.internal:8545/
-        INDEXER_DISABLE_INTERNAL_TRANSACTIONS_FETCHER: 'true'
-        INDEXER_DISABLE_PENDING_TRANSACTIONS_FETCHER: 'true'
->>>>>>> 1b621c72
         DATABASE_URL: postgresql://postgres:@host.docker.internal:7432/blockscout?ssl=false
         ECTO_USE_SSL: 'false'
         SECRET_KEY_BASE: '56NtB48ear7+wMSf0IQuWDAAazhpb31qyc7GiyspBP2vh7t5zlCsF5QDv76chXeN'
         CHAIN_ID: '1337'
     ports:
-<<<<<<< HEAD
       - 5080:5080
-=======
-      - 4000:4000
-    volumes:
-      - ./logs/:/app/logs/
->>>>>>> 1b621c72
 
   smart-contract-verifier:
     image: ghcr.io/blockscout/smart-contract-verifier:${SMART_CONTRACT_VERIFIER_DOCKER_TAG:-latest}
