import Config

# Lower hashing rounds for faster tests
config :bcrypt_elixir, log_rounds: 4

# Configure your database
config :explorer, Explorer.Repo.Local,
  url: System.get_env("DATABASE_URL") || "postgresql://postgres:postgres@localhost:5432/explorer_test",
  database: "explorer_test",
  hostname: "localhost",
  password: "postgres",
  pool: Ecto.Adapters.SQL.Sandbox,
  # Default of `5_000` was too low for `BlockFetcher` test
  ownership_timeout: :timer.minutes(7),
  timeout: :timer.seconds(60),
  queue_target: 1000,
  priv: "priv/repo",
  # deactivate ecto logs for test output
  log: false

<<<<<<< HEAD
config :explorer, Explorer.ExchangeRates, enabled: false, store: :ets, fetch_btc_value: true

config :explorer, Explorer.Chain.Cache.BlockNumber, enabled: false

config :explorer, Explorer.ChainSpec.GenesisData, enabled: false

config :explorer, Explorer.KnownTokens, enabled: false, store: :ets

config :explorer, Explorer.Counters.AverageBlockTime, enabled: false

config :explorer, Explorer.Counters.AddressesWithBalanceCounter, enabled: false, enable_consolidation: false

# This historian is a GenServer whose init uses a Repo in a Task process.
# This causes a ConnectionOwnership error
config :explorer, Explorer.Chain.Transaction.History.Historian, enabled: false
config :explorer, Explorer.Market.History.Historian, enabled: false

config :explorer, Explorer.Counters.AddressesCounter, enabled: false, enable_consolidation: false

config :explorer, Explorer.Market.History.Cataloger, enabled: false

config :explorer, Explorer.Tracer, disabled?: false

config :explorer, Explorer.Chain.Cache.MinMissingBlockNumber, enabled: false

=======
>>>>>>> aa4ccb84
config :logger, :explorer,
  level: :warn,
  path: Path.absname("logs/test/explorer.log")

config :explorer, Explorer.ExchangeRates.Source.TransactionAndLog,
<<<<<<< HEAD
  secondary_source: Explorer.ExchangeRates.Source.OneCoinSource

config :explorer,
  realtime_events_sender: Explorer.Chain.Events.SimpleSender

config :explorer, Explorer.Chain.Events.Listener,
  enabled: true,
  event_source: Explorer.Chain.Events.PubSubSource

variant =
  if is_nil(System.get_env("ETHEREUM_JSONRPC_VARIANT")) do
    "parity"
  else
    System.get_env("ETHEREUM_JSONRPC_VARIANT")
    |> String.split(".")
    |> List.last()
    |> String.downcase()
  end

config :explorer, Explorer.Celo.CoreContracts, refresh: :timer.hours(1), refresh_concurrency: 2
config :explorer, Explorer.Celo.AddressCache, Explorer.Celo.AddressCache.Mock

# Import variant specific config. This must remain at the bottom
# of this file so it overrides the configuration defined above.
import_config "test/#{variant}.exs"
=======
  secondary_source: Explorer.ExchangeRates.Source.OneCoinSource
>>>>>>> aa4ccb84
<|MERGE_RESOLUTION|>--- conflicted
+++ resolved
@@ -18,7 +18,6 @@
   # deactivate ecto logs for test output
   log: false
 
-<<<<<<< HEAD
 config :explorer, Explorer.ExchangeRates, enabled: false, store: :ets, fetch_btc_value: true
 
 config :explorer, Explorer.Chain.Cache.BlockNumber, enabled: false
@@ -44,14 +43,11 @@
 
 config :explorer, Explorer.Chain.Cache.MinMissingBlockNumber, enabled: false
 
-=======
->>>>>>> aa4ccb84
 config :logger, :explorer,
   level: :warn,
   path: Path.absname("logs/test/explorer.log")
 
 config :explorer, Explorer.ExchangeRates.Source.TransactionAndLog,
-<<<<<<< HEAD
   secondary_source: Explorer.ExchangeRates.Source.OneCoinSource
 
 config :explorer,
@@ -61,22 +57,5 @@
   enabled: true,
   event_source: Explorer.Chain.Events.PubSubSource
 
-variant =
-  if is_nil(System.get_env("ETHEREUM_JSONRPC_VARIANT")) do
-    "parity"
-  else
-    System.get_env("ETHEREUM_JSONRPC_VARIANT")
-    |> String.split(".")
-    |> List.last()
-    |> String.downcase()
-  end
-
 config :explorer, Explorer.Celo.CoreContracts, refresh: :timer.hours(1), refresh_concurrency: 2
-config :explorer, Explorer.Celo.AddressCache, Explorer.Celo.AddressCache.Mock
-
-# Import variant specific config. This must remain at the bottom
-# of this file so it overrides the configuration defined above.
-import_config "test/#{variant}.exs"
-=======
-  secondary_source: Explorer.ExchangeRates.Source.OneCoinSource
->>>>>>> aa4ccb84
+config :explorer, Explorer.Celo.AddressCache, Explorer.Celo.AddressCache.Mock