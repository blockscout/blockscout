import Config

# Lower hashing rounds for faster tests
config :bcrypt_elixir, log_rounds: 4

# Configure your database
config :explorer, Explorer.Repo,
  url: System.get_env("DATABASE_URL") || "postgresql://postgres:postgres@localhost:5432/explorer_test",
  database: "explorer_test",
  hostname: "localhost",
  password: "postgres",
  pool: Ecto.Adapters.SQL.Sandbox,
  # Default of `5_000` was too low for `BlockFetcher` test
<<<<<<< HEAD
  ownership_timeout: :timer.minutes(3),
=======
  ownership_timeout: :timer.minutes(7),
>>>>>>> 7088dca1
  timeout: :timer.seconds(60),
  queue_target: 1000,
  # deactivate ecto logs for test output
  log: false

# Configure API database
config :explorer, Explorer.Repo.Replica1,
  database: "explorer_test",
  hostname: "localhost",
  pool: Ecto.Adapters.SQL.Sandbox,
  # Default of `5_000` was too low for `BlockFetcher` test
  ownership_timeout: :timer.minutes(1),
  timeout: :timer.seconds(60),
  queue_target: 1000

config :explorer, Explorer.ExchangeRates, enabled: false, store: :ets

config :explorer, Explorer.Chain.Cache.BlockNumber, enabled: false

config :explorer, Explorer.KnownTokens, enabled: false, store: :ets

config :explorer, Explorer.Counters.AverageBlockTime, enabled: false

config :explorer, Explorer.Counters.AddressesWithBalanceCounter, enabled: false, enable_consolidation: false

# This historian is a GenServer whose init uses a Repo in a Task process.
# This causes a ConnectionOwnership error
config :explorer, Explorer.Chain.Transaction.History.Historian, enabled: false
config :explorer, Explorer.Market.History.Historian, enabled: false

config :explorer, Explorer.Counters.AddressesCounter, enabled: false, enable_consolidation: false

config :explorer, Explorer.Market.History.Cataloger, enabled: false

config :explorer, Explorer.Tracer, disabled?: false

config :explorer, Explorer.Staking.ContractState, enabled: false

config :logger, :explorer,
  level: :warn,
  path: Path.absname("logs/test/explorer.log")

config :explorer, Explorer.ExchangeRates.Source.TransactionAndLog,
  secondary_source: Explorer.ExchangeRates.Source.OneCoinSource

config :explorer,
  realtime_events_sender: Explorer.Chain.Events.SimpleSender

config :explorer, Explorer.Chain.Events.Listener,
  enabled: true,
  event_source: Explorer.Chain.Events.PubSubSource

variant =
  if is_nil(System.get_env("ETHEREUM_JSONRPC_VARIANT")) do
    "parity"
  else
    System.get_env("ETHEREUM_JSONRPC_VARIANT")
    |> String.split(".")
    |> List.last()
    |> String.downcase()
  end

config :explorer, Explorer.Celo.CoreContracts, refresh: :timer.hours(1), refresh_concurrency: 2
config :explorer, Explorer.Celo.AddressCache, Explorer.Celo.AddressCache.Mock

# Import variant specific config. This must remain at the bottom
# of this file so it overrides the configuration defined above.
import_config "test/#{variant}.exs"<|MERGE_RESOLUTION|>--- conflicted
+++ resolved
@@ -11,11 +11,7 @@
   password: "postgres",
   pool: Ecto.Adapters.SQL.Sandbox,
   # Default of `5_000` was too low for `BlockFetcher` test
-<<<<<<< HEAD
-  ownership_timeout: :timer.minutes(3),
-=======
   ownership_timeout: :timer.minutes(7),
->>>>>>> 7088dca1
   timeout: :timer.seconds(60),
   queue_target: 1000,
   # deactivate ecto logs for test output
