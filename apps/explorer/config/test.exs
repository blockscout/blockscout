--- conflicted
+++ resolved
@@ -52,14 +52,10 @@
       Explorer.Repo.RSK,
       Explorer.Repo.Shibarium,
       Explorer.Repo.Suave,
-<<<<<<< HEAD
       Explorer.Repo.Arbitrum,
-      Explorer.Repo.BridgedTokens
-=======
       Explorer.Repo.BridgedTokens,
       Explorer.Repo.Filecoin,
       Explorer.Repo.Stability
->>>>>>> 510bf9d7
     ] do
   config :explorer, repo,
     database: "explorer_test",
