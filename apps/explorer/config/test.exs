--- conflicted
+++ resolved
@@ -14,13 +14,10 @@
   ownership_timeout: :timer.minutes(7),
   timeout: :timer.seconds(60),
   queue_target: 1000,
-<<<<<<< HEAD
   priv: "priv/repo",
   # deactivate ecto logs for test output
   log: false
-=======
   migration_lock: nil
->>>>>>> d932786d
 
 config :explorer, Explorer.ExchangeRates, enabled: false, store: :ets, fetch_btc_value: true
 
