import Config

# Lower hashing rounds for faster tests
config :bcrypt_elixir, log_rounds: 4

# Configure your database
config :explorer, Explorer.Repo.Local,
  url: System.get_env("DATABASE_URL") || "postgresql://postgres:postgres@localhost:5432/explorer_test",
  database: "explorer_test",
  hostname: "localhost",
  password: "postgres",
  pool: Ecto.Adapters.SQL.Sandbox,
  # Default of `5_000` was too low for `BlockFetcher` test
  ownership_timeout: :timer.minutes(7),
  timeout: :timer.seconds(60),
  queue_target: 1000,
  priv: "priv/repo",
  # deactivate ecto logs for test output
  log: false

config :explorer, Explorer.ExchangeRates, enabled: false, store: :ets, fetch_btc_value: true

config :explorer, Explorer.Chain.Cache.BlockNumber, enabled: false

config :explorer, Explorer.ChainSpec.GenesisData, enabled: false

config :explorer, Explorer.KnownTokens, enabled: false, store: :ets

config :explorer, Explorer.Counters.AverageBlockTime, enabled: false

config :explorer, Explorer.Counters.AddressesWithBalanceCounter, enabled: false, enable_consolidation: false

# This historian is a GenServer whose init uses a Repo in a Task process.
# This causes a ConnectionOwnership error
config :explorer, Explorer.Chain.Transaction.History.Historian, enabled: false
config :explorer, Explorer.Market.History.Historian, enabled: false

config :explorer, Explorer.Counters.AddressesCounter, enabled: false, enable_consolidation: false

config :explorer, Explorer.Market.History.Cataloger, enabled: false

config :explorer, Explorer.Tracer, disabled?: false

<<<<<<< HEAD
config :explorer, Explorer.Staking.ContractState, enabled: false

config :explorer, Explorer.Chain.Cache.MinMissingBlockNumber, enabled: false

=======
>>>>>>> 4b303c49
config :logger, :explorer,
  level: :warn,
  path: Path.absname("logs/test/explorer.log")

config :explorer, Explorer.ExchangeRates.Source.TransactionAndLog,
  secondary_source: Explorer.ExchangeRates.Source.OneCoinSource

config :explorer,
  realtime_events_sender: Explorer.Chain.Events.SimpleSender

config :explorer, Explorer.Chain.Events.Listener,
  enabled: true,
  event_source: Explorer.Chain.Events.PubSubSource

variant =
  if is_nil(System.get_env("ETHEREUM_JSONRPC_VARIANT")) do
    "parity"
  else
    System.get_env("ETHEREUM_JSONRPC_VARIANT")
    |> String.split(".")
    |> List.last()
    |> String.downcase()
  end

config :explorer, Explorer.Celo.CoreContracts, refresh: :timer.hours(1), refresh_concurrency: 2
config :explorer, Explorer.Celo.AddressCache, Explorer.Celo.AddressCache.Mock

# Import variant specific config. This must remain at the bottom
# of this file so it overrides the configuration defined above.
import_config "test/#{variant}.exs"<|MERGE_RESOLUTION|>--- conflicted
+++ resolved
@@ -41,13 +41,8 @@
 
 config :explorer, Explorer.Tracer, disabled?: false
 
-<<<<<<< HEAD
-config :explorer, Explorer.Staking.ContractState, enabled: false
-
 config :explorer, Explorer.Chain.Cache.MinMissingBlockNumber, enabled: false
 
-=======
->>>>>>> 4b303c49
 config :logger, :explorer,
   level: :warn,
   path: Path.absname("logs/test/explorer.log")
