--- conflicted
+++ resolved
@@ -1,41 +1,7 @@
 import Config
 
-<<<<<<< HEAD
-database = if System.get_env("DATABASE_URL"), do: nil, else: "explorer_dev"
-hostname = if System.get_env("DATABASE_URL"), do: nil, else: "localhost"
-username = if System.get_env("DATABASE_URL"), do: nil, else: "postgres"
-
-database_api_url =
-  if System.get_env("DATABASE_READ_ONLY_API_URL"),
-    do: System.get_env("DATABASE_READ_ONLY_API_URL"),
-    else: System.get_env("DATABASE_URL")
-
-pool_size =
-  if System.get_env("DATABASE_READ_ONLY_API_URL"),
-    do: String.to_integer(System.get_env("POOL_SIZE", "40")),
-    else: String.to_integer(System.get_env("POOL_SIZE", "50"))
-
 # Configure your database
-config :explorer, Explorer.Repo.Local,
-  database: database,
-  hostname: hostname,
-  username: username,
-  priv: "priv/repo",
-  url: System.get_env("DATABASE_URL"),
-  pool_size: pool_size,
-  timeout: :timer.seconds(80)
-
-database_api = if System.get_env("DATABASE_READ_ONLY_API_URL"), do: nil, else: database
-hostname_api = if System.get_env("DATABASE_READ_ONLY_API_URL"), do: nil, else: hostname
-
-pool_size_api =
-  if System.get_env("DATABASE_READ_ONLY_API_URL"),
-    do: String.to_integer(System.get_env("POOL_SIZE_API", "50")),
-    else: String.to_integer(System.get_env("POOL_SIZE_API", "10"))
-=======
-# Configure your database
-config :explorer, Explorer.Repo, timeout: :timer.seconds(80)
->>>>>>> aa4ccb84
+config :explorer, Explorer.Repo.Local, timeout: :timer.seconds(80)
 
 # Configure API database
 config :explorer, Explorer.Repo.Replica1, timeout: :timer.seconds(80)
@@ -54,25 +20,7 @@
 config :logger, :token_instances,
   level: :debug,
   path: Path.absname("logs/dev/explorer/tokens/token_instances.log"),
-<<<<<<< HEAD
   metadata_filter: [fetcher: :token_instances]
 
-variant =
-  if is_nil(System.get_env("ETHEREUM_JSONRPC_VARIANT")) do
-    "ganache"
-  else
-    System.get_env("ETHEREUM_JSONRPC_VARIANT")
-    |> String.split(".")
-    |> List.last()
-    |> String.downcase()
-  end
-
 config :explorer, Explorer.Celo.CoreContracts, enabled: true, refresh: :timer.hours(1)
-config :explorer, Explorer.Celo.AddressCache, Explorer.Celo.CoreContracts
-
-# Import variant specific config. This must remain at the bottom
-# of this file so it overrides the configuration defined above.
-import_config "dev/#{variant}.exs"
-=======
-  metadata_filter: [fetcher: :token_instances]
->>>>>>> aa4ccb84
+config :explorer, Explorer.Celo.AddressCache, Explorer.Celo.CoreContracts