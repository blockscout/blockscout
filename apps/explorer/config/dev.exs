--- conflicted
+++ resolved
@@ -1,13 +1,7 @@
 import Config
 
 # Configure your database
-<<<<<<< HEAD
-config :explorer, Explorer.Repo.Local, timeout: :timer.seconds(80)
-=======
-config :explorer, Explorer.Repo,
-  timeout: :timer.seconds(80),
-  migration_lock: nil
->>>>>>> d932786d
+config :explorer, Explorer.Repo.Local, timeout: :timer.seconds(80), migration_lock: nil
 
 # Configure API database
 config :explorer, Explorer.Repo.Replica1, timeout: :timer.seconds(80)
