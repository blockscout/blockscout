--- conflicted
+++ resolved
@@ -7,7 +7,6 @@
 
 # Configures the database
 config :explorer, Explorer.Repo,
-<<<<<<< HEAD
   url: System.get_env("DATABASE_URL") || "postgresql://postgres:1234@localhost:5432/blockscout",
   username: System.get_env("DATABASE_USER") || "postgres",
   password: System.get_env("DATABASE_PASSWORD") || "1234",
@@ -15,10 +14,6 @@
   hostname: System.get_env("DATABASE_HOSTNAME") || "localhost",
   port: System.get_env("DATABASE_PORT") || "5432",
   pool_size: String.to_integer(System.get_env("POOL_SIZE") || "50"),
-=======
-  url: System.get_env("DATABASE_URL"),
-  pool_size: pool_size,
->>>>>>> bb542353
   ssl: String.equivalent?(System.get_env("ECTO_USE_SSL") || "true", "true"),
   prepare: :unnamed,
   timeout: :timer.seconds(60)
