# This file is responsible for configuring your application
# and its dependencies with the aid of the Config module.
#
# This configuration file is loaded before any dependency and
# is restricted to this project.
import Config

[__DIR__ | ~w(.. .. .. config config_helper.exs)]
|> Path.join()
|> Code.eval_file()

# General application configuration
config :explorer,
  chain_type: ConfigHelper.chain_type(),
  ecto_repos: ConfigHelper.repos(),
  token_functions_reader_max_retries: 3,
  # for not fully indexed blockchains
  decode_not_a_contract_calls: ConfigHelper.parse_bool_env_var("DECODE_NOT_A_CONTRACT_CALLS")

config :explorer, Explorer.ChainSpec.GenesisData, enabled: true

config :explorer, Explorer.Chain.Cache.BlockNumber, enabled: true

config :explorer, Explorer.Chain.Cache.AddressSum,
  enabled: true,
  ttl_check_interval: :timer.seconds(1)

config :explorer, Explorer.Chain.Cache.AddressSumMinusBurnt,
  enabled: true,
  ttl_check_interval: :timer.seconds(1)

update_interval_in_milliseconds = ConfigHelper.parse_time_env_var("CACHE_ADDRESS_WITH_BALANCES_UPDATE_INTERVAL", "30m")

config :explorer, Explorer.Counters.AddressesWithBalanceCounter,
  enabled: false,
  enable_consolidation: true,
  update_interval_in_milliseconds: update_interval_in_milliseconds

config :explorer, Explorer.Counters.AddressesCounter,
  enabled: true,
  enable_consolidation: true,
  update_interval_in_milliseconds: update_interval_in_milliseconds

config :explorer, Explorer.Counters.AddressTransactionsGasUsageCounter,
  enabled: true,
  enable_consolidation: true

config :explorer, Explorer.Counters.AddressTokenUsdSum,
  enabled: true,
  enable_consolidation: true

update_interval_in_milliseconds_default = 30 * 60 * 1000

config :explorer, Explorer.Chain.Cache.ContractsCounter,
  enabled: true,
  enable_consolidation: true,
  update_interval_in_milliseconds: update_interval_in_milliseconds_default

config :explorer, Explorer.Chain.Cache.NewContractsCounter,
  enabled: true,
  enable_consolidation: true,
  update_interval_in_milliseconds: update_interval_in_milliseconds_default

config :explorer, Explorer.Chain.Cache.VerifiedContractsCounter,
  enabled: true,
  enable_consolidation: true,
  update_interval_in_milliseconds: update_interval_in_milliseconds_default

config :explorer, Explorer.Chain.Cache.NewVerifiedContractsCounter,
  enabled: true,
  enable_consolidation: true,
  update_interval_in_milliseconds: update_interval_in_milliseconds_default

config :explorer, Explorer.Chain.Cache.WithdrawalsSum,
  enabled: true,
  enable_consolidation: true,
  update_interval_in_milliseconds: update_interval_in_milliseconds_default

config :explorer, Explorer.Chain.Cache.StabilityValidatorsCounters,
  enabled: true,
  enable_consolidation: true,
  update_interval_in_milliseconds: update_interval_in_milliseconds_default

config :explorer, Explorer.Chain.Cache.BlackfortValidatorsCounters,
  enabled: true,
  enable_consolidation: true,
  update_interval_in_milliseconds: update_interval_in_milliseconds_default

config :explorer, Explorer.Chain.Cache.TransactionActionTokensData, enabled: true

config :explorer, Explorer.Chain.Cache.TransactionActionUniswapPools, enabled: true

config :explorer, Explorer.ExchangeRates.TokenExchangeRates, enabled: true

config :explorer, Explorer.Counters.TokenHoldersCounter,
  enabled: true,
  enable_consolidation: true

config :explorer, Explorer.Counters.TokenTransfersCounter,
  enabled: true,
  enable_consolidation: true

config :explorer, Explorer.Counters.AddressTransactionsCounter,
  enabled: true,
  enable_consolidation: true

config :explorer, Explorer.Counters.AddressTokenTransfersCounter,
  enabled: true,
  enable_consolidation: true

config :explorer, Explorer.Counters.BlockBurntFeeCounter,
  enabled: true,
  enable_consolidation: true

config :explorer, Explorer.Counters.BlockPriorityFeeCounter,
  enabled: true,
  enable_consolidation: true

config :explorer, Explorer.TokenInstanceOwnerAddressMigration.Supervisor, enabled: true

for migrator <- [
      # Background migrations
      Explorer.Migrator.TransactionsDenormalization,
      Explorer.Migrator.AddressCurrentTokenBalanceTokenType,
      Explorer.Migrator.AddressTokenBalanceTokenType,
      Explorer.Migrator.SanitizeMissingBlockRanges,
      Explorer.Migrator.SanitizeIncorrectNFTTokenTransfers,
      Explorer.Migrator.TokenTransferTokenType,
      Explorer.Migrator.SanitizeIncorrectWETHTokenTransfers,
      Explorer.Migrator.TransactionBlockConsensus,
      Explorer.Migrator.TokenTransferBlockConsensus,
      Explorer.Migrator.RestoreOmittedWETHTransfers,
      Explorer.Migrator.SanitizeMissingTokenBalances,
      Explorer.Migrator.SanitizeReplacedTransactions,
      Explorer.Migrator.ReindexInternalTransactionsWithIncompatibleStatus,
      Explorer.Migrator.SanitizeDuplicatedLogIndexLogs,
      Explorer.Migrator.RefetchContractCodes,
      Explorer.Migrator.BackfillMultichainSearchDB,
<<<<<<< HEAD
      Explorer.Migrator.SanitizeVerifiedAddresses,

      # Heavy DB index operations
=======

      # Heavy DB index operations
      Explorer.Migrator.HeavyDbIndexOperation.CreateAddressesVerifiedIndex,
>>>>>>> cf635da4
      Explorer.Migrator.HeavyDbIndexOperation.CreateLogsBlockHashIndex,
      Explorer.Migrator.HeavyDbIndexOperation.DropLogsBlockNumberAscIndexAscIndex,
      Explorer.Migrator.HeavyDbIndexOperation.CreateLogsAddressHashBlockNumberDescIndexDescIndex,
      Explorer.Migrator.HeavyDbIndexOperation.DropLogsAddressHashIndex,
      Explorer.Migrator.HeavyDbIndexOperation.DropLogsAddressHashTransactionHashIndex,
      Explorer.Migrator.HeavyDbIndexOperation.DropLogsIndexIndex,
      Explorer.Migrator.HeavyDbIndexOperation.CreateLogsAddressHashFirstTopicBlockNumberIndexIndex,
      Explorer.Migrator.HeavyDbIndexOperation.DropInternalTransactionsFromAddressHashIndex,
      Explorer.Migrator.HeavyDbIndexOperation.CreateInternalTransactionsBlockNumberDescTransactionIndexDescIndexDescIndex,
      Explorer.Migrator.HeavyDbIndexOperation.DropTokenTransfersBlockNumberAscLogIndexAscIndex,
      Explorer.Migrator.HeavyDbIndexOperation.DropTokenTransfersFromAddressHashTransactionHashIndex,
      Explorer.Migrator.HeavyDbIndexOperation.DropTokenTransfersToAddressHashTransactionHashIndex,
      Explorer.Migrator.HeavyDbIndexOperation.DropTokenTransfersTokenContractAddressHashTransactionHashIndex,
      Explorer.Migrator.HeavyDbIndexOperation.DropTokenTransfersBlockNumberIndex
    ] do
  config :explorer, migrator, enabled: true
end

config :explorer, Explorer.Chain.Fetcher.CheckBytecodeMatchingOnDemand, enabled: true

config :explorer, Explorer.Chain.Fetcher.FetchValidatorInfoOnDemand, enabled: true

config :explorer, Explorer.Chain.Cache.GasUsage,
  enabled: ConfigHelper.parse_bool_env_var("CACHE_TOTAL_GAS_USAGE_COUNTER_ENABLED")

config :explorer, Explorer.Integrations.EctoLogger, query_time_ms_threshold: :timer.seconds(2)

config :explorer, Explorer.Tags.AddressTag.Cataloger, enabled: true

config :explorer, Explorer.SmartContract.CertifiedSmartContractCataloger, enabled: true

config :explorer, Explorer.Repo, migration_timestamps: [type: :utc_datetime_usec]

config :explorer, Explorer.Tracer,
  service: :explorer,
  adapter: SpandexDatadog.Adapter,
  trace_key: :blockscout

config :explorer,
  solc_bin_api_url: "https://solc-bin.ethereum.org"

config :explorer, :http_adapter, HTTPoison

config :explorer, Explorer.Chain.BridgedToken, enabled: ConfigHelper.parse_bool_env_var("BRIDGED_TOKENS_ENABLED")

config :explorer, Explorer.Chain.Mud, enabled: ConfigHelper.parse_bool_env_var("MUD_INDEXER_ENABLED")

config :logger, :explorer,
  # keep synced with `config/config.exs`
  format: "$dateT$time $metadata[$level] $message\n",
  metadata:
    ~w(application fetcher request_id first_block_number last_block_number missing_block_range_count missing_block_count
       block_number step count error_count shrunk import_id transaction_id)a,
  metadata_filter: [application: :explorer]

config :spandex_ecto, SpandexEcto.EctoLogger,
  service: :ecto,
  tracer: Explorer.Tracer,
  otp_app: :explorer

# Import environment specific config. This must remain at the bottom
# of this file so it overrides the configuration defined above.
import_config "#{config_env()}.exs"<|MERGE_RESOLUTION|>--- conflicted
+++ resolved
@@ -136,15 +136,10 @@
       Explorer.Migrator.SanitizeDuplicatedLogIndexLogs,
       Explorer.Migrator.RefetchContractCodes,
       Explorer.Migrator.BackfillMultichainSearchDB,
-<<<<<<< HEAD
       Explorer.Migrator.SanitizeVerifiedAddresses,
-
-      # Heavy DB index operations
-=======
 
       # Heavy DB index operations
       Explorer.Migrator.HeavyDbIndexOperation.CreateAddressesVerifiedIndex,
->>>>>>> cf635da4
       Explorer.Migrator.HeavyDbIndexOperation.CreateLogsBlockHashIndex,
       Explorer.Migrator.HeavyDbIndexOperation.DropLogsBlockNumberAscIndexAscIndex,
       Explorer.Migrator.HeavyDbIndexOperation.CreateLogsAddressHashBlockNumberDescIndexDescIndex,
