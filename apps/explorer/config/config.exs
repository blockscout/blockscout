--- conflicted
+++ resolved
@@ -8,16 +8,11 @@
 # General application configuration
 config :explorer,
   ecto_repos: [Explorer.Repo],
-<<<<<<< HEAD
   coin: System.get_env("COIN") || "ETC",
-  token_functions_reader_max_retries: 3
-=======
-  coin: System.get_env("COIN") || "POA",
   token_functions_reader_max_retries: 3,
   allowed_evm_versions:
     System.get_env("ALLOWED_EVM_VERSIONS") ||
       "homestead,tangerineWhistle,spuriousDragon,byzantium,constantinople,petersburg"
->>>>>>> ed301116
 
 config :explorer, Explorer.Counters.AverageBlockTime, enabled: true
 
