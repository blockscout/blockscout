# This file is responsible for configuring your application
# and its dependencies with the aid of the Mix.Config module.
#
# This configuration file is loaded before any dependency and
# is restricted to this project.
use Mix.Config

# General application configuration
config :explorer,
  ecto_repos: [Explorer.Repo],
<<<<<<< HEAD
  coin: System.get_env("COIN") || "MATIC",
=======
  coin: System.get_env("COIN") || "POA",
  coingecko_coin_id: System.get_env("COINGECKO_COIN_ID"),
>>>>>>> 880e1728
  token_functions_reader_max_retries: 3,
  allowed_evm_versions:
    System.get_env("ALLOWED_EVM_VERSIONS") ||
      "homestead,tangerineWhistle,spuriousDragon,byzantium,constantinople,petersburg,istanbul,default",
  include_uncles_in_average_block_time:
    if(System.get_env("UNCLES_IN_AVERAGE_BLOCK_TIME") == "true", do: true, else: false),
  healthy_blocks_period: System.get_env("HEALTHY_BLOCKS_PERIOD") || :timer.minutes(5),
  realtime_events_sender:
    if(System.get_env("DISABLE_WEBAPP") != "true",
      do: Explorer.Chain.Events.SimpleSender,
      else: Explorer.Chain.Events.DBSender
    )

average_block_period =
  case Integer.parse(System.get_env("AVERAGE_BLOCK_CACHE_PERIOD", "")) do
    {secs, ""} -> :timer.seconds(secs)
    _ -> :timer.minutes(30)
  end

config :explorer, Explorer.Counters.AverageBlockTime,
  enabled: true,
  period: average_block_period

config :explorer, Explorer.Chain.Events.Listener,
  enabled:
    if(System.get_env("DISABLE_WEBAPP") == nil && System.get_env("DISABLE_INDEXER") == nil,
      do: false,
      else: true
    )

config :explorer, Explorer.ChainSpec.GenesisData,
  enabled: true,
  chain_spec_path: System.get_env("CHAIN_SPEC_PATH"),
  emission_format: System.get_env("EMISSION_FORMAT", "DEFAULT"),
  rewards_contract_address: System.get_env("REWARDS_CONTRACT", "0xeca443e8e1ab29971a45a9c57a6a9875701698a5")

config :explorer, Explorer.Chain.Cache.BlockNumber,
  enabled: true,
  ttl_check_interval: if(System.get_env("DISABLE_INDEXER") == "true", do: :timer.seconds(1), else: false),
  global_ttl: if(System.get_env("DISABLE_INDEXER") == "true", do: :timer.seconds(5))

address_sum_global_ttl =
  "ADDRESS_SUM_CACHE_PERIOD"
  |> System.get_env("")
  |> Integer.parse()
  |> case do
    {integer, ""} -> :timer.seconds(integer)
    _ -> :timer.minutes(60)
  end

config :explorer, Explorer.Chain.Cache.AddressSum,
  enabled: true,
  ttl_check_interval: :timer.seconds(1),
  global_ttl: address_sum_global_ttl

config :explorer, Explorer.Chain.Cache.AddressSumMinusBurnt,
  enabled: true,
  ttl_check_interval: :timer.seconds(1),
  global_ttl: address_sum_global_ttl

balances_update_interval =
  if System.get_env("ADDRESS_WITH_BALANCES_UPDATE_INTERVAL") do
    case Integer.parse(System.get_env("ADDRESS_WITH_BALANCES_UPDATE_INTERVAL")) do
      {integer, ""} -> integer
      _ -> nil
    end
  end

config :explorer, Explorer.Counters.AddressesWithBalanceCounter,
  enabled: false,
  enable_consolidation: true,
  update_interval_in_seconds: balances_update_interval || 30 * 60

config :explorer, Explorer.Counters.AddressesCounter,
  enabled: true,
  enable_consolidation: true,
  update_interval_in_seconds: balances_update_interval || 30 * 60

config :explorer, Explorer.ExchangeRates, enabled: System.get_env("DISABLE_EXCHANGE_RATES") != "true", store: :ets

config :explorer, Explorer.KnownTokens, enabled: true, store: :ets

config :explorer, Explorer.Integrations.EctoLogger, query_time_ms_threshold: :timer.seconds(2)

config :explorer, Explorer.Market.History.Cataloger, enabled: System.get_env("DISABLE_INDEXER") != "true"

txs_stats_init_lag =
  System.get_env("TXS_HISTORIAN_INIT_LAG", "0")
  |> Integer.parse()
  |> elem(0)
  |> :timer.minutes()

txs_stats_days_to_compile_at_init =
  System.get_env("TXS_STATS_DAYS_TO_COMPILE_AT_INIT", "40")
  |> Integer.parse()
  |> elem(0)

config :explorer, Explorer.Chain.Transaction.History.Historian,
  enabled: System.get_env("ENABLE_TXS_STATS", "false") != "false",
  init_lag: txs_stats_init_lag,
  days_to_compile_at_init: txs_stats_days_to_compile_at_init

history_fetch_interval =
  case Integer.parse(System.get_env("HISTORY_FETCH_INTERVAL", "")) do
    {mins, ""} -> mins
    _ -> 60
  end
  |> :timer.minutes()

config :explorer, Explorer.History.Process, history_fetch_interval: history_fetch_interval

config :explorer, Explorer.Repo, migration_timestamps: [type: :utc_datetime_usec]

config :explorer, Explorer.Tracer,
  service: :explorer,
  adapter: SpandexDatadog.Adapter,
  trace_key: :blockscout

if System.get_env("METADATA_CONTRACT") && System.get_env("VALIDATORS_CONTRACT") do
  config :explorer, Explorer.Validator.MetadataRetriever,
    metadata_contract_address: System.get_env("METADATA_CONTRACT"),
    validators_contract_address: System.get_env("VALIDATORS_CONTRACT")

  config :explorer, Explorer.Validator.MetadataProcessor, enabled: System.get_env("DISABLE_INDEXER") != "true"
else
  config :explorer, Explorer.Validator.MetadataProcessor, enabled: false
end

config :explorer, Explorer.Chain.Block.Reward,
  validators_contract_address: System.get_env("VALIDATORS_CONTRACT"),
  keys_manager_contract_address: System.get_env("KEYS_MANAGER_CONTRACT")

config :explorer, Explorer.Staking.PoolsReader,
  validators_contract_address: System.get_env("POS_VALIDATORS_CONTRACT"),
  staking_contract_address: System.get_env("POS_STAKING_CONTRACT")

if System.get_env("POS_STAKING_CONTRACT") do
  config :explorer, Explorer.Staking.EpochCounter,
    enabled: true,
    staking_contract_address: System.get_env("POS_STAKING_CONTRACT")
else
  config :explorer, Explorer.Staking.EpochCounter, enabled: false
end

case System.get_env("SUPPLY_MODULE") do
  "TokenBridge" ->
    config :explorer, supply: Explorer.Chain.Supply.TokenBridge

  "rsk" ->
    config :explorer, supply: Explorer.Chain.Supply.RSK

  _ ->
    :ok
end

if System.get_env("SOURCE_MODULE") == "TokenBridge" do
  config :explorer, Explorer.ExchangeRates.Source, source: Explorer.ExchangeRates.Source.TokenBridge
end

config :explorer,
  solc_bin_api_url: "https://solc-bin.ethereum.org",
  checksum_function: System.get_env("CHECKSUM_FUNCTION") && String.to_atom(System.get_env("CHECKSUM_FUNCTION"))

config :logger, :explorer,
  # keep synced with `config/config.exs`
  format: "$dateT$time $metadata[$level] $message\n",
  metadata:
    ~w(application fetcher request_id first_block_number last_block_number missing_block_range_count missing_block_count
       block_number step count error_count shrunk import_id transaction_id)a,
  metadata_filter: [application: :explorer]

config :spandex_ecto, SpandexEcto.EctoLogger,
  service: :ecto,
  tracer: Explorer.Tracer,
  otp_app: :explorer

market_history_cache_period =
  case Integer.parse(System.get_env("MARKET_HISTORY_CACHE_PERIOD", "")) do
    {secs, ""} -> :timer.seconds(secs)
    _ -> :timer.hours(6)
  end

config :explorer, Explorer.Market.MarketHistoryCache, period: market_history_cache_period

config :explorer, Explorer.Chain.Cache.Blocks,
  ttl_check_interval: if(System.get_env("DISABLE_INDEXER") == "true", do: :timer.seconds(1), else: false),
  global_ttl: if(System.get_env("DISABLE_INDEXER") == "true", do: :timer.seconds(5))

config :explorer, Explorer.Chain.Cache.Transactions,
  ttl_check_interval: if(System.get_env("DISABLE_INDEXER") == "true", do: :timer.seconds(1), else: false),
  global_ttl: if(System.get_env("DISABLE_INDEXER") == "true", do: :timer.seconds(5))

config :explorer, Explorer.Chain.Cache.Accounts,
  ttl_check_interval: if(System.get_env("DISABLE_INDEXER") == "true", do: :timer.seconds(1), else: false),
  global_ttl: if(System.get_env("DISABLE_INDEXER") == "true", do: :timer.seconds(5))

config :explorer, Explorer.Chain.Cache.PendingTransactions,
  enabled:
    if(System.get_env("ETHEREUM_JSONRPC_VARIANT") == "besu",
      do: false,
      else: true
    ),
  ttl_check_interval: if(System.get_env("DISABLE_INDEXER") == "true", do: :timer.seconds(1), else: false),
  global_ttl: if(System.get_env("DISABLE_INDEXER") == "true", do: :timer.seconds(5))

config :explorer, Explorer.Chain.Cache.Uncles,
  ttl_check_interval: if(System.get_env("DISABLE_INDEXER") == "true", do: :timer.seconds(1), else: false),
  global_ttl: if(System.get_env("DISABLE_INDEXER") == "true", do: :timer.seconds(5))

# Import environment specific config. This must remain at the bottom
# of this file so it overrides the configuration defined above.
import_config "#{Mix.env()}.exs"<|MERGE_RESOLUTION|>--- conflicted
+++ resolved
@@ -8,12 +8,8 @@
 # General application configuration
 config :explorer,
   ecto_repos: [Explorer.Repo],
-<<<<<<< HEAD
   coin: System.get_env("COIN") || "MATIC",
-=======
-  coin: System.get_env("COIN") || "POA",
   coingecko_coin_id: System.get_env("COINGECKO_COIN_ID"),
->>>>>>> 880e1728
   token_functions_reader_max_retries: 3,
   allowed_evm_versions:
     System.get_env("ALLOWED_EVM_VERSIONS") ||
