--- conflicted
+++ resolved
@@ -73,11 +73,8 @@
       Explorer.Migrator.SanitizeErc1155TokenBalancesWithoutTokenIds,
       Explorer.Migrator.ReindexDuplicatedInternalTransactions,
       Explorer.Migrator.MergeAdjacentMissingBlockRanges,
-<<<<<<< HEAD
+      Explorer.Migrator.UnescapeQuotesInTokens,
       Explorer.Migrator.SanitizeDuplicateSmartContractAdditionalSources,
-=======
-      Explorer.Migrator.UnescapeQuotesInTokens,
->>>>>>> 30e69146
 
       # Heavy DB index operations
       Explorer.Migrator.HeavyDbIndexOperation.CreateLogsBlockHashIndex,
