--- conflicted
+++ resolved
@@ -41,11 +41,7 @@
   # Callback for errored fetch
   @impl GenServer
   def handle_info({_ref, {:error, reason}}, state) do
-<<<<<<< HEAD
-    Logger.debug(fn -> "Failed to get exchange rates with reason '#{reason}'." end)
-=======
     Logger.warning(fn -> "Failed to get exchange rates with reason '#{reason}'." end)
->>>>>>> ea9f6e5e
 
     schedule_next_consolidation()
 
