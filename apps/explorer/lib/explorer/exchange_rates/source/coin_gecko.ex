defmodule Explorer.ExchangeRates.Source.CoinGecko do
  @moduledoc """
  Adapter for fetching exchange rates from https://coingecko.com
  """

  alias Explorer.{Chain, ExchangeRates}
  alias Explorer.ExchangeRates.{Source, Token}

  import Source, only: [to_decimal: 1]

  @behaviour Source

  @impl Source
  def format_data(%{"market_data" => _} = json_data) do
    market_data = json_data["market_data"]

    last_updated = get_last_updated(market_data)
    current_price = get_current_price(market_data)

    id = json_data["id"]

    btc_value =
      if Application.get_env(:explorer, Explorer.ExchangeRates)[:fetch_btc_value], do: get_btc_value(id, market_data)

    circulating_supply_data = market_data && market_data["circulating_supply"]
    total_supply_data = market_data && market_data["total_supply"]
    market_cap_data_usd = market_data && market_data["market_cap"] && market_data["market_cap"]["usd"]
    total_volume_data_usd = market_data && market_data["total_volume"] && market_data["total_volume"]["usd"]

    [
      %Token{
        available_supply: to_decimal(circulating_supply_data),
        total_supply: to_decimal(total_supply_data) || to_decimal(circulating_supply_data),
        btc_value: btc_value,
        id: id,
        last_updated: last_updated,
        market_cap_usd: to_decimal(market_cap_data_usd),
        name: json_data["name"],
        symbol: String.upcase(json_data["symbol"]),
        usd_value: current_price,
        volume_24h_usd: to_decimal(total_volume_data_usd)
      }
    ]
  end

  @impl Source
  def format_data(_), do: []

  @impl Source
  def source_url do
    explicit_coin_id = Application.get_env(:explorer, ExchangeRates)[:coingecko_coin_id]

    {:ok, id} =
      if explicit_coin_id do
        {:ok, explicit_coin_id}
      else
        case coin_id() do
          {:ok, id} ->
            {:ok, id}

          _ ->
            {:ok, nil}
        end
      end

    if id, do: "#{base_url()}/coins/#{id}", else: nil
  end

  @impl Source
  def source_url(input) do
    case Chain.Hash.Address.cast(input) do
      {:ok, _} ->
        address_hash_str = input
        "#{base_url()}/coins/ethereum/contract/#{address_hash_str}"

      _ ->
        symbol = input

        id =
          case coin_id(symbol) do
            {:ok, id} ->
              id

            _ ->
              nil
          end

        if id, do: "#{base_url()}/coins/#{id}", else: nil
    end
  end

  @impl Source
  def headers do
    if api_key() do
      [{"X-Cg-Pro-Api-Key", "#{api_key()}"}]
    else
      []
    end
  end

  defp api_key do
    Application.get_env(:explorer, ExchangeRates)[:coingecko_api_key] || nil
  end

  def coin_id do
    symbol = String.downcase(Explorer.coin())

    coin_id(symbol)
  end

  def coin_id(symbol) do
    id_mapping = token_symbol_to_id_mapping_to_get_price(symbol)

    if id_mapping do
      {:ok, id_mapping}
    else
      url = "#{base_url()}/coins/list"

      symbol_downcase = String.downcase(symbol)

      case Source.http_request(url, headers()) do
        {:ok, data} = resp ->
          if is_list(data) do
            symbol_data =
              Enum.find(data, fn item ->
                item["symbol"] == symbol_downcase
              end)

            if symbol_data do
              {:ok, symbol_data["id"]}
            else
              {:error, :not_found}
            end
          else
            resp
          end

        resp ->
          resp
      end
    end
  end

  defp get_last_updated(market_data) do
    last_updated_data = market_data && market_data["last_updated"]

    if last_updated_data do
      {:ok, last_updated, 0} = DateTime.from_iso8601(last_updated_data)
      last_updated
    else
      nil
    end
  end

  defp get_current_price(market_data) do
    if market_data["current_price"] do
      to_decimal(market_data["current_price"]["usd"])
    else
      1
    end
  end

  defp get_btc_value(id, market_data) do
    case get_btc_price() do
      {:ok, price} ->
        btc_price = to_decimal(price)
        current_price = get_current_price(market_data)

        if id != "btc" && current_price && btc_price do
          Decimal.div(current_price, btc_price)
        else
          1
        end

      _ ->
        1
    end
  end

  defp base_url do
<<<<<<< HEAD
    config(:base_url) || "https://api.coingecko.com/api/v3"
=======
    if api_key() do
      base_pro_url()
    else
      base_free_url()
    end
  end

  defp base_free_url do
    config(:base_url) || "https://api.coingecko.com/api/v3"
  end

  defp base_pro_url do
    config(:base_pro_url) || "https://pro-api.coingecko.com/api/v3"
>>>>>>> 4b303c49
  end

  defp get_btc_price(currency \\ "usd") do
    url = "#{base_url()}/exchange_rates"

    case Source.http_request(url, headers()) do
      {:ok, data} = resp ->
        if is_map(data) do
          current_price = data["rates"][currency]["value"]

          {:ok, current_price}
        else
          resp
        end

      resp ->
        resp
    end
  end

  @spec config(atom()) :: term
  defp config(key) do
    Application.get_env(:explorer, __MODULE__, [])[key]
  end

  defp token_symbol_to_id_mapping_to_get_price(symbol) do
    case symbol do
      "UNI" -> "uniswap"
      "SURF" -> "surf-finance"
      _symbol -> nil
    end
  end
end<|MERGE_RESOLUTION|>--- conflicted
+++ resolved
@@ -178,9 +178,6 @@
   end
 
   defp base_url do
-<<<<<<< HEAD
-    config(:base_url) || "https://api.coingecko.com/api/v3"
-=======
     if api_key() do
       base_pro_url()
     else
@@ -194,7 +191,6 @@
 
   defp base_pro_url do
     config(:base_pro_url) || "https://pro-api.coingecko.com/api/v3"
->>>>>>> 4b303c49
   end
 
   defp get_btc_price(currency \\ "usd") do
