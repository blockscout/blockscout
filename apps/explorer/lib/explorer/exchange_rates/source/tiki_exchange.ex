--- conflicted
+++ resolved
@@ -2,8 +2,6 @@
   @moduledoc """
   Adapter for fetching exchange rates from https://api.tiki.vn.
   """
-
-  require Logger
 
   alias Explorer.Chain
   alias Explorer.ExchangeRates.{Source, Token}
@@ -45,9 +43,8 @@
   end
 
   defp get_supply() do
-<<<<<<< HEAD
     url = base_api_url() <> "cosmos/bank/v1beta1/supply"
-    case Source.http_request(url) do
+    case Source.http_request(url, headers()) do
       {:error, reason} ->
         Logger.error("failed to get supply: ", inspect(reason))
       {:ok, result} ->
@@ -59,17 +56,6 @@
         else
           [0]
         end
-=======
-    url = "https://api.astranaut.dev/cosmos/bank/v1beta1/supply"
-    {:ok, result} = Source.http_request(url, headers())
-    if is_map(result) do
-      list_supply = result["supply"]
-      for %{"amount" => amount, "denom" => denom} when denom == "aastra" <- list_supply do
-        String.slice(amount, 0..-19)
-      end
-    else
-      [0]
->>>>>>> 899d6c9e
     end
   end
 
