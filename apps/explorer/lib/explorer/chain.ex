--- conflicted
+++ resolved
@@ -3004,11 +3004,7 @@
 
         find_erc721_token_transfer(transaction.token_transfers, {from_address, to_address})
 
-<<<<<<< HEAD
-      # check for ERC 20 or for old ERC 721 token verions
-=======
       # check for ERC 20 or for old ERC 721 token versions
->>>>>>> d2a23171
       {unquote(TokenTransfer.transfer_function_signature()) <> params, ^zero_wei} ->
         types = [:address, {:uint, 256}]
 
