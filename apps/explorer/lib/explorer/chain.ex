defmodule Explorer.Chain do
  @moduledoc """
  The chain context.
  """

  import Ecto.Query,
    only: [
      from: 2,
      join: 4,
      join: 5,
      limit: 2,
      lock: 2,
      offset: 2,
      order_by: 2,
      order_by: 3,
      preload: 2,
      select: 2,
      select: 3,
      subquery: 1,
      union: 2,
      update: 2,
      where: 2,
      where: 3
    ]

  import EthereumJSONRPC,
    only: [integer_to_quantity: 1, json_rpc: 2, fetch_block_internal_transactions: 2]

  require Logger

  alias ABI.{TypeDecoder, TypeEncoder}
  alias Ecto.Adapters.SQL
  alias Ecto.{Changeset, Multi, Query}

  alias EthereumJSONRPC.Contract
  alias EthereumJSONRPC.Transaction, as: EthereumJSONRPCTransaction

  alias Explorer.Counters.LastFetchedCounter

  alias Explorer.Chain

  alias Explorer.Chain.{
    Address,
    Address.CoinBalance,
    Address.CoinBalanceDaily,
    Address.CurrentTokenBalance,
    Address.TokenBalance,
    Block,
    BridgedToken,
    CeloAccount,
    CeloClaims,
    CeloParams,
    CeloSigners,
    CeloUnlocked,
    CeloValidator,
    CeloValidatorGroup,
    CeloValidatorHistory,
    CeloVoters,
    CurrencyHelpers,
    Data,
    DecompiledSmartContract,
    ExchangeRate,
    Hash,
    Import,
    InternalTransaction,
    Log,
    PendingBlockOperation,
    SmartContract,
    SmartContractAdditionalSource,
    StakingPool,
    StakingPoolsDelegator,
    Token,
    Token.Instance,
    TokenTransfer,
    Transaction,
    Wei
  }

  alias Explorer.Chain.Block.{EmissionReward, Reward}

  alias Explorer.Chain.Cache.{
    Accounts,
    BlockCount,
    BlockNumber,
    Blocks,
    TokenExchangeRate,
    Transactions,
    Uncles
  }

  alias Explorer.Chain.Celo.ContractEventTracking
  alias Explorer.Chain.Celo.TransactionStats, as: CeloTxStats

  alias Explorer.Chain.Import.Runner
  alias Explorer.Chain.InternalTransaction.{CallType, Type}
  alias Explorer.Counters.{AddressesCounter, AddressesWithBalanceCounter}
  alias Explorer.Market.MarketHistoryCache
  alias Explorer.{PagingOptions, Repo}
  alias Explorer.SmartContract.{Helper, Reader}
  alias Explorer.Staking.ContractState

  alias Dataloader.Ecto, as: DataloaderEcto

  @default_paging_options %PagingOptions{page_size: 50}

  @max_incoming_transactions_count 10_000

  @revert_msg_prefix_1 "Revert: "
  @revert_msg_prefix_2 "revert: "
  @revert_msg_prefix_3 "reverted "
  @revert_msg_prefix_4 "Reverted "
  @revert_msg_prefix_5 "execution reverted: "
  # keccak256("Error(string)")
  @revert_error_method_id "08c379a0"

  @burn_address_hash_str "0x0000000000000000000000000000000000000000"

  # seconds
  @check_bytecode_interval 86_400

  @limit_showing_transaсtions 10_000
  @default_page_size 50

  @typedoc """
  The name of an association on the `t:Ecto.Schema.t/0`
  """
  @type association :: atom()

  @typedoc """
  The max `t:Explorer.Chain.Block.block_number/0` for `consensus` `true` `t:Explorer.Chain.Block.t/0`s.
  """
  @type block_height :: Block.block_number()

  @typedoc """
  Event type where data is broadcasted whenever data is inserted from chain indexing.
  """
  @type chain_event ::
          :addresses
          | :address_coin_balances
          | :blocks
          | :block_rewards
          | :exchange_rate
          | :internal_transactions
          | :logs
          | :transactions
          | :token_transfers

  @type direction :: :from | :to

  @typedoc """
   * `:optional` - the association is optional and only needs to be loaded if available
   * `:required` - the association is required and MUST be loaded.  If it is not available, then the parent struct
     SHOULD NOT be returned.
  """
  @type necessity :: :optional | :required

  @typedoc """
  The `t:necessity/0` of each association that should be loaded
  """
  @type necessity_by_association :: %{association => necessity}

  @typep necessity_by_association_option :: {:necessity_by_association, necessity_by_association}
  @typep paging_options :: {:paging_options, PagingOptions.t()}
  @typep balance_by_day :: %{date: String.t(), value: Wei.t()}

  @doc """
  Gets from the cache the count of `t:Explorer.Chain.Address.t/0`'s where the `fetched_coin_balance` is > 0
  """
  @spec count_addresses_with_balance_from_cache :: non_neg_integer()
  def count_addresses_with_balance_from_cache do
    AddressesWithBalanceCounter.fetch()
  end

  @doc """
  Estimated count of `t:Explorer.Chain.Address.t/0`.

  Estimated count of addresses.
  """
  @spec address_estimated_count() :: non_neg_integer()
  def address_estimated_count do
    cached_value = AddressesCounter.fetch()

    if is_nil(cached_value) do
      %Postgrex.Result{rows: [[count]]} = Repo.query!("SELECT reltuples FROM pg_class WHERE relname = 'addresses';")

      count
    else
      cached_value
    end
  end

  @doc """
  Counts the number of addresses with fetched coin balance > 0.

  This function should be used with caution. In larger databases, it may take a
  while to have the return back.
  """
  def count_addresses_with_balance do
    Repo.one(
      Address.count_with_fetched_coin_balance(),
      timeout: :infinity
    )
  end

  @doc """
  Counts the number of all addresses.

  This function should be used with caution. In larger databases, it may take a
  while to have the return back.
  """
  def count_addresses do
    Repo.one(
      Address.count(),
      timeout: :infinity
    )
  end

  @doc """
  `t:Explorer.Chain.InternalTransaction/0`s from the address with the given `hash`.

  This function excludes any internal transactions in the results where the
  internal transaction has no siblings within the parent transaction.

  ## Options

    * `:direction` - if specified, will filter internal transactions by address type. If `:to` is specified, only
      internal transactions where the "to" address matches will be returned. Likewise, if `:from` is specified, only
      internal transactions where the "from" address matches will be returned. If `:direction` is omitted, internal
      transactions either to or from the address will be returned.
    * `:necessity_by_association` - use to load `t:association/0` as `:required` or `:optional`. If an association is
      `:required`, and the `t:Explorer.Chain.InternalTransaction.t/0` has no associated record for that association,
      then the `t:Explorer.Chain.InternalTransaction.t/0` will not be included in the page `entries`.
    * `:paging_options` - a `t:Explorer.PagingOptions.t/0` used to specify the `:page_size` and
      `:key` (a tuple of the lowest/oldest `{block_number, transaction_index, index}`) and. Results will be the internal
      transactions older than the `block_number`, `transaction index`, and `index` that are passed.

  """
  @spec address_to_internal_transactions(Hash.Address.t(), [paging_options | necessity_by_association_option]) :: [
          InternalTransaction.t()
        ]
  def address_to_internal_transactions(hash, options \\ []) do
    necessity_by_association = Keyword.get(options, :necessity_by_association, %{})
    direction = Keyword.get(options, :direction)

    from_block = from_block(options)
    to_block = to_block(options)

    paging_options = Keyword.get(options, :paging_options, @default_paging_options)

    if direction == nil do
      query_to_address_hash_wrapped =
        InternalTransaction
        |> InternalTransaction.where_nonpending_block()
        |> InternalTransaction.where_address_fields_match(hash, :to_address_hash)
        |> InternalTransaction.where_block_number_in_period(from_block, to_block)
        |> common_where_limit_order(paging_options)
        |> wrapped_union_subquery()

      query_from_address_hash_wrapped =
        InternalTransaction
        |> InternalTransaction.where_nonpending_block()
        |> InternalTransaction.where_address_fields_match(hash, :from_address_hash)
        |> InternalTransaction.where_block_number_in_period(from_block, to_block)
        |> common_where_limit_order(paging_options)
        |> wrapped_union_subquery()

      query_created_contract_address_hash_wrapped =
        InternalTransaction
        |> InternalTransaction.where_nonpending_block()
        |> InternalTransaction.where_address_fields_match(hash, :created_contract_address_hash)
        |> InternalTransaction.where_block_number_in_period(from_block, to_block)
        |> common_where_limit_order(paging_options)
        |> wrapped_union_subquery()

      full_query =
        query_to_address_hash_wrapped
        |> union(^query_from_address_hash_wrapped)
        |> union(^query_created_contract_address_hash_wrapped)

      full_query
      |> wrapped_union_subquery()
      |> order_by(
        [q],
        desc: q.block_number,
        desc: q.transaction_index,
        desc: q.index
      )
      |> preload(transaction: :block)
      |> join_associations(necessity_by_association)
      |> Repo.all()
    else
      InternalTransaction
      |> InternalTransaction.where_nonpending_block()
      |> InternalTransaction.where_address_fields_match(hash, direction)
      |> InternalTransaction.where_block_number_in_period(from_block, to_block)
      |> common_where_limit_order(paging_options)
      |> preload(transaction: :block)
      |> join_associations(necessity_by_association)
      |> Repo.all()
    end
  end

  def wrapped_union_subquery(query) do
    from(
      q in subquery(query),
      select: q
    )
  end

  defp common_where_limit_order(query, paging_options) do
    query
    |> InternalTransaction.where_is_different_from_parent_transaction()
    |> InternalTransaction.where_block_number_is_not_null()
    |> page_internal_transaction(paging_options, %{index_int_tx_desc_order: true})
    |> limit(^paging_options.page_size)
    |> order_by(
      [it],
      desc: it.block_number,
      desc: it.transaction_index,
      desc: it.index
    )
  end

  @doc """
  Get the total number of transactions sent by the address with the given hash according to the last block indexed.

  We have to increment +1 in the last nonce result because it works like an array position, the first
  nonce has the value 0. When last nonce is nil, it considers that the given address has 0 transactions.
  """
  @spec total_transactions_sent_by_address(Hash.Address.t()) :: non_neg_integer()
  def total_transactions_sent_by_address(address_hash) do
    last_nonce =
      address_hash
      |> Transaction.last_nonce_by_address_query()
      |> Repo.one(timeout: :infinity)

    case last_nonce do
      nil -> 0
      value -> value + 1
    end
  end

  @doc """
  Fetches the transactions related to the address with the given hash, including
  transactions that only have the address in the `token_transfers` related table
  and rewards for block validation.

  This query is divided into multiple subqueries intentionally in order to
  improve the listing performance.

  The `token_trasfers` table tends to grow exponentially, and the query results
  with a `transactions` `join` statement takes too long.

  To solve this the `transaction_hashes` are fetched in a separate query, and
  paginated through the `block_number` already present in the `token_transfers`
  table.

  ## Options

    * `:necessity_by_association` - use to load `t:association/0` as `:required` or `:optional`.  If an association is
      `:required`, and the `t:Explorer.Chain.Transaction.t/0` has no associated record for that association, then the
      `t:Explorer.Chain.Transaction.t/0` will not be included in the page `entries`.
    * `:paging_options` - a `t:Explorer.PagingOptions.t/0` used to specify the `:page_size` and
      `:key` (a tuple of the lowest/oldest `{block_number, index}`) and. Results will be the transactions older than
      the `block_number` and `index` that are passed.

  """
  @spec address_to_transactions_with_rewards(Hash.Address.t(), [paging_options | necessity_by_association_option]) ::
          [
            Transaction.t()
          ]
  def address_to_transactions_with_rewards(address_hash, options \\ []) when is_list(options) do
    paging_options = Keyword.get(options, :paging_options, @default_paging_options)

    if Application.get_env(:block_scout_web, BlockScoutWeb.Chain)[:has_emission_funds] do
      cond do
        Keyword.get(options, :direction) == :from ->
          address_to_transactions_without_rewards(address_hash, options)

        address_has_rewards?(address_hash) ->
          %{payout_key: block_miner_payout_address} = Reward.get_validator_payout_key_by_mining(address_hash)

          if block_miner_payout_address && address_hash == block_miner_payout_address do
            transactions_with_rewards_results(address_hash, options, paging_options)
          else
            address_to_transactions_without_rewards(address_hash, options)
          end

        true ->
          address_to_transactions_without_rewards(address_hash, options)
      end
    else
      address_to_transactions_without_rewards(address_hash, options)
    end
  end

  defp transactions_with_rewards_results(address_hash, options, paging_options) do
    blocks_range = address_to_transactions_tasks_range_of_blocks(address_hash, options)

    rewards_task =
      Task.async(fn -> Reward.fetch_emission_rewards_tuples(address_hash, paging_options, blocks_range) end)

    [rewards_task | address_to_transactions_tasks(address_hash, options)]
    |> wait_for_address_transactions()
    |> Enum.sort_by(fn item ->
      case item do
        {%Reward{} = emission_reward, _} ->
          {-emission_reward.block.number, 1}

        item ->
          block_number = if item.block_number, do: -item.block_number, else: 0
          index = if item.index, do: -item.index, else: 0
          {block_number, index}
      end
    end)
    |> Enum.dedup_by(fn item ->
      case item do
        {%Reward{} = emission_reward, _} ->
          {emission_reward.block_hash, emission_reward.address_hash, emission_reward.address_type}

        transaction ->
          transaction.hash
      end
    end)
    |> Enum.take(paging_options.page_size)
  end

  def address_to_transactions_without_rewards(address_hash, options) do
    paging_options = Keyword.get(options, :paging_options, @default_paging_options)

    address_hash
    |> address_to_transactions_tasks(options)
    |> wait_for_address_transactions()
    |> Enum.sort_by(&{&1.block_number, &1.index}, &>=/2)
    |> Enum.dedup_by(& &1.hash)
    |> Enum.take(paging_options.page_size)
  end

  def address_to_mined_transactions_without_rewards(address_hash, options) do
    paging_options = Keyword.get(options, :paging_options, @default_paging_options)

    address_hash
    |> address_to_mined_transactions_tasks(options)
    |> wait_for_address_transactions()
    |> Enum.sort_by(&{&1.block_number, &1.index}, &>=/2)
    |> Enum.dedup_by(& &1.hash)
    |> Enum.take(paging_options.page_size)
  end

  defp address_to_transactions_tasks_query(options) do
    from_block = from_block(options)
    to_block = to_block(options)

    options
    |> Keyword.get(:paging_options, @default_paging_options)
    |> fetch_transactions(from_block, to_block)
  end

  defp transactions_block_numbers_at_address(address_hash, options) do
    direction = Keyword.get(options, :direction)

    options
    |> address_to_transactions_tasks_query()
    |> Transaction.not_pending_transactions()
    |> select([t], t.block_number)
    |> Transaction.matching_address_queries_list(direction, address_hash)
  end

  defp address_to_transactions_tasks(address_hash, options) do
    direction = Keyword.get(options, :direction)
    necessity_by_association = Keyword.get(options, :necessity_by_association, %{})

    from_block = from_block(options)
    to_block = to_block(options)

    options
    |> address_to_transactions_tasks_query()
    |> Transaction.not_dropped_or_replaced_transacions()
    |> where_block_number_in_period(from_block, to_block)
    |> join_associations(necessity_by_association)
    |> Transaction.matching_address_queries_list(direction, address_hash)
    |> Enum.map(fn query -> Task.async(fn -> Repo.all(query) end) end)
  end

  defp address_to_mined_transactions_tasks(address_hash, options) do
    direction = Keyword.get(options, :direction)
    necessity_by_association = Keyword.get(options, :necessity_by_association, %{})

    options
    |> address_to_transactions_tasks_query()
    |> Transaction.not_pending_transactions()
    |> join_associations(necessity_by_association)
    |> Transaction.matching_address_queries_list(direction, address_hash)
    |> Enum.map(fn query -> Task.async(fn -> Repo.all(query) end) end)
  end

  def address_to_transactions_tasks_range_of_blocks(address_hash, options) do
    extremums_list =
      address_hash
      |> transactions_block_numbers_at_address(options)
      |> Enum.map(fn query ->
        extremum_query =
          from(
            q in subquery(query),
            select: %{min_block_number: min(q.block_number), max_block_number: max(q.block_number)}
          )

        extremum_query
        |> Repo.one!()
      end)

    extremums_list
    |> Enum.reduce(%{min_block_number: nil, max_block_number: 0}, fn %{
                                                                       min_block_number: min_number,
                                                                       max_block_number: max_number
                                                                     },
                                                                     extremums_result ->
      current_min_number = Map.get(extremums_result, :min_block_number)
      current_max_number = Map.get(extremums_result, :max_block_number)

      extremums_result =
        if is_number(current_min_number) do
          if is_number(min_number) and min_number > 0 and min_number < current_min_number do
            extremums_result
            |> Map.put(:min_block_number, min_number)
          else
            extremums_result
          end
        else
          extremums_result
          |> Map.put(:min_block_number, min_number)
        end

      if is_number(max_number) and max_number > 0 and max_number > current_max_number do
        extremums_result
        |> Map.put(:max_block_number, max_number)
      else
        extremums_result
      end
    end)
  end

  defp wait_for_address_transactions(tasks) do
    tasks
    |> Task.yield_many(:timer.seconds(20))
    |> Enum.flat_map(fn {_task, res} ->
      case res do
        {:ok, result} ->
          result

        {:exit, reason} ->
          raise "Query fetching address transactions terminated: #{inspect(reason)}"

        nil ->
          raise "Query fetching address transactions timed out."
      end
    end)
  end

  @spec address_hash_to_token_transfers(Hash.Address.t(), Keyword.t()) :: [Transaction.t()]
  def address_hash_to_token_transfers(address_hash, options \\ []) do
    paging_options = Keyword.get(options, :paging_options, @default_paging_options)
    direction = Keyword.get(options, :direction)

    direction
    |> Transaction.transactions_with_token_transfers_direction(address_hash)
    |> Transaction.preload_token_transfers(address_hash)
    |> handle_paging_options(paging_options)
    |> Repo.all()
  end

  @doc """
  address_hash_to_token_transfers_including_contract/2 function returns token transfers on address (to/from/contract).
  It is used by CSV export of token transfers button.
  """
  @spec address_hash_to_token_transfers_including_contract(Hash.Address.t(), Keyword.t()) :: [TokenTransfer.t()]
  def address_hash_to_token_transfers_including_contract(address_hash, options \\ []) do
    paging_options = Keyword.get(options, :paging_options, @default_paging_options)
    from_block = Keyword.get(options, :from_block)
    to_block = Keyword.get(options, :to_block)

    query =
      from_block
      |> query_address_hash_to_token_transfers_including_contract(to_block, address_hash)
      |> order_by([token_transfer], asc: token_transfer.block_number, asc: token_transfer.log_index)

    query
    |> handle_token_transfer_paging_options(paging_options)
    |> preload(transaction: :block)
    |> preload(:token)
    |> Repo.all()
  end

  defp query_address_hash_to_token_transfers_including_contract(nil, to_block, address_hash)
       when not is_nil(to_block) do
    from(
      token_transfer in TokenTransfer,
      where:
        (token_transfer.to_address_hash == ^address_hash or
           token_transfer.from_address_hash == ^address_hash or
           token_transfer.token_contract_address_hash == ^address_hash) and
          token_transfer.block_number <= ^to_block
    )
  end

  defp query_address_hash_to_token_transfers_including_contract(from_block, nil, address_hash)
       when not is_nil(from_block) do
    from(
      token_transfer in TokenTransfer,
      where:
        (token_transfer.to_address_hash == ^address_hash or
           token_transfer.from_address_hash == ^address_hash or
           token_transfer.token_contract_address_hash == ^address_hash) and
          token_transfer.block_number >= ^from_block
    )
  end

  defp query_address_hash_to_token_transfers_including_contract(from_block, to_block, address_hash)
       when not is_nil(from_block) and not is_nil(to_block) do
    from(
      token_transfer in TokenTransfer,
      where:
        (token_transfer.to_address_hash == ^address_hash or
           token_transfer.from_address_hash == ^address_hash or
           token_transfer.token_contract_address_hash == ^address_hash) and
          (token_transfer.block_number >= ^from_block and token_transfer.block_number <= ^to_block)
    )
  end

  defp query_address_hash_to_token_transfers_including_contract(_, _, address_hash) do
    from(
      token_transfer in TokenTransfer,
      where:
        token_transfer.to_address_hash == ^address_hash or
          token_transfer.from_address_hash == ^address_hash or
          token_transfer.token_contract_address_hash == ^address_hash
    )
  end

  @spec address_to_logs(Hash.Address.t(), Keyword.t()) :: [Log.t()]
  def address_to_logs(address_hash, options \\ []) when is_list(options) do
    paging_options = Keyword.get(options, :paging_options) || %PagingOptions{page_size: 50}

    from_block = from_block(options)
    to_block = to_block(options)

    {block_number, _transaction_index, log_index} = paging_options.key || {BlockNumber.get_max(), 0, 0}

    base_query =
      from(log in Log,
        order_by: [desc: log.block_number, desc: log.index],
        where: log.block_number < ^block_number,
        or_where: log.block_number == ^block_number and log.index > ^log_index,
        where: log.address_hash == ^address_hash,
        limit: ^paging_options.page_size,
        select: log
      )

    wrapped_query =
      from(
        log in subquery(base_query),
        left_join: transaction in Transaction,
        on: log.transaction_hash == transaction.hash,
        preload: [
          :transaction,
          #          transaction: [to_address: :smart_contract],
          #          transaction: [to_address: [implementation_contract: :smart_contract]]
          address: :smart_contract,
          address: [implementation_contract: :smart_contract]
        ],
        select: log
      )

    wrapped_query
    |> filter_topic(options)
    |> where_block_number_in_period(from_block, to_block)
    |> Repo.all()
    |> Enum.take(paging_options.page_size)
  end

  defp filter_topic(base_query, topic: topic) do
    from(log in base_query,
      where:
        log.first_topic == ^topic or log.second_topic == ^topic or log.third_topic == ^topic or
          log.fourth_topic == ^topic
    )
  end

  defp filter_topic(base_query, _), do: base_query

  def where_block_number_in_period(base_query, from_block, to_block) when is_nil(from_block) and not is_nil(to_block) do
    from(q in base_query,
      where: q.block_number <= ^to_block
    )
  end

  def where_block_number_in_period(base_query, from_block, to_block) when not is_nil(from_block) and is_nil(to_block) do
    from(q in base_query,
      where: q.block_number > ^from_block
    )
  end

  def where_block_number_in_period(base_query, from_block, to_block) when is_nil(from_block) and is_nil(to_block) do
    from(q in base_query,
      where: 1
    )
  end

  def where_block_number_in_period(base_query, from_block, to_block) do
    from(q in base_query,
      where: q.block_number > ^from_block and q.block_number <= ^to_block
    )
  end

  @doc """
  Finds all `t:Explorer.Chain.Transaction.t/0`s given the address_hash and the token contract
  address hash.

  ## Options

    * `:paging_options` - a `t:Explorer.PagingOptions.t/0` used to specify the `:page_size` and
      `:key` (in the form of `%{"inserted_at" => inserted_at}`). Results will be the transactions
      older than the `index` that are passed.
  """
  @spec address_to_transactions_with_token_transfers(Hash.t(), Hash.t(), [paging_options]) :: [Transaction.t()]
  def address_to_transactions_with_token_transfers(address_hash, token_hash, options \\ []) do
    paging_options = Keyword.get(options, :paging_options, @default_paging_options)

    address_hash
    |> Transaction.transactions_with_token_transfers(token_hash)
    |> Transaction.preload_token_transfers(address_hash)
    |> handle_paging_options(paging_options)
    |> Repo.all()
  end

  @doc """
  The `t:Explorer.Chain.Address.t/0` `balance` in `unit`.
  """
  @spec balance(Address.t(), :wei) :: Wei.wei() | nil
  @spec balance(Address.t(), :gwei) :: Wei.gwei() | nil
  @spec balance(Address.t(), :ether) :: Wei.ether() | nil
  def balance(%Address{fetched_coin_balance: balance}, unit) do
    case balance do
      nil -> nil
      _ -> Wei.to(balance, unit)
    end
  end

  @doc """
  The number of `t:Explorer.Chain.Block.t/0`.

      iex> insert_list(2, :block)
      iex> Explorer.Chain.block_count()
      2

  When there are no `t:Explorer.Chain.Block.t/0`.

      iex> Explorer.Chain.block_count()
      0

  """
  def block_count do
    Repo.aggregate(Block, :count, :hash)
  end

  @doc """
  Reward for mining a block.

  The block reward is the sum of the following:

  * Sum of the transaction fees (gas_used * gas_price) for the block
  * A static reward for miner (this value may change during the life of the chain)
  * The reward for uncle blocks (1/32 * static_reward * number_of_uncles)

  *NOTE*

  Uncles are not currently accounted for.
  """
  @spec block_reward(Block.block_number()) :: Wei.t()
  def block_reward(block_number) do
    block_hash =
      Block
      |> where([block], block.number == ^block_number and block.consensus)
      |> select([block], block.hash)
      |> Repo.one!()

    case Repo.one!(
           from(reward in Reward,
             where: reward.block_hash == ^block_hash,
             select: %Wei{
               value: coalesce(sum(reward.reward), 0)
             }
           )
         ) do
      %Wei{
        value: %Decimal{coef: 0}
      } ->
        Repo.one!(
          from(block in Block,
            left_join: transaction in assoc(block, :transactions),
            inner_join: emission_reward in EmissionReward,
            on: fragment("? <@ ?", block.number, emission_reward.block_range),
            where: block.number == ^block_number and block.consensus,
            group_by: [emission_reward.reward, block.hash],
            select: %Wei{
              value: coalesce(sum(transaction.gas_used * transaction.gas_price), 0) + emission_reward.reward
            }
          )
        )

      other_value ->
        other_value
    end
  end

  @doc """
  The `t:Explorer.Chain.Wei.t/0` paid to the miners of the `t:Explorer.Chain.Block.t/0`s with `hash`
  `Explorer.Chain.Hash.Full.t/0` by the signers of the transactions in those blocks to cover the gas fee
  (`gas_used * gas_price`).
  """
  @spec gas_payment_by_block_hash([Hash.Full.t()]) :: %{Hash.Full.t() => Wei.t()}
  def gas_payment_by_block_hash(block_hashes) when is_list(block_hashes) do
    query =
      from(
        block in Block,
        left_join: transaction in assoc(block, :transactions),
        where: block.hash in ^block_hashes and block.consensus == true,
        group_by: block.hash,
        select: {block.hash, %Wei{value: coalesce(sum(transaction.gas_used * transaction.gas_price), 0)}}
      )

    query
    |> Repo.all()
    |> Enum.into(%{})
  end

  def timestamp_by_block_hash(block_hashes) when is_list(block_hashes) do
    query =
      from(
        block in Block,
        where: block.hash in ^block_hashes and block.consensus == true,
        group_by: block.hash,
        select: {block.hash, block.timestamp}
      )

    query
    |> Repo.all()
    |> Enum.into(%{})
  end

  def timestamp_by_block_hash(block_hash) do
    query =
      from(
        block in Block,
        where: block.hash == ^block_hash and block.consensus == true,
        select: block.timestamp
      )

    query
    |> Repo.one()
  end

  @doc """
  Finds all `t:Explorer.Chain.Transaction.t/0`s in the `t:Explorer.Chain.Block.t/0`.

  ## Options

    * `:necessity_by_association` - use to load `t:association/0` as `:required` or `:optional`.  If an association is
      `:required`, and the `t:Explorer.Chain.Transaction.t/0` has no associated record for that association, then the
      `t:Explorer.Chain.Transaction.t/0` will not be included in the page `entries`.
    * `:paging_options` - a `t:Explorer.PagingOptions.t/0` used to specify the `:page_size` and
      `:key` (a tuple of the lowest/oldest `{index}`) and. Results will be the transactions older than
      the `index` that are passed.
  """
  @spec block_to_transactions(Hash.Full.t(), [paging_options | necessity_by_association_option]) :: [Transaction.t()]
  def block_to_transactions(block_hash, options \\ []) when is_list(options) do
    necessity_by_association = Keyword.get(options, :necessity_by_association, %{})

    options
    |> Keyword.get(:paging_options, @default_paging_options)
    |> fetch_transactions_in_ascending_order_by_index()
    |> join(:inner, [transaction], block in assoc(transaction, :block))
    |> where([_, block], block.hash == ^block_hash)
    |> join_associations(necessity_by_association)
    |> preload([{:token_transfers, [:token, :from_address, :to_address]}])
    |> Repo.all()
  end

  @doc """
  Finds sum of gas_used for new (EIP-1559) txs belongs to block
  """
  @spec block_to_gas_used_by_1559_txs(Hash.Full.t()) :: non_neg_integer()
  def block_to_gas_used_by_1559_txs(block_hash) do
    query =
      from(
        tx in Transaction,
        where: tx.block_hash == ^block_hash,
        where: not is_nil(tx.max_priority_fee_per_gas),
        select: sum(tx.gas_used)
      )

    result = Repo.one(query)
    if result, do: result, else: 0
  end

  @doc """
  Finds sum of priority fee for new (EIP-1559) txs belongs to block
  """
  @spec block_to_priority_fee_of_1559_txs(Hash.Full.t()) :: Decimal.t()
  def block_to_priority_fee_of_1559_txs(block_hash) do
    block = Repo.get_by(Block, hash: block_hash)
    %Wei{value: base_fee_per_gas} = block.base_fee_per_gas

    query =
      from(
        tx in Transaction,
        where: tx.block_hash == ^block_hash,
        where: not is_nil(tx.max_priority_fee_per_gas),
        select:
          sum(
            fragment(
              "CASE
                WHEN ? = 0 THEN 0
                WHEN ? < ? THEN ?
                ELSE ? END",
              tx.max_fee_per_gas,
              tx.max_fee_per_gas - ^base_fee_per_gas,
              tx.max_priority_fee_per_gas,
              (tx.max_fee_per_gas - ^base_fee_per_gas) * tx.gas_used,
              tx.max_priority_fee_per_gas * tx.gas_used
            )
          )
      )

    result = Repo.one(query)
    if result, do: result, else: 0
  end

  @doc """
  Counts the number of `t:Explorer.Chain.Transaction.t/0` in the `block`.
  """
  @spec block_to_transaction_count(Hash.Full.t()) :: non_neg_integer()
  def block_to_transaction_count(block_hash) do
    query =
      from(
        transaction in Transaction,
        where: transaction.block_hash == ^block_hash
      )

    Repo.aggregate(query, :count, :hash)
  end

  @spec address_to_incoming_transaction_count(Hash.Address.t()) :: non_neg_integer()
  def address_to_incoming_transaction_count(address_hash) do
    to_address_query =
      from(
        transaction in Transaction,
        where: transaction.to_address_hash == ^address_hash
      )

    Repo.aggregate(to_address_query, :count, :hash, timeout: :infinity)
  end

  @spec address_to_incoming_transaction_gas_usage(Hash.Address.t()) :: Decimal.t() | nil
  def address_to_incoming_transaction_gas_usage(address_hash) do
    to_address_query =
      from(
        transaction in Transaction,
        where: transaction.to_address_hash == ^address_hash
      )

    Repo.aggregate(to_address_query, :sum, :gas_used, timeout: :infinity)
  end

  @spec address_to_outcoming_transaction_gas_usage(Hash.Address.t()) :: Decimal.t() | nil
  def address_to_outcoming_transaction_gas_usage(address_hash) do
    to_address_query =
      from(
        transaction in Transaction,
        where: transaction.from_address_hash == ^address_hash
      )

    Repo.aggregate(to_address_query, :sum, :gas_used, timeout: :infinity)
  end

  @spec max_incoming_transactions_count() :: non_neg_integer()
  def max_incoming_transactions_count, do: @max_incoming_transactions_count

  @doc """
  How many blocks have confirmed `block` based on the current `max_block_number`

  A consensus block's number of confirmations is the difference between its number and the current block height + 1.

      iex> block = insert(:block, number: 1)
      iex> Explorer.Chain.confirmations(block, block_height: 2)
      {:ok, 2}

  The newest block at the block height has 1 confirmation.

      iex> block = insert(:block, number: 1)
      iex> Explorer.Chain.confirmations(block, block_height: 1)
      {:ok, 1}

  A non-consensus block has no confirmations and is orphaned even if there are child blocks of it on an orphaned chain.

      iex> parent_block = insert(:block, consensus: false, number: 1)
      iex> insert(
      ...>   :block,
      ...>   parent_hash: parent_block.hash,
      ...>   consensus: false,
      ...>   number: parent_block.number + 1
      ...> )
      iex> Explorer.Chain.confirmations(parent_block, block_height: 3)
      {:error, :non_consensus}

  If you calculate the block height and then get a newer block, the confirmations will be `0` instead of negative.

      iex> block = insert(:block, number: 1)
      iex> Explorer.Chain.confirmations(block, block_height: 0)
      {:ok, 1}
  """
  @spec confirmations(Block.t(), [{:block_height, block_height()}]) ::
          {:ok, non_neg_integer()} | {:error, :non_consensus}

  def confirmations(%Block{consensus: true, number: number}, named_arguments) when is_list(named_arguments) do
    max_consensus_block_number = Keyword.fetch!(named_arguments, :block_height)

    {:ok, max(1 + max_consensus_block_number - number, 1)}
  end

  def confirmations(%Block{consensus: false}, _), do: {:error, :non_consensus}

  @doc """
  Creates an address.

      iex> {:ok, %Explorer.Chain.Address{hash: hash}} = Explorer.Chain.create_address(
      ...>   %{hash: "0xa94f5374fce5edbc8e2a8697c15331677e6ebf0b"}
      ...> )
      ...> to_string(hash)
      "0xa94f5374fce5edbc8e2a8697c15331677e6ebf0b"

  A `String.t/0` value for `Explorer.Chain.Address.t/0` `hash` must have 40 hexadecimal characters after the `0x` prefix
  to prevent short- and long-hash transcription errors.

      iex> {:error, %Ecto.Changeset{errors: errors}} = Explorer.Chain.create_address(
      ...>   %{hash: "0xa94f5374fce5edbc8e2a8697c15331677e6ebf0"}
      ...> )
      ...> errors
      [hash: {"is invalid", [type: Explorer.Chain.Hash.Address, validation: :cast]}]
      iex> {:error, %Ecto.Changeset{errors: errors}} = Explorer.Chain.create_address(
      ...>   %{hash: "0xa94f5374fce5edbc8e2a8697c15331677e6ebf0ba"}
      ...> )
      ...> errors
      [hash: {"is invalid", [type: Explorer.Chain.Hash.Address, validation: :cast]}]

  """
  @spec create_address(map()) :: {:ok, Address.t()} | {:error, Ecto.Changeset.t()}
  def create_address(attrs \\ %{}) do
    %Address{}
    |> Address.changeset(attrs)
    |> Repo.insert()
  end

  @doc """
  Creates a decompiled smart contract.
  """

  @spec create_decompiled_smart_contract(map()) :: {:ok, Address.t()} | {:error, Ecto.Changeset.t()}
  def create_decompiled_smart_contract(attrs) do
    changeset = DecompiledSmartContract.changeset(%DecompiledSmartContract{}, attrs)

    # Enforce ShareLocks tables order (see docs: sharelocks.md)
    Multi.new()
    |> Multi.run(:set_address_decompiled, fn repo, _ ->
      set_address_decompiled(repo, Changeset.get_field(changeset, :address_hash))
    end)
    |> Multi.insert(:decompiled_smart_contract, changeset,
      on_conflict: :replace_all,
      conflict_target: [:decompiler_version, :address_hash]
    )
    |> Repo.transaction()
    |> case do
      {:ok, %{decompiled_smart_contract: decompiled_smart_contract}} -> {:ok, decompiled_smart_contract}
      {:error, _, error_value, _} -> {:error, error_value}
    end
  end

  @doc """
  Converts the `Explorer.Chain.Data.t:t/0` to `iodata` representation that can be written to users efficiently.

      iex> %Explorer.Chain.Data{
      ...>   bytes: <<>>
      ...> } |>
      ...> Explorer.Chain.data_to_iodata() |>
      ...> IO.iodata_to_binary()
      "0x"
      iex> %Explorer.Chain.Data{
      ...>   bytes: <<0, 0, 0, 0, 0, 0, 0, 0, 0, 0, 0, 0, 134, 45, 103, 203, 7,
      ...>     115, 238, 63, 140, 231, 234, 137, 179, 40, 255, 234, 134, 26,
      ...>     179, 239>>
      ...> } |>
      ...> Explorer.Chain.data_to_iodata() |>
      ...> IO.iodata_to_binary()
      "0x000000000000000000000000862d67cb0773ee3f8ce7ea89b328ffea861ab3ef"

  """
  @spec data_to_iodata(Data.t()) :: iodata()
  def data_to_iodata(data) do
    Data.to_iodata(data)
  end

  @doc """
  The fee a `transaction` paid for the `t:Explorer.Transaction.t/0` `gas`

  If the transaction is pending, then the fee will be a range of `unit`

      iex> Explorer.Chain.fee(
      ...>   %Explorer.Chain.Transaction{
      ...>     gas: Decimal.new(3),
      ...>     gas_price: %Explorer.Chain.Wei{value: Decimal.new(2)},
      ...>     gas_used: nil
      ...>   },
      ...>   :wei
      ...> )
      {:maximum, Decimal.new(6)}

  If the transaction has been confirmed in block, then the fee will be the actual fee paid in `unit` for the `gas_used`
  in the `transaction`.

      iex> Explorer.Chain.fee(
      ...>   %Explorer.Chain.Transaction{
      ...>     gas: Decimal.new(3),
      ...>     gas_price: %Explorer.Chain.Wei{value: Decimal.new(2)},
      ...>     gas_used: Decimal.new(2)
      ...>   },
      ...>   :wei
      ...> )
      {:actual, Decimal.new(4)}

  """
  @spec fee(%Transaction{gas_used: nil}, :ether | :gwei | :wei) :: {:maximum, Decimal.t()}
  def fee(%Transaction{gas: gas, gas_price: gas_price, gas_used: nil}, unit) do
    fee =
      gas_price
      |> Wei.to(unit)
      |> Decimal.mult(gas)

    {:maximum, fee}
  end

  @spec fee(%Transaction{gas_used: Decimal.t()}, :ether | :gwei | :wei) :: {:actual, Decimal.t()}
  def fee(%Transaction{gas_price: gas_price, gas_used: gas_used}, unit) do
    fee =
      gas_price
      |> Wei.to(unit)
      |> Decimal.mult(gas_used)

    {:actual, fee}
  end

  @doc """
  Checks to see if the chain is down indexing based on the transaction from the
  oldest block and the `fetch_internal_transactions` pending operation
  """
  @spec finished_indexing?() :: boolean()
  def finished_indexing? do
    json_rpc_named_arguments = Application.fetch_env!(:indexer, :json_rpc_named_arguments)
    variant = Keyword.fetch!(json_rpc_named_arguments, :variant)

    if variant == EthereumJSONRPC.Ganache || variant == EthereumJSONRPC.Arbitrum do
      true
    else
      with {:transactions_exist, true} <- {:transactions_exist, Repo.exists?(Transaction)},
           min_block_number when not is_nil(min_block_number) <- Repo.aggregate(Transaction, :min, :block_number) do
        query =
          from(
            b in Block,
            join: pending_ops in assoc(b, :pending_operations),
            where: pending_ops.fetch_internal_transactions,
            where: b.consensus and b.number == ^min_block_number
          )

        !Repo.exists?(query)
      else
        {:transactions_exist, false} -> true
        nil -> false
      end
    end
  end

  @doc """
  The `t:Explorer.Chain.Transaction.t/0` `gas_price` of the `transaction` in `unit`.
  """
  def gas_price(%Transaction{gas_price: gas_price}, unit) do
    Wei.to(gas_price, unit)
  end

  defp augment_celo_address(nil), do: {:error, :not_found}

  defp augment_celo_address(orig_address) do
    augmented =
      if Ecto.assoc_loaded?(orig_address.celo_delegator) and orig_address.celo_delegator != nil do
        orig_address
        |> Map.put(:celo_account, orig_address.celo_delegator.celo_account)
        |> Map.put(:celo_validator, orig_address.celo_delegator.celo_validator)
      else
        orig_address
      end

    {:ok, augmented}
  end

  @doc """
  Converts `t:Explorer.Chain.Address.t/0` `hash` to the `t:Explorer.Chain.Address.t/0` with that `hash`.

  Returns `{:ok, %Explorer.Chain.Address{}}` if found

      iex> {:ok, %Explorer.Chain.Address{hash: hash}} = Explorer.Chain.create_address(
      ...>   %{hash: "0x5aaeb6053f3e94c9b9a09f33669435e7ef1beaed"}
      ...> )
      iex> {:ok, %Explorer.Chain.Address{hash: found_hash}} = Explorer.Chain.hash_to_address(hash)
      iex> found_hash == hash
      true

  Returns `{:error, :not_found}` if not found

      iex> {:ok, hash} = Explorer.Chain.string_to_address_hash("0x5aaeb6053f3e94c9b9a09f33669435e7ef1beaed")
      iex> Explorer.Chain.hash_to_address(hash)
      {:error, :not_found}

  ## Options

    * `:necessity_by_association` - use to load `t:association/0` as `:required` or `:optional`.  If an association is
      `:required`, and the `t:Explorer.Chain.Address.t/0` has no associated record for that association,
      then the `t:Explorer.Chain.Address.t/0` will not be included in the list.

  Optionally it also accepts a boolean to fetch the `has_decompiled_code?` virtual field or not

  """
  @spec hash_to_address(Hash.Address.t(), [necessity_by_association_option], boolean()) ::
          {:ok, Address.t()} | {:error, :not_found}
  def hash_to_address(
        %Hash{byte_count: unquote(Hash.Address.byte_count())} = hash,
        options \\ [
          necessity_by_association: %{
            :contracts_creation_internal_transaction => :optional,
            :names => :optional,
            :smart_contract => :optional,
            :token => :optional,
            :celo_account => :optional,
            :celo_delegator => :optional,
            :celo_signers => :optional,
            :celo_claims => :optional,
            :celo_members => :optional,
            [{:celo_delegator, :celo_account}] => :optional,
            [{:celo_delegator, :celo_validator}] => :optional,
            [{:celo_delegator, :celo_validator, :group_address}] => :optional,
            [{:celo_delegator, :celo_validator, :signer}] => :optional,
            [{:celo_delegator, :account_address}] => :optional,
            [{:celo_signers, :signer_address}] => :optional,
            [{:celo_claims, :celo_account}] => :optional,
            [{:celo_members, :validator_address}] => :optional,
            [{:celo_voters, :voter_address}] => :optional,
            [{:celo_voted, :group_address}] => :optional,
            [{:celo_voters, :group}] => :optional,
            [{:celo_voted, :group}] => :optional,
            :celo_validator => :optional,
            [{:celo_validator, :group_address}] => :optional,
            [{:celo_validator, :signer}] => :optional,
            :celo_validator_group => :optional,
            :contracts_creation_transaction => :optional
          }
        ],
        query_decompiled_code_flag \\ true
      ) do
    necessity_by_association = Keyword.get(options, :necessity_by_association, %{})

    query =
      from(
        address in Address,
        where: address.hash == ^hash
      )

    address_result =
      query
      |> join_associations(necessity_by_association)
      |> with_decompiled_code_flag(hash, query_decompiled_code_flag)
      |> Repo.one()

    address_updated_result =
      case address_result do
        %{smart_contract: smart_contract} ->
          if smart_contract do
            address_result
          else
            address_verified_twin_contract =
              Chain.get_minimal_proxy_template(hash) ||
                Chain.get_address_verified_twin_contract(hash).verified_contract

            if address_verified_twin_contract do
              address_verified_twin_contract_updated =
                address_verified_twin_contract
                |> Map.put(:address_hash, hash)
                |> Map.put_new(:metadata_from_verified_twin, true)

              address_result
              |> Map.put(:smart_contract, address_verified_twin_contract_updated)
            else
              address_result
            end
          end

        _ ->
          address_result
      end

    augment_celo_address(address_updated_result)
  end

  def decompiled_code(address_hash, version) do
    query =
      from(contract in DecompiledSmartContract,
        where: contract.address_hash == ^address_hash and contract.decompiler_version == ^version
      )

    query
    |> Repo.one()
    |> case do
      nil -> {:error, :not_found}
      contract -> {:ok, contract.decompiled_source_code}
    end
  end

  @spec token_contract_address_from_token_name(String.t()) :: {:ok, Hash.Address.t()} | {:error, :not_found}
  def token_contract_address_from_token_name(name) when is_binary(name) do
    query =
      from(token in Token,
        where: ilike(token.symbol, ^name),
        or_where: ilike(token.name, ^name),
        select: token.contract_address_hash
      )

    query
    |> Repo.all()
    |> case do
      [] ->
        {:error, :not_found}

      hashes ->
        if Enum.count(hashes) == 1 do
          {:ok, List.first(hashes)}
        else
          {:error, :not_found}
        end
    end
  end

  def prepare_search_term(nil), do: {:some, ""}

  def prepare_search_term(string) do
    case Regex.scan(~r/[a-zA-Z0-9]+/, string) do
      [_ | _] = words ->
        term_final =
          words
          |> Enum.map(fn [word] -> word <> ":*" end)
          |> Enum.join(" & ")

        {:some, term_final}

      _ ->
        :none
    end
  end

  defp search_token_query(term) do
    from(token in Token,
      left_join: bridged in BridgedToken,
      on: token.contract_address_hash == bridged.home_token_contract_address_hash,
      where: fragment("to_tsvector(symbol || ' ' || name ) @@ to_tsquery(?)", ^term),
      select: %{
        address_hash: token.contract_address_hash,
        tx_hash: fragment("CAST(NULL AS bytea)"),
        block_hash: fragment("CAST(NULL AS bytea)"),
        foreign_token_hash: bridged.foreign_token_contract_address_hash,
        foreign_chain_id: bridged.foreign_chain_id,
        type: "token",
        name: token.name,
        symbol: token.symbol,
        holder_count: token.holder_count,
        inserted_at: token.inserted_at,
        block_number: 0
      }
    )
  end

  defp search_contract_query(term) do
    from(smart_contract in SmartContract,
      left_join: address in Address,
      on: smart_contract.address_hash == address.hash,
      where: fragment("to_tsvector(name ) @@ to_tsquery(?)", ^term),
      select: %{
        address_hash: smart_contract.address_hash,
        tx_hash: fragment("CAST(NULL AS bytea)"),
        block_hash: fragment("CAST(NULL AS bytea)"),
        foreign_token_hash: fragment("CAST(NULL AS bytea)"),
        foreign_chain_id: ^nil,
        type: "contract",
        name: smart_contract.name,
        symbol: ^nil,
        holder_count: ^nil,
        inserted_at: address.inserted_at,
        block_number: 0
      }
    )
  end

  defp search_address_query(term) do
    case Chain.string_to_address_hash(term) do
      {:ok, address_hash} ->
        from(address in Address,
          left_join: address_name in Address.Name,
          on: address.hash == address_name.address_hash,
          where: address.hash == ^address_hash,
          select: %{
            address_hash: address.hash,
            tx_hash: fragment("CAST(NULL AS bytea)"),
            block_hash: fragment("CAST(NULL AS bytea)"),
            foreign_token_hash: fragment("CAST(NULL AS bytea)"),
            foreign_chain_id: ^nil,
            type: "address",
            name: address_name.name,
            symbol: ^nil,
            holder_count: ^nil,
            inserted_at: address.inserted_at,
            block_number: 0
          }
        )

      _ ->
        nil
    end
  end

  defp search_tx_query(term) do
    case Chain.string_to_transaction_hash(term) do
      {:ok, tx_hash} ->
        from(transaction in Transaction,
          where: transaction.hash == ^tx_hash,
          select: %{
            address_hash: fragment("CAST(NULL AS bytea)"),
            tx_hash: transaction.hash,
            block_hash: fragment("CAST(NULL AS bytea)"),
            foreign_token_hash: fragment("CAST(NULL AS bytea)"),
            foreign_chain_id: ^nil,
            type: "transaction",
            name: ^nil,
            symbol: ^nil,
            holder_count: ^nil,
            inserted_at: transaction.inserted_at,
            block_number: 0
          }
        )

      _ ->
        nil
    end
  end

  defp search_block_query(term) do
    case Chain.string_to_block_hash(term) do
      {:ok, block_hash} ->
        from(block in Block,
          where: block.hash == ^block_hash,
          select: %{
            address_hash: fragment("CAST(NULL AS bytea)"),
            tx_hash: fragment("CAST(NULL AS bytea)"),
            block_hash: block.hash,
            foreign_token_hash: fragment("CAST(NULL AS bytea)"),
            foreign_chain_id: ^nil,
            type: "block",
            name: ^nil,
            symbol: ^nil,
            holder_count: ^nil,
            inserted_at: block.inserted_at,
            block_number: block.number
          }
        )

      _ ->
        case Integer.parse(term) do
          {block_number, _} ->
            from(block in Block,
              where: block.number == ^block_number,
              select: %{
                address_hash: fragment("CAST(NULL AS bytea)"),
                tx_hash: fragment("CAST(NULL AS bytea)"),
                block_hash: block.hash,
                foreign_token_hash: fragment("CAST(NULL AS bytea)"),
                foreign_chain_id: ^nil,
                type: "block",
                name: ^nil,
                symbol: ^nil,
                holder_count: ^nil,
                inserted_at: block.inserted_at,
                block_number: block.number
              }
            )

          _ ->
            nil
        end
    end
  end

  def joint_search(paging_options, offset, string) do
    case prepare_search_term(string) do
      {:some, term} ->
        tokens_query = search_token_query(term)
        contracts_query = search_contract_query(term)
        tx_query = search_tx_query(string)
        address_query = search_address_query(string)
        block_query = search_block_query(string)

        basic_query =
          from(
            tokens in subquery(tokens_query),
            union: ^contracts_query
          )

        query =
          cond do
            address_query ->
              basic_query
              |> union(^address_query)

            tx_query ->
              basic_query
              |> union(^tx_query)
              |> union(^block_query)

            block_query ->
              basic_query
              |> union(^block_query)

            true ->
              basic_query
          end

        ordered_query =
          from(items in subquery(query),
            order_by: [desc_nulls_last: items.holder_count, asc: items.name, desc: items.inserted_at],
            limit: ^paging_options.page_size,
            offset: ^offset
          )

        paginated_ordered_query =
          ordered_query
          |> page_search_results(paging_options)

        search_results = Repo.all(paginated_ordered_query)

        search_results
        |> Enum.map(fn result ->
          result_checksummed_address_hash =
            if result.address_hash do
              result
              |> Map.put(:address_hash, Address.checksum(result.address_hash))
            else
              result
            end

          result_checksummed =
            if result_checksummed_address_hash.foreign_token_hash do
              result_checksummed_address_hash
              |> Map.put(:foreign_token_hash, Address.checksum(result_checksummed_address_hash.foreign_token_hash))
            else
              result_checksummed_address_hash
            end

          result_checksummed
        end)

      _ ->
        []
    end
  end

  @spec search_token(String.t()) :: [Token.t()]
  def search_token(string) do
    case prepare_search_term(string) do
      {:some, term} ->
        query =
          from(token in Token,
            where: fragment("to_tsvector(symbol || ' ' || name ) @@ to_tsquery(?)", ^term),
            select: %{
              link: token.contract_address_hash,
              symbol: token.symbol,
              name: token.name,
              holder_count: token.holder_count,
              type: "token"
            },
            order_by: [desc: token.holder_count]
          )

        Repo.all(query)

      _ ->
        []
    end
  end

  @spec search_contract(String.t()) :: [SmartContract.t()]
  def search_contract(string) do
    case prepare_search_term(string) do
      {:some, term} ->
        query =
          from(smart_contract in SmartContract,
            left_join: address in Address,
            on: smart_contract.address_hash == address.hash,
            where: fragment("to_tsvector(name ) @@ to_tsquery(?)", ^term),
            select: %{
              link: smart_contract.address_hash,
              name: smart_contract.name,
              inserted_at: address.inserted_at,
              type: "contract"
            },
            order_by: [desc: smart_contract.inserted_at]
          )

        Repo.all(query)

      _ ->
        []
    end
  end

  def search_tx(term) do
    case Chain.string_to_transaction_hash(term) do
      {:ok, tx_hash} ->
        query =
          from(transaction in Transaction,
            where: transaction.hash == ^tx_hash,
            select: %{
              link: transaction.hash,
              type: "transaction"
            }
          )

        Repo.all(query)

      _ ->
        []
    end
  end

  def search_address(term) do
    case Chain.string_to_address_hash(term) do
      {:ok, address_hash} ->
        query =
          from(address in Address,
            left_join: address_name in Address.Name,
            on: address.hash == address_name.address_hash,
            where: address.hash == ^address_hash,
            select: %{
              name: address_name.name,
              link: address.hash,
              type: "address"
            }
          )

        Repo.all(query)

      _ ->
        []
    end
  end

  def search_block(term) do
    case Chain.string_to_block_hash(term) do
      {:ok, block_hash} ->
        query =
          from(block in Block,
            where: block.hash == ^block_hash,
            select: %{
              link: block.hash,
              block_number: block.number,
              type: "block"
            }
          )

        Repo.all(query)

      _ ->
        case Integer.parse(term) do
          {block_number, _} ->
            query =
              from(block in Block,
                where: block.number == ^block_number,
                select: %{
                  link: block.hash,
                  block_number: block.number,
                  type: "block"
                }
              )

            Repo.all(query)

          _ ->
            []
        end
    end
  end

  @doc """
  Converts `t:Explorer.Chain.Address.t/0` `hash` to the `t:Explorer.Chain.Address.t/0` with that `hash`.

  Returns `{:ok, %Explorer.Chain.Address{}}` if found

      iex> {:ok, %Explorer.Chain.Address{hash: hash}} = Explorer.Chain.create_address(
      ...>   %{hash: "0x5aaeb6053f3e94c9b9a09f33669435e7ef1beaed"}
      ...> )
      iex> {:ok, %Explorer.Chain.Address{hash: found_hash}} = Explorer.Chain.hash_to_address(hash)
      iex> found_hash == hash
      true

  Returns `{:error, address}` if not found but created an address

      iex> {:ok, %Explorer.Chain.Address{hash: hash}} = Explorer.Chain.create_address(
      ...>   %{hash: "0x5aaeb6053f3e94c9b9a09f33669435e7ef1beaed"}
      ...> )
      iex> {:ok, %Explorer.Chain.Address{hash: found_hash}} = Explorer.Chain.hash_to_address(hash)
      iex> found_hash == hash
      true


  ## Options

    * `:necessity_by_association` - use to load `t:association/0` as `:required` or `:optional`.  If an association is
      `:required`, and the `t:Explorer.Chain.Address.t/0` has no associated record for that association,
      then the `t:Explorer.Chain.Address.t/0` will not be included in the list.

  Optionally it also accepts a boolean to fetch the `has_decompiled_code?` virtual field or not

  """
  @spec find_or_insert_address_from_hash(Hash.Address.t(), [necessity_by_association_option], boolean()) ::
          {:ok, Address.t()}
  def find_or_insert_address_from_hash(
        %Hash{byte_count: unquote(Hash.Address.byte_count())} = hash,
        options \\ [
          necessity_by_association: %{
            :contracts_creation_internal_transaction => :optional,
            :names => :optional,
            :smart_contract => :optional,
            :token => :optional,
            :celo_account => :optional,
            :celo_delegator => :optional,
            [{:celo_delegator, :celo_account}] => :optional,
            :contracts_creation_transaction => :optional
          }
        ],
        query_decompiled_code_flag \\ true
      ) do
    case hash_to_address(hash, options, query_decompiled_code_flag) do
      {:ok, address} ->
        {:ok, address}

      {:error, :not_found} ->
        create_address(%{hash: to_string(hash)})
        hash_to_address(hash, options, query_decompiled_code_flag)
    end
  end

  @doc """
  Converts list of `t:Explorer.Chain.Address.t/0` `hash` to the `t:Explorer.Chain.Address.t/0` with that `hash`.

  Returns `[%Explorer.Chain.Address{}]}` if found

  """
  @spec hashes_to_addresses([Hash.Address.t()]) :: [Address.t()]
  def hashes_to_addresses(hashes) when is_list(hashes) do
    query =
      from(
        address in Address,
        where: address.hash in ^hashes,
        # https://stackoverflow.com/a/29598910/470451
        order_by: fragment("array_position(?, ?)", type(^hashes, {:array, Hash.Address}), address.hash)
      )

    Repo.all(query)
  end

  def get_elected_validators(num) do
    query =
      from(
        address in Address,
        join: sel in CeloValidatorHistory,
        on: sel.address == address.hash,
        where: sel.block_number == ^num,
        select_merge: %{
          online: sel.online
        }
      )

    Repo.all(query)
  end

  @doc """
  Finds an `t:Explorer.Chain.Address.t/0` that has the provided `t:Explorer.Chain.Address.t/0` `hash` and a contract.

  ## Options

    * `:necessity_by_association` - use to load `t:association/0` as `:required` or `:optional`.  If an association is
      `:required`, and the `t:Explorer.Chain.Address.t/0` has no associated record for that association,
      then the `t:Explorer.Chain.Address.t/0` will not be included in the list.

  Optionally it also accepts a boolean to fetch the `has_decompiled_code?` virtual field or not

  """
  @spec find_contract_address(Hash.Address.t(), [necessity_by_association_option], boolean()) ::
          {:ok, Address.t()} | {:error, :not_found}
  def find_contract_address(
        %Hash{byte_count: unquote(Hash.Address.byte_count())} = hash,
        options \\ [],
        query_decompiled_code_flag \\ false
      ) do
    necessity_by_association =
      options
      |> Keyword.get(:necessity_by_association, %{})
      |> Map.merge(%{
        smart_contract_additional_sources: :optional,
        smart_contract: :optional
      })

    query =
      from(
        address in Address,
        where: address.hash == ^hash and not is_nil(address.contract_code)
      )

    address_result =
      query
      |> join_associations(necessity_by_association)
      |> with_decompiled_code_flag(hash, query_decompiled_code_flag)
      |> Repo.one()

    address_updated_result =
      case address_result do
        %{smart_contract: smart_contract} ->
          if smart_contract do
            check_bytecode_matching(address_result)
          else
            address_verified_twin_contract =
              Chain.get_minimal_proxy_template(hash) ||
                Chain.get_address_verified_twin_contract(hash).verified_contract

            if address_verified_twin_contract do
              address_verified_twin_contract_updated =
                address_verified_twin_contract
                |> Map.put(:address_hash, hash)
                |> Map.put_new(:metadata_from_verified_twin, true)

              address_result
              |> Map.put(:smart_contract, address_verified_twin_contract_updated)
            else
              address_result
            end
          end

        _ ->
          address_result
      end

    address_updated_result
    |> case do
      nil -> {:error, :not_found}
      address -> {:ok, address}
    end
  end

  def fetch_contract_code(address_hash, block \\ "latest") do
    json_rpc_named_arguments = Application.get_env(:explorer, :json_rpc_named_arguments)

    case EthereumJSONRPC.fetch_codes(
           [%{block_quantity: block, address: address_hash}],
           json_rpc_named_arguments
         ) do
      {:ok, %EthereumJSONRPC.FetchedCodes{params_list: []}} ->
        nil

      {:ok, %EthereumJSONRPC.FetchedCodes{params_list: fetched_codes}} ->
        contract_code = fetched_codes |> List.first() |> Map.get(:code)
        {:ok, contract_code}

      _ ->
        nil
    end
  end

  defp check_bytecode_matching(address) do
    now = DateTime.utc_now()
    json_rpc_named_arguments = Application.get_env(:explorer, :json_rpc_named_arguments)

    if !address.smart_contract.is_changed_bytecode and
         address.smart_contract.bytecode_checked_at
         |> DateTime.add(@check_bytecode_interval, :second)
         |> DateTime.compare(now) != :gt do
      case EthereumJSONRPC.fetch_codes(
             [%{block_quantity: "latest", address: address.smart_contract.address_hash}],
             json_rpc_named_arguments
           ) do
        {:ok, %EthereumJSONRPC.FetchedCodes{params_list: []}} ->
          address

        {:ok, %EthereumJSONRPC.FetchedCodes{params_list: fetched_codes}} ->
          bytecode_from_node = fetched_codes |> List.first() |> Map.get(:code)
          bytecode_from_db = "0x" <> (address.contract_code.bytes |> Base.encode16(case: :lower))

          if bytecode_from_node == bytecode_from_db do
            {:ok, smart_contract} =
              address.smart_contract
              |> Changeset.change(%{bytecode_checked_at: now})
              |> Repo.update()

            %{address | smart_contract: smart_contract}
          else
            {:ok, smart_contract} =
              address.smart_contract
              |> Changeset.change(%{bytecode_checked_at: now, is_changed_bytecode: true})
              |> Repo.update()

            %{address | smart_contract: smart_contract}
          end

        _ ->
          address
      end
    else
      address
    end
  end

  @spec find_decompiled_contract_address(Hash.Address.t()) :: {:ok, Address.t()} | {:error, :not_found}
  def find_decompiled_contract_address(%Hash{byte_count: unquote(Hash.Address.byte_count())} = hash) do
    query =
      from(
        address in Address,
        preload: [
          :contracts_creation_internal_transaction,
          :names,
          :smart_contract,
          :token,
          :contracts_creation_transaction,
          :decompiled_smart_contracts
        ],
        where: address.hash == ^hash
      )

    address = Repo.one(query)

    if address do
      {:ok, address}
    else
      {:error, :not_found}
    end
  end

  @doc """
  Converts `t:Explorer.Chain.Block.t/0` `hash` to the `t:Explorer.Chain.Block.t/0` with that `hash`.

  Unlike `number_to_block/1`, both consensus and non-consensus blocks can be returned when looked up by `hash`.

  Returns `{:ok, %Explorer.Chain.Block{}}` if found

      iex> %Block{hash: hash} = insert(:block, consensus: false)
      iex> {:ok, %Explorer.Chain.Block{hash: found_hash}} = Explorer.Chain.hash_to_block(hash)
      iex> found_hash == hash
      true

  Returns `{:error, :not_found}` if not found

      iex> {:ok, hash} = Explorer.Chain.string_to_block_hash(
      ...>   "0x9fc76417374aa880d4449a1f7f31ec597f00b1f6f3dd2d66f4c9c6c445836d8b"
      ...> )
      iex> Explorer.Chain.hash_to_block(hash)
      {:error, :not_found}

  ## Options

    * `:necessity_by_association` - use to load `t:association/0` as `:required` or `:optional`.  If an association is
      `:required`, and the `t:Explorer.Chain.Block.t/0` has no associated record for that association, then the
      `t:Explorer.Chain.Block.t/0` will not be included in the page `entries`.

  """
  @spec hash_to_block(Hash.Full.t(), [necessity_by_association_option]) :: {:ok, Block.t()} | {:error, :not_found}
  def hash_to_block(%Hash{byte_count: unquote(Hash.Full.byte_count())} = hash, options \\ []) when is_list(options) do
    necessity_by_association = Keyword.get(options, :necessity_by_association, %{})

    Block
    |> where(hash: ^hash)
    |> join_associations(necessity_by_association)
    |> Repo.one()
    |> case do
      nil ->
        {:error, :not_found}

      block ->
        {:ok, block}
    end
  end

  @doc """
  Converts the `Explorer.Chain.Hash.t:t/0` to `iodata` representation that can be written efficiently to users.

      iex> %Explorer.Chain.Hash{
      ...>   byte_count: 32,
      ...>   bytes: <<0x9fc76417374aa880d4449a1f7f31ec597f00b1f6f3dd2d66f4c9c6c445836d8b ::
      ...>            big-integer-size(32)-unit(8)>>
      ...> } |>
      ...> Explorer.Chain.hash_to_iodata() |>
      ...> IO.iodata_to_binary()
      "0x9fc76417374aa880d4449a1f7f31ec597f00b1f6f3dd2d66f4c9c6c445836d8b"

  Always pads number, so that it is a valid format for casting.

      iex> %Explorer.Chain.Hash{
      ...>   byte_count: 32,
      ...>   bytes: <<0x1234567890abcdef :: big-integer-size(32)-unit(8)>>
      ...> } |>
      ...> Explorer.Chain.hash_to_iodata() |>
      ...> IO.iodata_to_binary()
      "0x0000000000000000000000000000000000000000000000001234567890abcdef"

  """
  @spec hash_to_iodata(Hash.t()) :: iodata()
  def hash_to_iodata(hash) do
    Hash.to_iodata(hash)
  end

  @doc """
  Converts `t:Explorer.Chain.Transaction.t/0` `hash` to the `t:Explorer.Chain.Transaction.t/0` with that `hash`.

  Returns `{:ok, %Explorer.Chain.Transaction{}}` if found

      iex> %Transaction{hash: hash} = insert(:transaction)
      iex> {:ok, %Explorer.Chain.Transaction{hash: found_hash}} = Explorer.Chain.hash_to_transaction(hash)
      iex> found_hash == hash
      true

  Returns `{:error, :not_found}` if not found

      iex> {:ok, hash} = Explorer.Chain.string_to_transaction_hash(
      ...>   "0x9fc76417374aa880d4449a1f7f31ec597f00b1f6f3dd2d66f4c9c6c445836d8b"
      ...> )
      iex> Explorer.Chain.hash_to_transaction(hash)
      {:error, :not_found}

  ## Options

    * `:necessity_by_association` - use to load `t:association/0` as `:required` or `:optional`.  If an association is
      `:required`, and the `t:Explorer.Chain.Transaction.t/0` has no associated record for that association, then the
      `t:Explorer.Chain.Transaction.t/0` will not be included in the page `entries`.
  """
  @spec hash_to_transaction(Hash.Full.t(), [necessity_by_association_option]) ::
          {:ok, Transaction.t()} | {:error, :not_found}
  def hash_to_transaction(
        %Hash{byte_count: unquote(Hash.Full.byte_count())} = hash,
        options \\ []
      )
      when is_list(options) do
    necessity_by_association = Keyword.get(options, :necessity_by_association, %{})

    Transaction
    |> where(hash: ^hash)
    |> join_associations(necessity_by_association)
    |> Repo.one()
    |> case do
      nil ->
        {:error, :not_found}

      transaction ->
        {:ok, transaction}
    end
  end

  @doc """
  Converts list of `t:Explorer.Chain.Transaction.t/0` `hashes` to the list of `t:Explorer.Chain.Transaction.t/0`s for
  those `hashes`.

  Returns list of `%Explorer.Chain.Transaction{}`s if found

      iex> [%Transaction{hash: hash1}, %Transaction{hash: hash2}] = insert_list(2, :transaction)
      iex> [%Explorer.Chain.Transaction{hash: found_hash1}, %Explorer.Chain.Transaction{hash: found_hash2}] =
      ...>   Explorer.Chain.hashes_to_transactions([hash1, hash2])
      iex> found_hash1 in [hash1, hash2]
      true
      iex> found_hash2 in [hash1, hash2]
      true

  Returns `[]` if not found

      iex> {:ok, hash} = Explorer.Chain.string_to_transaction_hash(
      ...>   "0x9fc76417374aa880d4449a1f7f31ec597f00b1f6f3dd2d66f4c9c6c445836d8b"
      ...> )
      iex> Explorer.Chain.hashes_to_transactions([hash])
      []

  ## Options

    * `:necessity_by_association` - use to load `t:association/0` as `:required` or `:optional`.  If an association is
      `:required`, and the `t:Explorer.Chain.Transaction.t/0` has no associated record for that association, then the
      `t:Explorer.Chain.Transaction.t/0` will not be included in the page `entries`.
  """
  @spec hashes_to_transactions([Hash.Full.t()], [necessity_by_association_option]) :: [Transaction.t()] | []
  def hashes_to_transactions(hashes, options \\ []) when is_list(hashes) and is_list(options) do
    necessity_by_association = Keyword.get(options, :necessity_by_association, %{})

    fetch_transactions()
    |> where([transaction], transaction.hash in ^hashes)
    |> join_associations(necessity_by_association)
    |> preload([{:token_transfers, [:token, :from_address, :to_address]}])
    |> Repo.all()
  end

  @doc """
  Bulk insert all data stored in the `Explorer`.

  See `Explorer.Chain.Import.all/1` for options and returns.
  """
  @spec import(Import.all_options()) :: Import.all_result()
  def import(options) do
    Import.all(options)
  end

  @doc """
  The percentage of indexed blocks on the chain.

      iex> for index <- 5..9 do
      ...>   insert(:block, number: index)
      ...>   Process.sleep(200)
      ...> end
      iex> Explorer.Chain.indexed_ratio()
      Decimal.new(1, 50, -2)

  If there are no blocks, the percentage is 0.

      iex> Explorer.Chain.indexed_ratio()
      Decimal.new(0)

  """
  @spec indexed_ratio() :: Decimal.t()
  def indexed_ratio do
    %{min: min, max: max} = BlockNumber.get_all()

    case {min, max} do
      {0, 0} ->
        Decimal.new(0)

      _ ->
        result = Decimal.div(max - min + 1, max + 1)

        Decimal.round(result, 2, :down)
    end
  end

  @spec fetch_min_block_number() :: non_neg_integer
  def fetch_min_block_number do
    query =
      from(block in Block,
        select: block.number,
        where: block.consensus == true,
        order_by: [asc: block.number],
        limit: 1
      )

    Repo.one(query) || 0
  rescue
    _ ->
      0
  end

  @spec fetch_max_block_number() :: non_neg_integer
  def fetch_max_block_number do
    query =
      from(block in Block,
        select: block.number,
        where: block.consensus == true,
        order_by: [desc: block.number],
        limit: 1
      )

    Repo.one(query) || 0
  rescue
    _ ->
      0
  end

  @doc """
  Fetches count of last n blocks, last block timestamp, last block number and average gas used in the last minute.
  Using a single method to fetch and calculate these values for performance reasons (only 2 queries used).
  """
  @spec metrics_fetcher(integer | nil) ::
          {non_neg_integer, non_neg_integer, non_neg_integer, float}
  def metrics_fetcher(n) do
    last_block_number = fetch_max_block_number()

    if last_block_number == 0 do
      {0, 0, 0, 0}
    else
      range_start = last_block_number - n + 1

      last_n_blocks_result =
        SQL.query!(
          Repo,
          """
          SELECT
          COUNT(*) AS last_n_blocks_count,
          CAST(EXTRACT(EPOCH FROM (DATE_TRUNC('second', NOW()::timestamp) - MAX(timestamp))) AS INTEGER) AS last_block_age,
          AVG((gas_used/gas_limit)*100) AS average_gas_used
          FROM blocks
          WHERE number BETWEEN $1 AND $2;
          """,
          [range_start, last_block_number]
        )

      {last_n_blocks_count, last_block_age, average_gas_used} =
        case Map.fetch(last_n_blocks_result, :rows) do
          {:ok, [[last_n_blocks_count, last_block_age, average_gas_used]]} ->
            {last_n_blocks_count, last_block_age, average_gas_used}

          _ ->
            0
        end

      {last_n_blocks_count, last_block_age, last_block_number, Decimal.to_float(average_gas_used)}
    end
  end

  @spec fetch_count_consensus_block() :: non_neg_integer
  def fetch_count_consensus_block do
    query =
      from(block in Block,
        select: count(block.hash),
        where: block.consensus == true
      )

    Repo.one!(query, timeout: :infinity) || 0
  end

  def fetch_block_by_hash(block_hash) do
    Repo.get(Block, block_hash)
  end

  @spec fetch_sum_gas_used() :: non_neg_integer
  def fetch_sum_gas_used do
    query =
      from(
        t0 in Transaction,
        select: fragment("SUM(t0.gas_used)")
      )

    Repo.one!(query, timeout: :infinity) || 0
  end

  @doc """
  The number of `t:Explorer.Chain.InternalTransaction.t/0`.

      iex> transaction = :transaction |> insert() |> with_block()
      iex> insert(:internal_transaction, index: 0, transaction: transaction, block_hash: transaction.block_hash, block_index: 0)
      iex> Explorer.Chain.internal_transaction_count()
      1

  If there are none, the count is `0`.

      iex> Explorer.Chain.internal_transaction_count()
      0

  """
  def internal_transaction_count do
    Repo.aggregate(InternalTransaction.where_nonpending_block(), :count, :transaction_hash)
  end

  @doc """
  Finds all `t:Explorer.Chain.Transaction.t/0` in the `t:Explorer.Chain.Block.t/0`.

  ## Options

    * `:necessity_by_association` - use to load `t:association/0` as `:required` or `:optional`.  If an association is
        `:required`, and the `t:Explorer.Chain.Block.t/0` has no associated record for that association, then the
        `t:Explorer.Chain.Block.t/0` will not be included in the page `entries`.
    * `:paging_options` - a `t:Explorer.PagingOptions.t/0` used to specify the `:page_size` and
      `:key` (a tuple of the lowest/oldest `{block_number}`). Results will be the internal
      transactions older than the `block_number` that are passed.
    * ':block_type' - use to filter by type of block; Uncle`, `Reorg`, or `Block` (default).

  """
  @spec list_blocks([paging_options | necessity_by_association_option]) :: [Block.t()]
  def list_blocks(options \\ []) when is_list(options) do
    necessity_by_association = Keyword.get(options, :necessity_by_association, %{})
    paging_options = Keyword.get(options, :paging_options) || @default_paging_options
    block_type = Keyword.get(options, :block_type, "Block")

    cond do
      block_type == "Block" && !paging_options.key ->
        block_from_cache(block_type, paging_options, necessity_by_association)

      block_type == "Uncle" && !paging_options.key ->
        uncles_from_cache(block_type, paging_options, necessity_by_association)

      true ->
        fetch_blocks(block_type, paging_options, necessity_by_association)
    end
  end

  defp block_from_cache(block_type, paging_options, necessity_by_association) do
    case Blocks.take_enough(paging_options.page_size) do
      nil ->
        elements = fetch_blocks(block_type, paging_options, necessity_by_association)

        Blocks.update(elements)

        elements

      blocks ->
        blocks
    end
  end

  def uncles_from_cache(block_type, paging_options, necessity_by_association) do
    case Uncles.take_enough(paging_options.page_size) do
      nil ->
        elements = fetch_blocks(block_type, paging_options, necessity_by_association)

        Uncles.update(elements)

        elements

      blocks ->
        blocks
    end
  end

  defp fetch_blocks(block_type, paging_options, necessity_by_association) do
    Block
    |> Block.block_type_filter(block_type)
    |> page_blocks(paging_options)
    |> limit(^paging_options.page_size)
    |> order_by(desc: :number)
    |> join_associations(necessity_by_association)
    |> Repo.all()
  end

  @doc """
  Map `block_number`s to their `t:Explorer.Chain.Block.t/0` `hash` `t:Explorer.Chain.Hash.Full.t/0`.

  Does not include non-consensus blocks.

      iex> block = insert(:block, consensus: false)
      iex> Explorer.Chain.block_hash_by_number([block.number])
      %{}

  """
  @spec block_hash_by_number([Block.block_number()]) :: %{Block.block_number() => Hash.Full.t()}
  def block_hash_by_number(block_numbers) when is_list(block_numbers) do
    query =
      from(block in Block,
        where: block.consensus == true and block.number in ^block_numbers,
        select: {block.number, block.hash}
      )

    query
    |> Repo.all()
    |> Enum.into(%{})
  end

  @doc """
  Lists the top `t:Explorer.Chain.Address.t/0`'s' in descending order based on coin balance and address hash.

  """
  @spec list_top_addresses :: [{Address.t(), non_neg_integer()}]
  def list_top_addresses(options \\ []) do
    paging_options = Keyword.get(options, :paging_options, @default_paging_options)

    if is_nil(paging_options.key) do
      paging_options.page_size
      |> Accounts.take_enough()
      |> case do
        nil ->
          accounts_with_n = fetch_top_addresses(paging_options)

          accounts_with_n
          |> Enum.map(fn {address, _n} -> address end)
          |> Accounts.update()

          accounts_with_n

        accounts ->
          Enum.map(
            accounts,
            &{&1,
             if is_nil(&1.nonce) do
               0
             else
               &1.nonce + 1
             end}
          )
      end
    else
      fetch_top_addresses(paging_options)
    end
  end

  defp fetch_top_addresses(paging_options) do
    base_query =
      from(a in Address,
        where: a.fetched_coin_balance > ^0,
        order_by: [desc: a.fetched_coin_balance, asc: a.hash],
        preload: [:names],
        select: {a, fragment("coalesce(1 + ?, 0)", a.nonce)}
      )

    base_query
    |> page_addresses(paging_options)
    |> limit(^paging_options.page_size)
    |> Repo.all()
  end

  @doc """
  Lists the top `t:Explorer.Chain.Token.t/0`'s'.

  """
  @spec list_top_tokens(String.t()) :: [{Token.t(), non_neg_integer()}]
  def list_top_tokens(filter, options \\ []) do
    paging_options = Keyword.get(options, :paging_options, @default_paging_options)

    fetch_top_tokens(filter, paging_options)
  end

  @spec list_top_bridged_tokens(atom(), String.t() | nil, boolean(), [paging_options | necessity_by_association_option]) ::
          [
            {Token.t(), BridgedToken.t()}
          ]
  def list_top_bridged_tokens(destination, filter, from_api, options \\ []) do
    paging_options = Keyword.get(options, :paging_options, @default_paging_options)

    fetch_top_bridged_tokens(destination, paging_options, filter, from_api)
  end

  defp fetch_top_tokens(filter, paging_options) do
    base_query =
      from(t in Token,
        where: t.total_supply > ^0,
        order_by: [desc_nulls_last: t.holder_count, asc: t.name],
        preload: [:contract_address]
      )

    base_query_with_paging =
      base_query
      |> page_tokens(paging_options)
      |> limit(^paging_options.page_size)

    case prepare_search_term(filter) do
      {:some, term} ->
        query =
          if String.length(term) > 0 do
            base_query_with_paging
            |> where(fragment("to_tsvector('english', symbol || ' ' || name ) @@ to_tsquery(?)", ^term))
          else
            base_query_with_paging
          end

        query |> Repo.all()

      _ ->
        []
    end
  end

  defp fetch_top_bridged_tokens(destination, paging_options, filter, from_api) do
    offset = (max(paging_options.page_number, 1) - 1) * paging_options.page_size
    chain_id = translate_destination_to_chain_id(destination)

    if chain_id == :undefined do
      []
    else
      bridged_tokens_query =
        if chain_id do
          from(bt in BridgedToken,
            select: bt,
            where: bt.foreign_chain_id == ^chain_id
          )
        else
          from(bt in BridgedToken,
            select: bt
          )
        end

      base_query =
        from(t in Token,
          right_join: bt in subquery(bridged_tokens_query),
          on: t.contract_address_hash == bt.home_token_contract_address_hash,
          where: t.total_supply > ^0,
          where: t.bridged,
          order_by: [desc: t.holder_count, asc: t.name],
          select: [t, bt],
          preload: [:contract_address]
        )

      base_query_with_paging =
        base_query
        |> page_tokens(paging_options)
        |> limit(^paging_options.page_size)
        |> offset(^offset)

      case prepare_search_term(filter) do
        {:some, term} ->
          query =
            if String.length(term) > 0 do
              base_query_with_paging
              |> where(fragment("to_tsvector('english', symbol || ' ' || name ) @@ to_tsquery(?)", ^term))
            else
              base_query_with_paging
            end

          if from_api do
            query
            |> Repo.replica().all()
          else
            query
            |> Repo.all()
          end

        _ ->
          []
      end
    end
  end

  defp translate_destination_to_chain_id(destination) do
    case destination do
      :eth -> 1
      :kovan -> 42
      :bsc -> 56
      :poa -> 99
      nil -> nil
      _ -> :undefined
    end
  end

  @doc """
  Calls `reducer` on a stream of `t:Explorer.Chain.Block.t/0` without `t:Explorer.Chain.Block.Reward.t/0`.
  """
  def stream_blocks_without_rewards(initial, reducer) when is_function(reducer, 2) do
    Block.blocks_without_reward_query()
    |> Repo.stream_reduce(initial, reducer)
  end

  @doc """
  Finds all transactions of a certain block number
  """
  def get_transactions_of_block_number(block_number) do
    block_number
    |> Transaction.transactions_with_block_number()
    |> Repo.all()
  end

  @doc """
  Finds all Blocks validated by the address with the given hash.

    ## Options
      * `:necessity_by_association` - use to load `t:association/0` as `:required` or `:optional`.  If an association is
          `:required`, and the `t:Explorer.Chain.Block.t/0` has no associated record for that association, then the
          `t:Explorer.Chain.Block.t/0` will not be included in the page `entries`.
      * `:paging_options` - a `t:Explorer.PagingOptions.t/0` used to specify the `:page_size` and
        `:key` (a tuple of the lowest/oldest `{block_number}`) and. Results will be the internal
        transactions older than the `block_number` that are passed.

  Returns all blocks validated by the address given.
  """
  @spec get_blocks_validated_by_address(
          [paging_options | necessity_by_association_option],
          Hash.Address.t()
        ) :: [Block.t()]
  def get_blocks_validated_by_address(options \\ [], address_hash) when is_list(options) do
    necessity_by_association = Keyword.get(options, :necessity_by_association, %{})
    paging_options = Keyword.get(options, :paging_options, @default_paging_options)

    Block
    |> join_associations(necessity_by_association)
    |> where(miner_hash: ^address_hash)
    |> page_blocks(paging_options)
    |> limit(^paging_options.page_size)
    |> order_by(desc: :number)
    |> Repo.all()
  end

  def get_blocks_handled_by_address(options \\ [], address_hash) when is_list(options) do
    necessity_by_association = Keyword.get(options, :necessity_by_association, %{})
    paging_options = Keyword.get(options, :paging_options, @default_paging_options)

    query =
      from(b in Block,
        join: h in CeloValidatorHistory,
        where: b.number == h.block_number,
        where: h.address == ^address_hash,
        select: b
      )

    online_query =
      from(
        h in CeloValidatorHistory,
        where: h.address == ^address_hash,
        select: h.online
      )

    query
    |> join_associations(necessity_by_association)
    |> page_blocks(paging_options)
    |> limit(^paging_options.page_size)
    |> order_by(desc: :number)
    |> preload(online: ^online_query)
    |> Repo.all()
  end

  def get_downtime_by_address(options \\ [], address_hash) when is_list(options) do
    necessity_by_association = Keyword.get(options, :necessity_by_association, %{})
    paging_options = Keyword.get(options, :paging_options, @default_paging_options)

    query =
      from(b in Block,
        join: h in CeloValidatorHistory,
        where: b.number == h.block_number,
        where: h.address == ^address_hash,
        where: h.online == false,
        select: b
      )

    online_query =
      from(
        h in CeloValidatorHistory,
        where: h.address == ^address_hash,
        select: h.online
      )

    query
    |> join_associations(necessity_by_association)
    |> page_blocks(paging_options)
    |> limit(^paging_options.page_size)
    |> order_by(desc: :number)
    |> preload(online: ^online_query)
    |> Repo.all()
  end

  def check_if_validated_blocks_at_address(address_hash) do
    Repo.exists?(from(b in Block, where: b.miner_hash == ^address_hash))
  end

  def check_if_logs_at_address(address_hash) do
    Repo.exists?(from(l in Log, where: l.address_hash == ^address_hash))
  end

  def check_if_internal_transactions_at_address(address_hash) do
    internal_transactions_exists_by_created_contract_address_hash =
      Repo.exists?(from(it in InternalTransaction, where: it.created_contract_address_hash == ^address_hash))

    internal_transactions_exists_by_from_address_hash =
      Repo.exists?(from(it in InternalTransaction, where: it.from_address_hash == ^address_hash))

    internal_transactions_exists_by_to_address_hash =
      Repo.exists?(from(it in InternalTransaction, where: it.to_address_hash == ^address_hash))

    internal_transactions_exists_by_created_contract_address_hash || internal_transactions_exists_by_from_address_hash ||
      internal_transactions_exists_by_to_address_hash
  end

  def check_if_token_transfers_at_address(address_hash) do
    token_transfers_exists_by_from_address_hash =
      Repo.exists?(from(tt in TokenTransfer, where: tt.from_address_hash == ^address_hash))

    token_transfers_exists_by_to_address_hash =
      Repo.exists?(from(tt in TokenTransfer, where: tt.to_address_hash == ^address_hash))

    token_transfers_exists_by_from_address_hash ||
      token_transfers_exists_by_to_address_hash
  end

  def check_if_tokens_at_address(address_hash) do
    Repo.exists?(
      from(
        tb in CurrentTokenBalance,
        where: tb.address_hash == ^address_hash,
        where: tb.value > 0
      )
    )
  end

  @doc """
  Counts all of the block validations and groups by the `miner_hash`.
  """
  def each_address_block_validation_count(fun) when is_function(fun, 1) do
    query =
      from(
        b in Block,
        join: addr in Address,
        where: b.miner_hash == addr.hash,
        select: {b.miner_hash, count(b.miner_hash)},
        group_by: b.miner_hash
      )

    Repo.stream_each(query, fun)
  end

  @doc """
  Counts the number of `t:Explorer.Chain.Block.t/0` validated by the address with the given `hash`.
  """
  @spec address_to_validation_count(Hash.Address.t()) :: non_neg_integer()
  def address_to_validation_count(hash) do
    query = from(block in Block, where: block.miner_hash == ^hash, select: fragment("COUNT(*)"))

    Repo.one(query)
  end

  @spec address_to_transaction_count(Address.t()) :: non_neg_integer()
  def address_to_transaction_count(address) do
    if contract?(address) do
      incoming_transaction_count = address_to_incoming_transaction_count(address.hash)

      if incoming_transaction_count == 0 do
        total_transactions_sent_by_address(address.hash)
      else
        incoming_transaction_count
      end
    else
      total_transactions_sent_by_address(address.hash)
    end
  end

  @spec address_to_token_transfer_count(Address.t()) :: non_neg_integer()
  def address_to_token_transfer_count(address) do
    query =
      from(
        token_transfer in TokenTransfer,
        where: token_transfer.to_address_hash == ^address.hash,
        or_where: token_transfer.from_address_hash == ^address.hash
      )

    Repo.aggregate(query, :count, timeout: :infinity)
  end

  @spec address_to_gas_usage_count(Address.t()) :: Decimal.t() | nil
  def address_to_gas_usage_count(address) do
    if contract?(address) do
      incoming_transaction_gas_usage = address_to_incoming_transaction_gas_usage(address.hash)

      cond do
        !incoming_transaction_gas_usage ->
          address_to_outcoming_transaction_gas_usage(address.hash)

        Decimal.cmp(incoming_transaction_gas_usage, 0) == :eq ->
          address_to_outcoming_transaction_gas_usage(address.hash)

        true ->
          incoming_transaction_gas_usage
      end
    else
      address_to_outcoming_transaction_gas_usage(address.hash)
    end
  end

  @doc """
  Return the balance in usd corresponding to this token. Return nil if the usd_value of the token is not present.
  """
  def balance_in_usd(%{token: %{usd_value: nil}}) do
    nil
  end

  def balance_in_usd(token_balance) do
    tokens = CurrencyHelpers.divide_decimals(token_balance.value, token_balance.token.decimals)
    price = token_balance.token.usd_value
    Decimal.mult(tokens, price)
  end

  def address_tokens_usd_sum(token_balances) do
    token_balances
    |> Enum.reduce(Decimal.new(0), fn {token_balance, _, _}, acc ->
      if token_balance.value && token_balance.token.usd_value do
        Decimal.add(acc, balance_in_usd(token_balance))
      else
        acc
      end
    end)
  end

  defp contract?(%{contract_code: nil}), do: false

  defp contract?(%{contract_code: _}), do: true

  @doc """
  Returns a stream of unfetched `t:Explorer.Chain.Address.CoinBalance.t/0`.

  When there are addresses, the `reducer` is called for each `t:Explorer.Chain.Address.t/0` `hash` and all
  `t:Explorer.Chain.Block.t/0` `block_number` that address is mentioned.

  | Address Hash Schema                        | Address Hash Field              | Block Number Schema                | Block Number Field |
  |--------------------------------------------|---------------------------------|------------------------------------|--------------------|
  | `t:Explorer.Chain.Block.t/0`               | `miner_hash`                    | `t:Explorer.Chain.Block.t/0`       | `number`           |
  | `t:Explorer.Chain.Transaction.t/0`         | `from_address_hash`             | `t:Explorer.Chain.Transaction.t/0` | `block_number`     |
  | `t:Explorer.Chain.Transaction.t/0`         | `to_address_hash`               | `t:Explorer.Chain.Transaction.t/0` | `block_number`     |
  | `t:Explorer.Chain.Log.t/0`                 | `address_hash`                  | `t:Explorer.Chain.Transaction.t/0` | `block_number`     |
  | `t:Explorer.Chain.InternalTransaction.t/0` | `created_contract_address_hash` | `t:Explorer.Chain.Transaction.t/0` | `block_number`     |
  | `t:Explorer.Chain.InternalTransaction.t/0` | `from_address_hash`             | `t:Explorer.Chain.Transaction.t/0` | `block_number`     |
  | `t:Explorer.Chain.InternalTransaction.t/0` | `to_address_hash`               | `t:Explorer.Chain.Transaction.t/0` | `block_number`     |

  Pending `t:Explorer.Chain.Transaction.t/0` `from_address_hash` and `to_address_hash` aren't returned because they
  don't have an associated block number.

  When there are no addresses, the `reducer` is never called and the `initial` is returned in an `:ok` tuple.

  When an `t:Explorer.Chain.Address.t/0` `hash` is used multiple times, all unique `t:Explorer.Chain.Block.t/0` `number`
  will be returned.
  """
  @spec stream_unfetched_balances(
          initial :: accumulator,
          reducer ::
            (entry :: %{address_hash: Hash.Address.t(), block_number: Block.block_number()}, accumulator -> accumulator)
        ) :: {:ok, accumulator}
        when accumulator: term()
  def stream_unfetched_balances(initial, reducer) when is_function(reducer, 2) do
    query =
      from(
        balance in CoinBalance,
        where: is_nil(balance.value_fetched_at),
        select: %{address_hash: balance.address_hash, block_number: balance.block_number}
      )

    Repo.stream_reduce(query, initial, reducer)
  end

  @doc """
  Returns a stream of all token balances that weren't fetched values.
  """
  @spec stream_unfetched_token_balances(
          initial :: accumulator,
          reducer :: (entry :: TokenBalance.t(), accumulator -> accumulator)
        ) :: {:ok, accumulator}
        when accumulator: term()
  def stream_unfetched_token_balances(initial, reducer) when is_function(reducer, 2) do
    TokenBalance.unfetched_token_balances()
    |> Repo.stream_reduce(initial, reducer)
  end

  @doc """
  Returns a stream of all blocks with unfetched internal transactions, using
  the `pending_block_operation` table.

  Only blocks with consensus are returned.

      iex> non_consensus = insert(:block, consensus: false)
      iex> insert(:pending_block_operation, block: non_consensus, fetch_internal_transactions: true)
      iex> unfetched = insert(:block)
      iex> insert(:pending_block_operation, block: unfetched, fetch_internal_transactions: true)
      iex> fetched = insert(:block)
      iex> insert(:pending_block_operation, block: fetched, fetch_internal_transactions: false)
      iex> {:ok, number_set} = Explorer.Chain.stream_blocks_with_unfetched_internal_transactions(
      ...>   MapSet.new(),
      ...>   fn number, acc ->
      ...>     MapSet.put(acc, number)
      ...>   end
      ...> )
      iex> non_consensus.number in number_set
      false
      iex> unfetched.number in number_set
      true
      iex> fetched.hash in number_set
      false

  """
  @spec stream_blocks_with_unfetched_internal_transactions(
          initial :: accumulator,
          reducer :: (entry :: term(), accumulator -> accumulator)
        ) :: {:ok, accumulator}
        when accumulator: term()
  def stream_blocks_with_unfetched_internal_transactions(initial, reducer) when is_function(reducer, 2) do
    query =
      from(
        b in Block,
        join: pending_ops in assoc(b, :pending_operations),
        where: pending_ops.fetch_internal_transactions,
        where: b.consensus,
        where: b.update_count < 20,
        select: b.number
      )

    Repo.stream_reduce(query, initial, reducer)
  end

  @spec stream_blocks_with_unfetched_rewards(
          initial :: accumulator,
          reducer :: (entry :: term(), accumulator -> accumulator)
        ) :: {:ok, accumulator}
        when accumulator: term()
  def stream_blocks_with_unfetched_rewards(initial, reducer) when is_function(reducer, 2) do
    query =
      from(
        b in Block,
        join: celo_pending_ops in Chain.CeloPendingEpochOperation,
        on: b.number == celo_pending_ops.block_number,
        where: celo_pending_ops.fetch_epoch_data,
        select: %{block_hash: b.hash, block_number: b.number, block_timestamp: b.timestamp},
        order_by: [asc: b.number]
      )

    Repo.stream_reduce(query, initial, reducer)
  end

  @doc """
  Streams tuples of {contract_address, event_topic, {block_number, log_index} event_tracking_id} for backfill
    of historical event data.
  """
  def stream_events_to_backfill(initial, reducer) do
    query =
      from(
        cet in ContractEventTracking,
        join: sc in SmartContract,
        on: sc.id == cet.smart_contract_id,
        where: cet.backfilled == false,
        where: cet.enabled == true,
        select: {sc.address_hash, cet.topic, cet.backfilled_up_to, cet.id}
      )

    Repo.stream_reduce(query, initial, reducer)
  end

  def remove_nonconsensus_blocks_from_pending_ops(block_hashes) do
    query =
      from(
        po in PendingBlockOperation,
        where: po.block_hash in ^block_hashes
      )

    {_, _} = Repo.delete_all(query)

    :ok
  end

  def remove_nonconsensus_blocks_from_pending_ops do
    query =
      from(
        po in PendingBlockOperation,
        inner_join: block in Block,
        on: block.hash == po.block_hash,
        where: block.consensus == false
      )

    {_, _} = Repo.delete_all(query)

    :ok
  end

  @spec stream_transactions_with_unfetched_created_contract_codes(
          fields :: [
            :block_hash
            | :created_contract_code_indexed_at
            | :from_address_hash
            | :gas
            | :gas_price
            | :gas_currency_hash
            | :gas_fee_recipient_hash
            | :gateway_fee
            | :hash
            | :index
            | :input
            | :nonce
            | :r
            | :s
            | :to_address_hash
            | :v
            | :value
          ],
          initial :: accumulator,
          reducer :: (entry :: term(), accumulator -> accumulator)
        ) :: {:ok, accumulator}
        when accumulator: term()
  def stream_transactions_with_unfetched_created_contract_codes(fields, initial, reducer)
      when is_function(reducer, 2) do
    query =
      from(t in Transaction,
        where:
          not is_nil(t.block_hash) and not is_nil(t.created_contract_address_hash) and
            is_nil(t.created_contract_code_indexed_at),
        select: ^fields
      )

    Repo.stream_reduce(query, initial, reducer)
  end

  @spec stream_mined_transactions(
          fields :: [
            :block_hash
            | :created_contract_code_indexed_at
            | :from_address_hash
            | :gas
            | :gas_price
            | :gas_currency_hash
            | :gas_fee_recipient_hash
            | :gateway_fee
            | :hash
            | :index
            | :input
            | :nonce
            | :r
            | :s
            | :to_address_hash
            | :v
            | :value
          ],
          initial :: accumulator,
          reducer :: (entry :: term(), accumulator -> accumulator)
        ) :: {:ok, accumulator}
        when accumulator: term()
  def stream_mined_transactions(fields, initial, reducer) when is_function(reducer, 2) do
    query =
      from(t in Transaction,
        where: not is_nil(t.block_hash) and not is_nil(t.nonce) and not is_nil(t.from_address_hash),
        select: ^fields
      )

    Repo.stream_reduce(query, initial, reducer)
  end

  @spec stream_pending_transactions(
          fields :: [
            :block_hash
            | :created_contract_code_indexed_at
            | :from_address_hash
            | :gas
            | :gas_price
            | :gas_currency_hash
            | :gas_fee_recipient_hash
            | :gateway_fee
            | :hash
            | :index
            | :input
            | :nonce
            | :r
            | :s
            | :to_address_hash
            | :v
            | :value
          ],
          initial :: accumulator,
          reducer :: (entry :: term(), accumulator -> accumulator)
        ) :: {:ok, accumulator}
        when accumulator: term()
  def stream_pending_transactions(fields, initial, reducer) when is_function(reducer, 2) do
    query =
      Transaction
      |> pending_transactions_query()
      |> select(^fields)

    Repo.stream_reduce(query, initial, reducer)
  end

  @doc """
  Returns a stream of all blocks that are marked as unfetched in `t:Explorer.Chain.Block.SecondDegreeRelation.t/0`.
  For each uncle block a `hash` of nephew block and an `index` of the block in it are returned.

  When a block is fetched, its uncles are transformed into `t:Explorer.Chain.Block.SecondDegreeRelation.t/0` and can be
  returned.  Once the uncle is imported its corresponding `t:Explorer.Chain.Block.SecondDegreeRelation.t/0`
  `uncle_fetched_at` will be set and it won't be returned anymore.
  """
  @spec stream_unfetched_uncles(
          initial :: accumulator,
          reducer :: (entry :: term(), accumulator -> accumulator)
        ) :: {:ok, accumulator}
        when accumulator: term()
  def stream_unfetched_uncles(initial, reducer) when is_function(reducer, 2) do
    query =
      from(bsdr in Block.SecondDegreeRelation,
        where: is_nil(bsdr.uncle_fetched_at) and not is_nil(bsdr.index),
        select: [:nephew_hash, :index]
      )

    Repo.stream_reduce(query, initial, reducer)
  end

  @doc """
  The number of `t:Explorer.Chain.Log.t/0`.

      iex> transaction = :transaction |> insert() |> with_block()
      iex> insert(:log, transaction: transaction, index: 0)
      iex> Explorer.Chain.log_count()
      1

  When there are no `t:Explorer.Chain.Log.t/0`.

      iex> Explorer.Chain.log_count()
      0

  """
  def log_count do
    Repo.one!(from(log in "logs", select: fragment("COUNT(*)")))
  end

  @doc """
  Max consensus block numbers.

  If blocks are skipped and inserted out of number order, the max number is still returned

      iex> insert(:block, number: 2)
      iex> insert(:block, number: 1)
      iex> Explorer.Chain.max_consensus_block_number()
      {:ok, 2}

  Non-consensus blocks are ignored

      iex> insert(:block, number: 3, consensus: false)
      iex> insert(:block, number: 2, consensus: true)
      iex> Explorer.Chain.max_consensus_block_number()
      {:ok, 2}

  If there are no blocks, `{:error, :not_found}` is returned

      iex> Explorer.Chain.max_consensus_block_number()
      {:error, :not_found}

  """
  @spec max_consensus_block_number() :: {:ok, Block.block_number()} | {:error, :not_found}
  def max_consensus_block_number do
    Block
    |> where(consensus: true)
    |> Repo.aggregate(:max, :number)
    |> case do
      nil -> {:error, :not_found}
      number -> {:ok, number}
    end
  end

  @spec block_height() :: block_height()
  def block_height do
    query = from(block in Block, select: coalesce(max(block.number), 0), where: block.consensus == true)

    Repo.one!(query)
  end

  def last_db_block_status do
    query =
      from(block in Block,
        select: {block.number, block.timestamp},
        where: block.consensus == true,
        order_by: [desc: block.number],
        limit: 1
      )

    query
    |> Repo.one()
    |> block_status()
  end

  def last_cache_block_status do
    [
      paging_options: %PagingOptions{page_size: 1}
    ]
    |> list_blocks()
    |> List.last()
    |> case do
      %{timestamp: timestamp, number: number} ->
        block_status({number, timestamp})

      _ ->
        block_status(nil)
    end
  end

  @spec upsert_last_fetched_counter(map()) :: {:ok, LastFetchedCounter.t()} | {:error, Ecto.Changeset.t()}
  def upsert_last_fetched_counter(params) do
    changeset = LastFetchedCounter.changeset(%LastFetchedCounter{}, params)

    Repo.insert(changeset,
      on_conflict: :replace_all,
      conflict_target: [:counter_type]
    )
  end

  def get_last_fetched_counter(type) do
    query =
      from(
        last_fetched_counter in LastFetchedCounter,
        where: last_fetched_counter.counter_type == ^type,
        select: last_fetched_counter.value
      )

    Repo.one(query) || Decimal.new(0)
  end

  defp block_status({number, timestamp}) do
    now = DateTime.utc_now()
    last_block_period = DateTime.diff(now, timestamp, :millisecond)

    if last_block_period > Application.get_env(:explorer, :healthy_blocks_period) do
      {:error, number, timestamp}
    else
      {:ok, number, timestamp}
    end
  end

  defp block_status(nil), do: {:error, :no_blocks}

  def fetch_min_missing_block_cache do
    max_block_number = BlockNumber.get_max()

    min_missing_block_number =
      "min_missing_block_number"
      |> Chain.get_last_fetched_counter()
      |> Decimal.to_integer()

    if max_block_number > 0 do
      query =
        from(b in Block,
          right_join:
            missing_range in fragment(
              """
                (SELECT b1.number
                FROM generate_series((?)::integer, (?)::integer) AS b1(number)
                WHERE NOT EXISTS
                  (SELECT 1 FROM blocks b2 WHERE b2.number=b1.number AND b2.consensus))
              """,
              ^min_missing_block_number,
              ^max_block_number
            ),
          on: b.number == missing_range.number,
          select: min(missing_range.number)
        )

      query
      |> Repo.one(timeout: :infinity) || 0
    else
      0
    end
  end

  @doc """
  Calculates the ranges of missing consensus blocks in `range`.

  When there are no blocks, the entire range is missing.

      iex> Explorer.Chain.missing_block_number_ranges(0..5)
      [0..5]

  If the block numbers from `0` to `max_block_number/0` are contiguous, then no block numbers are missing

      iex> insert(:block, number: 0)
      iex> insert(:block, number: 1)
      iex> Explorer.Chain.missing_block_number_ranges(0..1)
      []

  If there are gaps between the `first` and `last` of `range`, then the missing numbers are compacted into ranges.
  Single missing numbers become ranges with the single number as the start and end.

      iex> insert(:block, number: 0)
      iex> insert(:block, number: 2)
      iex> insert(:block, number: 5)
      iex> Explorer.Chain.missing_block_number_ranges(0..5)
      [1..1, 3..4]

  Flipping the order of `first` and `last` in the `range` flips the order that the missing ranges are returned.  This
  allows `missing_block_numbers` to be used to generate the sequence down or up from a starting block number.

      iex> insert(:block, number: 0)
      iex> insert(:block, number: 2)
      iex> insert(:block, number: 5)
      iex> Explorer.Chain.missing_block_number_ranges(5..0)
      [4..3, 1..1]

  If only non-consensus blocks exist for a number, the number still counts as missing.

      iex> insert(:block, number: 0)
      iex> insert(:block, number: 1, consensus: false)
      iex> insert(:block, number: 2)
      iex> Explorer.Chain.missing_block_number_ranges(2..0)
      [1..1]

  if range starts with non-consensus block in the middle of the chain, it returns missing numbers.

      iex> insert(:block, number: 12859383, consensus: true)
      iex> insert(:block, number: 12859384, consensus: false)
      iex> insert(:block, number: 12859386, consensus: true)
      iex> Explorer.Chain.missing_block_number_ranges(12859384..12859385)
      [12859384..12859385]

      if range starts with missing block in the middle of the chain, it returns missing numbers.

      iex> insert(:block, number: 12859383, consensus: true)
      iex> insert(:block, number: 12859386, consensus: true)
      iex> Explorer.Chain.missing_block_number_ranges(12859384..12859385)
      [12859384..12859385]

  """
  @spec missing_block_number_ranges(Range.t()) :: [Range.t()]
  def missing_block_number_ranges(range)

  def missing_block_number_ranges(range_start..range_end) do
    range_min = min(range_start, range_end)
    range_max = max(range_start, range_end)

    ordered_missing_query =
      from(b in Block,
        right_join:
          missing_range in fragment(
            """
              (SELECT distinct b1.number
              FROM generate_series((?)::integer, (?)::integer) AS b1(number)
              WHERE NOT EXISTS
                (SELECT 1 FROM blocks b2 WHERE b2.number=b1.number AND b2.consensus))
            """,
            ^range_min,
            ^range_max
          ),
        on: b.number == missing_range.number,
        select: missing_range.number,
        order_by: missing_range.number,
        distinct: missing_range.number
      )

    missing_blocks = Repo.all(ordered_missing_query, timeout: :infinity)

    [block_ranges, last_block_range_start, last_block_range_end] =
      missing_blocks
      |> Enum.reduce([[], nil, nil], fn block_number, [block_ranges, last_block_range_start, last_block_range_end] ->
        cond do
          !last_block_range_start ->
            [block_ranges, block_number, block_number]

          block_number == last_block_range_end + 1 ->
            [block_ranges, last_block_range_start, block_number]

          true ->
            block_ranges = block_ranges_extend(block_ranges, last_block_range_start, last_block_range_end)
            [block_ranges, block_number, block_number]
        end
      end)

    final_block_ranges =
      if last_block_range_start && last_block_range_end do
        block_ranges_extend(block_ranges, last_block_range_start, last_block_range_end)
      else
        block_ranges
      end

    ordered_block_ranges =
      final_block_ranges
      |> Enum.sort(fn %Range{first: first1, last: _}, %Range{first: first2, last: _} ->
        if range_start <= range_end do
          first1 <= first2
        else
          first1 >= first2
        end
      end)
      |> Enum.map(fn %Range{first: first, last: last} = range ->
        if range_start <= range_end do
          range
        else
          if last > first do
            %Range{first: last, last: first, step: -1}
          else
            %Range{first: last, last: first, step: 1}
          end
        end
      end)

    ordered_block_ranges
  end

  defp block_ranges_extend(block_ranges, block_range_start, block_range_end) do
    # credo:disable-for-next-line
    block_ranges ++ [Range.new(block_range_start, block_range_end)]
  end

  @doc """
  Finds consensus `t:Explorer.Chain.Block.t/0` with `number`.

  ## Options

    * `:necessity_by_association` - use to load `t:association/0` as `:required` or `:optional`.  If an association is
      `:required`, and the `t:Explorer.Chain.Block.t/0` has no associated record for that association, then the
      `t:Explorer.Chain.Block.t/0` will not be included in the page `entries`.

  """
  @spec number_to_block(Block.block_number(), [necessity_by_association_option]) ::
          {:ok, Block.t()} | {:error, :not_found}
  def number_to_block(number, options \\ []) when is_list(options) do
    necessity_by_association = Keyword.get(options, :necessity_by_association, %{})

    Block
    |> where(consensus: true, number: ^number)
    |> join_associations(necessity_by_association)
    |> Repo.one()
    |> case do
      nil -> {:error, :not_found}
      block -> {:ok, block}
    end
  end

  @spec number_to_any_block(Block.block_number(), [necessity_by_association_option]) ::
          {:ok, Block.t()} | {:error, :not_found}
  def number_to_any_block(number, options \\ []) when is_list(options) do
    necessity_by_association = Keyword.get(options, :necessity_by_association, %{})

    Block
    |> where(number: ^number)
    |> join_associations(necessity_by_association)
    |> Repo.one()
    |> case do
      nil -> {:error, :not_found}
      block -> {:ok, block}
    end
  end

  @spec timestamp_to_block_number(DateTime.t(), :before | :after, boolean()) ::
          {:ok, Block.block_number()} | {:error, :not_found}
  def timestamp_to_block_number(given_timestamp, closest, from_api) do
    {:ok, t} = Timex.format(given_timestamp, "%Y-%m-%d %H:%M:%S", :strftime)

    inner_query =
      from(
        block in Block,
        where: block.consensus == true,
        where:
          fragment("? <= TO_TIMESTAMP(?, 'YYYY-MM-DD HH24:MI:SS') + (1 * interval '1 minute')", block.timestamp, ^t),
        where:
          fragment("? >= TO_TIMESTAMP(?, 'YYYY-MM-DD HH24:MI:SS') - (1 * interval '1 minute')", block.timestamp, ^t)
      )

    query =
      from(
        block in subquery(inner_query),
        select: block,
        order_by:
          fragment("abs(extract(epoch from (? - TO_TIMESTAMP(?, 'YYYY-MM-DD HH24:MI:SS'))))", block.timestamp, ^t),
        limit: 1
      )

    response =
      if from_api do
        query
        |> Repo.replica().one()
      else
        query
        |> Repo.one()
      end

    response
    |> case do
      nil ->
        {:error, :not_found}

      %{:number => number, :timestamp => timestamp} ->
        block_number = get_block_number_based_on_closest(closest, timestamp, given_timestamp, number)

        {:ok, block_number}
    end
  end

  defp get_block_number_based_on_closest(closest, timestamp, given_timestamp, number) do
    case closest do
      :before ->
        if DateTime.compare(timestamp, given_timestamp) == :lt ||
             DateTime.compare(timestamp, given_timestamp) == :eq do
          number
        else
          number - 1
        end

      :after ->
        if DateTime.compare(timestamp, given_timestamp) == :lt ||
             DateTime.compare(timestamp, given_timestamp) == :eq do
          number + 1
        else
          number
        end
    end
  end

  @doc """
  Count of pending `t:Explorer.Chain.Transaction.t/0`.

  A count of all pending transactions.

      iex> insert(:transaction)
      iex> :transaction |> insert() |> with_block()
      iex> Explorer.Chain.pending_transaction_count()
      1

  """
  @spec pending_transaction_count() :: non_neg_integer()
  def pending_transaction_count do
    Transaction
    |> pending_transactions_query()
    |> Repo.aggregate(:count, :hash)
  end

  @doc """
  Returns the paged list of collated transactions that occurred recently from newest to oldest using `block_number`
  and `index`.

      iex> newest_first_transactions = 50 |> insert_list(:transaction) |> with_block() |> Enum.reverse()
      iex> oldest_seen = Enum.at(newest_first_transactions, 9)
      iex> paging_options = %Explorer.PagingOptions{page_size: 10, key: {oldest_seen.block_number, oldest_seen.index}}
      iex> recent_collated_transactions = Explorer.Chain.recent_collated_transactions(paging_options: paging_options)
      iex> length(recent_collated_transactions)
      10
      iex> hd(recent_collated_transactions).hash == Enum.at(newest_first_transactions, 10).hash
      true

  ## Options

    * `:necessity_by_association` - use to load `t:association/0` as `:required` or `:optional`.  If an association is
      `:required`, and the `t:Explorer.Chain.Transaction.t/0` has no associated record for that association,
      then the `t:Explorer.Chain.Transaction.t/0` will not be included in the list.
    * `:paging_options` - a `t:Explorer.PagingOptions.t/0` used to specify the `:page_size` and
      `:key` (a tuple of the lowest/oldest `{block_number, index}`) and. Results will be the transactions older than
      the `block_number` and `index` that are passed.

  """
  @spec recent_collated_transactions([paging_options | necessity_by_association_option]) :: [Transaction.t()]
  def recent_collated_transactions(options \\ []) when is_list(options) do
    necessity_by_association = Keyword.get(options, :necessity_by_association, %{})
    paging_options = Keyword.get(options, :paging_options, @default_paging_options)

    if is_nil(paging_options.key) do
      paging_options.page_size
      |> Transactions.take_enough()
      |> case do
        nil ->
          transactions = fetch_recent_collated_transactions(paging_options, necessity_by_association)
          Transactions.update(transactions)
          transactions

        transactions ->
          transactions
      end
    else
      fetch_recent_collated_transactions(paging_options, necessity_by_association)
    end
  end

  # RAP - random access pagination
  @spec recent_collated_transactions_for_rap([paging_options | necessity_by_association_option]) :: %{
          :total_transactions_count => non_neg_integer(),
          :transactions => [Transaction.t()]
        }
  def recent_collated_transactions_for_rap(options \\ []) when is_list(options) do
    necessity_by_association = Keyword.get(options, :necessity_by_association, %{})
    paging_options = Keyword.get(options, :paging_options, @default_paging_options)

    total_transactions_count = transactions_available_count()

    fetched_transactions =
      if is_nil(paging_options.key) or paging_options.page_number == 1 do
        paging_options.page_size
        |> Kernel.+(1)
        |> Transactions.take_enough()
        |> case do
          nil ->
            transactions = fetch_recent_collated_transactions_for_rap(paging_options, necessity_by_association)
            Transactions.update(transactions)
            transactions

          transactions ->
            transactions
        end
      else
        fetch_recent_collated_transactions_for_rap(paging_options, necessity_by_association)
      end

    %{total_transactions_count: total_transactions_count, transactions: fetched_transactions}
  end

  def default_page_size, do: @default_page_size

  def fetch_recent_collated_transactions_for_rap(paging_options, necessity_by_association) do
    fetch_transactions_for_rap()
    |> where([transaction], not is_nil(transaction.block_number) and not is_nil(transaction.index))
    |> handle_random_access_paging_options(paging_options)
    |> join_associations(necessity_by_association)
    |> preload([{:token_transfers, [:token, :from_address, :to_address]}])
    |> Repo.all()
  end

  defp fetch_transactions_for_rap do
    Transaction
    |> order_by([transaction], desc: transaction.block_number, desc: transaction.index)
  end

  def transactions_available_count do
    Transaction
    |> where([transaction], not is_nil(transaction.block_number) and not is_nil(transaction.index))
    |> limit(^@limit_showing_transaсtions)
    |> Repo.aggregate(:count, :hash)
  end

  def fetch_recent_collated_transactions(paging_options, necessity_by_association) do
    paging_options
    |> fetch_transactions()
    |> where([transaction], not is_nil(transaction.block_number) and not is_nil(transaction.index))
    |> join_associations(necessity_by_association)
    |> preload([{:token_transfers, [:token, :from_address, :to_address]}])
    |> Repo.all()
  end

  @doc """
  Return the list of pending transactions that occurred recently.

      iex> 2 |> insert_list(:transaction)
      iex> :transaction |> insert() |> with_block()
      iex> 8 |> insert_list(:transaction)
      iex> recent_pending_transactions = Explorer.Chain.recent_pending_transactions()
      iex> length(recent_pending_transactions)
      10
      iex> Enum.all?(recent_pending_transactions, fn %Explorer.Chain.Transaction{block_hash: block_hash} ->
      ...>   is_nil(block_hash)
      ...> end)
      true

  ## Options

    * `:necessity_by_association` - use to load `t:association/0` as `:required` or `:optional`.  If an association is
      `:required`, and the `t:Explorer.Chain.Transaction.t/0` has no associated record for that association,
      then the `t:Explorer.Chain.Transaction.t/0` will not be included in the list.
    * `:paging_options` - a `t:Explorer.PagingOptions.t/0` used to specify the `:page_size` (defaults to
      `#{@default_paging_options.page_size}`) and `:key` (a tuple of the lowest/oldest `{inserted_at, hash}`) and.
      Results will be the transactions older than the `inserted_at` and `hash` that are passed.

  """
  @spec recent_pending_transactions([paging_options | necessity_by_association_option]) :: [Transaction.t()]
  def recent_pending_transactions(options \\ []) when is_list(options) do
    necessity_by_association = Keyword.get(options, :necessity_by_association, %{})
    paging_options = Keyword.get(options, :paging_options, @default_paging_options)

    Transaction
    |> page_pending_transaction(paging_options)
    |> limit(^paging_options.page_size)
    |> pending_transactions_query()
    |> order_by([transaction], desc: transaction.inserted_at, desc: transaction.hash)
    |> join_associations(necessity_by_association)
    |> preload([{:token_transfers, [:token, :from_address, :to_address]}])
    |> Repo.all()
  end

  def pending_transactions_query(query) do
    from(transaction in query,
      where: is_nil(transaction.block_hash) and (is_nil(transaction.error) or transaction.error != "dropped/replaced")
    )
  end

  def pending_transactions_list do
    Transaction
    |> pending_transactions_query()
    |> Repo.all(timeout: :infinity)
  end

  def pending_transactions_count do
    Transaction
    |> pending_transactions_query()
    |> Repo.aggregate(:count, :hash)
  end

  @doc """
  Returns the list of empty blocks from the DB which have not marked with `t:Explorer.Chain.Block.is_empty/0`.
  This query used for initializtion of Indexer.EmptyBlocksSanitizer
  """
  def unprocessed_empty_blocks_query_list(limit) do
    query =
      from(block in Block,
        left_join: transaction in Transaction,
        on: block.number == transaction.block_number,
        where: is_nil(transaction.block_number),
        where: is_nil(block.is_empty),
        where: block.consensus == true,
        select: {block.number, block.hash},
        order_by: [desc: block.number],
        limit: ^limit
      )

    query
    |> Repo.all(timeout: :infinity)
  end

  @doc """
  The `string` must start with `0x`, then is converted to an integer and then to `t:Explorer.Chain.Hash.Address.t/0`.

      iex> Explorer.Chain.string_to_address_hash("0x5aAeb6053F3E94C9b9A09f33669435E7Ef1BeAed")
      {
        :ok,
        %Explorer.Chain.Hash{
          byte_count: 20,
          bytes: <<90, 174, 182, 5, 63, 62, 148, 201, 185, 160, 159, 51, 102, 148, 53,
            231, 239, 27, 234, 237>>
        }
      }

      iex> Explorer.Chain.string_to_address_hash("0x5aaeb6053f3e94c9b9a09f33669435e7ef1beaed")
      {
        :ok,
        %Explorer.Chain.Hash{
          byte_count: 20,
          bytes: <<90, 174, 182, 5, 63, 62, 148, 201, 185, 160, 159, 51, 102, 148, 53,
            231, 239, 27, 234, 237>>
        }
      }

      iex> Base.encode16(<<90, 174, 182, 5, 63, 62, 148, 201, 185, 160, 159, 51, 102, 148, 53, 231, 239, 27, 234, 237>>, case: :lower)
      "5aaeb6053f3e94c9b9a09f33669435e7ef1beaed"

  `String.t` format must always have 40 hexadecimal digits after the `0x` base prefix.

      iex> Explorer.Chain.string_to_address_hash("0x0")
      :error

  """
  @spec string_to_address_hash(String.t()) :: {:ok, Hash.Address.t()} | :error
  def string_to_address_hash(string) when is_binary(string) do
    Hash.Address.cast(string)
  end

  @doc """
  The `string` must start with `0x`, then is converted to an integer and then to `t:Explorer.Chain.Hash.t/0`.

      iex> Explorer.Chain.string_to_block_hash(
      ...>   "0x9fc76417374aa880d4449a1f7f31ec597f00b1f6f3dd2d66f4c9c6c445836d8b"
      ...> )
      {
        :ok,
        %Explorer.Chain.Hash{
          byte_count: 32,
          bytes: <<0x9fc76417374aa880d4449a1f7f31ec597f00b1f6f3dd2d66f4c9c6c445836d8b :: big-integer-size(32)-unit(8)>>
        }
      }

  `String.t` format must always have 64 hexadecimal digits after the `0x` base prefix.

      iex> Explorer.Chain.string_to_block_hash("0x0")
      :error

  """
  @spec string_to_block_hash(String.t()) :: {:ok, Hash.t()} | :error
  def string_to_block_hash(string) when is_binary(string) do
    Hash.Full.cast(string)
  end

  @doc """
  The `string` must start with `0x`, then is converted to an integer and then to `t:Explorer.Chain.Hash.t/0`.

      iex> Explorer.Chain.string_to_transaction_hash(
      ...>  "0x9fc76417374aa880d4449a1f7f31ec597f00b1f6f3dd2d66f4c9c6c445836d8b"
      ...> )
      {
        :ok,
        %Explorer.Chain.Hash{
          byte_count: 32,
          bytes: <<0x9fc76417374aa880d4449a1f7f31ec597f00b1f6f3dd2d66f4c9c6c445836d8b :: big-integer-size(32)-unit(8)>>
        }
      }

  `String.t` format must always have 64 hexadecimal digits after the `0x` base prefix.

      iex> Explorer.Chain.string_to_transaction_hash("0x0")
      :error

  """
  @spec string_to_transaction_hash(String.t()) :: {:ok, Hash.t()} | :error
  def string_to_transaction_hash(string) when is_binary(string) do
    Hash.Full.cast(string)
  end

  @doc """
  Estimated count of `t:Explorer.Chain.Transaction.t/0`.

  Estimated count of both collated and pending transactions using the transactions table statistics.

  Celo changes: Implemented via db trigger mechanism on `transactions` table directly and returns accurate tx count
    with fallback to gc estimate.
  """
  @spec transaction_estimated_count() :: non_neg_integer()
  def transaction_estimated_count do
    count = CeloTxStats.transaction_count()

    case count do
      nil ->
        Logger.warn("Couldn't retrieve tx count from celo_transaction_stats - falling back to PG gc estimation")

        %Postgrex.Result{rows: [[rows]]} =
          SQL.query!(Repo, "SELECT reltuples::BIGINT AS estimate FROM pg_class WHERE relname='transactions'")

        rows

      n ->
        n
    end
  end

  @spec total_gas_usage() :: non_neg_integer()
  def total_gas_usage do
    total_gas = CeloTxStats.total_gas()

    if is_nil(total_gas) do
      0
    else
      total_gas
    end
  end

  @doc """
  Estimated count of `t:Explorer.Chain.Block.t/0`.

  Estimated count of consensus blocks.
  """
  @spec block_estimated_count() :: non_neg_integer()
  def block_estimated_count do
    cached_value = BlockCount.get_count()

    if is_nil(cached_value) do
      %Postgrex.Result{rows: [[count]]} = Repo.query!("SELECT reltuples FROM pg_class WHERE relname = 'blocks';")

      trunc(count * 0.90)
    else
      cached_value
    end
  end

  @doc """
  `t:Explorer.Chain.InternalTransaction/0`s in `t:Explorer.Chain.Transaction.t/0` with `hash`.

  ## Options

    * `:necessity_by_association` - use to load `t:association/0` as `:required` or `:optional`.  If an association is
      `:required`, and the `t:Explorer.Chain.InternalTransaction.t/0` has no associated record for that association,
      then the `t:Explorer.Chain.InternalTransaction.t/0` will not be included in the list.
    * `:paging_options` - a `t:Explorer.PagingOptions.t/0` used to specify the `:page_size` and
      `:key` (a tuple of the lowest/oldest `{index}`). Results will be the internal transactions older than
      the `index` that is passed.

  """

  @spec all_transaction_to_internal_transactions(Hash.Full.t(), [paging_options | necessity_by_association_option]) :: [
          InternalTransaction.t()
        ]
  def all_transaction_to_internal_transactions(hash, options \\ []) when is_list(options) do
    necessity_by_association = Keyword.get(options, :necessity_by_association, %{})
    paging_options = Keyword.get(options, :paging_options, @default_paging_options)

    InternalTransaction
    |> for_parent_transaction(hash)
    |> join_associations(necessity_by_association)
    |> InternalTransaction.where_nonpending_block()
    |> page_internal_transaction(paging_options)
    |> limit(^paging_options.page_size)
    |> order_by([internal_transaction], asc: internal_transaction.index)
    |> preload(:transaction)
    |> Repo.all()
  end

  @spec transaction_to_internal_transactions(Hash.Full.t(), [paging_options | necessity_by_association_option]) :: [
          InternalTransaction.t()
        ]
  def transaction_to_internal_transactions(hash, options \\ []) when is_list(options) do
    necessity_by_association = Keyword.get(options, :necessity_by_association, %{})
    paging_options = Keyword.get(options, :paging_options, @default_paging_options)

    InternalTransaction
    |> for_parent_transaction(hash)
    |> join_associations(necessity_by_association)
    |> where_transaction_has_multiple_internal_transactions()
    |> InternalTransaction.where_is_different_from_parent_transaction()
    |> InternalTransaction.where_nonpending_block()
    |> page_internal_transaction(paging_options)
    |> limit(^paging_options.page_size)
    |> order_by([internal_transaction], asc: internal_transaction.index)
    |> preload(:transaction)
    |> Repo.all()
  end

  @doc """
  Finds all `t:Explorer.Chain.Log.t/0`s for `t:Explorer.Chain.Transaction.t/0`.

  ## Options

    * `:necessity_by_association` - use to load `t:association/0` as `:required` or `:optional`.  If an association is
      `:required`, and the `t:Explorer.Chain.Log.t/0` has no associated record for that association, then the
      `t:Explorer.Chain.Log.t/0` will not be included in the page `entries`.
    * `:paging_options` - a `t:Explorer.PagingOptions.t/0` used to specify the `:page_size` and
      `:key` (a tuple of the lowest/oldest `{index}`). Results will be the transactions older than
      the `index` that are passed.

  """
  @spec transaction_to_logs(Hash.Full.t(), boolean(), [paging_options | necessity_by_association_option]) :: [Log.t()]
  def transaction_to_logs(transaction_hash, from_api, options \\ []) when is_list(options) do
    necessity_by_association = Keyword.get(options, :necessity_by_association, %{})
    paging_options = Keyword.get(options, :paging_options, @default_paging_options)

    log_with_transactions =
      from(log in Log,
        inner_join: transaction in Transaction,
        on:
          transaction.block_hash == log.block_hash and transaction.block_number == log.block_number and
            transaction.hash == log.transaction_hash
      )

    query =
      log_with_transactions
      |> where([_, transaction], transaction.hash == ^transaction_hash)
      |> page_logs(paging_options)
      |> limit(^paging_options.page_size)
      |> order_by([log], asc: log.index)
      |> join_associations(necessity_by_association)

    if from_api do
      query
      |> Repo.replica().all()
    else
      query
      |> Repo.all()
    end
  end

  @doc """
  Finds all `t:Explorer.Chain.TokenTransfer.t/0`s for `t:Explorer.Chain.Transaction.t/0`.

  ## Options

    * `:necessity_by_association` - use to load `t:association/0` as `:required` or `:optional`.  If an association is
      `:required`, and the `t:Explorer.Chain.TokenTransfer.t/0` has no associated record for that association, then the
      `t:Explorer.Chain.TokenTransfer.t/0` will not be included in the page `entries`.
    * `:paging_options` - a `t:Explorer.PagingOptions.t/0` used to specify the `:page_size` and
      `:key` (in the form of `%{"inserted_at" => inserted_at}`). Results will be the transactions older than
      the `index` that are passed.

  """
  @spec transaction_to_token_transfers(Hash.Full.t(), [paging_options | necessity_by_association_option]) :: [
          TokenTransfer.t()
        ]
  def transaction_to_token_transfers(transaction_hash, options \\ []) when is_list(options) do
    necessity_by_association = Keyword.get(options, :necessity_by_association, %{})
    paging_options = Keyword.get(options, :paging_options, @default_paging_options)

    TokenTransfer
    |> join(:inner, [token_transfer], transaction in assoc(token_transfer, :transaction))
    |> where(
      [token_transfer, transaction],
      transaction.hash == ^transaction_hash and token_transfer.block_hash == transaction.block_hash and
        token_transfer.block_number == transaction.block_number
    )
    |> TokenTransfer.page_token_transfer(paging_options)
    |> limit(^paging_options.page_size)
    |> order_by([token_transfer], asc: token_transfer.inserted_at)
    |> join_associations(necessity_by_association)
    |> Repo.all()
  end

  @doc """
  Converts `transaction` to the status of the `t:Explorer.Chain.Transaction.t/0` whether pending or collated.

  ## Returns

    * `:pending` - the transaction has not be confirmed in a block yet.
    * `:awaiting_internal_transactions` - the transaction happened in a pre-Byzantium block or on a chain like Ethereum
      Classic (ETC) that never adopted [EIP-658](https://github.com/Arachnid/EIPs/blob/master/EIPS/eip-658.md), which
      add transaction status to transaction receipts, so the status can only be derived whether the first internal
      transaction has an error.
    * `:success` - the transaction has been confirmed in a block
    * `{:error, :awaiting_internal_transactions}` - the transactions happened post-Byzantium, but the error message
       requires the internal transactions.
    * `{:error, reason}` - the transaction failed due to `reason` in its first internal transaction.

  """
  @spec transaction_to_status(Transaction.t()) ::
          :pending
          | :awaiting_internal_transactions
          | :success
          | {:error, :awaiting_internal_transactions}
          | {:error, reason :: String.t()}
  def transaction_to_status(%Transaction{error: "dropped/replaced"}), do: {:error, "dropped/replaced"}
  def transaction_to_status(%Transaction{block_hash: nil, status: nil}), do: :pending
  def transaction_to_status(%Transaction{status: nil}), do: :awaiting_internal_transactions
  def transaction_to_status(%Transaction{status: :ok}), do: :success

  def transaction_to_status(%Transaction{status: :error, error: nil}),
    do: {:error, :awaiting_internal_transactions}

  def transaction_to_status(%Transaction{status: :error, error: error}) when is_binary(error), do: {:error, error}

  def transaction_to_revert_reason(transaction) do
    %Transaction{revert_reason: revert_reason} = transaction

    if revert_reason == nil do
      fetch_tx_revert_reason(transaction)
    else
      revert_reason
    end
  end

  def fetch_tx_revert_reason(
        %Transaction{
          block_number: block_number,
          to_address_hash: to_address_hash,
          from_address_hash: from_address_hash,
          input: data,
          gas: gas,
          gas_price: gas_price,
          value: value
        } = transaction
      ) do
    json_rpc_named_arguments = Application.get_env(:explorer, :json_rpc_named_arguments)

    gas_hex =
      if gas do
        gas_hex_without_prefix =
          gas
          |> Decimal.to_integer()
          |> Integer.to_string(16)
          |> String.downcase()

        "0x" <> gas_hex_without_prefix
      else
        "0x0"
      end

    req =
      EthereumJSONRPCTransaction.eth_call_request(
        0,
        block_number,
        data,
        to_address_hash,
        from_address_hash,
        gas_hex,
        Wei.hex_format(gas_price),
        Wei.hex_format(value)
      )

    revert_reason =
      case EthereumJSONRPC.json_rpc(req, json_rpc_named_arguments) do
        {:error, %{message: message}} ->
          message

        _ ->
          ""
      end

    formatted_revert_reason =
      revert_reason
      |> format_revert_reason_message()

    if byte_size(formatted_revert_reason) > 0 do
      transaction
      |> Changeset.change(%{revert_reason: formatted_revert_reason})
      |> Repo.update()
    end

    formatted_revert_reason
  end

  def format_revert_reason_message(revert_reason) do
    message =
      case revert_reason do
        @revert_msg_prefix_1 <> rest ->
          rest

        @revert_msg_prefix_2 <> rest ->
          rest

        @revert_msg_prefix_3 <> rest ->
          extract_revert_reason_message_wrapper(rest)

        @revert_msg_prefix_4 <> rest ->
          extract_revert_reason_message_wrapper(rest)

        @revert_msg_prefix_5 <> rest ->
          extract_revert_reason_message_wrapper(rest)

        revert_reason_full ->
          revert_reason_full
      end

    if String.valid?(message), do: message, else: revert_reason
  end

  defp extract_revert_reason_message_wrapper(revert_reason_message) do
    case revert_reason_message do
      "0x" <> hex ->
        extract_revert_reason_message(hex)

      _ ->
        revert_reason_message
    end
  end

  defp extract_revert_reason_message(hex) do
    case hex do
      @revert_error_method_id <> msg_with_offset ->
        [msg] =
          msg_with_offset
          |> Base.decode16!(case: :mixed)
          |> TypeDecoder.decode_raw([:string])

        msg

      _ ->
        hex
    end
  end

  @doc """
  The `t:Explorer.Chain.Transaction.t/0` or `t:Explorer.Chain.InternalTransaction.t/0` `value` of the `transaction` in
  `unit`.
  """
  @spec value(InternalTransaction.t(), :wei) :: Wei.wei()
  @spec value(InternalTransaction.t(), :gwei) :: Wei.gwei()
  @spec value(InternalTransaction.t(), :ether) :: Wei.ether()
  @spec value(Transaction.t(), :wei) :: Wei.wei()
  @spec value(Transaction.t(), :gwei) :: Wei.gwei()
  @spec value(Transaction.t(), :ether) :: Wei.ether()
  def value(%type{value: value}, unit) when type in [InternalTransaction, Transaction] do
    Wei.to(value, unit)
  end

  def smart_contract_bytecode(address_hash) do
    query =
      from(
        address in Address,
        where: address.hash == ^address_hash,
        select: address.contract_code
      )

    query
    |> Repo.one()
    |> Data.to_string()
  end

  def smart_contract_creation_tx_bytecode(address_hash) do
    creation_tx_query =
      from(
        tx in Transaction,
        left_join: a in Address,
        on: tx.created_contract_address_hash == a.hash,
        where: tx.created_contract_address_hash == ^address_hash,
        where: tx.status == ^1,
        select: %{init: tx.input, created_contract_code: a.contract_code}
      )

    tx_input =
      creation_tx_query
      |> Repo.one()

    if tx_input do
      with %{init: input, created_contract_code: created_contract_code} <- tx_input do
        %{init: Data.to_string(input), created_contract_code: Data.to_string(created_contract_code)}
      end
    else
      creation_int_tx_query =
        from(
          itx in InternalTransaction,
          join: t in assoc(itx, :transaction),
          where: itx.created_contract_address_hash == ^address_hash,
          where: t.status == ^1,
          select: %{init: itx.init, created_contract_code: itx.created_contract_code}
        )

      res = creation_int_tx_query |> Repo.one()

      case res do
        %{init: init, created_contract_code: created_contract_code} ->
          init_str = Data.to_string(init)
          created_contract_code_str = Data.to_string(created_contract_code)
          %{init: init_str, created_contract_code: created_contract_code_str}

        _ ->
          nil
      end
    end
  end

  @doc """
  Checks if an address is a contract
  """
  @spec contract_address?(String.t(), non_neg_integer(), Keyword.t()) :: boolean() | :json_rpc_error
  def contract_address?(address_hash, block_number, json_rpc_named_arguments \\ []) do
    {:ok, binary_hash} = Explorer.Chain.Hash.Address.cast(address_hash)

    query =
      from(
        address in Address,
        where: address.hash == ^binary_hash
      )

    address = Repo.one(query)

    cond do
      is_nil(address) ->
        block_quantity = integer_to_quantity(block_number)

        case EthereumJSONRPC.fetch_codes(
               [%{block_quantity: block_quantity, address: address_hash}],
               json_rpc_named_arguments
             ) do
          {:ok, %EthereumJSONRPC.FetchedCodes{params_list: fetched_codes}} ->
            result = List.first(fetched_codes)

            result && !(is_nil(result[:code]) || result[:code] == "" || result[:code] == "0x")

          _ ->
            :json_rpc_error
        end

      is_nil(address.contract_code) ->
        false

      true ->
        true
    end
  end

  @doc """
  Fetches contract creation input data.
  """
  @spec contract_creation_input_data(String.t()) :: nil | String.t()
  def contract_creation_input_data(address_hash) do
    query =
      from(
        address in Address,
        where: address.hash == ^address_hash,
        preload: [:contracts_creation_internal_transaction, :contracts_creation_transaction]
      )

    contract_address = Repo.one(query)

    contract_creation_input_data_from_address(contract_address)
  end

  # credo:disable-for-next-line /Complexity/
  defp contract_creation_input_data_from_address(address) do
    internal_transaction = address && address.contracts_creation_internal_transaction
    transaction = address && address.contracts_creation_transaction

    cond do
      is_nil(address) ->
        ""

      internal_transaction && internal_transaction.input ->
        Data.to_string(internal_transaction.input)

      internal_transaction && internal_transaction.init ->
        Data.to_string(internal_transaction.init)

      transaction && transaction.input ->
        Data.to_string(transaction.input)

      is_nil(transaction) && is_nil(internal_transaction) &&
          not is_nil(address.contract_code) ->
        %Explorer.Chain.Data{bytes: bytes} = address.contract_code
        Base.encode16(bytes, case: :lower)

      true ->
        ""
    end
  end

  @doc """
  Inserts a `t:SmartContract.t/0`.

  As part of inserting a new smart contract, an additional record is inserted for
  naming the address for reference.
  """
  @spec create_smart_contract(map()) :: {:ok, SmartContract.t()} | {:error, Ecto.Changeset.t()}
  def create_smart_contract(attrs \\ %{}, external_libraries \\ [], secondary_sources \\ []) do
    new_contract = %SmartContract{}

    attrs =
      attrs
      |> Helper.add_contract_code_md5()

    smart_contract_changeset =
      new_contract
      |> SmartContract.changeset(attrs)
      |> Changeset.put_change(:external_libraries, external_libraries)

    new_contract_additional_source = %SmartContractAdditionalSource{}

    smart_contract_additional_sources_changesets =
      if secondary_sources do
        secondary_sources
        |> Enum.map(fn changeset ->
          new_contract_additional_source
          |> SmartContractAdditionalSource.changeset(changeset)
        end)
      else
        []
      end

    address_hash = Changeset.get_field(smart_contract_changeset, :address_hash)

    # Enforce ShareLocks tables order (see docs: sharelocks.md)
    insert_contract_query =
      Multi.new()
      |> Multi.run(:clear_primary_address_names, fn repo, _ -> clear_primary_address_names(repo, address_hash) end)
<<<<<<< HEAD
      |> Multi.run(:create_address_if_necessary, fn repo, _ -> create_address_if_not_exists(repo, address_hash) end)
      |> Multi.run(:insert_address_name, fn repo, _ ->
        name = Changeset.get_field(smart_contract_changeset, :name)
        create_address_name(repo, name, address_hash)
      end)
      |> Multi.run(:smart_contract, fn repo, changes ->
        changeset =
          case changes do
            # address was just created, we can calculate md5 without db fetch
            %{create_address_if_necessary: address = %Explorer.Chain.Address{}} ->
              smart_contract_changeset
              |> Changeset.put_change(:contract_byte_code_md5, Address.contract_code_md5(address))

            # address already existed, will have to fetch it for md5
            _ ->
              smart_contract_changeset |> add_contract_code_md5_for_changeset()
          end

        repo.insert(changeset)
      end)
      |> Multi.run(:set_address_verified, fn repo, _ -> set_address_verified(repo, address_hash) end)
=======
      |> Multi.insert(:smart_contract, smart_contract_changeset)
>>>>>>> 0600e647

    insert_contract_query_with_additional_sources =
      smart_contract_additional_sources_changesets
      |> Enum.with_index()
      |> Enum.reduce(insert_contract_query, fn {changeset, index}, multi ->
        Multi.insert(multi, "smart_contract_additional_source_#{Integer.to_string(index)}", changeset)
      end)

    insert_result =
      insert_contract_query_with_additional_sources
      |> Repo.transaction()

    create_address_name(Repo, Changeset.get_field(smart_contract_changeset, :name), address_hash)

    case insert_result do
      {:ok, %{smart_contract: smart_contract}} ->
        {:ok, smart_contract}

      {:error, :smart_contract, changeset, _} ->
        {:error, changeset}

      {:error, :proxy_address_contract, changeset, _} ->
        {:error, changeset}

      {:error, :set_address_verified, message, _} ->
        {:error, message}
    end
  end

  defp add_contract_code_md5_for_changeset(%Changeset{} = changeset) do
    address_hash = changeset |> Changeset.get_field(:address_hash)

    _do_add_md5(changeset, address_hash)
  end

  defp _do_add_md5(changeset, nil), do: changeset

  defp _do_add_md5(changeset, address_hash) do
    case Repo.get(Address, address_hash) do
      %Address{contract_code: cc} = address when not is_nil(cc) ->
        changeset |> Changeset.put_change(:contract_byte_code_md5, Address.contract_code_md5(address))

      _ ->
        changeset
    end
  end

  defp create_address_if_not_exists(repo, address_hash) do
    address_found =
      Address
      |> where([a], a.hash == ^address_hash)
      |> repo.exists?()

    if address_found do
      {:ok, nil}
    else
      {:ok, code} = fetch_contract_code(address_hash)

      %Address{}
      |> Address.changeset(%{hash: address_hash, contract_code: code})
      |> repo.insert()
    end
  end

  @doc """
  Updates a `t:SmartContract.t/0`.

  Has the similar logic as create_smart_contract/1.
  Used in cases when you need to update row in DB contains SmartContract, e.g. in case of changing
  status `partially verified` to `fully verified` (re-verify).
  """
  @spec update_smart_contract(map()) :: {:ok, SmartContract.t()} | {:error, Ecto.Changeset.t()}
  def update_smart_contract(attrs \\ %{}, external_libraries \\ [], secondary_sources \\ []) do
    address_hash = Map.get(attrs, :address_hash)

    query =
      from(
        smart_contract in SmartContract,
        where: smart_contract.address_hash == ^address_hash
      )

    query_sources =
      from(
        source in SmartContractAdditionalSource,
        where: source.address_hash == ^address_hash
      )

    _delete_sources = Repo.delete_all(query_sources)

    smart_contract = Repo.one(query)

    smart_contract_changeset =
      smart_contract
      |> SmartContract.changeset(attrs)
      |> Changeset.put_change(:external_libraries, external_libraries)
      |> add_contract_code_md5_for_changeset()

    new_contract_additional_source = %SmartContractAdditionalSource{}

    smart_contract_additional_sources_changesets =
      if secondary_sources do
        secondary_sources
        |> Enum.map(fn changeset ->
          new_contract_additional_source
          |> SmartContractAdditionalSource.changeset(changeset)
        end)
      else
        []
      end

    # Enforce ShareLocks tables order (see docs: sharelocks.md)
    insert_contract_query =
      Multi.new()
      |> Multi.update(:smart_contract, smart_contract_changeset)

    insert_contract_query_with_additional_sources =
      smart_contract_additional_sources_changesets
      |> Enum.with_index()
      |> Enum.reduce(insert_contract_query, fn {changeset, index}, multi ->
        Multi.insert(multi, "smart_contract_additional_source_#{Integer.to_string(index)}", changeset)
      end)

    insert_result =
      insert_contract_query_with_additional_sources
      |> Repo.transaction()

    case insert_result do
      {:ok, %{smart_contract: smart_contract}} ->
        {:ok, smart_contract}

      {:error, :smart_contract, changeset, _} ->
        {:error, changeset}

      {:error, :set_address_verified, message, _} ->
        {:error, message}
    end
  end

  defp set_address_verified(repo, address_hash) do
    query =
      from(
        address in Address,
        where: address.hash == ^address_hash
      )

    case repo.update_all(query, set: [verified: true]) do
      {1, _} -> {:ok, []}
      _ -> {:error, "There was an error annotating that the address has been verified."}
    end
  end

  defp set_address_decompiled(repo, address_hash) do
    query =
      from(
        address in Address,
        where: address.hash == ^address_hash
      )

    case repo.update_all(query, set: [decompiled: true]) do
      {1, _} -> {:ok, []}
      _ -> {:error, "There was an error annotating that the address has been decompiled."}
    end
  end

  defp clear_primary_address_names(repo, address_hash) do
    query =
      from(
        address_name in Address.Name,
        where: address_name.address_hash == ^address_hash,
        # Enforce Name ShareLocks order (see docs: sharelocks.md)
        order_by: [asc: :address_hash, asc: :name],
        lock: "FOR UPDATE"
      )

    repo.update_all(
      from(n in Address.Name, join: s in subquery(query), on: n.address_hash == s.address_hash and n.name == s.name),
      set: [primary: false]
    )

    {:ok, []}
  end

  defp create_address_name(repo, name, address_hash) do
    params = %{
      address_hash: address_hash,
      name: name,
      primary: true
    }

    %Address.Name{}
    |> Address.Name.changeset(params)
    |> repo.insert(on_conflict: :nothing, conflict_target: [:address_hash, :name])
  end

  @doc """
  Finds metadata for verification of a contract from verified twins: contracts with the same bytecode
  which were verified previously, returns a single t:SmartContract.t/0
  """
  def get_address_verified_twin_contract(hash) when is_binary(hash) do
    case string_to_address_hash(hash) do
      {:ok, address_hash} -> get_address_verified_twin_contract(address_hash)
      _ -> %{:verified_contract => nil, :additional_sources => nil}
    end
  end

  def get_address_verified_twin_contract(%Explorer.Chain.Hash{} = address_hash) do
    with target_address <- Repo.get(Address, address_hash),
         false <- is_nil(target_address),
         %{contract_code: %Chain.Data{bytes: contract_code_bytes}} <- target_address do
      target_address_hash = target_address.hash

      contract_code_md5 = Address.contract_code_md5(contract_code_bytes)

      verified_contract_twin_query =
        from(
          sc in SmartContract,
          where: sc.contract_byte_code_md5 == ^contract_code_md5,
          where: sc.address_hash != ^target_address_hash,
          limit: 1
        )

      verified_contract_twin =
        verified_contract_twin_query
        |> Repo.one()

      verified_contract_twin_additional_sources = get_contract_additional_sources(verified_contract_twin)

      %{
        :verified_contract => verified_contract_twin,
        :additional_sources => verified_contract_twin_additional_sources
      }
    else
      _ ->
        %{:verified_contract => nil, :additional_sources => nil}
    end
  end

  def get_minimal_proxy_template(address_hash) do
    minimal_proxy_template =
      case Repo.get(Address, address_hash) do
        nil ->
          nil

        target_address ->
          contract_code = target_address.contract_code

          case contract_code do
            %Chain.Data{bytes: contract_code_bytes} ->
              contract_bytecode = Base.encode16(contract_code_bytes, case: :lower)

              get_minimal_proxy_from_template_code(contract_bytecode)

            _ ->
              nil
          end
      end

    minimal_proxy_template
  end

  defp get_minimal_proxy_from_template_code(contract_bytecode) do
    case contract_bytecode do
      "363d3d373d3d3d363d73" <> <<template_address::binary-size(40)>> <> _ ->
        template_address = "0x" <> template_address

        query =
          from(
            smart_contract in SmartContract,
            where: smart_contract.address_hash == ^template_address,
            select: smart_contract
          )

        template =
          query
          |> Repo.one(timeout: 10_000)

        template

      _ ->
        nil
    end
  end

  defp get_contract_additional_sources(verified_contract_twin) do
    if verified_contract_twin do
      verified_contract_twin_additional_sources_query =
        from(
          s in SmartContractAdditionalSource,
          where: s.address_hash == ^verified_contract_twin.address_hash
        )

      verified_contract_twin_additional_sources_query
      |> Repo.all()
    else
      []
    end
  end

  @spec address_hash_to_smart_contract(Hash.Address.t()) :: SmartContract.t() | nil
  def address_hash_to_smart_contract(address_hash) do
    query =
      from(
        smart_contract in SmartContract,
        where: smart_contract.address_hash == ^address_hash
      )

    current_smart_contract = Repo.one(query)

    if current_smart_contract do
      current_smart_contract
    else
      address_verified_twin_contract =
        Chain.get_minimal_proxy_template(address_hash) ||
          Chain.get_address_verified_twin_contract(address_hash).verified_contract

      if address_verified_twin_contract do
        Map.put(address_verified_twin_contract, :address_hash, address_hash)
      else
        current_smart_contract
      end
    end
  end

  def smart_contract_fully_verified?(address_hash_str) when is_binary(address_hash_str) do
    case string_to_address_hash(address_hash_str) do
      {:ok, address_hash} ->
        check_fully_verified(address_hash)

      _ ->
        false
    end
  end

  def smart_contract_fully_verified?(address_hash) do
    check_fully_verified(address_hash)
  end

  defp check_fully_verified(address_hash) do
    query =
      from(
        smart_contract in SmartContract,
        where: smart_contract.address_hash == ^address_hash
      )

    result = Repo.one(query)

    if result, do: !result.partially_verified, else: false
  end

  def smart_contract_verified?(address_hash_str) when is_binary(address_hash_str) do
    case string_to_address_hash(address_hash_str) do
      {:ok, address_hash} ->
        check_verified(address_hash)

      _ ->
        false
    end
  end

  def smart_contract_verified?(address_hash) do
    check_verified(address_hash)
  end

  defp check_verified(address_hash) do
    query =
      from(
        smart_contract in SmartContract,
        where: smart_contract.address_hash == ^address_hash
      )

    if Repo.one(query), do: true, else: false
  end

  defp fetch_transactions(paging_options \\ nil, from_block \\ nil, to_block \\ nil) do
    Transaction
    |> order_by([transaction], desc: transaction.block_number, desc: transaction.index)
    |> where_block_number_in_period(from_block, to_block)
    |> handle_paging_options(paging_options)
  end

  defp fetch_transactions_in_ascending_order_by_index(paging_options) do
    Transaction
    |> order_by([transaction], desc: transaction.block_number, asc: transaction.index)
    |> handle_paging_options(paging_options)
  end

  defp for_parent_transaction(query, %Hash{byte_count: unquote(Hash.Full.byte_count())} = hash) do
    from(
      child in query,
      inner_join: transaction in assoc(child, :transaction),
      where: transaction.hash == ^hash
    )
  end

  defp handle_paging_options(query, nil), do: query

  defp handle_paging_options(query, paging_options) do
    query
    |> page_transaction(paging_options)
    |> limit(^paging_options.page_size)
  end

  defp handle_token_transfer_paging_options(query, nil), do: query

  defp handle_token_transfer_paging_options(query, paging_options) do
    query
    |> TokenTransfer.page_token_transfer(paging_options)
    |> limit(^paging_options.page_size)
  end

  defp handle_random_access_paging_options(query, empty_options) when empty_options in [nil, [], %{}],
    do: limit(query, ^(@default_page_size + 1))

  defp handle_random_access_paging_options(query, paging_options) do
    query
    |> (&if(paging_options |> Map.get(:page_number, 1) |> proccess_page_number() == 1,
          do: &1,
          else: page_transaction(&1, paging_options)
        )).()
    |> handle_page(paging_options)
  end

  defp handle_page(query, paging_options) do
    page_number = paging_options |> Map.get(:page_number, 1) |> proccess_page_number()
    page_size = Map.get(paging_options, :page_size, @default_page_size)

    cond do
      page_in_bounds?(page_number, page_size) && page_number == 1 ->
        query
        |> limit(^(page_size + 1))

      page_in_bounds?(page_number, page_size) ->
        query
        |> limit(^page_size)
        |> offset(^((page_number - 2) * page_size))

      true ->
        query
        |> limit(^(@default_page_size + 1))
    end
  end

  defp proccess_page_number(number) when number < 1, do: 1

  defp proccess_page_number(number), do: number

  defp page_in_bounds?(page_number, page_size),
    do: page_size <= @limit_showing_transaсtions && @limit_showing_transaсtions - page_number * page_size >= 0

  def limit_shownig_transactions, do: @limit_showing_transaсtions

  defp join_association(query, [{association, nested_preload}], necessity)
       when is_atom(association) and is_atom(nested_preload) do
    case necessity do
      :optional ->
        preload(query, [{^association, ^nested_preload}])

      :required ->
        from(q in query,
          inner_join: a in assoc(q, ^association),
          left_join: b in assoc(a, ^nested_preload),
          preload: [{^association, {a, [{^nested_preload, b}]}}]
        )
    end
  end

  defp join_association(query, association, necessity) when is_atom(association) do
    case necessity do
      :optional ->
        preload(query, ^association)

      :required ->
        from(q in query, inner_join: a in assoc(q, ^association), preload: [{^association, a}])
    end
  end

  defp join_association(query, [{arg1, arg2, arg3}], :optional) do
    preload(query, [{^arg1, [{^arg2, ^arg3}]}])
  end

  defp join_association(query, [{arg1, arg2, arg3, arg4}], :optional) do
    preload(query, [{^arg1, [{^arg2, [{^arg3, ^arg4}]}]}])
  end

  defp join_association(query, [{arg1, arg2, arg3, arg4, arg5}], :optional) do
    preload(query, [{^arg1, [{^arg2, [{^arg3, [{^arg4, ^arg5}]}]}]}])
  end

  defp join_associations(query, necessity_by_association) when is_map(necessity_by_association) do
    Enum.reduce(necessity_by_association, query, fn {association, join}, acc_query ->
      join_association(acc_query, association, join)
    end)
  end

  defp page_addresses(query, %PagingOptions{key: nil}), do: query

  defp page_addresses(query, %PagingOptions{key: {coin_balance, hash}}) do
    from(address in query,
      where:
        (address.fetched_coin_balance == ^coin_balance and address.hash > ^hash) or
          address.fetched_coin_balance < ^coin_balance
    )
  end

  defp page_tokens(query, %PagingOptions{key: nil}), do: query

  defp page_tokens(query, %PagingOptions{key: {holder_count, token_name}}) do
    from(token in query,
      where:
        (token.holder_count == ^holder_count and token.name > ^token_name) or
          token.holder_count < ^holder_count
    )
  end

  defp page_blocks(query, %PagingOptions{key: nil}), do: query

  defp page_blocks(query, %PagingOptions{key: {block_number}}) do
    where(query, [block], block.number < ^block_number)
  end

  defp page_coin_balances(query, %PagingOptions{key: nil}), do: query

  defp page_coin_balances(query, %PagingOptions{key: {block_number}}) do
    where(query, [coin_balance], coin_balance.block_number < ^block_number)
  end

  defp page_internal_transaction(_, _, _ \\ %{index_int_tx_desc_order: false})

  defp page_internal_transaction(query, %PagingOptions{key: nil}, _), do: query

  defp page_internal_transaction(query, %PagingOptions{key: {block_number, transaction_index, index}}, %{
         index_int_tx_desc_order: desc
       }) do
    hardcoded_where_for_page_int_tx(query, block_number, transaction_index, index, desc)
  end

  defp page_internal_transaction(query, %PagingOptions{key: {index}}, %{index_int_tx_desc_order: desc}) do
    if desc do
      where(query, [internal_transaction], internal_transaction.index < ^index)
    else
      where(query, [internal_transaction], internal_transaction.index > ^index)
    end
  end

  defp hardcoded_where_for_page_int_tx(query, block_number, transaction_index, index, false),
    do:
      where(
        query,
        [internal_transaction],
        internal_transaction.block_number < ^block_number or
          (internal_transaction.block_number == ^block_number and
             internal_transaction.transaction_index < ^transaction_index) or
          (internal_transaction.block_number == ^block_number and
             internal_transaction.transaction_index == ^transaction_index and internal_transaction.index > ^index)
      )

  defp hardcoded_where_for_page_int_tx(query, block_number, transaction_index, index, true),
    do:
      where(
        query,
        [internal_transaction],
        internal_transaction.block_number < ^block_number or
          (internal_transaction.block_number == ^block_number and
             internal_transaction.transaction_index < ^transaction_index) or
          (internal_transaction.block_number == ^block_number and
             internal_transaction.transaction_index == ^transaction_index and internal_transaction.index < ^index)
      )

  defp page_logs(query, %PagingOptions{key: nil}), do: query

  defp page_logs(query, %PagingOptions{key: {_, index}}) do
    where(query, [log], log.index > ^index)
  end

  defp page_pending_transaction(query, %PagingOptions{key: nil}), do: query

  defp page_pending_transaction(query, %PagingOptions{key: {inserted_at, hash}}) do
    where(
      query,
      [transaction],
      transaction.inserted_at < ^inserted_at or (transaction.inserted_at == ^inserted_at and transaction.hash < ^hash)
    )
  end

  defp page_transaction(query, %PagingOptions{key: nil}), do: query

  defp page_transaction(query, %PagingOptions{is_pending_tx: true} = options),
    do: page_pending_transaction(query, options)

  defp page_transaction(query, %PagingOptions{key: {block_number, index}, is_index_in_asc_order: true}) do
    where(
      query,
      [transaction],
      transaction.block_number < ^block_number or
        (transaction.block_number == ^block_number and transaction.index > ^index)
    )
  end

  defp page_transaction(query, %PagingOptions{key: {block_number, index}}) do
    where(
      query,
      [transaction],
      transaction.block_number < ^block_number or
        (transaction.block_number == ^block_number and transaction.index < ^index)
    )
  end

  defp page_transaction(query, %PagingOptions{key: {index}}) do
    where(query, [transaction], transaction.index < ^index)
  end

  defp page_search_results(query, %PagingOptions{key: nil}), do: query

  # credo:disable-for-next-line
  defp page_search_results(query, %PagingOptions{
         key: {_address_hash, _tx_hash, _block_hash, holder_count, name, inserted_at, item_type}
       }) do
    where(
      query,
      [item],
      (item.holder_count < ^holder_count and item.type == ^item_type) or
        (item.holder_count == ^holder_count and item.name > ^name and item.type == ^item_type) or
        (item.holder_count == ^holder_count and item.name == ^name and item.inserted_at < ^inserted_at and
           item.type == ^item_type) or
        item.type != ^item_type
    )
  end

  def page_token_balances(query, %PagingOptions{key: nil}), do: query

  def page_token_balances(query, %PagingOptions{key: {value, address_hash}}) do
    where(
      query,
      [tb],
      tb.value < ^value or (tb.value == ^value and tb.address_hash < ^address_hash)
    )
  end

  def page_current_token_balances(query, %PagingOptions{key: nil}), do: query

  def page_current_token_balances(query, paging_options: %PagingOptions{key: nil}), do: query

  def page_current_token_balances(query, paging_options: %PagingOptions{key: {name, type, value}}) do
    where(
      query,
      [ctb, bt, t],
      ctb.value < ^value or (ctb.value == ^value and t.type < ^type) or
        (ctb.value == ^value and t.type == ^type and t.name < ^name)
    )
  end

  @doc """
  Ensures the following conditions are true:

    * excludes internal transactions of type call with no siblings in the
      transaction
    * includes internal transactions of type create, reward, or selfdestruct
      even when they are alone in the parent transaction

  """
  @spec where_transaction_has_multiple_internal_transactions(Ecto.Query.t()) :: Ecto.Query.t()
  def where_transaction_has_multiple_internal_transactions(query) do
    where(
      query,
      [internal_transaction, transaction],
      internal_transaction.type != ^:call or
        fragment(
          """
          EXISTS (SELECT sibling.*
          FROM internal_transactions AS sibling
          WHERE sibling.transaction_hash = ? AND sibling.index != ?
          )
          """,
          transaction.hash,
          internal_transaction.index
        )
    )
  end

  @doc """
  The current total number of coins minted minus verifiably burned coins.
  """
  @spec total_supply :: Decimal.t() | 0 | nil
  def total_supply do
    supply_module().total() || 0
  end

  @doc """
  The current number coins in the market for trading.
  """
  @spec circulating_supply :: non_neg_integer() | nil
  def circulating_supply do
    supply_module().circulating()
  end

  defp supply_module do
    Application.get_env(:explorer, :supply, Explorer.Chain.Supply.ExchangeRate)
  end

  @doc """
  Calls supply_for_days from the configured supply_module
  """
  def supply_for_days, do: supply_module().supply_for_days(MarketHistoryCache.recent_days_count())

  @doc """
  Streams a lists token contract addresses that haven't been cataloged.
  """
  @spec stream_uncataloged_token_contract_address_hashes(
          initial :: accumulator,
          reducer :: (entry :: Hash.Address.t(), accumulator -> accumulator)
        ) :: {:ok, accumulator}
        when accumulator: term()
  def stream_uncataloged_token_contract_address_hashes(initial, reducer) when is_function(reducer, 2) do
    query =
      from(
        token in Token,
        where: token.cataloged == false,
        select: token.contract_address_hash
      )

    Repo.stream_reduce(query, initial, reducer)
  end

  @spec stream_unfetched_token_instances(
          initial :: accumulator,
          reducer :: (entry :: map(), accumulator -> accumulator)
        ) :: {:ok, accumulator}
        when accumulator: term()
  def stream_unfetched_token_instances(initial, reducer) when is_function(reducer, 2) do
    nft_tokens =
      from(
        token in Token,
        where: token.type == ^"ERC-721" or token.type == ^"ERC-1155",
        select: token.contract_address_hash
      )

    query =
      from(
        token_transfer in TokenTransfer,
        inner_join: token in subquery(nft_tokens),
        on: token.contract_address_hash == token_transfer.token_contract_address_hash,
        left_join: instance in Instance,
        on:
          token_transfer.token_id == instance.token_id and
            token_transfer.token_contract_address_hash == instance.token_contract_address_hash,
        where: is_nil(instance.token_id) and not is_nil(token_transfer.token_id),
        select: %{contract_address_hash: token_transfer.token_contract_address_hash, token_id: token_transfer.token_id}
      )

    distinct_query =
      from(
        q in subquery(query),
        distinct: [q.contract_address_hash, q.token_id]
      )

    Repo.stream_reduce(distinct_query, initial, reducer)
  end

  @doc """
  Streams a list of token contract addresses that have been cataloged.
  """
  @spec stream_cataloged_token_contract_address_hashes(
          initial :: accumulator,
          reducer :: (entry :: Hash.Address.t(), accumulator -> accumulator)
        ) :: {:ok, accumulator}
        when accumulator: term()
  def stream_cataloged_token_contract_address_hashes(initial, reducer, some_time_ago_updated \\ 2880)
      when is_function(reducer, 2) do
    some_time_ago_updated
    |> Token.cataloged_tokens()
    |> order_by(asc: :updated_at)
    |> Repo.stream_reduce(initial, reducer)
  end

  @doc """
  Returns a list of block numbers token transfer `t:Log.t/0`s that don't have an
  associated `t:TokenTransfer.t/0` record.
  """
  def uncataloged_token_transfer_block_numbers do
    query =
      from(l in Log,
        as: :log,
        where: l.first_topic == unquote(TokenTransfer.constant()),
        where:
          not exists(
            from(tf in TokenTransfer,
              where: tf.transaction_hash == parent_as(:log).transaction_hash,
              where: tf.log_index == parent_as(:log).index
            )
          ),
        select: l.block_number,
        distinct: l.block_number
      )

    Repo.stream_reduce(query, [], &[&1 | &2])
  end

  @doc """
  Returns a list of token addresses `t:Address.t/0`s that don't have an
  bridged property revealed.
  """
  def unprocessed_token_addresses_to_reveal_bridged_tokens do
    query =
      from(t in Token,
        where: is_nil(t.bridged),
        select: t.contract_address_hash
      )

    Repo.stream_reduce(query, [], &[&1 | &2])
  end

  @doc """
  Processes AMB tokens from mediators addresses provided
  """
  def process_amb_tokens do
    amb_bridge_mediators_var = Application.get_env(:block_scout_web, :amb_bridge_mediators)
    amb_bridge_mediators = (amb_bridge_mediators_var && String.split(amb_bridge_mediators_var, ",")) || []

    json_rpc_named_arguments = Application.get_env(:explorer, :json_rpc_named_arguments)

    foreign_json_rpc = Application.get_env(:block_scout_web, :foreign_json_rpc)

    eth_call_foreign_json_rpc_named_arguments =
      compose_foreign_json_rpc_named_arguments(json_rpc_named_arguments, foreign_json_rpc)

    amb_bridge_mediators
    |> Enum.each(fn amb_bridge_mediator_hash ->
      with {:ok, bridge_contract_hash_resp} <-
             get_bridge_contract_hash(amb_bridge_mediator_hash, json_rpc_named_arguments),
           bridge_contract_hash <- decode_contract_address_hash_response(bridge_contract_hash_resp),
           {:ok, destination_chain_id_resp} <- get_destination_chain_id(bridge_contract_hash, json_rpc_named_arguments),
           foreign_chain_id <- decode_contract_integer_response(destination_chain_id_resp),
           {:ok, home_token_contract_hash_resp} <-
             get_erc677_token_hash(amb_bridge_mediator_hash, json_rpc_named_arguments),
           home_token_contract_hash_string <- decode_contract_address_hash_response(home_token_contract_hash_resp),
           {:ok, home_token_contract_hash} <- Chain.string_to_address_hash(home_token_contract_hash_string),
           {:ok, foreign_mediator_contract_hash_resp} <-
             get_foreign_mediator_contract_hash(amb_bridge_mediator_hash, json_rpc_named_arguments),
           foreign_mediator_contract_hash <- decode_contract_address_hash_response(foreign_mediator_contract_hash_resp),
           {:ok, foreign_token_contract_hash_resp} <-
             get_erc677_token_hash(foreign_mediator_contract_hash, eth_call_foreign_json_rpc_named_arguments),
           foreign_token_contract_hash_string <-
             decode_contract_address_hash_response(foreign_token_contract_hash_resp),
           {:ok, foreign_token_contract_hash} <- Chain.string_to_address_hash(foreign_token_contract_hash_string) do
        insert_bridged_token_metadata(home_token_contract_hash, %{
          foreign_chain_id: foreign_chain_id,
          foreign_token_address_hash: foreign_token_contract_hash,
          custom_metadata: nil,
          custom_cap: nil,
          lp_token: nil,
          type: "amb"
        })

        set_token_bridged_status(home_token_contract_hash, true)
      else
        result ->
          Logger.debug([
            "failed to fetch metadata for token bridged with AMB mediator #{amb_bridge_mediator_hash}",
            inspect(result)
          ])
      end
    end)

    :ok
  end

  @doc """
  Fetches bridged tokens metadata from OmniBridge.
  """
  def fetch_omni_bridged_tokens_metadata(token_addresses) do
    Enum.each(token_addresses, fn token_address_hash ->
      created_from_int_tx_success_query =
        from(
          it in InternalTransaction,
          inner_join: t in assoc(it, :transaction),
          where: it.created_contract_address_hash == ^token_address_hash,
          where: t.status == ^1
        )

      created_from_int_tx_success =
        created_from_int_tx_success_query
        |> Repo.one()

      created_from_tx_query =
        from(
          t in Transaction,
          where: t.created_contract_address_hash == ^token_address_hash
        )

      created_from_tx =
        created_from_tx_query
        |> Repo.all()
        |> Enum.count() > 0

      created_from_int_tx_query =
        from(
          it in InternalTransaction,
          where: it.created_contract_address_hash == ^token_address_hash
        )

      created_from_int_tx =
        created_from_int_tx_query
        |> Repo.all()
        |> Enum.count() > 0

      cond do
        created_from_tx ->
          set_token_bridged_status(token_address_hash, false)

        created_from_int_tx && !created_from_int_tx_success ->
          set_token_bridged_status(token_address_hash, false)

        created_from_int_tx && created_from_int_tx_success ->
          proceed_with_set_omni_status(token_address_hash, created_from_int_tx_success)

        true ->
          :ok
      end
    end)

    :ok
  end

  defp proceed_with_set_omni_status(token_address_hash, created_from_int_tx_success) do
    {:ok, eth_omni_status} =
      extract_omni_bridged_token_metadata_wrapper(
        token_address_hash,
        created_from_int_tx_success,
        :eth_omni_bridge_mediator
      )

    {:ok, bsc_omni_status} =
      if eth_omni_status do
        {:ok, false}
      else
        extract_omni_bridged_token_metadata_wrapper(
          token_address_hash,
          created_from_int_tx_success,
          :bsc_omni_bridge_mediator
        )
      end

    if !eth_omni_status && !bsc_omni_status do
      set_token_bridged_status(token_address_hash, false)
    end
  end

  defp extract_omni_bridged_token_metadata_wrapper(token_address_hash, created_from_int_tx_success, mediator) do
    omni_bridge_mediator = Application.get_env(:block_scout_web, mediator)
    %{transaction_hash: transaction_hash} = created_from_int_tx_success

    if omni_bridge_mediator && omni_bridge_mediator !== "" do
      {:ok, omni_bridge_mediator_hash} = Chain.string_to_address_hash(omni_bridge_mediator)

      created_by_amb_mediator_query =
        from(
          it in InternalTransaction,
          where: it.transaction_hash == ^transaction_hash,
          where: it.to_address_hash == ^omni_bridge_mediator_hash
        )

      created_by_amb_mediator =
        created_by_amb_mediator_query
        |> Repo.all()

      if Enum.count(created_by_amb_mediator) > 0 do
        extract_omni_bridged_token_metadata(
          token_address_hash,
          omni_bridge_mediator,
          omni_bridge_mediator_hash
        )

        {:ok, true}
      else
        {:ok, false}
      end
    else
      {:ok, false}
    end
  end

  defp extract_omni_bridged_token_metadata(token_address_hash, omni_bridge_mediator, omni_bridge_mediator_hash) do
    json_rpc_named_arguments = Application.get_env(:explorer, :json_rpc_named_arguments)

    with {:ok, _} <-
           get_token_interfaces_version_signature(token_address_hash, json_rpc_named_arguments),
         {:ok, foreign_token_address_abi_encoded} <-
           get_foreign_token_address(omni_bridge_mediator, token_address_hash, json_rpc_named_arguments),
         {:ok, bridge_contract_hash_resp} <-
           get_bridge_contract_hash(omni_bridge_mediator_hash, json_rpc_named_arguments) do
      foreign_token_address_hash_string = decode_contract_address_hash_response(foreign_token_address_abi_encoded)
      {:ok, foreign_token_address_hash} = Chain.string_to_address_hash(foreign_token_address_hash_string)

      multi_token_bridge_hash_string = decode_contract_address_hash_response(bridge_contract_hash_resp)

      {:ok, foreign_chain_id_abi_encoded} =
        get_destination_chain_id(multi_token_bridge_hash_string, json_rpc_named_arguments)

      foreign_chain_id = decode_contract_integer_response(foreign_chain_id_abi_encoded)

      foreign_json_rpc = Application.get_env(:block_scout_web, :foreign_json_rpc)

      custom_metadata =
        get_bridged_token_custom_metadata(foreign_token_address_hash, json_rpc_named_arguments, foreign_json_rpc)

      insert_bridged_token_metadata(token_address_hash, %{
        foreign_chain_id: foreign_chain_id,
        foreign_token_address_hash: foreign_token_address_hash,
        custom_metadata: custom_metadata,
        custom_cap: nil,
        lp_token: nil,
        type: "omni"
      })

      set_token_bridged_status(token_address_hash, true)
    end
  end

  defp get_bridge_contract_hash(mediator_hash, json_rpc_named_arguments) do
    # keccak 256 from bridgeContract()
    bridge_contract_signature = "0xcd596583"

    perform_eth_call_request(bridge_contract_signature, mediator_hash, json_rpc_named_arguments)
  end

  defp get_erc677_token_hash(mediator_hash, json_rpc_named_arguments) do
    # keccak 256 from erc677token()
    erc677_token_signature = "0x18d8f9c9"

    perform_eth_call_request(erc677_token_signature, mediator_hash, json_rpc_named_arguments)
  end

  defp get_foreign_mediator_contract_hash(mediator_hash, json_rpc_named_arguments) do
    # keccak 256 from mediatorContractOnOtherSide()
    mediator_contract_on_other_side_signature = "0x871c0760"

    perform_eth_call_request(mediator_contract_on_other_side_signature, mediator_hash, json_rpc_named_arguments)
  end

  defp get_destination_chain_id(bridge_contract_hash, json_rpc_named_arguments) do
    # keccak 256 from destinationChainId()
    destination_chain_id_signature = "0xb0750611"

    perform_eth_call_request(destination_chain_id_signature, bridge_contract_hash, json_rpc_named_arguments)
  end

  defp get_token_interfaces_version_signature(token_address_hash, json_rpc_named_arguments) do
    # keccak 256 from getTokenInterfacesVersion()
    get_token_interfaces_version_signature = "0x859ba28c"

    perform_eth_call_request(get_token_interfaces_version_signature, token_address_hash, json_rpc_named_arguments)
  end

  defp get_foreign_token_address(omni_bridge_mediator, token_address_hash, json_rpc_named_arguments) do
    # keccak 256 from foreignTokenAddress(address)
    foreign_token_address_signature = "0x47ac7d6a"

    token_address_hash_abi_encoded =
      [token_address_hash.bytes]
      |> TypeEncoder.encode([:address])
      |> Base.encode16()

    foreign_token_address_method = foreign_token_address_signature <> token_address_hash_abi_encoded

    perform_eth_call_request(foreign_token_address_method, omni_bridge_mediator, json_rpc_named_arguments)
  end

  defp perform_eth_call_request(method, destination, json_rpc_named_arguments)
       when not is_nil(json_rpc_named_arguments) do
    method
    |> Contract.eth_call_request(destination, 1, nil, nil)
    |> json_rpc(json_rpc_named_arguments)
  end

  defp perform_eth_call_request(_method, _destination, json_rpc_named_arguments)
       when is_nil(json_rpc_named_arguments) do
    :error
  end

  def decode_contract_address_hash_response(resp) do
    case resp do
      "0x000000000000000000000000" <> address ->
        "0x" <> address

      _ ->
        nil
    end
  end

  def decode_contract_integer_response(resp) do
    case resp do
      "0x" <> integer_encoded ->
        {integer_value, _} = Integer.parse(integer_encoded, 16)
        integer_value

      _ ->
        nil
    end
  end

  defp set_token_bridged_status(token_address_hash, status) do
    case Repo.get(Token, token_address_hash) do
      %Explorer.Chain.Token{bridged: bridged} = target_token ->
        if !bridged do
          token = Changeset.change(target_token, bridged: status)

          Repo.update(token)
        end

      _ ->
        :ok
    end
  end

  defp insert_bridged_token_metadata(token_address_hash, %{
         foreign_chain_id: foreign_chain_id,
         foreign_token_address_hash: foreign_token_address_hash,
         custom_metadata: custom_metadata,
         custom_cap: custom_cap,
         lp_token: lp_token,
         type: type
       }) do
    target_token = Repo.get(Token, token_address_hash)

    if target_token do
      {:ok, _} =
        Repo.insert(
          %BridgedToken{
            home_token_contract_address_hash: token_address_hash,
            foreign_chain_id: foreign_chain_id,
            foreign_token_contract_address_hash: foreign_token_address_hash,
            custom_metadata: custom_metadata,
            custom_cap: custom_cap,
            lp_token: lp_token,
            type: type
          },
          on_conflict: :nothing
        )
    end
  end

  # Fetches custom metadata for bridged tokens from the node.
  # Currently, gets Balancer token composite tokens with their weights
  # from foreign chain
  defp get_bridged_token_custom_metadata(foreign_token_address_hash, json_rpc_named_arguments, foreign_json_rpc)
       when not is_nil(foreign_json_rpc) and foreign_json_rpc !== "" do
    eth_call_foreign_json_rpc_named_arguments =
      compose_foreign_json_rpc_named_arguments(json_rpc_named_arguments, foreign_json_rpc)

    balancer_custom_metadata(foreign_token_address_hash, eth_call_foreign_json_rpc_named_arguments) ||
      sushiswap_custom_metadata(foreign_token_address_hash, eth_call_foreign_json_rpc_named_arguments)
  end

  defp get_bridged_token_custom_metadata(_foreign_token_address_hash, _json_rpc_named_arguments, foreign_json_rpc)
       when is_nil(foreign_json_rpc) do
    nil
  end

  defp get_bridged_token_custom_metadata(_foreign_token_address_hash, _json_rpc_named_arguments, foreign_json_rpc)
       when foreign_json_rpc == "" do
    nil
  end

  defp balancer_custom_metadata(foreign_token_address_hash, eth_call_foreign_json_rpc_named_arguments) do
    # keccak 256 from getCurrentTokens()
    get_current_tokens_signature = "0xcc77828d"

    case get_current_tokens_signature
         |> Contract.eth_call_request(foreign_token_address_hash, 1, nil, nil)
         |> json_rpc(eth_call_foreign_json_rpc_named_arguments) do
      {:ok, "0x"} ->
        nil

      {:ok, "0x" <> balancer_current_tokens_encoded} ->
        [balancer_current_tokens] =
          try do
            balancer_current_tokens_encoded
            |> Base.decode16!(case: :mixed)
            |> TypeDecoder.decode_raw([{:array, :address}])
          rescue
            _ -> []
          end

        bridged_token_custom_metadata =
          parse_bridged_token_custom_metadata(
            balancer_current_tokens,
            eth_call_foreign_json_rpc_named_arguments,
            foreign_token_address_hash
          )

        if is_map(bridged_token_custom_metadata) do
          tokens = Map.get(bridged_token_custom_metadata, :tokens)
          weights = Map.get(bridged_token_custom_metadata, :weights)

          if tokens == "" do
            nil
          else
            if weights !== "", do: "#{tokens} #{weights}", else: tokens
          end
        else
          nil
        end

      _ ->
        nil
    end
  end

  defp sushiswap_custom_metadata(foreign_token_address_hash, eth_call_foreign_json_rpc_named_arguments) do
    # keccak 256 from token0()
    token0_signature = "0x0dfe1681"

    # keccak 256 from token1()
    token1_signature = "0xd21220a7"

    # keccak 256 from name()
    name_signature = "0x06fdde03"

    # keccak 256 from symbol()
    symbol_signature = "0x95d89b41"

    with {:ok, "0x" <> token0_encoded} <-
           token0_signature
           |> Contract.eth_call_request(foreign_token_address_hash, 1, nil, nil)
           |> json_rpc(eth_call_foreign_json_rpc_named_arguments),
         {:ok, "0x" <> token1_encoded} <-
           token1_signature
           |> Contract.eth_call_request(foreign_token_address_hash, 2, nil, nil)
           |> json_rpc(eth_call_foreign_json_rpc_named_arguments) do
      token0_hash = parse_contract_response(token0_encoded, :address)
      token1_hash = parse_contract_response(token1_encoded, :address)

      if token0_hash && token1_hash do
        token0_hash_str = "0x" <> Base.encode16(token0_hash, case: :lower)
        token1_hash_str = "0x" <> Base.encode16(token1_hash, case: :lower)

        with {:ok, "0x" <> token0_name_encoded} <-
               name_signature
               |> Contract.eth_call_request(token0_hash_str, 1, nil, nil)
               |> json_rpc(eth_call_foreign_json_rpc_named_arguments),
             {:ok, "0x" <> token1_name_encoded} <-
               name_signature
               |> Contract.eth_call_request(token1_hash_str, 2, nil, nil)
               |> json_rpc(eth_call_foreign_json_rpc_named_arguments),
             {:ok, "0x" <> token0_symbol_encoded} <-
               symbol_signature
               |> Contract.eth_call_request(token0_hash_str, 1, nil, nil)
               |> json_rpc(eth_call_foreign_json_rpc_named_arguments),
             {:ok, "0x" <> token1_symbol_encoded} <-
               symbol_signature
               |> Contract.eth_call_request(token1_hash_str, 2, nil, nil)
               |> json_rpc(eth_call_foreign_json_rpc_named_arguments) do
          token0_name = parse_contract_response(token0_name_encoded, :string, {:bytes, 32})
          token1_name = parse_contract_response(token1_name_encoded, :string, {:bytes, 32})
          token0_symbol = parse_contract_response(token0_symbol_encoded, :string, {:bytes, 32})
          token1_symbol = parse_contract_response(token1_symbol_encoded, :string, {:bytes, 32})

          "#{token0_name}/#{token1_name} (#{token0_symbol}/#{token1_symbol})"
        else
          _ ->
            nil
        end
      else
        nil
      end
    else
      _ ->
        nil
    end
  end

  def calc_lp_tokens_total_liqudity do
    json_rpc_named_arguments = Application.get_env(:explorer, :json_rpc_named_arguments)
    foreign_json_rpc = Application.get_env(:block_scout_web, :foreign_json_rpc)
    bridged_mainnet_tokens_list = BridgedToken.get_unprocessed_mainnet_lp_tokens_list()

    Enum.each(bridged_mainnet_tokens_list, fn bridged_token ->
      case calc_sushiswap_lp_tokens_cap(
             bridged_token.home_token_contract_address_hash,
             bridged_token.foreign_token_contract_address_hash,
             json_rpc_named_arguments,
             foreign_json_rpc
           ) do
        {:ok, new_custom_cap} ->
          bridged_token
          |> Changeset.change(%{custom_cap: new_custom_cap, lp_token: true})
          |> Repo.update()

        {:error, :not_lp_token} ->
          bridged_token
          |> Changeset.change(%{lp_token: false})
          |> Repo.update()
      end
    end)

    Logger.debug(fn -> "Total liqudity fetched for LP tokens" end)
  end

  defp calc_sushiswap_lp_tokens_cap(
         home_token_contract_address_hash,
         foreign_token_address_hash,
         json_rpc_named_arguments,
         foreign_json_rpc
       ) do
    eth_call_foreign_json_rpc_named_arguments =
      compose_foreign_json_rpc_named_arguments(json_rpc_named_arguments, foreign_json_rpc)

    # keccak 256 from getReserves()
    get_reserves_signature = "0x0902f1ac"

    # keccak 256 from token0()
    token0_signature = "0x0dfe1681"

    # keccak 256 from token1()
    token1_signature = "0xd21220a7"

    # keccak 256 from totalSupply()
    total_supply_signature = "0x18160ddd"

    with {:ok, "0x" <> get_reserves_encoded} <-
           get_reserves_signature
           |> Contract.eth_call_request(foreign_token_address_hash, 1, nil, nil)
           |> json_rpc(eth_call_foreign_json_rpc_named_arguments),
         {:ok, "0x" <> home_token_total_supply_encoded} <-
           total_supply_signature
           |> Contract.eth_call_request(home_token_contract_address_hash, 1, nil, nil)
           |> json_rpc(json_rpc_named_arguments),
         [reserve0, reserve1, _] <-
           parse_contract_response(get_reserves_encoded, [{:uint, 112}, {:uint, 112}, {:uint, 32}]),
         {:ok, token0_cap_usd} <-
           get_lp_token_cap(
             home_token_total_supply_encoded,
             token0_signature,
             reserve0,
             foreign_token_address_hash,
             eth_call_foreign_json_rpc_named_arguments
           ),
         {:ok, token1_cap_usd} <-
           get_lp_token_cap(
             home_token_total_supply_encoded,
             token1_signature,
             reserve1,
             foreign_token_address_hash,
             eth_call_foreign_json_rpc_named_arguments
           ) do
      total_lp_cap = Decimal.add(token0_cap_usd, token1_cap_usd)
      {:ok, total_lp_cap}
    else
      _ ->
        {:error, :not_lp_token}
    end
  end

  defp get_lp_token_cap(
         home_token_total_supply_encoded,
         token_signature,
         reserve,
         foreign_token_address_hash,
         eth_call_foreign_json_rpc_named_arguments
       ) do
    # keccak 256 from decimals()
    decimals_signature = "0x313ce567"

    # keccak 256 from totalSupply()
    total_supply_signature = "0x18160ddd"

    home_token_total_supply =
      home_token_total_supply_encoded
      |> parse_contract_response({:uint, 256})
      |> Decimal.new()

    with {:ok, "0x" <> token_encoded} <-
           token_signature
           |> Contract.eth_call_request(foreign_token_address_hash, 1, nil, nil)
           |> json_rpc(eth_call_foreign_json_rpc_named_arguments) do
      token_hash = parse_contract_response(token_encoded, :address)

      if token_hash do
        token_hash_str = "0x" <> Base.encode16(token_hash, case: :lower)

        with {:ok, "0x" <> token_decimals_encoded} <-
               decimals_signature
               |> Contract.eth_call_request(token_hash_str, 1, nil, nil)
               |> json_rpc(eth_call_foreign_json_rpc_named_arguments),
             {:ok, "0x" <> foreign_token_total_supply_encoded} <-
               total_supply_signature
               |> Contract.eth_call_request(foreign_token_address_hash, 1, nil, nil)
               |> json_rpc(eth_call_foreign_json_rpc_named_arguments) do
          token_decimals = parse_contract_response(token_decimals_encoded, {:uint, 256})

          foreign_token_total_supply =
            foreign_token_total_supply_encoded
            |> parse_contract_response({:uint, 256})
            |> Decimal.new()

          token_decimals_divider =
            10
            |> :math.pow(token_decimals)
            |> Decimal.from_float()

          token_cap =
            reserve
            |> Decimal.div(foreign_token_total_supply)
            |> Decimal.mult(home_token_total_supply)
            |> Decimal.div(token_decimals_divider)

          token_price = TokenExchangeRate.fetch_token_exchange_rate_by_address(token_hash_str)

          token_cap_usd =
            if token_price do
              token_price
              |> Decimal.mult(token_cap)
            else
              0
            end

          {:ok, token_cap_usd}
        end
      end
    end
  end

  defp parse_contract_response(abi_encoded_value, types) when is_list(types) do
    values =
      try do
        abi_encoded_value
        |> Base.decode16!(case: :mixed)
        |> TypeDecoder.decode_raw(types)
      rescue
        _ -> [nil]
      end

    values
  end

  defp parse_contract_response(abi_encoded_value, type, emergency_type \\ nil) do
    [value] =
      try do
        [res] = decode_contract_response(abi_encoded_value, type)

        [convert_binary_to_string(res, type)]
      rescue
        _ ->
          if emergency_type do
            try do
              [res] = decode_contract_response(abi_encoded_value, emergency_type)

              [convert_binary_to_string(res, emergency_type)]
            rescue
              _ ->
                [nil]
            end
          else
            [nil]
          end
      end

    value
  end

  defp decode_contract_response(abi_encoded_value, type) do
    abi_encoded_value
    |> Base.decode16!(case: :mixed)
    |> TypeDecoder.decode_raw([type])
  end

  defp convert_binary_to_string(binary, type) do
    case type do
      {:bytes, _} ->
        ContractState.binary_to_string(binary)

      _ ->
        binary
    end
  end

  defp compose_foreign_json_rpc_named_arguments(json_rpc_named_arguments, foreign_json_rpc)
       when foreign_json_rpc != "" do
    {_, eth_call_foreign_json_rpc_named_arguments} =
      Keyword.get_and_update(json_rpc_named_arguments, :transport_options, fn transport_options ->
        {_, updated_transport_options} =
          update_transport_options_set_foreign_json_rpc(transport_options, foreign_json_rpc)

        {transport_options, updated_transport_options}
      end)

    eth_call_foreign_json_rpc_named_arguments
  end

  defp compose_foreign_json_rpc_named_arguments(_json_rpc_named_arguments, foreign_json_rpc)
       when foreign_json_rpc == "" do
    nil
  end

  defp compose_foreign_json_rpc_named_arguments(json_rpc_named_arguments, _foreign_json_rpc)
       when is_nil(json_rpc_named_arguments) do
    nil
  end

  defp update_transport_options_set_foreign_json_rpc(transport_options, foreign_json_rpc) do
    Keyword.get_and_update(transport_options, :method_to_url, fn method_to_url ->
      {_, updated_method_to_url} =
        Keyword.get_and_update(method_to_url, :eth_call, fn eth_call ->
          {eth_call, foreign_json_rpc}
        end)

      {method_to_url, updated_method_to_url}
    end)
  end

  defp parse_bridged_token_custom_metadata(
         balancer_current_tokens,
         eth_call_foreign_json_rpc_named_arguments,
         foreign_token_address_hash
       ) do
    balancer_current_tokens
    |> Enum.reduce(%{:tokens => "", :weights => ""}, fn balancer_token_bytes, balancer_tokens_weights ->
      balancer_token_hash_without_0x =
        balancer_token_bytes
        |> Base.encode16(case: :lower)

      balancer_token_hash = "0x" <> balancer_token_hash_without_0x

      # 95d89b41 = keccak256(symbol())
      symbol_signature = "0x95d89b41"

      case symbol_signature
           |> Contract.eth_call_request(balancer_token_hash, 1, nil, nil)
           |> json_rpc(eth_call_foreign_json_rpc_named_arguments) do
        {:ok, "0x" <> symbol_encoded} ->
          [symbol] =
            symbol_encoded
            |> Base.decode16!(case: :mixed)
            |> TypeDecoder.decode_raw([:string])

          # f1b8a9b7 = keccak256(getNormalizedWeight(address))
          get_normalized_weight_signature = "0xf1b8a9b7"

          get_normalized_weight_arg_abi_encoded =
            [balancer_token_bytes]
            |> TypeEncoder.encode([:address])
            |> Base.encode16(case: :lower)

          get_normalized_weight_abi_encoded = get_normalized_weight_signature <> get_normalized_weight_arg_abi_encoded

          get_normalized_weight_resp =
            get_normalized_weight_abi_encoded
            |> Contract.eth_call_request(foreign_token_address_hash, 1, nil, nil)
            |> json_rpc(eth_call_foreign_json_rpc_named_arguments)

          parse_balancer_weights(get_normalized_weight_resp, balancer_tokens_weights, symbol)

        _ ->
          nil
      end
    end)
  end

  defp parse_balancer_weights(get_normalized_weight_resp, balancer_tokens_weights, symbol) do
    case get_normalized_weight_resp do
      {:ok, "0x" <> normalized_weight_encoded} ->
        [normalized_weight] =
          try do
            normalized_weight_encoded
            |> Base.decode16!(case: :mixed)
            |> TypeDecoder.decode_raw([{:uint, 256}])
          rescue
            _ ->
              []
          end

        normalized_weight_to_100_perc = calc_normalized_weight_to_100_perc(normalized_weight)

        normalized_weight_in_perc =
          normalized_weight_to_100_perc
          |> div(1_000_000_000_000_000_000)

        current_tokens = Map.get(balancer_tokens_weights, :tokens)
        current_weights = Map.get(balancer_tokens_weights, :weights)

        tokens_value = combine_tokens_value(current_tokens, symbol)
        weights_value = combine_weights_value(current_weights, normalized_weight_in_perc)

        %{:tokens => tokens_value, :weights => weights_value}

      _ ->
        nil
    end
  end

  defp calc_normalized_weight_to_100_perc(normalized_weight) do
    if normalized_weight, do: 100 * normalized_weight, else: 0
  end

  defp combine_tokens_value(current_tokens, symbol) do
    if current_tokens == "", do: symbol, else: current_tokens <> "/" <> symbol
  end

  defp combine_weights_value(current_weights, normalized_weight_in_perc) do
    if current_weights == "",
      do: "#{normalized_weight_in_perc}",
      else: current_weights <> "/" <> "#{normalized_weight_in_perc}"
  end

  @doc """
  Fetches a `t:Token.t/0` by an address hash.

  ## Options

      * `:necessity_by_association` - use to load `t:association/0` as `:required` or `:optional`.  If an association is
      `:required`, and the `t:Token.t/0` has no associated record for that association,
      then the `t:Token.t/0` will not be included in the list.
  """
  @spec token_from_address_hash(Hash.Address.t(), [necessity_by_association_option]) ::
          {:ok, Token.t()} | {:error, :not_found}
  def token_from_address_hash(
        %Hash{byte_count: unquote(Hash.Address.byte_count())} = hash,
        options \\ []
      ) do
    necessity_by_association = Keyword.get(options, :necessity_by_association, %{})

    query =
      from(
        t in Token,
        left_join: bt in BridgedToken,
        on: t.contract_address_hash == bt.home_token_contract_address_hash,
        where: t.contract_address_hash == ^hash,
        select: [t, bt]
      )

    query
    |> join_associations(necessity_by_association)
    |> preload(:contract_address)
    |> Repo.one()
    |> case do
      nil ->
        {:error, :not_found}

      [%Token{} = token, %BridgedToken{} = bridged_token] ->
        foreign_token_contract_address_hash = Map.get(bridged_token, :foreign_token_contract_address_hash)
        foreign_chain_id = Map.get(bridged_token, :foreign_chain_id)
        custom_metadata = Map.get(bridged_token, :custom_metadata)
        custom_cap = Map.get(bridged_token, :custom_cap)

        extended_token =
          token
          |> Map.put(:foreign_token_contract_address_hash, foreign_token_contract_address_hash)
          |> Map.put(:foreign_chain_id, foreign_chain_id)
          |> Map.put(:custom_metadata, custom_metadata)
          |> Map.put(:custom_cap, custom_cap)

        {:ok, extended_token}

      [%Token{} = token, nil] ->
        {:ok, token}
    end
  end

  @spec fetch_token_transfers_from_token_hash(Hash.t(), [paging_options]) :: []
  def fetch_token_transfers_from_token_hash(token_address_hash, options \\ []) do
    TokenTransfer.fetch_token_transfers_from_token_hash(token_address_hash, options)
  end

  @spec fetch_token_transfers_from_token_hash_and_token_id(Hash.t(), binary(), [paging_options]) :: []
  def fetch_token_transfers_from_token_hash_and_token_id(token_address_hash, token_id, options \\ []) do
    TokenTransfer.fetch_token_transfers_from_token_hash_and_token_id(token_address_hash, token_id, options)
  end

  @spec count_token_transfers_from_token_hash(Hash.t()) :: non_neg_integer()
  def count_token_transfers_from_token_hash(token_address_hash) do
    TokenTransfer.count_token_transfers_from_token_hash(token_address_hash)
  end

  @spec count_token_transfers_from_token_hash_and_token_id(Hash.t(), binary()) :: non_neg_integer()
  def count_token_transfers_from_token_hash_and_token_id(token_address_hash, token_id) do
    TokenTransfer.count_token_transfers_from_token_hash_and_token_id(token_address_hash, token_id)
  end

  @spec transaction_has_token_transfers?(Hash.t()) :: boolean()
  def transaction_has_token_transfers?(transaction_hash) do
    query = from(tt in TokenTransfer, where: tt.transaction_hash == ^transaction_hash)

    Repo.exists?(query)
  end

  @spec address_has_rewards?(Address.t()) :: boolean()
  def address_has_rewards?(address_hash) do
    query = from(r in Reward, where: r.address_hash == ^address_hash)

    Repo.exists?(query)
  end

  @spec address_tokens_with_balance(Hash.Address.t(), [any()]) :: []
  def address_tokens_with_balance(address_hash, paging_options \\ []) do
    address_hash
    |> Address.Token.list_address_tokens_with_balance(paging_options)
    |> Repo.all()
  end

  @spec find_and_update_replaced_transactions([
          %{
            required(:nonce) => non_neg_integer,
            required(:from_address_hash) => Hash.Address.t(),
            required(:hash) => Hash.t()
          }
        ]) :: {integer(), nil | [term()]}
  def find_and_update_replaced_transactions(transactions, timeout \\ :infinity) do
    query =
      transactions
      |> Enum.reduce(
        Transaction,
        fn %{hash: hash, nonce: nonce, from_address_hash: from_address_hash}, query ->
          from(t in query,
            or_where:
              t.nonce == ^nonce and t.from_address_hash == ^from_address_hash and t.hash != ^hash and
                not is_nil(t.block_number)
          )
        end
      )
      # Enforce Transaction ShareLocks order (see docs: sharelocks.md)
      |> order_by(asc: :hash)
      |> lock("FOR UPDATE")

    hashes = Enum.map(transactions, & &1.hash)

    transactions_to_update =
      from(pending in Transaction,
        join: duplicate in subquery(query),
        on: duplicate.nonce == pending.nonce,
        on: duplicate.from_address_hash == pending.from_address_hash,
        where: pending.hash in ^hashes and is_nil(pending.block_hash)
      )

    Repo.update_all(transactions_to_update, [set: [error: "dropped/replaced", status: :error]], timeout: timeout)
  end

  @spec update_replaced_transactions([
          %{
            required(:nonce) => non_neg_integer,
            required(:from_address_hash) => Hash.Address.t(),
            required(:block_hash) => Hash.Full.t()
          }
        ]) :: {integer(), nil | [term()]}
  def update_replaced_transactions(transactions, timeout \\ :infinity) do
    filters =
      transactions
      |> Enum.filter(fn transaction ->
        transaction.block_hash && transaction.nonce && transaction.from_address_hash
      end)
      |> Enum.map(fn transaction ->
        {transaction.nonce, transaction.from_address_hash}
      end)
      |> Enum.uniq()

    if Enum.empty?(filters) do
      {:ok, []}
    else
      query =
        filters
        |> Enum.reduce(Transaction, fn {nonce, from_address}, query ->
          from(t in query,
            or_where: t.nonce == ^nonce and t.from_address_hash == ^from_address and is_nil(t.block_hash)
          )
        end)
        # Enforce Transaction ShareLocks order (see docs: sharelocks.md)
        |> order_by(asc: :hash)
        |> lock("FOR UPDATE")

      Repo.update_all(
        from(t in Transaction, join: s in subquery(query), on: t.hash == s.hash),
        [set: [error: "dropped/replaced", status: :error]],
        timeout: timeout
      )
    end
  end

  @spec upsert_token_instance(map()) :: {:ok, Instance.t()} | {:error, Ecto.Changeset.t()}
  def upsert_token_instance(params) do
    changeset = Instance.changeset(%Instance{}, params)

    Repo.insert(changeset,
      on_conflict: :replace_all,
      conflict_target: [:token_id, :token_contract_address_hash]
    )
  end

  @doc """
  Update a new `t:Token.t/0` record.

  As part of updating token, an additional record is inserted for
  naming the address for reference if a name is provided for a token.
  """
  @spec update_token(Token.t(), map()) :: {:ok, Token.t()} | {:error, Ecto.Changeset.t()}
  def update_token(%Token{contract_address_hash: address_hash} = token, params \\ %{}) do
    token_changeset = Token.changeset(token, params)
    address_name_changeset = Address.Name.changeset(%Address.Name{}, Map.put(params, :address_hash, address_hash))

    stale_error_field = :contract_address_hash
    stale_error_message = "is up to date"

    token_opts = [
      on_conflict: Runner.Tokens.default_on_conflict(),
      conflict_target: :contract_address_hash,
      stale_error_field: stale_error_field,
      stale_error_message: stale_error_message
    ]

    address_name_opts = [on_conflict: :nothing, conflict_target: [:address_hash, :name]]

    # Enforce ShareLocks tables order (see docs: sharelocks.md)
    insert_result =
      Multi.new()
      |> Multi.run(
        :address_name,
        fn repo, _ ->
          {:ok, repo.insert(address_name_changeset, address_name_opts)}
        end
      )
      |> Multi.run(:token, fn repo, _ ->
        with {:error, %Changeset{errors: [{^stale_error_field, {^stale_error_message, [_]}}]}} <-
               repo.insert(token_changeset, token_opts) do
          # the original token passed into `update_token/2` as stale error means it is unchanged
          {:ok, token}
        end
      end)
      |> Repo.transaction()

    case insert_result do
      {:ok, %{token: token}} ->
        {:ok, token}

      {:error, :token, changeset, _} ->
        {:error, changeset}
    end
  end

  @spec fetch_last_token_balances(Hash.Address.t()) :: []
  def fetch_last_token_balances(address_hash) do
    address_hash
    |> CurrentTokenBalance.last_token_balances()
    |> Repo.all()
  end

  @spec fetch_last_token_balances(Hash.Address.t(), [paging_options]) :: []
  def fetch_last_token_balances(address_hash, paging_options) do
    address_hash
    |> CurrentTokenBalance.last_token_balances(paging_options)
    |> page_current_token_balances(paging_options)
    |> Repo.all()
  end

  @spec erc721_token_instance_from_token_id_and_token_address(binary(), Hash.Address.t()) ::
          {:ok, TokenTransfer.t()} | {:error, :not_found}
  def erc721_token_instance_from_token_id_and_token_address(token_id, token_contract_address) do
    query =
      from(tt in TokenTransfer,
        left_join: instance in Instance,
        on: tt.token_contract_address_hash == instance.token_contract_address_hash and tt.token_id == instance.token_id,
        where: tt.token_contract_address_hash == ^token_contract_address and tt.token_id == ^token_id,
        limit: 1,
        select: %{tt | instance: instance}
      )

    case Repo.one(query) do
      nil -> {:error, :not_found}
      token_instance -> {:ok, token_instance}
    end
  end

  defp fetch_coin_balances(address_hash, paging_options) do
    address = Repo.get_by(Address, hash: address_hash)

    if contract?(address) do
      address_hash
      |> CoinBalance.fetch_coin_balances(paging_options)
    else
      address_hash
      |> CoinBalance.fetch_coin_balances_with_txs(paging_options)
    end
  end

  @spec fetch_last_token_balance(Hash.Address.t(), Hash.Address.t()) :: Decimal.t()
  def fetch_last_token_balance(address_hash, token_contract_address_hash) do
    if address_hash !== %{} do
      address_hash
      |> CurrentTokenBalance.last_token_balance(token_contract_address_hash) || Decimal.new(0)
    else
      Decimal.new(0)
    end
  end

  # @spec fetch_last_token_balance_1155(Hash.Address.t(), Hash.Address.t()) :: Decimal.t()
  def fetch_last_token_balance_1155(address_hash, token_contract_address_hash, token_id) do
    if address_hash !== %{} do
      address_hash
      |> CurrentTokenBalance.last_token_balance_1155(token_contract_address_hash, token_id) || Decimal.new(0)
    else
      Decimal.new(0)
    end
  end

  @spec address_to_coin_balances(Hash.Address.t(), [paging_options]) :: []
  def address_to_coin_balances(address_hash, options) do
    paging_options = Keyword.get(options, :paging_options, @default_paging_options)

    balances_raw =
      address_hash
      |> fetch_coin_balances(paging_options)
      |> page_coin_balances(paging_options)
      |> Repo.all()

    if Enum.empty?(balances_raw) do
      balances_raw
    else
      balances_raw_filtered =
        balances_raw
        |> Enum.filter(fn balance -> balance.value end)

      min_block_number =
        balances_raw_filtered
        |> Enum.min_by(fn balance -> balance.block_number end, fn -> %{} end)
        |> Map.get(:block_number)

      max_block_number =
        balances_raw_filtered
        |> Enum.max_by(fn balance -> balance.block_number end, fn -> %{} end)
        |> Map.get(:block_number)

      min_block_timestamp = find_block_timestamp(min_block_number)
      max_block_timestamp = find_block_timestamp(max_block_number)

      min_block_unix_timestamp =
        min_block_timestamp
        |> Timex.to_unix()

      max_block_unix_timestamp =
        max_block_timestamp
        |> Timex.to_unix()

      blocks_delta = max_block_number - min_block_number

      balances_with_dates =
        if blocks_delta > 0 do
          balances_raw_filtered
          |> Enum.map(fn balance ->
            date =
              trunc(
                min_block_unix_timestamp +
                  (balance.block_number - min_block_number) * (max_block_unix_timestamp - min_block_unix_timestamp) /
                    blocks_delta
              )

            formatted_date = Timex.from_unix(date)
            %{balance | block_timestamp: formatted_date}
          end)
        else
          balances_raw_filtered
          |> Enum.map(fn balance ->
            date = min_block_unix_timestamp

            formatted_date = Timex.from_unix(date)
            %{balance | block_timestamp: formatted_date}
          end)
        end

      balances_with_dates
      |> Enum.sort(fn balance1, balance2 -> balance1.block_number >= balance2.block_number end)
    end
  end

  def get_coin_balance(address_hash, block_number) do
    query = CoinBalance.fetch_coin_balance(address_hash, block_number)

    Repo.one(query)
  end

  @spec address_to_balances_by_day(Hash.Address.t()) :: [balance_by_day]
  def address_to_balances_by_day(address_hash) do
    latest_block_timestamp =
      address_hash
      |> CoinBalance.last_coin_balance_timestamp()
      |> Repo.one()

    address_hash
    |> CoinBalanceDaily.balances_by_day()
    |> Repo.all()
    |> Enum.sort_by(fn %{date: d} -> {d.year, d.month, d.day} end)
    |> replace_last_value(latest_block_timestamp)
    |> normalize_balances_by_day()
  end

  # https://github.com/blockscout/blockscout/issues/2658
  defp replace_last_value(items, %{value: value, timestamp: timestamp}) do
    List.replace_at(items, -1, %{date: Date.convert!(timestamp, Calendar.ISO), value: value})
  end

  defp replace_last_value(items, _), do: items

  defp normalize_balances_by_day(balances_by_day) do
    result =
      balances_by_day
      |> Enum.filter(fn day -> day.value end)
      |> Enum.map(fn day -> Map.update!(day, :date, &to_string(&1)) end)
      |> Enum.map(fn day -> Map.update!(day, :value, &Wei.to(&1, :ether)) end)

    today = Date.to_string(NaiveDateTime.utc_now())

    if Enum.count(result) > 0 && !Enum.any?(result, fn map -> map[:date] == today end) do
      List.flatten([result | [%{date: today, value: List.last(result)[:value]}]])
    else
      result
    end
  end

  @spec fetch_token_holders_from_token_hash(Hash.Address.t(), boolean(), [paging_options]) :: [TokenBalance.t()]
  def fetch_token_holders_from_token_hash(contract_address_hash, from_api, options \\ []) do
    query =
      contract_address_hash
      |> CurrentTokenBalance.token_holders_ordered_by_value(options)

    if from_api do
      query
      |> Repo.replica().all()
    else
      query
      |> Repo.all()
    end
  end

  def fetch_token_holders_from_token_hash_and_token_id(contract_address_hash, token_id, options \\ []) do
    contract_address_hash
    |> CurrentTokenBalance.token_holders_1155_by_token_id(token_id, options)
    |> Repo.all()
  end

  def token_id_1155_is_unique?(_, nil), do: false

  def token_id_1155_is_unique?(contract_address_hash, token_id) do
    result = contract_address_hash |> CurrentTokenBalance.token_balances_by_id_limit_2(token_id) |> Repo.all()

    if length(result) == 1 do
      Decimal.cmp(Enum.at(result, 0), 1) == :eq
    else
      false
    end
  end

  def get_token_ids_1155(contract_address_hash) do
    contract_address_hash
    |> CurrentTokenBalance.token_ids_query()
    |> Repo.all()
  end

  @spec count_token_holders_from_token_hash(Hash.Address.t()) :: non_neg_integer()
  def count_token_holders_from_token_hash(contract_address_hash) do
    query =
      from(ctb in CurrentTokenBalance.token_holders_query_for_count(contract_address_hash),
        select: fragment("COUNT(DISTINCT(address_hash))")
      )

    Repo.one!(query, timeout: :infinity)
  end

  @spec address_to_unique_tokens(Hash.Address.t(), [paging_options]) :: [TokenTransfer.t()]
  def address_to_unique_tokens(contract_address_hash, options \\ []) do
    paging_options = Keyword.get(options, :paging_options, @default_paging_options)

    contract_address_hash
    |> TokenTransfer.address_to_unique_tokens()
    |> TokenTransfer.page_token_transfer(paging_options)
    |> limit(^paging_options.page_size)
    |> Repo.all()
  end

  @spec data() :: Dataloader.Ecto.t()
  def data, do: DataloaderEcto.new(Repo)

  @spec transaction_token_transfer_type(Transaction.t()) ::
          :erc20 | :erc721 | :erc1155 | :token_transfer | nil
  def transaction_token_transfer_type(
        %Transaction{
          status: :ok,
          created_contract_address_hash: nil,
          input: input,
          value: value
        } = transaction
      ) do
    zero_wei = %Wei{value: Decimal.new(0)}
    result = find_token_transfer_type(transaction, input, value)

    if is_nil(result) && Enum.count(transaction.token_transfers) > 0 && value == zero_wei,
      do: :token_transfer,
      else: result
  rescue
    _ -> nil
  end

  def transaction_token_transfer_type(_), do: nil

  defp find_token_transfer_type(transaction, input, value) do
    zero_wei = %Wei{value: Decimal.new(0)}

    # https://github.com/OpenZeppelin/openzeppelin-solidity/blob/master/contracts/token/ERC721/ERC721.sol#L35
    case {to_string(input), value} do
      # transferFrom(address,address,uint256)
      {"0x23b872dd" <> params, ^zero_wei} ->
        types = [:address, :address, {:uint, 256}]
        [from_address, to_address, _value] = decode_params(params, types)

        find_erc721_token_transfer(transaction.token_transfers, {from_address, to_address})

      # safeTransferFrom(address,address,uint256)
      {"0x42842e0e" <> params, ^zero_wei} ->
        types = [:address, :address, {:uint, 256}]
        [from_address, to_address, _value] = decode_params(params, types)

        find_erc721_token_transfer(transaction.token_transfers, {from_address, to_address})

      # safeTransferFrom(address,address,uint256,bytes)
      {"0xb88d4fde" <> params, ^zero_wei} ->
        types = [:address, :address, {:uint, 256}, :bytes]
        [from_address, to_address, _value, _data] = decode_params(params, types)

        find_erc721_token_transfer(transaction.token_transfers, {from_address, to_address})

      # safeTransferFrom(address,address,uint256,uint256,bytes)
      {"0xf242432a" <> params, ^zero_wei} ->
        types = [:address, :address, {:uint, 256}, {:uint, 256}, :bytes]
        [from_address, to_address, _id, _value, _data] = decode_params(params, types)

        find_erc1155_token_transfer(transaction.token_transfers, {from_address, to_address})

      # safeBatchTransferFrom(address,address,uint256[],uint256[],bytes)
      {"0x2eb2c2d6" <> params, ^zero_wei} ->
        types = [:address, :address, [{:uint, 256}], [{:uint, 256}], :bytes]
        [from_address, to_address, _ids, _values, _data] = decode_params(params, types)

        find_erc1155_token_transfer(transaction.token_transfers, {from_address, to_address})

      {"0xf907fc5b" <> _params, ^zero_wei} ->
        :erc20

      # check for ERC-20 or for old ERC-721, ERC-1155 token versions
      {unquote(TokenTransfer.transfer_function_signature()) <> params, ^zero_wei} ->
        types = [:address, {:uint, 256}]

        [address, value] = decode_params(params, types)

        decimal_value = Decimal.new(value)

        find_erc721_or_erc20_or_erc1155_token_transfer(transaction.token_transfers, {address, decimal_value})

      _ ->
        nil
    end
  end

  defp find_erc721_token_transfer(token_transfers, {from_address, to_address}) do
    token_transfer =
      Enum.find(token_transfers, fn token_transfer ->
        token_transfer.from_address_hash.bytes == from_address && token_transfer.to_address_hash.bytes == to_address
      end)

    if token_transfer, do: :erc721
  end

  defp find_erc1155_token_transfer(token_transfers, {from_address, to_address}) do
    token_transfer =
      Enum.find(token_transfers, fn token_transfer ->
        token_transfer.from_address_hash.bytes == from_address && token_transfer.to_address_hash.bytes == to_address
      end)

    if token_transfer, do: :erc1155
  end

  defp find_erc721_or_erc20_or_erc1155_token_transfer(token_transfers, {address, decimal_value}) do
    token_transfer =
      Enum.find(token_transfers, fn token_transfer ->
        token_transfer.to_address_hash.bytes == address && token_transfer.amount == decimal_value
      end)

    if token_transfer do
      case token_transfer.token do
        %Token{type: "ERC-20"} -> :erc20
        %Token{type: "ERC-721"} -> :erc721
        %Token{type: "ERC-1155"} -> :erc1155
        _ -> nil
      end
    else
      :erc20
    end
  end

  @doc """
  Combined block reward from all the fees.
  """
  @spec block_combined_rewards(Block.t()) :: Wei.t()
  def block_combined_rewards(block) do
    {:ok, value} =
      block.rewards
      |> Enum.reduce(
        0,
        fn block_reward, acc ->
          {:ok, decimal} = Wei.dump(block_reward.reward)

          Decimal.add(decimal, acc)
        end
      )
      |> Wei.cast()

    value
  end

  @doc "Get staking pools from the DB"
  @spec staking_pools(
          filter :: :validator | :active | :inactive,
          paging_options :: PagingOptions.t() | :all,
          address_hash :: Hash.t() | nil,
          filter_banned :: boolean() | nil,
          filter_my :: boolean() | nil
        ) :: [map()]
  def staking_pools(
        filter,
        paging_options \\ @default_paging_options,
        address_hash \\ nil,
        filter_banned \\ false,
        filter_my \\ false
      ) do
    base_query =
      StakingPool
      |> where(is_deleted: false)
      |> staking_pool_filter(filter)
      |> staking_pools_paging_query(paging_options)

    delegator_query =
      if address_hash do
        base_query
        |> join(:left, [p], pd in StakingPoolsDelegator,
          on:
            p.staking_address_hash == pd.staking_address_hash and pd.address_hash == ^address_hash and
              not pd.is_deleted
        )
        |> select([p, pd], %{pool: p, delegator: pd})
      else
        base_query
        |> select([p], %{pool: p, delegator: nil})
      end

    banned_query =
      if filter_banned do
        where(delegator_query, is_banned: true)
      else
        delegator_query
      end

    filtered_query =
      if address_hash && filter_my do
        where(banned_query, [..., pd], not is_nil(pd))
      else
        banned_query
      end

    Repo.all(filtered_query)
  end

  defp staking_pools_paging_query(base_query, :all) do
    base_query
    |> order_by(asc: :staking_address_hash)
  end

  defp staking_pools_paging_query(base_query, paging_options) do
    paging_query =
      base_query
      |> limit(^paging_options.page_size)
      |> order_by(desc: :stakes_ratio, desc: :is_active, asc: :staking_address_hash)

    case paging_options.key do
      {value, address_hash} ->
        where(
          paging_query,
          [p],
          p.stakes_ratio < ^value or
            (p.stakes_ratio == ^value and p.staking_address_hash > ^address_hash)
        )

      _ ->
        paging_query
    end
  end

  @doc "Get count of staking pools from the DB"
  @spec staking_pools_count(filter :: :validator | :active | :inactive) :: integer
  def staking_pools_count(filter) do
    StakingPool
    |> where(is_deleted: false)
    |> staking_pool_filter(filter)
    |> Repo.aggregate(:count, :staking_address_hash)
  end

  @doc "Get sum of delegators count from the DB"
  @spec delegators_count_sum(filter :: :validator | :active | :inactive) :: integer
  def delegators_count_sum(filter) do
    StakingPool
    |> where(is_deleted: false)
    |> staking_pool_filter(filter)
    |> Repo.aggregate(:sum, :delegators_count)
  end

  @doc "Get sum of total staked amount from the DB"
  @spec total_staked_amount_sum(filter :: :validator | :active | :inactive) :: integer
  def total_staked_amount_sum(filter) do
    StakingPool
    |> where(is_deleted: false)
    |> staking_pool_filter(filter)
    |> Repo.aggregate(:sum, :total_staked_amount)
  end

  defp staking_pool_filter(query, :validator) do
    where(query, is_validator: true)
  end

  defp staking_pool_filter(query, :active) do
    where(query, is_active: true)
  end

  defp staking_pool_filter(query, :inactive) do
    where(query, is_active: false)
  end

  def staking_pool(staking_address_hash) do
    Repo.get_by(StakingPool, staking_address_hash: staking_address_hash)
  end

  def staking_pool_names(staking_addresses) do
    StakingPool
    |> where([p], p.staking_address_hash in ^staking_addresses and p.is_deleted == false)
    |> select([:staking_address_hash, :name])
    |> Repo.all()
  end

  def staking_pool_delegators(staking_address_hash, show_snapshotted_data) do
    query =
      from(
        d in StakingPoolsDelegator,
        where:
          d.staking_address_hash == ^staking_address_hash and
            (d.is_active == true or (^show_snapshotted_data and d.snapshotted_stake_amount > 0 and d.is_active != true)),
        order_by: [desc: d.stake_amount]
      )

    query
    |> Repo.all()
  end

  def staking_pool_snapshotted_delegator_data_for_apy do
    query =
      from(
        d in StakingPoolsDelegator,
        select: %{
          :staking_address_hash => fragment("DISTINCT ON (?) ?", d.staking_address_hash, d.staking_address_hash),
          :snapshotted_reward_ratio => d.snapshotted_reward_ratio,
          :snapshotted_stake_amount => d.snapshotted_stake_amount
        },
        where: d.staking_address_hash != d.address_hash and d.snapshotted_stake_amount > 0
      )

    query
    |> Repo.all()
  end

  def staking_pool_snapshotted_inactive_delegators_count(staking_address_hash) do
    query =
      from(
        d in StakingPoolsDelegator,
        where:
          d.staking_address_hash == ^staking_address_hash and
            d.snapshotted_stake_amount > 0 and
            d.is_active != true,
        select: fragment("count(*)")
      )

    query
    |> Repo.one()
  end

  def staking_pool_delegator(staking_address_hash, address_hash) do
    Repo.get_by(StakingPoolsDelegator,
      staking_address_hash: staking_address_hash,
      address_hash: address_hash,
      is_deleted: false
    )
  end

  def get_total_staked_and_ordered(""), do: nil

  def get_total_staked_and_ordered(address_hash) when is_binary(address_hash) do
    StakingPoolsDelegator
    |> where([delegator], delegator.address_hash == ^address_hash and not delegator.is_deleted)
    |> select([delegator], %{
      stake_amount: coalesce(sum(delegator.stake_amount), 0),
      ordered_withdraw: coalesce(sum(delegator.ordered_withdraw), 0)
    })
    |> Repo.one()
  end

  def get_total_staked_and_ordered(_), do: nil

  def bump_pending_blocks(pending_numbers) do
    update_query =
      from(
        b in Block,
        where: b.number in ^pending_numbers,
        select: b.hash,
        # ShareLocks order already enforced by `acquire_blocks` (see docs: sharelocks.md)
        update: [set: [update_count: b.update_count + 1]]
      )

    try do
      {_num, result} = Repo.update_all(update_query, [])

      Logger.debug(fn ->
        [
          "bumping following blocks: ",
          inspect(pending_numbers),
          " because of internal transaction issues"
        ]
      end)

      {:ok, result}
    rescue
      postgrex_error in Postgrex.Error ->
        {:error, %{exception: postgrex_error, pending_numbers: pending_numbers}}
    end
  end

  defp compute_votes do
    from(p in CeloVoters,
      inner_join: g in assoc(p, :group),
      group_by: p.voter_address_hash,
      select: %{
        result:
          fragment("sum(? + coalesce(? * ? / nullif(?,0), 0))", p.pending, p.units, g.active_votes, g.total_units),
        address: p.voter_address_hash
      }
    )
  end

  @spec get_celo_account(Hash.Address.t()) :: {:ok, CeloAccount.t()} | {:error, :not_found}
  def get_celo_account(address_hash) do
    get_signer_account(address_hash)
  end

  defp do_get_celo_account(address_hash) do
    query =
      from(account in CeloAccount,
        left_join: data in subquery(compute_votes()),
        on: data.address == account.address,
        where: account.address == ^address_hash,
        select_merge: %{
          active_gold: %{value: data.result}
        }
      )

    query
    |> Repo.one()
    |> case do
      nil ->
        {:error, :not_found}

      data ->
        {:ok, data}
    end
  end

  defp get_signer_account(address_hash) do
    query =
      from(s in CeloSigners,
        inner_join: a in CeloAccount,
        on: s.address == a.address,
        where: s.signer == ^address_hash,
        select: a
      )

    query
    |> Repo.one()
    |> case do
      nil -> do_get_celo_account(address_hash)
      data -> {:ok, data}
    end
  end

  def celo_validator_query do
    from(
      v in CeloValidator,
      left_join: t in assoc(v, :status),
      inner_join: a in assoc(v, :celo_account),
      left_join: data in subquery(compute_votes()),
      on: v.address == data.address,
      select_merge: %{
        last_online: t.last_online,
        last_elected: t.last_elected,
        name: a.name,
        url: a.url,
        locked_gold: a.locked_gold,
        nonvoting_locked_gold: a.nonvoting_locked_gold,
        attestations_requested: a.attestations_requested,
        attestations_fulfilled: a.attestations_fulfilled,
        active_gold: %{value: data.result},
        usd: a.usd
      }
    )
  end

  def get_celo_address(name) do
    query =
      from(p in CeloParams,
        where: p.name == ^name,
        select: p.address_value
      )

    query
    |> Repo.one()
    |> case do
      nil -> {:error, :not_found}
      data -> {:ok, data}
    end
  end

  def celo_validator_group_query do
    denominator =
      from(p in CeloParams,
        where: p.name == "numRegisteredValidators" or p.name == "maxElectableValidators",
        select: %{value: min(p.number_value)}
      )

    from(
      g in CeloValidatorGroup,
      inner_join: a in assoc(g, :celo_account),
      inner_join: b in assoc(g, :celo_accumulated_rewards),
      inner_join: total_locked_gold in CeloParams,
      where: total_locked_gold.name == "totalLockedGold",
      inner_join: denom in subquery(denominator),
      left_join: data in subquery(compute_votes()),
      on: g.address == data.address,
      select_merge: %{
        name: a.name,
        url: a.url,
        locked_gold: a.locked_gold,
        nonvoting_locked_gold: a.nonvoting_locked_gold,
        usd: a.usd,
        accumulated_active: b.active,
        accumulated_rewards: b.reward,
        rewards_ratio: b.ratio,
        active_gold: %{value: data.result},
        receivable_votes: (g.num_members + 1) * total_locked_gold.number_value / fragment("nullif(?,0)", denom.value)
      }
    )
  end

  @spec get_celo_validator(Hash.Address.t()) :: {:ok, CeloValidator.t()} | {:error, :not_found}
  def get_celo_validator(address_hash) do
    celo_validator_query()
    |> where([account], account.address == ^address_hash)
    |> Repo.one()
    |> case do
      nil -> {:error, :not_found}
      data -> {:ok, data}
    end
  end

  def is_validator_address_signer_address?(address_hash) do
    CeloValidator
    |> where(signer_address_hash: ^address_hash)
    |> Repo.aggregate(:count, :address)
    |> case do
      0 -> false
      _ -> true
    end
  end

  @spec get_celo_validator_group(Hash.Address.t()) :: {:ok, CeloValidatorGroup.t()} | {:error, :not_found}
  def get_celo_validator_group(address_hash) do
    celo_validator_group_query()
    |> where([account], account.address == ^address_hash)
    |> Repo.one()
    |> case do
      nil -> {:error, :not_found}
      data -> {:ok, data}
    end
  end

  def get_celo_validator_groups do
    celo_validator_group_query()
    |> Repo.all()
    |> case do
      nil -> {:error, :not_found}
      data -> {:ok, data}
    end
  end

  def get_celo_parameters do
    CeloParams
    |> Repo.all()
    |> case do
      nil -> {:error, :not_found}
      data -> {:ok, data}
    end
  end

  def get_celo_voters(group_address) do
    query =
      from(account in CeloVoters,
        where: account.group_address_hash == ^group_address,
        where: account.total > ^0
      )

    query
    |> Repo.all()
    |> case do
      nil -> []
      data -> data
    end
  end

  def get_celo_claims(address) do
    query =
      from(claim in CeloClaims,
        where: claim.address == ^address
      )

    query
    |> Repo.all()
    |> case do
      nil -> []
      data -> data
    end
  end

  def get_token_balance(address, symbol) do
    query =
      from(token in Token,
        join: balance in CurrentTokenBalance,
        where: token.symbol == ^symbol,
        where: balance.address_hash == ^address,
        where: balance.token_contract_address_hash == token.contract_address_hash,
        select: {balance.value}
      )

    query
    |> Repo.one()
    |> case do
      nil -> {:error, :not_found}
      {data} -> {:ok, %{value: data}}
    end
  end

  def get_latest_validating_block(address) do
    signer_query =
      from(validator in CeloValidator,
        select: validator.signer_address_hash,
        where: validator.address == ^address
      )

    signer_address =
      case Repo.one(signer_query) do
        nil -> address
        data -> data
      end

    direct_query =
      from(history in CeloValidatorHistory,
        where: history.online == true,
        where: history.address == ^signer_address,
        select: max(history.block_number)
      )

    direct_result =
      direct_query
      |> Repo.one()

    case direct_result do
      data when data != nil -> {:ok, data}
      _ -> {:error, :not_found}
    end
  end

  def get_latest_active_block(address) do
    signer_query =
      from(validator in CeloValidator,
        select: validator.signer_address_hash,
        where: validator.address == ^address
      )

    signer_address =
      case Repo.one(signer_query) do
        nil -> address
        data -> data
      end

    direct_query =
      from(history in CeloValidatorHistory,
        where: history.online == true,
        where: history.address == ^signer_address,
        select: max(history.block_number)
      )

    direct_result =
      direct_query
      |> Repo.one()

    case direct_result do
      data when data != nil -> {:ok, data}
      _ -> {:error, :not_found}
    end
  end

  def get_latest_history_block do
    query =
      from(history in CeloValidatorHistory,
        order_by: [desc: history.block_number],
        select: history.block_number
      )

    query
    |> Query.first()
    |> Repo.one()
    |> case do
      nil -> {:error, :not_found}
      data -> {:ok, data}
    end
  end

  def get_exchange_rate(symbol) do
    query =
      from(token in Token,
        join: rate in ExchangeRate,
        where: token.symbol == ^symbol,
        where: rate.token == token.contract_address_hash,
        select: {token, rate}
      )

    query
    |> Repo.one()
    |> case do
      nil -> {:error, :not_found}
      data -> {:ok, data}
    end
  end

  def query_leaderboard do
    # Computes the leaderboard score
    # For each account, the following is computed: CELO balance + cUSD balance * exchange rate
    # Each competitor can have several claimed accounts.
    # Final final score is the sum of account scores modified with the multiplier that is read from Google sheets
    result =
      SQL.query(Repo, """
        SELECT
          competitors.address,
          COALESCE(( SELECT name FROM celo_account WHERE address =  competitors.address), 'Unknown account'),
          (SUM(rate*token_balance+balance+locked_balance)+rate*COALESCE(old_usd,0)+COALESCE(old_gold,0))*
           (multiplier+COALESCE(attestation_multiplier,0)) AS score
        FROM exchange_rates, competitors, tokens, claims,
         ( SELECT claims.address AS c_address, claims.claimed_address AS address,
              COALESCE((SELECT value FROM address_current_token_balances, tokens WHERE claimed_address = address_hash
                        AND token_contract_address_hash = tokens.contract_address_hash AND tokens.symbol = 'cUSD'), 0) as token_balance,
              COALESCE((SELECT fetched_coin_balance FROM addresses WHERE claimed_address = hash), 0) as balance,
              COALESCE((SELECT locked_gold FROM celo_account WHERE claimed_address = address), 0) as locked_balance
            FROM claims ) AS get
        WHERE exchange_rates.token = tokens.contract_address_hash
        AND tokens.symbol = 'cUSD'
        AND claims.claimed_address = get.address
        AND claims.address = competitors.address
        AND claims.address = c_address
        GROUP BY competitors.address, rate, old_usd, old_gold, attestation_multiplier, multiplier
        ORDER BY score DESC
      """)

    case result do
      {:ok, %{rows: res}} -> {:ok, res}
      _ -> {:error, :not_found}
    end
  end

  defp with_decompiled_code_flag(query, _hash, false), do: query

  defp with_decompiled_code_flag(query, hash, true) do
    has_decompiled_code_query =
      from(decompiled_contract in DecompiledSmartContract,
        where: decompiled_contract.address_hash == ^hash,
        limit: 1,
        select: %{has_decompiled_code?: not is_nil(decompiled_contract.address_hash)}
      )

    from(
      address in query,
      left_join: decompiled_code in subquery(has_decompiled_code_query),
      select_merge: %{has_decompiled_code?: decompiled_code.has_decompiled_code?}
    )
  end

  defp decode_params(params, types) do
    params
    |> Base.decode16!(case: :mixed)
    |> TypeDecoder.decode_raw(types)
  end

  def get_token_type(hash) do
    query =
      from(
        token in Token,
        where: token.contract_address_hash == ^hash,
        select: token.type
      )

    Repo.one(query)
  end

  @doc """
  Checks if an `t:Explorer.Chain.Address.t/0` with the given `hash` exists.

  Returns `:ok` if found

      iex> {:ok, %Explorer.Chain.Address{hash: hash}} = Explorer.Chain.create_address(
      ...>   %{hash: "0x5aaeb6053f3e94c9b9a09f33669435e7ef1beaed"}
      ...> )
      iex> Explorer.Chain.check_address_exists(hash)
      :ok

  Returns `:not_found` if not found

      iex> {:ok, hash} = Explorer.Chain.string_to_address_hash("0x5aaeb6053f3e94c9b9a09f33669435e7ef1beaed")
      iex> Explorer.Chain.check_address_exists(hash)
      :not_found

  """
  @spec check_address_exists(Hash.Address.t()) :: :ok | :not_found
  def check_address_exists(address_hash) do
    address_hash
    |> address_exists?()
    |> boolean_to_check_result()
  end

  @doc """
  Checks if an `t:Explorer.Chain.Address.t/0` with the given `hash` exists.

  Returns `true` if found

      iex> {:ok, %Explorer.Chain.Address{hash: hash}} = Explorer.Chain.create_address(
      ...>   %{hash: "0x5aaeb6053f3e94c9b9a09f33669435e7ef1beaed"}
      ...> )
      iex> Explorer.Chain.address_exists?(hash)
      true

  Returns `false` if not found

      iex> {:ok, hash} = Explorer.Chain.string_to_address_hash("0x5aaeb6053f3e94c9b9a09f33669435e7ef1beaed")
      iex> Explorer.Chain.address_exists?(hash)
      false

  """
  @spec address_exists?(Hash.Address.t()) :: boolean()
  def address_exists?(address_hash) do
    query =
      from(
        address in Address,
        where: address.hash == ^address_hash
      )

    Repo.exists?(query)
  end

  @doc """
  Checks if it exists an `t:Explorer.Chain.Address.t/0` that has the provided
  `t:Explorer.Chain.Address.t/0` `hash` and a contract.

  Returns `:ok` if found and `:not_found` otherwise.
  """
  @spec check_contract_address_exists(Hash.Address.t()) :: :ok | :not_found
  def check_contract_address_exists(address_hash) do
    address_hash
    |> contract_address_exists?()
    |> boolean_to_check_result()
  end

  @doc """
  Checks if it exists an `t:Explorer.Chain.Address.t/0` that has the provided
  `t:Explorer.Chain.Address.t/0` `hash` and a contract.

  Returns `true` if found and `false` otherwise.
  """
  @spec contract_address_exists?(Hash.Address.t()) :: boolean()
  def contract_address_exists?(address_hash) do
    query =
      from(
        address in Address,
        where: address.hash == ^address_hash and not is_nil(address.contract_code)
      )

    Repo.exists?(query)
  end

  @doc """
  Checks if it exists a `t:Explorer.Chain.DecompiledSmartContract.t/0` for the
  `t:Explorer.Chain.Address.t/0` with the provided `hash` and with the provided version.

  Returns `:ok` if found and `:not_found` otherwise.
  """
  @spec check_decompiled_contract_exists(Hash.Address.t(), String.t()) :: :ok | :not_found
  def check_decompiled_contract_exists(address_hash, version) do
    address_hash
    |> decompiled_contract_exists?(version)
    |> boolean_to_check_result()
  end

  @doc """
  Checks if it exists a `t:Explorer.Chain.DecompiledSmartContract.t/0` for the
  `t:Explorer.Chain.Address.t/0` with the provided `hash` and with the provided version.

  Returns `true` if found and `false` otherwise.
  """
  @spec decompiled_contract_exists?(Hash.Address.t(), String.t()) :: boolean()
  def decompiled_contract_exists?(address_hash, version) do
    query =
      from(contract in DecompiledSmartContract,
        where: contract.address_hash == ^address_hash and contract.decompiler_version == ^version
      )

    Repo.exists?(query)
  end

  @doc """
  Checks if it exists a verified `t:Explorer.Chain.SmartContract.t/0` for the
  `t:Explorer.Chain.Address.t/0` with the provided `hash`.

  Returns `:ok` if found and `:not_found` otherwise.
  """
  @spec check_verified_smart_contract_exists(Hash.Address.t()) :: :ok | :not_found
  def check_verified_smart_contract_exists(address_hash) do
    address_hash
    |> verified_smart_contract_exists?()
    |> boolean_to_check_result()
  end

  @doc """
  Checks if it exists a verified `t:Explorer.Chain.SmartContract.t/0` for the
  `t:Explorer.Chain.Address.t/0` with the provided `hash`.

  Returns `true` if found and `false` otherwise.
  """
  @spec verified_smart_contract_exists?(Hash.Address.t()) :: boolean()
  def verified_smart_contract_exists?(address_hash) do
    query =
      from(
        smart_contract in SmartContract,
        where: smart_contract.address_hash == ^address_hash
      )

    Repo.exists?(query)
  end

  @doc """
  Checks if a `t:Explorer.Chain.Transaction.t/0` with the given `hash` exists.

  Returns `:ok` if found

      iex> %Transaction{hash: hash} = insert(:transaction)
      iex> Explorer.Chain.check_transaction_exists(hash)
      :ok

  Returns `:not_found` if not found

      iex> {:ok, hash} = Explorer.Chain.string_to_transaction_hash(
      ...>   "0x9fc76417374aa880d4449a1f7f31ec597f00b1f6f3dd2d66f4c9c6c445836d8b"
      ...> )
      iex> Explorer.Chain.check_transaction_exists(hash)
      :not_found
  """
  @spec check_transaction_exists(Hash.Full.t()) :: :ok | :not_found
  def check_transaction_exists(hash) do
    hash
    |> transaction_exists?()
    |> boolean_to_check_result()
  end

  @doc """
  Checks if a `t:Explorer.Chain.Transaction.t/0` with the given `hash` exists.

  Returns `true` if found

      iex> %Transaction{hash: hash} = insert(:transaction)
      iex> Explorer.Chain.transaction_exists?(hash)
      true

  Returns `false` if not found

      iex> {:ok, hash} = Explorer.Chain.string_to_transaction_hash(
      ...>   "0x9fc76417374aa880d4449a1f7f31ec597f00b1f6f3dd2d66f4c9c6c445836d8b"
      ...> )
      iex> Explorer.Chain.transaction_exists?(hash)
      false
  """
  @spec transaction_exists?(Hash.Full.t()) :: boolean()
  def transaction_exists?(hash) do
    query =
      from(
        transaction in Transaction,
        where: transaction.hash == ^hash
      )

    Repo.exists?(query)
  end

  @doc """
  Checks if a `t:Explorer.Chain.Token.t/0` with the given `hash` exists.

  Returns `:ok` if found

      iex> address = insert(:address)
      iex> insert(:token, contract_address: address)
      iex> Explorer.Chain.check_token_exists(address.hash)
      :ok

  Returns `:not_found` if not found

      iex> {:ok, hash} = Explorer.Chain.string_to_address_hash("0x5aaeb6053f3e94c9b9a09f33669435e7ef1beaed")
      iex> Explorer.Chain.check_token_exists(hash)
      :not_found
  """
  @spec check_token_exists(Hash.Address.t()) :: :ok | :not_found
  def check_token_exists(hash) do
    hash
    |> token_exists?()
    |> boolean_to_check_result()
  end

  @doc """
  Checks if a `t:Explorer.Chain.Token.t/0` with the given `hash` exists.

  Returns `true` if found

      iex> address = insert(:address)
      iex> insert(:token, contract_address: address)
      iex> Explorer.Chain.token_exists?(address.hash)
      true

  Returns `false` if not found

      iex> {:ok, hash} = Explorer.Chain.string_to_address_hash("0x5aaeb6053f3e94c9b9a09f33669435e7ef1beaed")
      iex> Explorer.Chain.token_exists?(hash)
      false
  """
  @spec token_exists?(Hash.Address.t()) :: boolean()
  def token_exists?(hash) do
    query =
      from(
        token in Token,
        where: token.contract_address_hash == ^hash
      )

    Repo.exists?(query)
  end

  @doc """
  Checks if a `t:Explorer.Chain.TokenTransfer.t/0` with the given `hash` and `token_id` exists.

  Returns `:ok` if found

      iex> contract_address = insert(:address)
      iex> token_id = 10
      iex> insert(:token_transfer,
      ...>  from_address: contract_address,
      ...>  token_contract_address: contract_address,
      ...>  token_id: token_id
      ...> )
      iex> Explorer.Chain.check_erc721_token_instance_exists(token_id, contract_address.hash)
      :ok

  Returns `:not_found` if not found

      iex> {:ok, hash} = Explorer.Chain.string_to_address_hash("0x5aaeb6053f3e94c9b9a09f33669435e7ef1beaed")
      iex> Explorer.Chain.check_erc721_token_instance_exists(10, hash)
      :not_found
  """
  @spec check_erc721_token_instance_exists(binary() | non_neg_integer(), Hash.Address.t()) :: :ok | :not_found
  def check_erc721_token_instance_exists(token_id, hash) do
    token_id
    |> erc721_token_instance_exist?(hash)
    |> boolean_to_check_result()
  end

  @doc """
  Checks if a `t:Explorer.Chain.TokenTransfer.t/0` with the given `hash` and `token_id` exists.

  Returns `true` if found

      iex> contract_address = insert(:address)
      iex> token_id = 10
      iex> insert(:token_transfer,
      ...>  from_address: contract_address,
      ...>  token_contract_address: contract_address,
      ...>  token_id: token_id
      ...> )
      iex> Explorer.Chain.erc721_token_instance_exist?(token_id, contract_address.hash)
      true

  Returns `false` if not found

      iex> {:ok, hash} = Explorer.Chain.string_to_address_hash("0x5aaeb6053f3e94c9b9a09f33669435e7ef1beaed")
      iex> Explorer.Chain.erc721_token_instance_exist?(10, hash)
      false
  """
  @spec erc721_token_instance_exist?(binary() | non_neg_integer(), Hash.Address.t()) :: boolean()
  def erc721_token_instance_exist?(token_id, hash) do
    query =
      from(tt in TokenTransfer,
        where: tt.token_contract_address_hash == ^hash and tt.token_id == ^token_id
      )

    Repo.exists?(query)
  end

  defp boolean_to_check_result(true), do: :ok

  defp boolean_to_check_result(false), do: :not_found

  @spec fetch_number_of_locks :: non_neg_integer()
  def fetch_number_of_locks do
    result =
      SQL.query(Repo, """
      SELECT COUNT(*) FROM (SELECT blocked_locks.pid     AS blocked_pid,
           blocked_activity.usename  AS blocked_user,
           blocking_locks.pid     AS blocking_pid,
           blocking_activity.usename AS blocking_user,
           blocked_activity.query    AS blocked_statement,
           blocking_activity.query   AS current_statement_in_blocking_process
      FROM  pg_catalog.pg_locks         blocked_locks
      JOIN pg_catalog.pg_stat_activity blocked_activity  ON blocked_activity.pid = blocked_locks.pid
      JOIN pg_catalog.pg_locks         blocking_locks
          ON blocking_locks.locktype = blocked_locks.locktype
          AND blocking_locks.DATABASE IS NOT DISTINCT FROM blocked_locks.DATABASE
          AND blocking_locks.relation IS NOT DISTINCT FROM blocked_locks.relation
          AND blocking_locks.page IS NOT DISTINCT FROM blocked_locks.page
          AND blocking_locks.tuple IS NOT DISTINCT FROM blocked_locks.tuple
          AND blocking_locks.virtualxid IS NOT DISTINCT FROM blocked_locks.virtualxid
          AND blocking_locks.transactionid IS NOT DISTINCT FROM blocked_locks.transactionid
          AND blocking_locks.classid IS NOT DISTINCT FROM blocked_locks.classid
          AND blocking_locks.objid IS NOT DISTINCT FROM blocked_locks.objid
          AND blocking_locks.objsubid IS NOT DISTINCT FROM blocked_locks.objsubid
          AND blocking_locks.pid != blocked_locks.pid
      JOIN pg_catalog.pg_stat_activity blocking_activity ON blocking_activity.pid = blocking_locks.pid
      WHERE NOT blocked_locks.GRANTED) a;
      """)

    case result do
      {:ok, %Postgrex.Result{rows: [[rows]]}} -> rows
      _ -> 0
    end
  end

  @spec fetch_number_of_dead_locks :: non_neg_integer()
  def fetch_number_of_dead_locks do
    database =
      :explorer
      |> Application.get_env(Explorer.Repo)
      |> Keyword.get(:database)

    result =
      SQL.query(
        Repo,
        """
        SELECT deadlocks FROM pg_stat_database where datname = $1;
        """,
        [database]
      )

    case result do
      {:ok, %Postgrex.Result{rows: [[rows]]}} -> rows
      _ -> 0
    end
  end

  @spec fetch_name_and_duration_of_longest_query :: non_neg_integer()
  def fetch_name_and_duration_of_longest_query do
    result =
      SQL.query(Repo, """
        SELECT query, NOW() - xact_start AS duration FROM pg_stat_activity
        WHERE state IN ('idle in transaction', 'active') ORDER BY now() - xact_start DESC LIMIT 1;
      """)

    {:ok, longest_query_map} = result

    case Map.fetch(longest_query_map, :rows) do
      {:ok, [[_, longest_query_duration]]} when not is_nil(longest_query_duration) -> longest_query_duration.secs
      _ -> 0
    end
  end

  @doc """
  Fetches the first trace from the Parity trace URL.
  """
  def fetch_first_trace(transactions_params, json_rpc_named_arguments) do
    case EthereumJSONRPC.fetch_first_trace(transactions_params, json_rpc_named_arguments) do
      {:ok, [%{first_trace: first_trace, block_hash: block_hash, json_rpc_named_arguments: json_rpc_named_arguments}]} ->
        format_tx_first_trace(first_trace, block_hash, json_rpc_named_arguments)

      {:error, error} ->
        {:error, error}

      :ignore ->
        :ignore
    end
  end

  def combine_proxy_implementation_abi(proxy_address_hash, abi) when not is_nil(abi) do
    implementation_abi = get_implementation_abi_from_proxy(proxy_address_hash, abi)
    if Enum.empty?(implementation_abi), do: abi, else: implementation_abi ++ abi
  end

  def combine_proxy_implementation_abi(_, abi) when is_nil(abi) do
    []
  end

  def proxy_contract?(_address_hash, abi) when abi in [nil, false, []], do: false

  def proxy_contract?(address_hash, abi) when not is_nil(abi) do
    implementation_method_abi =
      abi
      |> Enum.find(fn method ->
        Map.get(method, "name") == "implementation" ||
          master_copy_pattern?(method)
      end)

    if implementation_method_abi ||
         get_implementation_address_hash_eip_1967(address_hash) !== "0x0000000000000000000000000000000000000000",
       do: true,
       else: false
  end

  def gnosis_safe_contract?(abi) when not is_nil(abi) do
    implementation_method_abi =
      abi
      |> Enum.find(fn method ->
        master_copy_pattern?(method)
      end)

    if implementation_method_abi, do: true, else: false
  end

  def gnosis_safe_contract?(abi) when is_nil(abi), do: false

  @spec get_implementation_address_hash(Hash.Address.t(), list()) :: String.t() | nil
  def get_implementation_address_hash(proxy_address_hash, abi)
      when not is_nil(proxy_address_hash) and not is_nil(abi) do
    implementation_method_abi =
      abi
      |> Enum.find(fn method ->
        Map.get(method, "name") == "implementation" && Map.get(method, "stateMutability") == "view"
      end)

    master_copy_method_abi =
      abi
      |> Enum.find(fn method ->
        master_copy_pattern?(method)
      end)

    implementation_address =
      cond do
        implementation_method_abi ->
          get_implementation_address_hash_basic(proxy_address_hash, abi)

        master_copy_method_abi ->
          get_implementation_address_hash_from_master_copy_pattern(proxy_address_hash)

        true ->
          get_implementation_address_hash_eip_1967(proxy_address_hash)
      end

    save_implementation_name(implementation_address, proxy_address_hash)
  end

  def get_implementation_address_hash(proxy_address_hash, abi) when is_nil(proxy_address_hash) or is_nil(abi) do
    nil
  end

  defp get_implementation_address_hash_eip_1967(proxy_address_hash) do
    json_rpc_named_arguments = Application.get_env(:explorer, :json_rpc_named_arguments)

    # https://eips.ethereum.org/EIPS/eip-1967
    storage_slot_logic_contract_address = "0x360894a13ba1a3210667c828492db98dca3e2076cc3735a920a3ca505d382bbc"

    {_status, implementation_address} =
      case Contract.eth_get_storage_at_request(
             proxy_address_hash,
             storage_slot_logic_contract_address,
             nil,
             json_rpc_named_arguments
           ) do
        {:ok, empty_address}
        when empty_address in ["0x", "0x0", "0x0000000000000000000000000000000000000000000000000000000000000000"] ->
          fetch_beacon_proxy_implementation(proxy_address_hash, json_rpc_named_arguments)

        {:ok, implementation_logic_address} ->
          {:ok, implementation_logic_address}

        {:error, _} ->
          {:ok, "0x"}
      end

    abi_decode_address_output(implementation_address)
  end

  # changes requested by https://github.com/blockscout/blockscout/issues/4770
  # for support BeaconProxy pattern
  defp fetch_beacon_proxy_implementation(proxy_address_hash, json_rpc_named_arguments) do
    # https://eips.ethereum.org/EIPS/eip-1967
    storage_slot_beacon_contract_address = "0xa3f0ad74e5423aebfd80d3ef4346578335a9a72aeaee59ff6cb3582b35133d50"

    implementation_method_abi = [
      %{
        "type" => "function",
        "stateMutability" => "view",
        "outputs" => [%{"type" => "address", "name" => "", "internalType" => "address"}],
        "name" => "implementation",
        "inputs" => []
      }
    ]

    case Contract.eth_get_storage_at_request(
           proxy_address_hash,
           storage_slot_beacon_contract_address,
           nil,
           json_rpc_named_arguments
         ) do
      {:ok, empty_address}
      when empty_address in ["0x", "0x0", "0x0000000000000000000000000000000000000000000000000000000000000000"] ->
        {:ok, "0x"}

      {:ok, beacon_contract_address} ->
        case beacon_contract_address
             |> abi_decode_address_output()
             |> get_implementation_address_hash_basic(implementation_method_abi) do
          <<implementation_address::binary-size(42)>> ->
            {:ok, implementation_address}

          _ ->
            {:ok, beacon_contract_address}
        end

      {:error, _} ->
        {:ok, "0x"}
    end
  end

  defp get_implementation_address_hash_basic(proxy_address_hash, abi) do
    # 5c60da1b = keccak256(implementation())
    implementation_address =
      case Reader.query_contract(
             proxy_address_hash,
             abi,
             %{
               "5c60da1b" => []
             },
             false
           ) do
        %{"5c60da1b" => {:ok, [result]}} -> result
        _ -> nil
      end

    address_to_hex(implementation_address)
  end

  defp get_implementation_address_hash_from_master_copy_pattern(proxy_address_hash) do
    json_rpc_named_arguments = Application.get_env(:explorer, :json_rpc_named_arguments)

    master_copy_storage_pointer = "0x0"

    {:ok, implementation_address} =
      Contract.eth_get_storage_at_request(
        proxy_address_hash,
        master_copy_storage_pointer,
        nil,
        json_rpc_named_arguments
      )

    abi_decode_address_output(implementation_address)
  end

  defp master_copy_pattern?(method) do
    Map.get(method, "type") == "constructor" &&
      method
      |> Enum.find(fn item ->
        case item do
          {"inputs", inputs} ->
            master_copy_input?(inputs)

          _ ->
            false
        end
      end)
  end

  defp master_copy_input?(inputs) do
    inputs
    |> Enum.find(fn input ->
      Map.get(input, "name") == "_masterCopy"
    end)
  end

  defp save_implementation_name(empty_address_hash_string, _)
       when empty_address_hash_string in [
              "0x",
              "0x0",
              "0x0000000000000000000000000000000000000000000000000000000000000000",
              @burn_address_hash_str
            ],
       do: empty_address_hash_string

  defp save_implementation_name(implementation_address_hash_string, proxy_address_hash)
       when is_binary(implementation_address_hash_string) do
    with {:ok, address_hash} <- string_to_address_hash(implementation_address_hash_string),
         %SmartContract{name: name} <- address_hash_to_smart_contract(address_hash) do
      SmartContract
      |> where([sc], sc.address_hash == ^proxy_address_hash)
      |> update(set: [implementation_name: ^name])
      |> Repo.update_all([])

      implementation_address_hash_string
    else
      _ ->
        implementation_address_hash_string
    end
  end

  defp save_implementation_name(other, _), do: other

  defp abi_decode_address_output(nil), do: nil

  defp abi_decode_address_output("0x"), do: @burn_address_hash_str

  defp abi_decode_address_output(address) when is_binary(address) do
    if String.length(address) > 42 do
      "0x" <> String.slice(address, -40, 40)
    else
      address
    end
  end

  defp abi_decode_address_output(_), do: nil

  defp address_to_hex(address) do
    if address do
      if String.starts_with?(address, "0x") do
        address
      else
        "0x" <> Base.encode16(address, case: :lower)
      end
    end
  end

  def get_implementation_abi(implementation_address_hash_string) when not is_nil(implementation_address_hash_string) do
    case Chain.string_to_address_hash(implementation_address_hash_string) do
      {:ok, implementation_address_hash} ->
        implementation_smart_contract =
          implementation_address_hash
          |> Chain.address_hash_to_smart_contract()

        if implementation_smart_contract do
          implementation_smart_contract
          |> Map.get(:abi)
        else
          []
        end

      _ ->
        []
    end
  end

  def get_implementation_abi(implementation_address_hash_string) when is_nil(implementation_address_hash_string) do
    []
  end

  def get_implementation_abi_from_proxy(proxy_address_hash, abi)
      when not is_nil(proxy_address_hash) and not is_nil(abi) do
    implementation_address_hash_string = get_implementation_address_hash(proxy_address_hash, abi)
    get_implementation_abi(implementation_address_hash_string)
  end

  def get_implementation_abi_from_proxy(proxy_address_hash, abi) when is_nil(proxy_address_hash) or is_nil(abi) do
    []
  end

  defp format_tx_first_trace(first_trace, block_hash, json_rpc_named_arguments) do
    {:ok, to_address_hash} =
      if Map.has_key?(first_trace, :to_address_hash) do
        Chain.string_to_address_hash(first_trace.to_address_hash)
      else
        {:ok, nil}
      end

    {:ok, from_address_hash} = Chain.string_to_address_hash(first_trace.from_address_hash)

    {:ok, created_contract_address_hash} =
      if Map.has_key?(first_trace, :created_contract_address_hash) do
        Chain.string_to_address_hash(first_trace.created_contract_address_hash)
      else
        {:ok, nil}
      end

    {:ok, transaction_hash} = Chain.string_to_transaction_hash(first_trace.transaction_hash)

    {:ok, call_type} =
      if Map.has_key?(first_trace, :call_type) do
        CallType.load(first_trace.call_type)
      else
        {:ok, nil}
      end

    {:ok, type} = Type.load(first_trace.type)

    {:ok, input} =
      if Map.has_key?(first_trace, :input) do
        Data.cast(first_trace.input)
      else
        {:ok, nil}
      end

    {:ok, output} =
      if Map.has_key?(first_trace, :output) do
        Data.cast(first_trace.output)
      else
        {:ok, nil}
      end

    {:ok, created_contract_code} =
      if Map.has_key?(first_trace, :created_contract_code) do
        Data.cast(first_trace.created_contract_code)
      else
        {:ok, nil}
      end

    {:ok, init} =
      if Map.has_key?(first_trace, :init) do
        Data.cast(first_trace.init)
      else
        {:ok, nil}
      end

    block_index =
      get_block_index(%{
        transaction_index: first_trace.transaction_index,
        transaction_hash: first_trace.transaction_hash,
        block_number: first_trace.block_number,
        json_rpc_named_arguments: json_rpc_named_arguments
      })

    value = %Wei{value: Decimal.new(first_trace.value)}

    first_trace_formatted =
      first_trace
      |> Map.merge(%{
        block_index: block_index,
        block_hash: block_hash,
        call_type: call_type,
        to_address_hash: to_address_hash,
        created_contract_address_hash: created_contract_address_hash,
        from_address_hash: from_address_hash,
        input: input,
        output: output,
        created_contract_code: created_contract_code,
        init: init,
        transaction_hash: transaction_hash,
        type: type,
        value: value
      })

    {:ok, [first_trace_formatted]}
  end

  defp get_block_index(%{
         transaction_index: transaction_index,
         transaction_hash: transaction_hash,
         block_number: block_number,
         json_rpc_named_arguments: json_rpc_named_arguments
       }) do
    if transaction_index == 0 do
      0
    else
      {:ok, traces} = fetch_block_internal_transactions([block_number], json_rpc_named_arguments)

      sorted_traces =
        traces
        |> Enum.sort_by(&{&1.transaction_index, &1.index})
        |> Enum.with_index()

      {_, block_index} =
        sorted_traces
        |> Enum.find({nil, -1}, fn {trace, _} ->
          trace.transaction_index == transaction_index &&
            trace.transaction_hash == transaction_hash
        end)

      block_index
    end
  end

  defp find_block_timestamp(number) do
    Block
    |> where([b], b.number == ^number)
    |> select([b], b.timestamp)
    |> limit(1)
    |> Repo.one()
  end

  def bridged_tokens_enabled? do
    eth_omni_bridge_mediator = Application.get_env(:block_scout_web, :eth_omni_bridge_mediator)
    bsc_omni_bridge_mediator = Application.get_env(:block_scout_web, :bsc_omni_bridge_mediator)

    (eth_omni_bridge_mediator && eth_omni_bridge_mediator !== "") ||
      (bsc_omni_bridge_mediator && bsc_omni_bridge_mediator !== "")
  end

  def bridged_tokens_eth_enabled? do
    eth_omni_bridge_mediator = Application.get_env(:block_scout_web, :eth_omni_bridge_mediator)

    eth_omni_bridge_mediator && eth_omni_bridge_mediator !== ""
  end

  def bridged_tokens_bsc_enabled? do
    bsc_omni_bridge_mediator = Application.get_env(:block_scout_web, :bsc_omni_bridge_mediator)

    bsc_omni_bridge_mediator && bsc_omni_bridge_mediator !== ""
  end

  def chain_id_display_name(nil), do: ""

  def chain_id_display_name(chain_id) do
    chain_id_int =
      if is_integer(chain_id) do
        chain_id
      else
        chain_id
        |> Decimal.to_integer()
      end

    case chain_id_int do
      1 -> "eth"
      56 -> "bsc"
      _ -> ""
    end
  end

  @spec get_token_transfer_type(TokenTransfer.t()) ::
          :token_burning | :token_minting | :token_spawning | :token_transfer
  def get_token_transfer_type(transfer) do
    {:ok, burn_address_hash} = Chain.string_to_address_hash(@burn_address_hash_str)

    cond do
      transfer.to_address_hash == burn_address_hash && transfer.from_address_hash !== burn_address_hash ->
        :token_burning

      transfer.to_address_hash !== burn_address_hash && transfer.from_address_hash == burn_address_hash ->
        :token_minting

      transfer.to_address_hash == burn_address_hash && transfer.from_address_hash == burn_address_hash ->
        :token_spawning

      true ->
        :token_transfer
    end
  end

  @doc """
  Returns the total amount of CELO that is unlocked and can't or hasn't yet been withdrawn.
  Details at: https://docs.celo.org/celo-codebase/protocol/proof-of-stake/locked-gold#unlocking-period
  """
  @spec fetch_sum_celo_unlocked() :: Wei.t()
  def fetch_sum_celo_unlocked do
    query =
      from(w in CeloUnlocked,
        select: sum(w.amount)
      )

    query
    |> Repo.one()
    |> case do
      nil -> %Wei{value: Decimal.new(0)}
      sum -> sum
    end
  end

  @doc """
  Returns the total amount of CELO that is unlocked and hasn't yet been withdrawn.
  """
  @spec fetch_sum_available_celo_unlocked() :: Wei.t()
  def fetch_sum_available_celo_unlocked do
    query =
      from(w in CeloUnlocked,
        select: sum(w.amount),
        where: w.available <= fragment("NOW()")
      )

    query
    |> Repo.one()
    |> case do
      nil -> %Wei{value: Decimal.new(0)}
      sum -> sum
    end
  end

  def fetch_sum_available_celo_unlocked_for_address(address) do
    query =
      from(celo_unlocked in CeloUnlocked,
        select: sum(celo_unlocked.amount),
        where: celo_unlocked.available <= fragment("NOW()"),
        where: celo_unlocked.account_address == ^address
      )

    query
    |> Repo.one()
    |> case do
      nil -> %Wei{value: Decimal.new(0)}
      sum -> sum
    end
  end

  @doc """
  Deletes unlocked CELO when passed the address and the amount
  """
  @spec delete_celo_unlocked(Hash.t(), non_neg_integer()) :: {integer(), nil | [term()]}
  def delete_celo_unlocked(address, amount) do
    query =
      from(celo_unlocked in CeloUnlocked,
        where: celo_unlocked.account_address == ^address and celo_unlocked.amount == ^amount
      )

    Repo.delete_all(query)
  end

  @doc """
  Insert unlocked CELO when passed the address, the amount and when the amount will be available as a unix timestamp
  """
  @spec insert_celo_unlocked(Hash.t(), non_neg_integer(), non_neg_integer()) :: {integer(), nil | [term()]}
  def insert_celo_unlocked(address, amount, available) do
    changeset =
      CeloUnlocked.changeset(%CeloUnlocked{}, %{
        account_address: address,
        amount: amount,
        available: DateTime.from_unix!(available, :second)
      })

    Repo.insert(changeset)
  end

  @spec get_token_icon_url_by(String.t(), String.t()) :: String.t() | nil
  def get_token_icon_url_by(chain_id, address_hash) do
    chain_name =
      case chain_id do
        "1" ->
          "ethereum"

        "99" ->
          "poa"

        "100" ->
          "xdai"

        "42220" ->
          "celo"

        _ ->
          nil
      end

    if chain_name do
      try_url =
        "https://raw.githubusercontent.com/trustwallet/assets/master/blockchains/#{chain_name}/assets/#{address_hash}/logo.png"

      try_url
    else
      nil
    end
  end

  defp from_block(options) do
    Keyword.get(options, :from_block) || nil
  end

  def to_block(options) do
    Keyword.get(options, :to_block) || nil
  end

  def convert_date_to_min_block(date_str) do
    date_format = "%Y-%m-%d"

    {:ok, date} =
      date_str
      |> Timex.parse(date_format, :strftime)

    {:ok, day_before} =
      date
      |> Timex.shift(days: -1)
      |> Timex.format(date_format, :strftime)

    convert_date_to_max_block(day_before)
  end

  def convert_date_to_max_block(date) do
    {:ok, from} =
      date
      |> Date.from_iso8601!()
      |> NaiveDateTime.new(~T[00:00:00])

    next_day = from |> NaiveDateTime.add(:timer.hours(24), :millisecond)

    block_query =
      from(b in Block,
        select: %{max: max(b.timestamp), number: b.number},
        where: fragment("? BETWEEN ? AND ?", b.timestamp, ^from, ^next_day),
        group_by: b.number
      )

    query = from(b in subquery(block_query), select: max(b.number))

    query
    |> Repo.one()
  end

  def pending_withdrawals_for_account(account_address) do
    query =
      from(unlocked in CeloUnlocked,
        select: %{
          amount: unlocked.amount,
          available: unlocked.available
        },
        where: unlocked.account_address == ^account_address
      )

    Repo.all(query, timeout: :infinity)
  end
end<|MERGE_RESOLUTION|>--- conflicted
+++ resolved
@@ -4301,12 +4301,7 @@
     insert_contract_query =
       Multi.new()
       |> Multi.run(:clear_primary_address_names, fn repo, _ -> clear_primary_address_names(repo, address_hash) end)
-<<<<<<< HEAD
       |> Multi.run(:create_address_if_necessary, fn repo, _ -> create_address_if_not_exists(repo, address_hash) end)
-      |> Multi.run(:insert_address_name, fn repo, _ ->
-        name = Changeset.get_field(smart_contract_changeset, :name)
-        create_address_name(repo, name, address_hash)
-      end)
       |> Multi.run(:smart_contract, fn repo, changes ->
         changeset =
           case changes do
@@ -4323,9 +4318,6 @@
         repo.insert(changeset)
       end)
       |> Multi.run(:set_address_verified, fn repo, _ -> set_address_verified(repo, address_hash) end)
-=======
-      |> Multi.insert(:smart_contract, smart_contract_changeset)
->>>>>>> 0600e647
 
     insert_contract_query_with_additional_sources =
       smart_contract_additional_sources_changesets
