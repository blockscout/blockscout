--- conflicted
+++ resolved
@@ -4505,47 +4505,25 @@
     end
   end
 
-<<<<<<< HEAD
-        case contract_code do
-          %Data{bytes: contract_code_bytes} ->
-            contract_code_md5 = Address.contract_code_md5(contract_code_bytes)
-
-            verified_contract_twin_query =
-              from(
-                sc in SmartContract,
-                where: sc.contract_byte_code_md5 == ^contract_code_md5,
-                where: sc.address_hash != ^target_address_hash,
-                limit: 1
-              )
-
-            verified_contract_twin =
-              verified_contract_twin_query
-              |> Repo.one()
-=======
   def get_address_verified_twin_contract(%Explorer.Chain.Hash{} = address_hash) do
     with target_address <- Repo.get(Address, address_hash),
          false <- is_nil(target_address),
          %{contract_code: %Chain.Data{bytes: contract_code_bytes}} <- target_address do
       target_address_hash = target_address.hash
 
-      contract_code_md5 =
-        Base.encode16(:crypto.hash(:md5, "\\x" <> Base.encode16(contract_code_bytes, case: :lower)),
-          case: :lower
-        )
+      contract_code_md5 = Address.contract_code_md5(contract_code_bytes)
 
       verified_contract_twin_query =
         from(
-          smart_contract in SmartContract,
-          where: smart_contract.contract_code_md5 == ^contract_code_md5,
-          where: smart_contract.address_hash != ^target_address_hash,
-          select: smart_contract,
+          sc in SmartContract,
+          where: sc.contract_byte_code_md5 == ^contract_code_md5,
+          where: sc.address_hash != ^target_address_hash,
           limit: 1
         )
->>>>>>> 4fb4280d
 
       verified_contract_twin =
         verified_contract_twin_query
-        |> Repo.one(timeout: 10_000)
+        |> Repo.one()
 
       verified_contract_twin_additional_sources = get_contract_additional_sources(verified_contract_twin)
 
