defmodule Explorer.Chain do
  @moduledoc """
  The chain context.
  """

  import Ecto.Query,
    only: [
      dynamic: 1,
      dynamic: 2,
      from: 2,
      join: 4,
      join: 5,
      limit: 2,
      lock: 2,
      offset: 2,
      order_by: 2,
      order_by: 3,
      preload: 2,
      preload: 3,
      select: 2,
      select: 3,
      subquery: 1,
      union: 2,
      where: 2,
      where: 3
    ]

  import EthereumJSONRPC, only: [integer_to_quantity: 1, fetch_block_internal_transactions: 2]

  require Logger

  alias ABI.TypeDecoder
  alias Ecto.{Changeset, Multi}

  alias EthereumJSONRPC.Transaction, as: EthereumJSONRPCTransaction

  alias Explorer.Account.WatchlistAddress

  alias Explorer.Counters.{LastFetchedCounter, TokenHoldersCounter, TokenTransfersCounter}

  alias Explorer.Chain

  alias Explorer.Chain.{
    Address,
    Address.CoinBalance,
    Address.CoinBalanceDaily,
    Address.CurrentTokenBalance,
    Address.TokenBalance,
    Block,
    CurrencyHelper,
    Data,
    DecompiledSmartContract,
    Hash,
    Import,
    InternalTransaction,
    Log,
    OptimismDeposit,
    OptimismOutputRoot,
    OptimismTxnBatch,
    OptimismWithdrawal,
    OptimismWithdrawalEvent,
    PendingBlockOperation,
    Search,
    SmartContract,
    SmartContractAdditionalSource,
    Token,
    Token.Instance,
    TokenTransfer,
    Transaction,
    Wei,
    Withdrawal
  }

  alias Explorer.Chain.Block.{EmissionReward, Reward}

  alias Explorer.Chain.Cache.{
    Accounts,
    BlockNumber,
    Blocks,
    ContractsCounter,
    NewContractsCounter,
    NewVerifiedContractsCounter,
    Transactions,
    Uncles,
    VerifiedContractsCounter,
    WithdrawalsSum
  }

  alias Explorer.Chain.Cache.Block, as: BlockCache
  alias Explorer.Chain.Cache.Helper, as: CacheHelper
  alias Explorer.Chain.Cache.PendingBlockOperation, as: PendingBlockOperationCache
  alias Explorer.Chain.Fetcher.{CheckBytecodeMatchingOnDemand, LookUpSmartContractSourcesOnDemand}
  alias Explorer.Chain.Import.Runner
  alias Explorer.Chain.InternalTransaction.{CallType, Type}

  alias Explorer.Market.MarketHistoryCache
  alias Explorer.{PagingOptions, Repo}
  alias Explorer.SmartContract.Helper
  alias Explorer.SmartContract.Solidity.Verifier

  alias Dataloader.Ecto, as: DataloaderEcto

  @default_paging_options %PagingOptions{page_size: 50}

  @token_transfers_per_transaction_preview 10
  @token_transfers_necessity_by_association %{
    [from_address: :smart_contract] => :optional,
    [to_address: :smart_contract] => :optional,
    [from_address: :names] => :optional,
    [to_address: :names] => :optional,
    token: :optional
  }

  @method_name_to_id_map %{
    "approve" => "095ea7b3",
    "transfer" => "a9059cbb",
    "multicall" => "5ae401dc",
    "mint" => "40c10f19",
    "commit" => "f14fcbc8"
  }

  @revert_msg_prefix_1 "Revert: "
  @revert_msg_prefix_2 "revert: "
  @revert_msg_prefix_3 "reverted "
  @revert_msg_prefix_4 "Reverted "
  # Geth-like node
  @revert_msg_prefix_5 "execution reverted: "
  # keccak256("Error(string)")
  @revert_error_method_id "08c379a0"

  @burn_address_hash_str "0x0000000000000000000000000000000000000000"

  @limit_showing_transactions 10_000
  @default_page_size 50

  @typedoc """
  The name of an association on the `t:Ecto.Schema.t/0`
  """
  @type association :: atom()

  @typedoc """
  The max `t:Explorer.Chain.Block.block_number/0` for `consensus` `true` `t:Explorer.Chain.Block.t/0`s.
  """
  @type block_height :: Block.block_number()

  @typedoc """
  Event type where data is broadcasted whenever data is inserted from chain indexing.
  """
  @type chain_event ::
          :addresses
          | :address_coin_balances
          | :blocks
          | :block_rewards
          | :exchange_rate
          | :internal_transactions
          | :logs
          | :transactions
          | :token_transfers

  @type direction :: :from | :to

  @typedoc """
   * `:optional` - the association is optional and only needs to be loaded if available
   * `:required` - the association is required and MUST be loaded.  If it is not available, then the parent struct
     SHOULD NOT be returned.
  """
  @type necessity :: :optional | :required

  @typedoc """
  The `t:necessity/0` of each association that should be loaded
  """
  @type necessity_by_association :: %{association => necessity}

  @typep necessity_by_association_option :: {:necessity_by_association, necessity_by_association}
  @typep paging_options :: {:paging_options, PagingOptions.t()}
  @typep balance_by_day :: %{date: String.t(), value: Wei.t()}
  @type api? :: {:api?, true | false}

  @doc """
  `t:Explorer.Chain.InternalTransaction/0`s from the address with the given `hash`.

  This function excludes any internal transactions in the results where the
  internal transaction has no siblings within the parent transaction.

  ## Options

    * `:direction` - if specified, will filter internal transactions by address type. If `:to` is specified, only
      internal transactions where the "to" address matches will be returned. Likewise, if `:from` is specified, only
      internal transactions where the "from" address matches will be returned. If `:direction` is omitted, internal
      transactions either to or from the address will be returned.
    * `:necessity_by_association` - use to load `t:association/0` as `:required` or `:optional`. If an association is
      `:required`, and the `t:Explorer.Chain.InternalTransaction.t/0` has no associated record for that association,
      then the `t:Explorer.Chain.InternalTransaction.t/0` will not be included in the page `entries`.
    * `:paging_options` - a `t:Explorer.PagingOptions.t/0` used to specify the `:page_size` and
      `:key` (a tuple of the lowest/oldest `{block_number, transaction_index, index}`) and. Results will be the internal
      transactions older than the `block_number`, `transaction index`, and `index` that are passed.

  """
  @spec address_to_internal_transactions(Hash.Address.t(), [paging_options | necessity_by_association_option]) :: [
          InternalTransaction.t()
        ]
  def address_to_internal_transactions(hash, options \\ []) do
    necessity_by_association = Keyword.get(options, :necessity_by_association, %{})
    direction = Keyword.get(options, :direction)

    from_block = from_block(options)
    to_block = to_block(options)

    paging_options = Keyword.get(options, :paging_options, @default_paging_options)

    if direction == nil || direction == "" do
      query_to_address_hash_wrapped =
        InternalTransaction
        |> InternalTransaction.where_nonpending_block()
        |> InternalTransaction.where_address_fields_match(hash, :to_address_hash)
        |> InternalTransaction.where_block_number_in_period(from_block, to_block)
        |> common_where_limit_order(paging_options)
        |> wrapped_union_subquery()

      query_from_address_hash_wrapped =
        InternalTransaction
        |> InternalTransaction.where_nonpending_block()
        |> InternalTransaction.where_address_fields_match(hash, :from_address_hash)
        |> InternalTransaction.where_block_number_in_period(from_block, to_block)
        |> common_where_limit_order(paging_options)
        |> wrapped_union_subquery()

      query_created_contract_address_hash_wrapped =
        InternalTransaction
        |> InternalTransaction.where_nonpending_block()
        |> InternalTransaction.where_address_fields_match(hash, :created_contract_address_hash)
        |> InternalTransaction.where_block_number_in_period(from_block, to_block)
        |> common_where_limit_order(paging_options)
        |> wrapped_union_subquery()

      query_to_address_hash_wrapped
      |> union(^query_from_address_hash_wrapped)
      |> union(^query_created_contract_address_hash_wrapped)
      |> wrapped_union_subquery()
      |> common_where_limit_order(paging_options)
      |> preload(:block)
      |> join_associations(necessity_by_association)
      |> select_repo(options).all()
    else
      InternalTransaction
      |> InternalTransaction.where_nonpending_block()
      |> InternalTransaction.where_address_fields_match(hash, direction)
      |> InternalTransaction.where_block_number_in_period(from_block, to_block)
      |> common_where_limit_order(paging_options)
      |> preload(:block)
      |> join_associations(necessity_by_association)
      |> select_repo(options).all()
    end
  end

  def wrapped_union_subquery(query) do
    from(
      q in subquery(query),
      select: q
    )
  end

  defp common_where_limit_order(query, paging_options) do
    query
    |> InternalTransaction.where_is_different_from_parent_transaction()
    |> page_internal_transaction(paging_options, %{index_int_tx_desc_order: true})
    |> limit(^paging_options.page_size)
    |> order_by(
      [it],
      desc: it.block_number,
      desc: it.transaction_index,
      desc: it.index
    )
  end

  @doc """
  Fetches the transactions related to the address with the given hash, including
  transactions that only have the address in the `token_transfers` related table
  and rewards for block validation.

  This query is divided into multiple subqueries intentionally in order to
  improve the listing performance.

  The `token_transfers` table tends to grow exponentially, and the query results
  with a `transactions` `join` statement takes too long.

  To solve this the `transaction_hashes` are fetched in a separate query, and
  paginated through the `block_number` already present in the `token_transfers`
  table.

  ## Options

    * `:necessity_by_association` - use to load `t:association/0` as `:required` or `:optional`.  If an association is
      `:required`, and the `t:Explorer.Chain.Transaction.t/0` has no associated record for that association, then the
      `t:Explorer.Chain.Transaction.t/0` will not be included in the page `entries`.
    * `:paging_options` - a `t:Explorer.PagingOptions.t/0` used to specify the `:page_size` and
      `:key` (a tuple of the lowest/oldest `{block_number, index}`) and. Results will be the transactions older than
      the `block_number` and `index` that are passed.

  """
  @spec address_to_transactions_with_rewards(Hash.Address.t(), [paging_options | necessity_by_association_option]) ::
          [
            Transaction.t()
          ]
  def address_to_transactions_with_rewards(address_hash, options \\ []) when is_list(options) do
    paging_options = Keyword.get(options, :paging_options, @default_paging_options)

    if Application.get_env(:block_scout_web, BlockScoutWeb.Chain)[:has_emission_funds] do
      cond do
        Keyword.get(options, :direction) == :from ->
          address_to_transactions_without_rewards(address_hash, options)

        address_has_rewards?(address_hash) ->
          address_with_rewards(address_hash, options, paging_options)

        true ->
          address_to_transactions_without_rewards(address_hash, options)
      end
    else
      address_to_transactions_without_rewards(address_hash, options)
    end
  end

  defp address_with_rewards(address_hash, options, paging_options) do
    %{payout_key: block_miner_payout_address} = Reward.get_validator_payout_key_by_mining_from_db(address_hash, options)

    if block_miner_payout_address && address_hash == block_miner_payout_address do
      transactions_with_rewards_results(address_hash, options, paging_options)
    else
      address_to_transactions_without_rewards(address_hash, options)
    end
  end

  defp transactions_with_rewards_results(address_hash, options, paging_options) do
    blocks_range = address_to_transactions_tasks_range_of_blocks(address_hash, options)

    rewards_task =
      Task.async(fn -> Reward.fetch_emission_rewards_tuples(address_hash, paging_options, blocks_range, options) end)

    [rewards_task | address_to_transactions_tasks(address_hash, options, true)]
    |> wait_for_address_transactions()
    |> Enum.sort_by(fn item ->
      case item do
        {%Reward{} = emission_reward, _} ->
          {-emission_reward.block.number, 1}

        item ->
          process_item(item)
      end
    end)
    |> Enum.dedup_by(fn item ->
      case item do
        {%Reward{} = emission_reward, _} ->
          {emission_reward.block_hash, emission_reward.address_hash, emission_reward.address_type}

        transaction ->
          transaction.hash
      end
    end)
    |> Enum.take(paging_options.page_size)
  end

  defp process_item(item) do
    block_number = if item.block_number, do: -item.block_number, else: 0
    index = if item.index, do: -item.index, else: 0
    {block_number, index}
  end

  def address_to_transactions_without_rewards(address_hash, options, old_ui? \\ true) do
    paging_options = Keyword.get(options, :paging_options, @default_paging_options)

    address_hash
    |> address_to_transactions_tasks(options, old_ui?)
    |> wait_for_address_transactions()
    |> Enum.sort_by(&{&1.block_number, &1.index}, &>=/2)
    |> Enum.dedup_by(& &1.hash)
    |> Enum.take(paging_options.page_size)
  end

  def address_hashes_to_mined_transactions_without_rewards(address_hashes, options) do
    paging_options = Keyword.get(options, :paging_options, @default_paging_options)

    address_hashes
    |> address_hashes_to_mined_transactions_tasks(options)
    |> wait_for_address_transactions()
    |> Enum.sort_by(&{&1.block_number, &1.index}, &>=/2)
    |> Enum.dedup_by(& &1.hash)
    |> Enum.take(paging_options.page_size)
  end

  defp address_to_transactions_tasks_query(options, only_mined? \\ false) do
    from_block = from_block(options)
    to_block = to_block(options)

    options
    |> Keyword.get(:paging_options, @default_paging_options)
    |> fetch_transactions(from_block, to_block, !only_mined?)
  end

  defp transactions_block_numbers_at_address(address_hash, options) do
    direction = Keyword.get(options, :direction)

    options
    |> address_to_transactions_tasks_query()
    |> Transaction.not_pending_transactions()
    |> select([t], t.block_number)
    |> Transaction.matching_address_queries_list(direction, address_hash)
  end

  defp address_to_transactions_tasks(address_hash, options, old_ui?) do
    direction = Keyword.get(options, :direction)
    necessity_by_association = Keyword.get(options, :necessity_by_association, %{})

    options
    |> address_to_transactions_tasks_query()
    |> Transaction.not_dropped_or_replaced_transactions()
    |> join_associations(necessity_by_association)
    |> put_has_token_transfers_to_tx(old_ui?)
    |> Transaction.matching_address_queries_list(direction, address_hash)
    |> Enum.map(fn query -> Task.async(fn -> select_repo(options).all(query) end) end)
  end

  defp address_hashes_to_mined_transactions_tasks(address_hashes, options) do
    direction = Keyword.get(options, :direction)
    necessity_by_association = Keyword.get(options, :necessity_by_association, %{})

    options
    |> address_to_transactions_tasks_query(true)
    |> Transaction.not_pending_transactions()
    |> join_associations(necessity_by_association)
    |> put_has_token_transfers_to_tx(false)
    |> Transaction.matching_address_queries_list(direction, address_hashes)
    |> Enum.map(fn query -> Task.async(fn -> select_repo(options).all(query) end) end)
  end

  def address_to_transactions_tasks_range_of_blocks(address_hash, options) do
    extremums_list =
      address_hash
      |> transactions_block_numbers_at_address(options)
      |> Enum.map(fn query ->
        extremum_query =
          from(
            q in subquery(query),
            select: %{min_block_number: min(q.block_number), max_block_number: max(q.block_number)}
          )

        extremum_query
        |> Repo.one!()
      end)

    extremums_list
    |> Enum.reduce(%{min_block_number: nil, max_block_number: 0}, fn %{
                                                                       min_block_number: min_number,
                                                                       max_block_number: max_number
                                                                     },
                                                                     extremums_result ->
      current_min_number = Map.get(extremums_result, :min_block_number)
      current_max_number = Map.get(extremums_result, :max_block_number)

      extremums_result
      |> process_extremums_result_against_min_number(current_min_number, min_number)
      |> process_extremums_result_against_max_number(current_max_number, max_number)
    end)
  end

  defp process_extremums_result_against_min_number(extremums_result, current_min_number, min_number)
       when is_number(current_min_number) and
              not (is_number(min_number) and min_number > 0 and min_number < current_min_number) do
    extremums_result
  end

  defp process_extremums_result_against_min_number(extremums_result, _current_min_number, min_number) do
    extremums_result
    |> Map.put(:min_block_number, min_number)
  end

  defp process_extremums_result_against_max_number(extremums_result, current_max_number, max_number)
       when is_number(max_number) and max_number > 0 and max_number > current_max_number do
    extremums_result
    |> Map.put(:max_block_number, max_number)
  end

  defp process_extremums_result_against_max_number(extremums_result, _current_max_number, _max_number) do
    extremums_result
  end

  defp wait_for_address_transactions(tasks) do
    tasks
    |> Task.yield_many(:timer.seconds(20))
    |> Enum.flat_map(fn {_task, res} ->
      case res do
        {:ok, result} ->
          result

        {:exit, reason} ->
          raise "Query fetching address transactions terminated: #{inspect(reason)}"

        nil ->
          raise "Query fetching address transactions timed out."
      end
    end)
  end

  @spec address_hash_to_token_transfers(Hash.Address.t(), Keyword.t()) :: [Transaction.t()]
  def address_hash_to_token_transfers(address_hash, options \\ []) do
    paging_options = Keyword.get(options, :paging_options, @default_paging_options)
    direction = Keyword.get(options, :direction)

    direction
    |> Transaction.transactions_with_token_transfers_direction(address_hash)
    |> Transaction.preload_token_transfers(address_hash)
    |> handle_paging_options(paging_options)
    |> Repo.all()
  end

  @spec address_hash_to_token_transfers_new(Hash.Address.t() | String.t(), Keyword.t()) :: [TokenTransfer.t()]
  def address_hash_to_token_transfers_new(address_hash, options \\ []) do
    paging_options = Keyword.get(options, :paging_options, @default_paging_options)
    direction = Keyword.get(options, :direction)
    filters = Keyword.get(options, :token_type)
    necessity_by_association = Keyword.get(options, :necessity_by_association)

    direction
    |> TokenTransfer.token_transfers_by_address_hash(address_hash, filters)
    |> join_associations(necessity_by_association)
    |> TokenTransfer.handle_paging_options(paging_options)
    |> select_repo(options).all()
  end

  @spec address_hash_to_token_transfers_by_token_address_hash(
          Hash.Address.t() | String.t(),
          Hash.Address.t() | String.t(),
          Keyword.t()
        ) :: [TokenTransfer.t()]
  def address_hash_to_token_transfers_by_token_address_hash(address_hash, token_address_hash, options \\ []) do
    paging_options = Keyword.get(options, :paging_options, @default_paging_options)

    necessity_by_association = Keyword.get(options, :necessity_by_association)

    address_hash
    |> TokenTransfer.token_transfers_by_address_hash_and_token_address_hash(token_address_hash)
    |> join_associations(necessity_by_association)
    |> TokenTransfer.handle_paging_options(paging_options)
    |> select_repo(options).all()
  end

  @spec address_hash_to_withdrawals(
          Hash.Address.t(),
          [paging_options | necessity_by_association_option]
        ) :: [Withdrawal.t()]
  def address_hash_to_withdrawals(address_hash, options \\ []) when is_list(options) do
    paging_options = Keyword.get(options, :paging_options, @default_paging_options)
    necessity_by_association = Keyword.get(options, :necessity_by_association, %{})

    address_hash
    |> Withdrawal.address_hash_to_withdrawals_query()
    |> join_associations(necessity_by_association)
    |> handle_withdrawals_paging_options(paging_options)
    |> select_repo(options).all()
  end

  @spec address_to_logs(Hash.Address.t(), Keyword.t()) :: [Log.t()]
  def address_to_logs(address_hash, csv_export?, options \\ []) when is_list(options) do
    paging_options = Keyword.get(options, :paging_options) || %PagingOptions{page_size: 50}

    from_block = from_block(options)
    to_block = to_block(options)

    base =
      from(log in Log,
        order_by: [desc: log.block_number, desc: log.index],
        where: log.address_hash == ^address_hash,
        limit: ^paging_options.page_size,
        select: log,
        inner_join: block in Block,
        on: block.hash == log.block_hash,
        where: block.consensus
      )

    preloaded_query =
      if csv_export? do
        base
      else
        base
        |> preload(transaction: [:to_address, :from_address])
      end

    preloaded_query
    |> page_logs(paging_options)
    |> filter_topic(Keyword.get(options, :topic))
    |> where_block_number_in_period(from_block, to_block)
    |> select_repo(options).all()
    |> Enum.take(paging_options.page_size)
  end

  defp filter_topic(base_query, nil), do: base_query

  defp filter_topic(base_query, ""), do: base_query

  defp filter_topic(base_query, topic) do
    from(log in base_query,
      where:
        log.first_topic == ^topic or log.second_topic == ^topic or log.third_topic == ^topic or
          log.fourth_topic == ^topic
    )
  end

  def where_block_number_in_period(base_query, from_block, to_block) when is_nil(from_block) and not is_nil(to_block) do
    from(q in base_query,
      where: q.block_number <= ^to_block
    )
  end

  def where_block_number_in_period(base_query, from_block, to_block) when not is_nil(from_block) and is_nil(to_block) do
    from(q in base_query,
      where: q.block_number > ^from_block
    )
  end

  def where_block_number_in_period(base_query, from_block, to_block) when is_nil(from_block) and is_nil(to_block) do
    base_query
  end

  def where_block_number_in_period(base_query, from_block, to_block) do
    from(q in base_query,
      where: q.block_number > ^from_block and q.block_number <= ^to_block
    )
  end

  @doc """
  Finds all `t:Explorer.Chain.Transaction.t/0`s given the address_hash and the token contract
  address hash.

  ## Options

    * `:paging_options` - a `t:Explorer.PagingOptions.t/0` used to specify the `:page_size` and
      `:key` (in the form of `%{"inserted_at" => inserted_at}`). Results will be the transactions
      older than the `index` that are passed.
  """
  @spec address_to_transactions_with_token_transfers(Hash.t(), Hash.t(), [paging_options]) :: [Transaction.t()]
  def address_to_transactions_with_token_transfers(address_hash, token_hash, options \\ []) do
    paging_options = Keyword.get(options, :paging_options, @default_paging_options)

    address_hash
    |> Transaction.transactions_with_token_transfers(token_hash)
    |> Transaction.preload_token_transfers(address_hash)
    |> handle_paging_options(paging_options)
    |> Repo.all()
  end

  @doc """
  The `t:Explorer.Chain.Address.t/0` `balance` in `unit`.
  """
  @spec balance(Address.t(), :wei) :: Wei.wei() | nil
  @spec balance(Address.t(), :gwei) :: Wei.gwei() | nil
  @spec balance(Address.t(), :ether) :: Wei.ether() | nil
  def balance(%Address{fetched_coin_balance: balance}, unit) do
    case balance do
      nil -> nil
      _ -> Wei.to(balance, unit)
    end
  end

  @doc """
  The number of `t:Explorer.Chain.Block.t/0`.

      iex> insert_list(2, :block)
      iex> Explorer.Chain.block_count()
      2

  When there are no `t:Explorer.Chain.Block.t/0`.

      iex> Explorer.Chain.block_count()
      0

  """
  def block_count do
    Repo.aggregate(Block, :count, :hash)
  end

  @doc """
  Reward for mining a block.

  The block reward is the sum of the following:

  * Sum of the transaction fees (gas_used * gas_price) for the block
  * A static reward for miner (this value may change during the life of the chain)
  * The reward for uncle blocks (1/32 * static_reward * number_of_uncles)

  *NOTE*

  Uncles are not currently accounted for.
  """
  @spec block_reward(Block.block_number()) :: Wei.t()
  def block_reward(block_number) do
    block_hash =
      Block
      |> where([block], block.number == ^block_number and block.consensus == true)
      |> select([block], block.hash)
      |> Repo.one!()

    case Repo.one!(
           from(reward in Reward,
             where: reward.block_hash == ^block_hash,
             select: %Wei{
               value: coalesce(sum(reward.reward), 0)
             }
           )
         ) do
      %Wei{
        value: %Decimal{coef: 0}
      } ->
        Repo.one!(
          from(block in Block,
            left_join: transaction in assoc(block, :transactions),
            inner_join: emission_reward in EmissionReward,
            on: fragment("? <@ ?", block.number, emission_reward.block_range),
            where: block.number == ^block_number and block.consensus == true,
            group_by: [emission_reward.reward, block.hash],
            select: %Wei{
              value: coalesce(sum(transaction.gas_used * transaction.gas_price), 0) + emission_reward.reward
            }
          )
        )

      other_value ->
        other_value
    end
  end

  def txn_fees(transactions) do
    Enum.reduce(transactions, Decimal.new(0), fn %{gas_used: gas_used, gas_price: gas_price}, acc ->
      gas_used
      |> Decimal.new()
      |> Decimal.mult(gas_price_to_decimal(gas_price))
      |> Decimal.add(acc)
    end)
  end

  defp gas_price_to_decimal(%Wei{} = wei), do: wei.value
  defp gas_price_to_decimal(gas_price), do: Decimal.new(gas_price)

  def burned_fees(transactions, base_fee_per_gas) do
    burned_fee_counter =
      transactions
      |> Enum.reduce(Decimal.new(0), fn %{gas_used: gas_used}, acc ->
        gas_used
        |> Decimal.new()
        |> Decimal.add(acc)
      end)

    base_fee_per_gas && Wei.mult(base_fee_per_gas_to_wei(base_fee_per_gas), burned_fee_counter)
  end

  defp base_fee_per_gas_to_wei(%Wei{} = wei), do: wei
  defp base_fee_per_gas_to_wei(base_fee_per_gas), do: %Wei{value: Decimal.new(base_fee_per_gas)}

  @uncle_reward_coef 1 / 32
  def block_reward_by_parts(block, transactions) do
    %{hash: block_hash, number: block_number} = block
    base_fee_per_gas = Map.get(block, :base_fee_per_gas)

    txn_fees = txn_fees(transactions)

    static_reward =
      Repo.one(
        from(
          er in EmissionReward,
          where: fragment("int8range(?, ?) <@ ?", ^block_number, ^(block_number + 1), er.block_range),
          select: er.reward
        )
      ) || %Wei{value: Decimal.new(0)}

    has_uncles? = is_list(block.uncles) and not Enum.empty?(block.uncles)

    burned_fees = burned_fees(transactions, base_fee_per_gas)
    uncle_reward = (has_uncles? && Wei.mult(static_reward, Decimal.from_float(@uncle_reward_coef))) || nil

    %{
      block_number: block_number,
      block_hash: block_hash,
      miner_hash: block.miner_hash,
      static_reward: static_reward,
      txn_fees: %Wei{value: txn_fees},
      burned_fees: burned_fees || %Wei{value: Decimal.new(0)},
      uncle_reward: uncle_reward || %Wei{value: Decimal.new(0)}
    }
  end

  @doc """
  The `t:Explorer.Chain.Wei.t/0` paid to the miners of the `t:Explorer.Chain.Block.t/0`s with `hash`
  `Explorer.Chain.Hash.Full.t/0` by the signers of the transactions in those blocks to cover the gas fee
  (`gas_used * gas_price`).
  """
  @spec gas_payment_by_block_hash([Hash.Full.t()]) :: %{Hash.Full.t() => Wei.t()}
  def gas_payment_by_block_hash(block_hashes) when is_list(block_hashes) do
    query =
      from(
        block in Block,
        left_join: transaction in assoc(block, :transactions),
        where: block.hash in ^block_hashes and block.consensus == true,
        group_by: block.hash,
        select: {block.hash, %Wei{value: coalesce(sum(transaction.gas_used * transaction.gas_price), 0)}}
      )

    query
    |> Repo.all()
    |> Enum.into(%{})
  end

  def timestamp_by_block_hash(block_hashes) when is_list(block_hashes) do
    query =
      from(
        block in Block,
        where: block.hash in ^block_hashes and block.consensus == true,
        group_by: block.hash,
        select: {block.hash, block.timestamp}
      )

    query
    |> Repo.all()
    |> Enum.into(%{})
  end

  @doc """
  Finds all `t:Explorer.Chain.Transaction.t/0`s in the `t:Explorer.Chain.Block.t/0`.

  ## Options

    * `:necessity_by_association` - use to load `t:association/0` as `:required` or `:optional`.  If an association is
      `:required`, and the `t:Explorer.Chain.Transaction.t/0` has no associated record for that association, then the
      `t:Explorer.Chain.Transaction.t/0` will not be included in the page `entries`.
    * `:paging_options` - a `t:Explorer.PagingOptions.t/0` used to specify the `:page_size` and
      `:key` (a tuple of the lowest/oldest `{index}`) and. Results will be the transactions older than
      the `index` that are passed.
  """
  @spec block_to_transactions(Hash.Full.t(), [paging_options | necessity_by_association_option | api?()], true | false) ::
          [
            Transaction.t()
          ]
  def block_to_transactions(block_hash, options \\ [], old_ui? \\ true) when is_list(options) do
    necessity_by_association = Keyword.get(options, :necessity_by_association, %{})

    options
    |> Keyword.get(:paging_options, @default_paging_options)
    |> fetch_transactions_in_ascending_order_by_index()
    |> join(:inner, [transaction], block in assoc(transaction, :block))
    |> where([_, block], block.hash == ^block_hash)
    |> join_associations(necessity_by_association)
    |> put_has_token_transfers_to_tx(old_ui?)
    |> (&if(old_ui?, do: preload(&1, [{:token_transfers, [:token, :from_address, :to_address]}]), else: &1)).()
    |> select_repo(options).all()
    |> (&if(old_ui?,
          do: &1,
          else:
            Enum.map(&1, fn tx -> preload_token_transfers(tx, @token_transfers_necessity_by_association, options) end)
        )).()
  end

  @spec block_to_withdrawals(
          Hash.Full.t(),
          [paging_options | necessity_by_association_option]
        ) :: [Withdrawal.t()]
  def block_to_withdrawals(block_hash, options \\ []) when is_list(options) do
    paging_options = Keyword.get(options, :paging_options, @default_paging_options)
    necessity_by_association = Keyword.get(options, :necessity_by_association, %{})

    block_hash
    |> Withdrawal.block_hash_to_withdrawals_query()
    |> join_associations(necessity_by_association)
    |> handle_withdrawals_paging_options(paging_options)
    |> select_repo(options).all()
  end

  @doc """
  Finds sum of gas_used for new (EIP-1559) txs belongs to block
  """
  @spec block_to_gas_used_by_1559_txs(Hash.Full.t()) :: non_neg_integer()
  def block_to_gas_used_by_1559_txs(block_hash) do
    query =
      from(
        tx in Transaction,
        where: tx.block_hash == ^block_hash,
        select: sum(tx.gas_used)
      )

    result = Repo.one(query)
    if result, do: result, else: 0
  end

  @doc """
  Finds sum of priority fee for new (EIP-1559) txs belongs to block
  """
  @spec block_to_priority_fee_of_1559_txs(Hash.Full.t()) :: Decimal.t()
  def block_to_priority_fee_of_1559_txs(block_hash) do
    block = Repo.get_by(Block, hash: block_hash)

    case block.base_fee_per_gas do
      %Wei{value: base_fee_per_gas} ->
        query =
          from(
            tx in Transaction,
            where: tx.block_hash == ^block_hash,
            select:
              sum(
                fragment(
                  "CASE
                    WHEN COALESCE(?,?) = 0 THEN 0
                    WHEN COALESCE(?,?) - ? < COALESCE(?,?) THEN (COALESCE(?,?) - ?) * ?
                    ELSE COALESCE(?,?) * ? END",
                  tx.max_fee_per_gas,
                  tx.gas_price,
                  tx.max_fee_per_gas,
                  tx.gas_price,
                  ^base_fee_per_gas,
                  tx.max_priority_fee_per_gas,
                  tx.gas_price,
                  tx.max_fee_per_gas,
                  tx.gas_price,
                  ^base_fee_per_gas,
                  tx.gas_used,
                  tx.max_priority_fee_per_gas,
                  tx.gas_price,
                  tx.gas_used
                )
              )
          )

        result = Repo.one(query)
        if result, do: result, else: 0

      _ ->
        0
    end
  end

  @doc """
  Counts the number of `t:Explorer.Chain.Transaction.t/0` in the `block`.
  """
  @spec block_to_transaction_count(Hash.Full.t()) :: non_neg_integer()
  def block_to_transaction_count(block_hash) do
    query =
      from(
        transaction in Transaction,
        where: transaction.block_hash == ^block_hash
      )

    Repo.aggregate(query, :count, :hash)
  end

  @spec check_if_withdrawals_in_block(Hash.Full.t()) :: boolean()
  def check_if_withdrawals_in_block(block_hash, options \\ []) do
    block_hash
    |> Withdrawal.block_hash_to_withdrawals_unordered_query()
    |> select_repo(options).exists?()
  end

  @doc """
  How many blocks have confirmed `block` based on the current `max_block_number`

  A consensus block's number of confirmations is the difference between its number and the current block height + 1.

      iex> block = insert(:block, number: 1)
      iex> Explorer.Chain.confirmations(block, block_height: 2)
      {:ok, 2}

  The newest block at the block height has 1 confirmation.

      iex> block = insert(:block, number: 1)
      iex> Explorer.Chain.confirmations(block, block_height: 1)
      {:ok, 1}

  A non-consensus block has no confirmations and is orphaned even if there are child blocks of it on an orphaned chain.

      iex> parent_block = insert(:block, consensus: false, number: 1)
      iex> insert(
      ...>   :block,
      ...>   parent_hash: parent_block.hash,
      ...>   consensus: false,
      ...>   number: parent_block.number + 1
      ...> )
      iex> Explorer.Chain.confirmations(parent_block, block_height: 3)
      {:error, :non_consensus}

  If you calculate the block height and then get a newer block, the confirmations will be `0` instead of negative.

      iex> block = insert(:block, number: 1)
      iex> Explorer.Chain.confirmations(block, block_height: 0)
      {:ok, 1}
  """
  @spec confirmations(Block.t() | nil, [{:block_height, block_height()}]) ::
          {:ok, non_neg_integer()} | {:error, :non_consensus | :pending}

  def confirmations(%Block{consensus: true, number: number}, named_arguments) when is_list(named_arguments) do
    max_consensus_block_number = Keyword.fetch!(named_arguments, :block_height)

    {:ok, max(1 + max_consensus_block_number - number, 1)}
  end

  def confirmations(%Block{consensus: false}, _), do: {:error, :non_consensus}

  def confirmations(nil, _), do: {:error, :pending}

  @doc """
  Creates an address.

      iex> {:ok, %Explorer.Chain.Address{hash: hash}} = Explorer.Chain.create_address(
      ...>   %{hash: "0xa94f5374fce5edbc8e2a8697c15331677e6ebf0b"}
      ...> )
      ...> to_string(hash)
      "0xa94f5374fce5edbc8e2a8697c15331677e6ebf0b"

  A `String.t/0` value for `Explorer.Chain.Address.t/0` `hash` must have 40 hexadecimal characters after the `0x` prefix
  to prevent short- and long-hash transcription errors.

      iex> {:error, %Ecto.Changeset{errors: errors}} = Explorer.Chain.create_address(
      ...>   %{hash: "0xa94f5374fce5edbc8e2a8697c15331677e6ebf0"}
      ...> )
      ...> errors
      [hash: {"is invalid", [type: Explorer.Chain.Hash.Address, validation: :cast]}]
      iex> {:error, %Ecto.Changeset{errors: errors}} = Explorer.Chain.create_address(
      ...>   %{hash: "0xa94f5374fce5edbc8e2a8697c15331677e6ebf0ba"}
      ...> )
      ...> errors
      [hash: {"is invalid", [type: Explorer.Chain.Hash.Address, validation: :cast]}]

  """
  @spec create_address(map()) :: {:ok, Address.t()} | {:error, Ecto.Changeset.t()}
  def create_address(attrs \\ %{}) do
    %Address{}
    |> Address.changeset(attrs)
    |> Repo.insert()
  end

  @doc """
  Creates a decompiled smart contract.
  """

  @spec create_decompiled_smart_contract(map()) :: {:ok, Address.t()} | {:error, Ecto.Changeset.t()}
  def create_decompiled_smart_contract(attrs) do
    changeset = DecompiledSmartContract.changeset(%DecompiledSmartContract{}, attrs)

    # Enforce ShareLocks tables order (see docs: sharelocks.md)
    Multi.new()
    |> Multi.run(:set_address_decompiled, fn repo, _ ->
      set_address_decompiled(repo, Changeset.get_field(changeset, :address_hash))
    end)
    |> Multi.insert(:decompiled_smart_contract, changeset,
      on_conflict: :replace_all,
      conflict_target: [:decompiler_version, :address_hash]
    )
    |> Repo.transaction()
    |> case do
      {:ok, %{decompiled_smart_contract: decompiled_smart_contract}} -> {:ok, decompiled_smart_contract}
      {:error, _, error_value, _} -> {:error, error_value}
    end
  end

  @doc """
  Converts the `Explorer.Chain.Data.t:t/0` to `iodata` representation that can be written to users efficiently.

      iex> %Explorer.Chain.Data{
      ...>   bytes: <<>>
      ...> } |>
      ...> Explorer.Chain.data_to_iodata() |>
      ...> IO.iodata_to_binary()
      "0x"
      iex> %Explorer.Chain.Data{
      ...>   bytes: <<0, 0, 0, 0, 0, 0, 0, 0, 0, 0, 0, 0, 134, 45, 103, 203, 7,
      ...>     115, 238, 63, 140, 231, 234, 137, 179, 40, 255, 234, 134, 26,
      ...>     179, 239>>
      ...> } |>
      ...> Explorer.Chain.data_to_iodata() |>
      ...> IO.iodata_to_binary()
      "0x000000000000000000000000862d67cb0773ee3f8ce7ea89b328ffea861ab3ef"

  """
  @spec data_to_iodata(Data.t()) :: iodata()
  def data_to_iodata(data) do
    Data.to_iodata(data)
  end

  @doc """
  The fee a `transaction` paid for the `t:Explorer.Transaction.t/0` `gas`

  If the transaction is pending, then the fee will be a range of `unit`

      iex> Explorer.Chain.fee(
      ...>   %Explorer.Chain.Transaction{
      ...>     gas: Decimal.new(3),
      ...>     gas_price: %Explorer.Chain.Wei{value: Decimal.new(2)},
      ...>     gas_used: nil
      ...>   },
      ...>   :wei
      ...> )
      {:maximum, Decimal.new(6)}

  If the transaction has been confirmed in block, then the fee will be the actual fee paid in `unit` for the `gas_used`
  in the `transaction`.

      iex> Explorer.Chain.fee(
      ...>   %Explorer.Chain.Transaction{
      ...>     gas: Decimal.new(3),
      ...>     gas_price: %Explorer.Chain.Wei{value: Decimal.new(2)},
      ...>     gas_used: Decimal.new(2)
      ...>   },
      ...>   :wei
      ...> )
      {:actual, Decimal.new(4)}

  """
  @spec fee(Transaction.t(), :ether | :gwei | :wei) :: {:maximum, Decimal.t()} | {:actual, Decimal.t()}
  def fee(%Transaction{gas: gas, gas_price: gas_price, gas_used: nil} = tx, unit) do
    {:maximum, fee(tx, gas_price, gas, unit)}
  end

  def fee(%Transaction{gas_price: gas_price, gas_used: gas_used} = tx, unit) do
    {:actual, fee(tx, gas_price, gas_used, unit)}
  end

  defp fee(tx, gas_price, gas, unit) do
    l1_fee =
      case Map.get(tx, :l1_fee) do
        nil -> Wei.from(Decimal.new(0), :wei)
        value -> value
      end

    gas_price
    |> Wei.to(unit)
    |> Decimal.mult(gas)
    |> Wei.from(unit)
    |> Wei.sum(l1_fee)
    |> Wei.to(unit)
  end

  @doc """
  Checks to see if the chain is down indexing based on the transaction from the
  oldest block and the pending operation
  """
  @spec finished_indexing_internal_transactions?([api?]) :: boolean()
  def finished_indexing_internal_transactions?(options \\ []) do
    internal_transactions_disabled? =
      Application.get_env(:indexer, Indexer.Fetcher.InternalTransaction.Supervisor)[:disabled?] or
        not Application.get_env(:indexer, Indexer.Supervisor)[:enabled]

    if internal_transactions_disabled? do
      true
    else
      json_rpc_named_arguments = Application.fetch_env!(:indexer, :json_rpc_named_arguments)
      variant = Keyword.fetch!(json_rpc_named_arguments, :variant)

      if variant == EthereumJSONRPC.Ganache || variant == EthereumJSONRPC.Arbitrum do
        true
      else
        check_left_blocks_to_index_internal_transactions(options)
      end
    end
  end

  defp check_left_blocks_to_index_internal_transactions(options) do
    with {:transactions_exist, true} <- {:transactions_exist, select_repo(options).exists?(Transaction)},
         min_block_number when not is_nil(min_block_number) <-
           select_repo(options).aggregate(Transaction, :min, :block_number) do
      min_block_number =
        min_block_number
        |> Decimal.max(EthereumJSONRPC.first_block_to_fetch(:trace_first_block))
        |> Decimal.to_integer()

      query =
        from(
          block in Block,
          join: pending_ops in assoc(block, :pending_operations),
          where: block.consensus and block.number == ^min_block_number
        )

      if select_repo(options).exists?(query) do
        false
      else
        check_indexing_internal_transactions_threshold()
      end
    else
      {:transactions_exist, false} -> true
      nil -> false
    end
  end

  defp check_indexing_internal_transactions_threshold do
    pbo_count = PendingBlockOperationCache.estimated_count()

    if pbo_count <
         Application.get_env(:indexer, Indexer.Fetcher.InternalTransaction)[:indexing_finished_threshold] do
      true
    else
      false
    end
  end

  def finished_indexing_from_ratio?(ratio) do
    Decimal.compare(ratio, 1) !== :lt
  end

  @doc """
  Checks if indexing of blocks and internal transactions finished aka full indexing
  """
  @spec finished_indexing?([api?]) :: boolean()
  def finished_indexing?(options \\ []) do
    if Application.get_env(:indexer, Indexer.Supervisor)[:enabled] do
      indexed_ratio = indexed_ratio_blocks()

      case finished_indexing_from_ratio?(indexed_ratio) do
        false -> false
        _ -> finished_indexing_internal_transactions?(options)
      end
    else
      true
    end
  end

  @doc """
  The `t:Explorer.Chain.Transaction.t/0` `gas_price` of the `transaction` in `unit`.
  """
  def gas_price(%Transaction{gas_price: gas_price}, unit) do
    Wei.to(gas_price, unit)
  end

  @doc """
  Converts `t:Explorer.Chain.Address.t/0` `hash` to the `t:Explorer.Chain.Address.t/0` with that `hash`.

  Returns `{:ok, %Explorer.Chain.Address{}}` if found

      iex> {:ok, %Explorer.Chain.Address{hash: hash}} = Explorer.Chain.create_address(
      ...>   %{hash: "0x5aaeb6053f3e94c9b9a09f33669435e7ef1beaed"}
      ...> )
      iex> {:ok, %Explorer.Chain.Address{hash: found_hash}} = Explorer.Chain.hash_to_address(hash)
      iex> found_hash == hash
      true

  Returns `{:error, :not_found}` if not found

      iex> {:ok, hash} = Explorer.Chain.string_to_address_hash("0x5aaeb6053f3e94c9b9a09f33669435e7ef1beaed")
      iex> Explorer.Chain.hash_to_address(hash)
      {:error, :not_found}

  ## Options

    * `:necessity_by_association` - use to load `t:association/0` as `:required` or `:optional`.  If an association is
      `:required`, and the `t:Explorer.Chain.Address.t/0` has no associated record for that association,
      then the `t:Explorer.Chain.Address.t/0` will not be included in the list.

  Optionally it also accepts a boolean to fetch the `has_decompiled_code?` virtual field or not

  """
  @spec hash_to_address(Hash.Address.t(), [necessity_by_association_option | api?], boolean()) ::
          {:ok, Address.t()} | {:error, :not_found}
  def hash_to_address(
        %Hash{byte_count: unquote(Hash.Address.byte_count())} = hash,
        options \\ [
          necessity_by_association: %{
            :contracts_creation_internal_transaction => :optional,
            :names => :optional,
            :smart_contract => :optional,
            :token => :optional,
            :contracts_creation_transaction => :optional
          }
        ],
        query_decompiled_code_flag \\ true
      ) do
    necessity_by_association = Keyword.get(options, :necessity_by_association, %{})

    query =
      from(
        address in Address,
        where: address.hash == ^hash
      )

    address_result =
      query
      |> join_associations(necessity_by_association)
      |> with_decompiled_code_flag(hash, query_decompiled_code_flag)
      |> select_repo(options).one()

    address_updated_result =
      case address_result do
        %{smart_contract: smart_contract} ->
          if smart_contract do
            address_result
          else
            compose_smart_contract(address_result, hash, options)
          end

        _ ->
          address_result
      end

    address_updated_result
    |> case do
      nil -> {:error, :not_found}
      address -> {:ok, address}
    end
  end

  defp compose_smart_contract(address_result, hash, options) do
    address_verified_twin_contract =
      get_minimal_proxy_template(hash, options) ||
        get_address_verified_twin_contract(hash, options).verified_contract

    if address_verified_twin_contract do
      address_verified_twin_contract_updated =
        address_verified_twin_contract
        |> Map.put(:address_hash, hash)
        |> Map.put(:metadata_from_verified_twin, true)
        |> Map.put(:implementation_address_hash, nil)
        |> Map.put(:implementation_name, nil)
        |> Map.put(:implementation_fetched_at, nil)

      address_result
      |> Map.put(:smart_contract, address_verified_twin_contract_updated)
    else
      address_result
    end
  end

  def decompiled_code(address_hash, version) do
    query =
      from(contract in DecompiledSmartContract,
        where: contract.address_hash == ^address_hash and contract.decompiler_version == ^version
      )

    query
    |> Repo.one()
    |> case do
      nil -> {:error, :not_found}
      contract -> {:ok, contract.decompiled_source_code}
    end
  end

  @spec token_contract_address_from_token_name(String.t()) :: {:ok, Hash.Address.t()} | {:error, :not_found}
  def token_contract_address_from_token_name(name) when is_binary(name) do
    query =
      from(token in Token,
        where: ilike(token.symbol, ^name),
        or_where: ilike(token.name, ^name),
        select: token.contract_address_hash
      )

    query
    |> Repo.all()
    |> case do
      [] ->
        {:error, :not_found}

      hashes ->
        if Enum.count(hashes) == 1 do
          {:ok, List.first(hashes)}
        else
          {:error, :not_found}
        end
    end
  end

  @doc """
  Converts `t:Explorer.Chain.Address.t/0` `hash` to the `t:Explorer.Chain.Address.t/0` with that `hash`.

  Returns `{:ok, %Explorer.Chain.Address{}}` if found

      iex> {:ok, %Explorer.Chain.Address{hash: hash}} = Explorer.Chain.create_address(
      ...>   %{hash: "0x5aaeb6053f3e94c9b9a09f33669435e7ef1beaed"}
      ...> )
      iex> {:ok, %Explorer.Chain.Address{hash: found_hash}} = Explorer.Chain.hash_to_address(hash)
      iex> found_hash == hash
      true

  Returns `{:error, address}` if not found but created an address

      iex> {:ok, %Explorer.Chain.Address{hash: hash}} = Explorer.Chain.create_address(
      ...>   %{hash: "0x5aaeb6053f3e94c9b9a09f33669435e7ef1beaed"}
      ...> )
      iex> {:ok, %Explorer.Chain.Address{hash: found_hash}} = Explorer.Chain.hash_to_address(hash)
      iex> found_hash == hash
      true


  ## Options

    * `:necessity_by_association` - use to load `t:association/0` as `:required` or `:optional`.  If an association is
      `:required`, and the `t:Explorer.Chain.Address.t/0` has no associated record for that association,
      then the `t:Explorer.Chain.Address.t/0` will not be included in the list.

  Optionally it also accepts a boolean to fetch the `has_decompiled_code?` virtual field or not

  """
  @spec find_or_insert_address_from_hash(Hash.Address.t(), [necessity_by_association_option], boolean()) ::
          {:ok, Address.t()}
  def find_or_insert_address_from_hash(
        %Hash{byte_count: unquote(Hash.Address.byte_count())} = hash,
        options \\ [
          necessity_by_association: %{
            :contracts_creation_internal_transaction => :optional,
            :names => :optional,
            :smart_contract => :optional,
            :token => :optional,
            :contracts_creation_transaction => :optional
          }
        ],
        query_decompiled_code_flag \\ true
      ) do
    case hash_to_address(hash, options, query_decompiled_code_flag) do
      {:ok, address} ->
        {:ok, address}

      {:error, :not_found} ->
        create_address(%{hash: to_string(hash)})
        hash_to_address(hash, options, query_decompiled_code_flag)
    end
  end

  @doc """
  Converts list of `t:Explorer.Chain.Address.t/0` `hash` to the `t:Explorer.Chain.Address.t/0` with that `hash`.

  Returns `[%Explorer.Chain.Address{}]}` if found

  """
  @spec hashes_to_addresses([Hash.Address.t()]) :: [Address.t()]
  def hashes_to_addresses(hashes) when is_list(hashes) do
    query =
      from(
        address in Address,
        where: address.hash in ^hashes,
        # https://stackoverflow.com/a/29598910/470451
        order_by: fragment("array_position(?, ?)", type(^hashes, {:array, Hash.Address}), address.hash)
      )

    Repo.all(query)
  end

  @doc """
  Finds an `t:Explorer.Chain.Address.t/0` that has the provided `t:Explorer.Chain.Address.t/0` `hash` and a contract.

  ## Options

    * `:necessity_by_association` - use to load `t:association/0` as `:required` or `:optional`.  If an association is
      `:required`, and the `t:Explorer.Chain.Address.t/0` has no associated record for that association,
      then the `t:Explorer.Chain.Address.t/0` will not be included in the list.

  Optionally it also accepts a boolean to fetch the `has_decompiled_code?` virtual field or not

  """
  @spec find_contract_address(Hash.Address.t(), [necessity_by_association_option], boolean()) ::
          {:ok, Address.t()} | {:error, :not_found}
  def find_contract_address(
        %Hash{byte_count: unquote(Hash.Address.byte_count())} = hash,
        options \\ [],
        query_decompiled_code_flag \\ false
      ) do
    necessity_by_association =
      options
      |> Keyword.get(:necessity_by_association, %{})
      |> Map.merge(%{
        smart_contract_additional_sources: :optional
      })

    query =
      from(
        address in Address,
        where: address.hash == ^hash and not is_nil(address.contract_code)
      )

    address_result =
      query
      |> join_associations(necessity_by_association)
      |> with_decompiled_code_flag(hash, query_decompiled_code_flag)
      |> select_repo(options).one()

    address_updated_result =
      case address_result do
        %{smart_contract: smart_contract} ->
          if smart_contract do
            CheckBytecodeMatchingOnDemand.trigger_check(address_result, smart_contract)
            LookUpSmartContractSourcesOnDemand.trigger_fetch(address_result, smart_contract)
            check_and_update_constructor_args(address_result)
          else
            LookUpSmartContractSourcesOnDemand.trigger_fetch(address_result, nil)

            address_verified_twin_contract =
              get_minimal_proxy_template(hash, options) ||
                get_address_verified_twin_contract(hash, options).verified_contract

            add_twin_info_to_contract(address_result, address_verified_twin_contract, hash)
          end

        _ ->
          LookUpSmartContractSourcesOnDemand.trigger_fetch(address_result, nil)
          address_result
      end

    address_updated_result
    |> case do
      nil -> {:error, :not_found}
      address -> {:ok, address}
    end
  end

  defp check_and_update_constructor_args(
         %SmartContract{address_hash: address_hash, constructor_arguments: nil, verified_via_sourcify: true} =
           smart_contract
       ) do
    if args = Verifier.parse_constructor_arguments_for_sourcify_contract(address_hash, smart_contract.abi) do
      smart_contract |> SmartContract.changeset(%{constructor_arguments: args}) |> Repo.update()
      %SmartContract{smart_contract | constructor_arguments: args}
    else
      smart_contract
    end
  end

  defp check_and_update_constructor_args(
         %Address{
           hash: address_hash,
           contract_code: deployed_bytecode,
           smart_contract: %SmartContract{constructor_arguments: nil, verified_via_sourcify: true} = smart_contract
         } = address
       ) do
    if args =
         Verifier.parse_constructor_arguments_for_sourcify_contract(address_hash, smart_contract.abi, deployed_bytecode) do
      smart_contract |> SmartContract.changeset(%{constructor_arguments: args}) |> Repo.update()
      %Address{address | smart_contract: %SmartContract{smart_contract | constructor_arguments: args}}
    else
      address
    end
  end

  defp check_and_update_constructor_args(other), do: other

  defp add_twin_info_to_contract(address_result, address_verified_twin_contract, _hash)
       when is_nil(address_verified_twin_contract),
       do: address_result

  defp add_twin_info_to_contract(address_result, address_verified_twin_contract, hash) do
    address_verified_twin_contract_updated =
      address_verified_twin_contract
      |> Map.put(:address_hash, hash)
      |> Map.put(:metadata_from_verified_twin, true)
      |> Map.put(:implementation_address_hash, nil)
      |> Map.put(:implementation_name, nil)
      |> Map.put(:implementation_fetched_at, nil)

    address_result
    |> Map.put(:smart_contract, address_verified_twin_contract_updated)
  end

  @spec find_decompiled_contract_address(Hash.Address.t()) :: {:ok, Address.t()} | {:error, :not_found}
  def find_decompiled_contract_address(%Hash{byte_count: unquote(Hash.Address.byte_count())} = hash) do
    query =
      from(
        address in Address,
        preload: [
          :contracts_creation_internal_transaction,
          :names,
          :smart_contract,
          :token,
          :contracts_creation_transaction,
          :decompiled_smart_contracts
        ],
        where: address.hash == ^hash
      )

    address = Repo.one(query)

    if address do
      {:ok, address}
    else
      {:error, :not_found}
    end
  end

  @doc """
  Converts `t:Explorer.Chain.Block.t/0` `hash` to the `t:Explorer.Chain.Block.t/0` with that `hash`.

  Unlike `number_to_block/1`, both consensus and non-consensus blocks can be returned when looked up by `hash`.

  Returns `{:ok, %Explorer.Chain.Block{}}` if found

      iex> %Block{hash: hash} = insert(:block, consensus: false)
      iex> {:ok, %Explorer.Chain.Block{hash: found_hash}} = Explorer.Chain.hash_to_block(hash)
      iex> found_hash == hash
      true

  Returns `{:error, :not_found}` if not found

      iex> {:ok, hash} = Explorer.Chain.string_to_block_hash(
      ...>   "0x9fc76417374aa880d4449a1f7f31ec597f00b1f6f3dd2d66f4c9c6c445836d8b"
      ...> )
      iex> Explorer.Chain.hash_to_block(hash)
      {:error, :not_found}

  ## Options

    * `:necessity_by_association` - use to load `t:association/0` as `:required` or `:optional`.  If an association is
      `:required`, and the `t:Explorer.Chain.Block.t/0` has no associated record for that association, then the
      `t:Explorer.Chain.Block.t/0` will not be included in the page `entries`.

  """
  @spec hash_to_block(Hash.Full.t(), [necessity_by_association_option | api?]) ::
          {:ok, Block.t()} | {:error, :not_found}
  def hash_to_block(%Hash{byte_count: unquote(Hash.Full.byte_count())} = hash, options \\ []) when is_list(options) do
    necessity_by_association = Keyword.get(options, :necessity_by_association, %{})

    Block
    |> where(hash: ^hash)
    |> join_associations(necessity_by_association)
    |> select_repo(options).one()
    |> case do
      nil ->
        {:error, :not_found}

      block ->
        {:ok, block}
    end
  end

  @doc """
  Converts the `Explorer.Chain.Hash.t:t/0` to `iodata` representation that can be written efficiently to users.

      iex> %Explorer.Chain.Hash{
      ...>   byte_count: 32,
      ...>   bytes: <<0x9fc76417374aa880d4449a1f7f31ec597f00b1f6f3dd2d66f4c9c6c445836d8b ::
      ...>            big-integer-size(32)-unit(8)>>
      ...> } |>
      ...> Explorer.Chain.hash_to_iodata() |>
      ...> IO.iodata_to_binary()
      "0x9fc76417374aa880d4449a1f7f31ec597f00b1f6f3dd2d66f4c9c6c445836d8b"

  Always pads number, so that it is a valid format for casting.

      iex> %Explorer.Chain.Hash{
      ...>   byte_count: 32,
      ...>   bytes: <<0x1234567890abcdef :: big-integer-size(32)-unit(8)>>
      ...> } |>
      ...> Explorer.Chain.hash_to_iodata() |>
      ...> IO.iodata_to_binary()
      "0x0000000000000000000000000000000000000000000000001234567890abcdef"

  """
  @spec hash_to_iodata(Hash.t()) :: iodata()
  def hash_to_iodata(hash) do
    Hash.to_iodata(hash)
  end

  @doc """
  Converts `t:Explorer.Chain.Transaction.t/0` `hash` to the `t:Explorer.Chain.Transaction.t/0` with that `hash`.

  Returns `{:ok, %Explorer.Chain.Transaction{}}` if found

      iex> %Transaction{hash: hash} = insert(:transaction)
      iex> {:ok, %Explorer.Chain.Transaction{hash: found_hash}} = Explorer.Chain.hash_to_transaction(hash)
      iex> found_hash == hash
      true

  Returns `{:error, :not_found}` if not found

      iex> {:ok, hash} = Explorer.Chain.string_to_transaction_hash(
      ...>   "0x9fc76417374aa880d4449a1f7f31ec597f00b1f6f3dd2d66f4c9c6c445836d8b"
      ...> )
      iex> Explorer.Chain.hash_to_transaction(hash)
      {:error, :not_found}

  ## Options

    * `:necessity_by_association` - use to load `t:association/0` as `:required` or `:optional`.  If an association is
      `:required`, and the `t:Explorer.Chain.Transaction.t/0` has no associated record for that association, then the
      `t:Explorer.Chain.Transaction.t/0` will not be included in the page `entries`.
  """
  @spec hash_to_transaction(Hash.Full.t(), [necessity_by_association_option | api?]) ::
          {:ok, Transaction.t()} | {:error, :not_found}
  def hash_to_transaction(
        %Hash{byte_count: unquote(Hash.Full.byte_count())} = hash,
        options \\ []
      )
      when is_list(options) do
    necessity_by_association = Keyword.get(options, :necessity_by_association, %{})

    Transaction
    |> where(hash: ^hash)
    |> join_associations(necessity_by_association)
    |> select_repo(options).one()
    |> case do
      nil ->
        {:error, :not_found}

      transaction ->
        {:ok, transaction}
    end
  end

  # preload_to_detect_tt?: we don't need to preload more than one token transfer in case the tx inside the list (we don't show any token transfers on tx tile in new UI)
  def preload_token_transfers(
        %Transaction{hash: tx_hash, block_hash: block_hash} = transaction,
        necessity_by_association,
        options,
        preload_to_detect_tt? \\ true
      ) do
    if preload_to_detect_tt? do
      transaction
    else
      limit = if(preload_to_detect_tt?, do: 1, else: @token_transfers_per_transaction_preview + 1)

      token_transfers =
        TokenTransfer
        |> (&if(is_nil(block_hash),
              do: where(&1, [token_transfer], token_transfer.transaction_hash == ^tx_hash),
              else:
                where(
                  &1,
                  [token_transfer],
                  token_transfer.transaction_hash == ^tx_hash and token_transfer.block_hash == ^block_hash
                )
            )).()
        |> limit(^limit)
        |> order_by([token_transfer], asc: token_transfer.log_index)
        |> (&if(preload_to_detect_tt?, do: &1, else: join_associations(&1, necessity_by_association))).()
        |> select_repo(options).all()
        |> flat_1155_batch_token_transfers()
        |> Enum.take(limit)

      %Transaction{transaction | token_transfers: token_transfers}
    end
  end

  def get_token_transfers_per_transaction_preview_count, do: @token_transfers_per_transaction_preview

  @doc """
  Converts list of `t:Explorer.Chain.Transaction.t/0` `hashes` to the list of `t:Explorer.Chain.Transaction.t/0`s for
  those `hashes`.

  Returns list of `%Explorer.Chain.Transaction{}`s if found

      iex> [%Transaction{hash: hash1}, %Transaction{hash: hash2}] = insert_list(2, :transaction)
      iex> [%Explorer.Chain.Transaction{hash: found_hash1}, %Explorer.Chain.Transaction{hash: found_hash2}] =
      ...>   Explorer.Chain.hashes_to_transactions([hash1, hash2])
      iex> found_hash1 in [hash1, hash2]
      true
      iex> found_hash2 in [hash1, hash2]
      true

  Returns `[]` if not found

      iex> {:ok, hash} = Explorer.Chain.string_to_transaction_hash(
      ...>   "0x9fc76417374aa880d4449a1f7f31ec597f00b1f6f3dd2d66f4c9c6c445836d8b"
      ...> )
      iex> Explorer.Chain.hashes_to_transactions([hash])
      []

  ## Options

    * `:necessity_by_association` - use to load `t:association/0` as `:required` or `:optional`.  If an association is
      `:required`, and the `t:Explorer.Chain.Transaction.t/0` has no associated record for that association, then the
      `t:Explorer.Chain.Transaction.t/0` will not be included in the page `entries`.
  """
  @spec hashes_to_transactions([Hash.Full.t()], [necessity_by_association_option]) :: [Transaction.t()] | []
  def hashes_to_transactions(hashes, options \\ []) when is_list(hashes) and is_list(options) do
    necessity_by_association = Keyword.get(options, :necessity_by_association, %{})

    fetch_transactions()
    |> where([transaction], transaction.hash in ^hashes)
    |> join_associations(necessity_by_association)
    |> preload([{:token_transfers, [:token, :from_address, :to_address]}])
    |> Repo.all()
  end

  @doc """
  Bulk insert all data stored in the `Explorer`.

  See `Explorer.Chain.Import.all/1` for options and returns.
  """
  @spec import(Import.all_options()) :: Import.all_result()
  def import(options) do
    Import.all(options)
  end

  @doc """
  The percentage of indexed blocks on the chain.

  If there are no blocks, the percentage is 0.

      iex> Explorer.Chain.indexed_ratio_blocks()
      Decimal.new(0)

  """
  @spec indexed_ratio_blocks() :: Decimal.t()
  def indexed_ratio_blocks do
    if Application.get_env(:indexer, Indexer.Supervisor)[:enabled] do
      %{min: min_saved_block_number, max: max_saved_block_number} = BlockNumber.get_all()

      min_blockchain_block_number = min_block_number_from_config(:first_block)

      case {min_saved_block_number, max_saved_block_number} do
        {0, 0} ->
          Decimal.new(0)

        _ ->
          BlockCache.estimated_count()
          |> Decimal.div(max_saved_block_number - min_blockchain_block_number + 1)
          |> (&if(
                greater_or_equal_0_99(&1) &&
                  min_saved_block_number <= min_blockchain_block_number,
                do: Decimal.new(1),
                else: &1
              )).()
          |> format_indexed_ratio()
      end
    else
      Decimal.new(1)
    end
  end

  @spec indexed_ratio_internal_transactions() :: Decimal.t()
  def indexed_ratio_internal_transactions do
    if Application.get_env(:indexer, Indexer.Supervisor)[:enabled] &&
         not Application.get_env(:indexer, Indexer.Fetcher.InternalTransaction.Supervisor)[:disabled?] do
      %{max: max_saved_block_number} = BlockNumber.get_all()
      pbo_count = PendingBlockOperationCache.estimated_count()

      min_blockchain_trace_block_number = min_block_number_from_config(:trace_first_block)

      case max_saved_block_number do
        0 ->
          Decimal.new(0)

        _ ->
          full_blocks_range = max_saved_block_number - min_blockchain_trace_block_number + 1
          processed_int_txs_for_blocks_count = full_blocks_range - pbo_count

          processed_int_txs_for_blocks_count
          |> Decimal.div(full_blocks_range)
          |> (&if(
                greater_or_equal_0_99(&1),
                do: Decimal.new(1),
                else: &1
              )).()
          |> format_indexed_ratio()
      end
    else
      Decimal.new(1)
    end
  end

  @spec greater_or_equal_0_99(Decimal.t()) :: boolean()
  defp greater_or_equal_0_99(value) do
    Decimal.compare(value, Decimal.from_float(0.99)) == :gt ||
      Decimal.compare(value, Decimal.from_float(0.99)) == :eq
  end

  @spec min_block_number_from_config(atom()) :: integer()
  defp min_block_number_from_config(block_type) do
    case Integer.parse(Application.get_env(:indexer, block_type)) do
      {block_number, _} -> block_number
      _ -> 0
    end
  end

  @spec format_indexed_ratio(Decimal.t()) :: Decimal.t()
  defp format_indexed_ratio(raw_ratio) do
    raw_ratio
    |> Decimal.round(2, :down)
    |> Decimal.min(Decimal.new(1))
  end

  @spec fetch_min_block_number() :: non_neg_integer
  def fetch_min_block_number do
    query =
      from(block in Block,
        select: block.number,
        where: block.consensus == true,
        order_by: [asc: block.number],
        limit: 1
      )

    Repo.one(query) || 0
  rescue
    _ ->
      0
  end

  @spec fetch_max_block_number() :: non_neg_integer
  def fetch_max_block_number do
    query =
      from(block in Block,
        select: block.number,
        where: block.consensus == true,
        order_by: [desc: block.number],
        limit: 1
      )

    Repo.one(query) || 0
  rescue
    _ ->
      0
  end

  def fetch_block_by_hash(block_hash) do
    Repo.get(Block, block_hash)
  end

  def filter_consensus_block_numbers(block_numbers) do
    query =
      from(
        block in Block,
        where: block.number in ^block_numbers,
        where: block.consensus == true,
        select: block.number
      )

    Repo.all(query)
  end

  @doc """
  The number of `t:Explorer.Chain.InternalTransaction.t/0`.

      iex> transaction = :transaction |> insert() |> with_block()
      iex> insert(:internal_transaction, index: 0, transaction: transaction, block_hash: transaction.block_hash, block_index: 0)
      iex> Explorer.Chain.internal_transaction_count()
      1

  If there are none, the count is `0`.

      iex> Explorer.Chain.internal_transaction_count()
      0

  """
  def internal_transaction_count do
    Repo.aggregate(InternalTransaction.where_nonpending_block(), :count, :transaction_hash)
  end

  @doc """
  Finds all `t:Explorer.Chain.Transaction.t/0` in the `t:Explorer.Chain.Block.t/0`.

  ## Options

    * `:necessity_by_association` - use to load `t:association/0` as `:required` or `:optional`.  If an association is
        `:required`, and the `t:Explorer.Chain.Block.t/0` has no associated record for that association, then the
        `t:Explorer.Chain.Block.t/0` will not be included in the page `entries`.
    * `:paging_options` - a `t:Explorer.PagingOptions.t/0` used to specify the `:page_size` and
      `:key` (a tuple of the lowest/oldest `{block_number}`). Results will be the internal
      transactions older than the `block_number` that are passed.
    * ':block_type' - use to filter by type of block; Uncle`, `Reorg`, or `Block` (default).

  """
  @spec list_blocks([paging_options | necessity_by_association_option | api?]) :: [Block.t()]
  def list_blocks(options \\ []) when is_list(options) do
    necessity_by_association = Keyword.get(options, :necessity_by_association, %{})
    paging_options = Keyword.get(options, :paging_options) || @default_paging_options
    block_type = Keyword.get(options, :block_type, "Block")

    cond do
      block_type == "Block" && !paging_options.key ->
        block_from_cache(block_type, paging_options, necessity_by_association, options)

      block_type == "Uncle" && !paging_options.key ->
        uncles_from_cache(block_type, paging_options, necessity_by_association, options)

      true ->
        fetch_blocks(block_type, paging_options, necessity_by_association, options)
    end
  end

  defp block_from_cache(block_type, paging_options, necessity_by_association, options) do
    case Blocks.take_enough(paging_options.page_size) do
      nil ->
        elements = fetch_blocks(block_type, paging_options, necessity_by_association, options)

        Blocks.update(elements)

        elements

      blocks ->
        blocks
    end
  end

  def uncles_from_cache(block_type, paging_options, necessity_by_association, options) do
    case Uncles.take_enough(paging_options.page_size) do
      nil ->
        elements = fetch_blocks(block_type, paging_options, necessity_by_association, options)

        Uncles.update(elements)

        elements

      blocks ->
        blocks
    end
  end

  defp fetch_blocks(block_type, paging_options, necessity_by_association, options) do
    Block
    |> Block.block_type_filter(block_type)
    |> page_blocks(paging_options)
    |> limit(^paging_options.page_size)
    |> order_by(desc: :number)
    |> join_associations(necessity_by_association)
    |> select_repo(options).all()
  end

  @doc """
  Map `block_number`s to their `t:Explorer.Chain.Block.t/0` `hash` `t:Explorer.Chain.Hash.Full.t/0`.

  Does not include non-consensus blocks.

      iex> block = insert(:block, consensus: false)
      iex> Explorer.Chain.block_hash_by_number([block.number])
      %{}

  """
  @spec block_hash_by_number([Block.block_number()]) :: %{Block.block_number() => Hash.Full.t()}
  def block_hash_by_number(block_numbers) when is_list(block_numbers) do
    query =
      from(block in Block,
        where: block.consensus == true and block.number in ^block_numbers,
        select: {block.number, block.hash}
      )

    query
    |> Repo.all()
    |> Enum.into(%{})
  end

  @doc """
  Lists the top `t:Explorer.Chain.Address.t/0`'s' in descending order based on coin balance and address hash.

  """
  @spec list_top_addresses :: [{Address.t(), non_neg_integer()}]
  def list_top_addresses(options \\ []) do
    paging_options = Keyword.get(options, :paging_options, @default_paging_options)

    if is_nil(paging_options.key) do
      paging_options.page_size
      |> Accounts.take_enough()
      |> case do
        nil ->
          get_addresses(options)

        accounts ->
          Enum.map(
            accounts,
            &{&1,
             if is_nil(&1.nonce) do
               0
             else
               &1.nonce + 1
             end}
          )
      end
    else
      fetch_top_addresses(options)
    end
  end

  defp get_addresses(options) do
    accounts_with_n = fetch_top_addresses(options)

    accounts_with_n
    |> Enum.map(fn {address, _n} -> address end)
    |> Accounts.update()

    accounts_with_n
  end

  defp fetch_top_addresses(options) do
    paging_options = Keyword.get(options, :paging_options, @default_paging_options)

    base_query =
      from(a in Address,
        where: a.fetched_coin_balance > ^0,
        order_by: [desc: a.fetched_coin_balance, asc: a.hash],
        preload: [:names],
        select: {a, fragment("coalesce(1 + ?, 0)", a.nonce)}
      )

    base_query
    |> page_addresses(paging_options)
    |> limit(^paging_options.page_size)
    |> select_repo(options).all()
  end

  @doc """
  Lists `t:Explorer.Chain.OptimismTxnBatch.t/0`'s' in descending order based on l2_block_number.

  """
  @spec list_txn_batches :: [OptimismTxnBatch.t()]
  def list_txn_batches(options \\ []) do
    paging_options = Keyword.get(options, :paging_options, @default_paging_options)

    base_query =
      from(tb in OptimismTxnBatch,
        order_by: [desc: tb.l2_block_number]
      )

    base_query
    |> join_association(:frame_sequence, :required)
    |> page_txn_batches(paging_options)
    |> limit(^paging_options.page_size)
    |> select_repo(options).all()
  end

  def get_table_rows_total_count(module, options) do
    table_name = module.__schema__(:source)

    count = CacheHelper.estimated_count_from(table_name, options)

    if is_nil(count) do
      select_repo(options).aggregate(module, :count, timeout: :infinity)
    else
      count
    end
  end

  @doc """
  Lists `t:Explorer.Chain.OptimismOutputRoot.t/0`'s' in descending order based on output root index.

  """
  @spec list_output_roots :: [OptimismOutputRoot.t()]
  def list_output_roots(options \\ []) do
    paging_options = Keyword.get(options, :paging_options, @default_paging_options)

    base_query =
      from(r in OptimismOutputRoot,
        order_by: [desc: r.l2_output_index],
        select: r
      )

    base_query
    |> page_output_roots(paging_options)
    |> limit(^paging_options.page_size)
    |> select_repo(options).all()
  end

  @doc """
  Lists `t:Explorer.Chain.OptimismDeposit.t/0`'s' in descending order based on l1_block_number and l2_transaction_hash.

  """
  @spec list_optimism_deposits :: [OptimismDeposit.t()]
  def list_optimism_deposits(options \\ []) do
    paging_options = Keyword.get(options, :paging_options, @default_paging_options)

    base_query =
      from(d in OptimismDeposit,
        order_by: [desc: d.l1_block_number, desc: d.l2_transaction_hash]
      )

    base_query
    |> join_association(:l2_transaction, :required)
    |> page_deposits(paging_options)
    |> limit(^paging_options.page_size)
    |> select_repo(options).all()
  end

  @doc """
  Lists `t:Explorer.Chain.OptimismWithdrawal.t/0`'s' in descending order based on message nonce.

  """
  @spec list_optimism_withdrawals :: [OptimismWithdrawal.t()]
  def list_optimism_withdrawals(options \\ []) do
    paging_options = Keyword.get(options, :paging_options, @default_paging_options)

    base_query =
      from(w in OptimismWithdrawal,
        order_by: [desc: w.msg_nonce],
        left_join: l2_tx in Transaction,
        on: w.l2_transaction_hash == l2_tx.hash,
        left_join: l2_block in Block,
        on: w.l2_block_number == l2_block.number,
        left_join: we in OptimismWithdrawalEvent,
        on: we.withdrawal_hash == w.hash and we.l1_event_type == :WithdrawalFinalized,
        select: %{
          msg_nonce: w.msg_nonce,
          hash: w.hash,
          l2_block_number: w.l2_block_number,
          l2_timestamp: l2_block.timestamp,
          l2_transaction_hash: w.l2_transaction_hash,
          l1_transaction_hash: we.l1_transaction_hash,
          from: l2_tx.from_address_hash
        }
      )

    base_query
    |> page_optimism_withdrawals(paging_options)
    |> limit(^paging_options.page_size)
    |> select_repo(options).all()
  end

  @doc """
  Lists the top `t:Explorer.Chain.Token.t/0`'s'.

  """
  @spec list_top_tokens(String.t()) :: [{Token.t(), non_neg_integer()}]
  def list_top_tokens(filter, options \\ []) do
    paging_options = Keyword.get(options, :paging_options, @default_paging_options)
    token_type = Keyword.get(options, :token_type, nil)
    sorting = Keyword.get(options, :sorting, [])

    fetch_top_tokens(filter, paging_options, token_type, sorting, options)
  end

  defp fetch_top_tokens(filter, paging_options, token_type, sorting, options) do
    base_query = Token.base_token_query(token_type, sorting)

    base_query_with_paging =
      base_query
      |> Token.page_tokens(paging_options, sorting)
      |> limit(^paging_options.page_size)

    query =
      if filter && filter !== "" do
        case Search.prepare_search_term(filter) do
          {:some, filter_term} ->
            base_query_with_paging
            |> where(fragment("to_tsvector('english', symbol || ' ' || name) @@ to_tsquery(?)", ^filter_term))

          _ ->
            base_query_with_paging
        end
      else
        base_query_with_paging
      end

    query
    |> select_repo(options).all()
  end

  @doc """
  Calls `reducer` on a stream of `t:Explorer.Chain.Block.t/0` without `t:Explorer.Chain.Block.Reward.t/0`.
  """
  def stream_blocks_without_rewards(initial, reducer, limited? \\ false) when is_function(reducer, 2) do
    Block.blocks_without_reward_query()
    |> add_fetcher_limit(limited?)
    |> Repo.stream_reduce(initial, reducer)
  end

  @doc """
  Finds all transactions of a certain block number
  """
  def get_transactions_of_block_number(block_number) do
    block_number
    |> Transaction.transactions_with_block_number()
    |> Repo.all()
  end

  @doc """
  Finds all Blocks validated by the address with the given hash.

    ## Options
      * `:necessity_by_association` - use to load `t:association/0` as `:required` or `:optional`.  If an association is
          `:required`, and the `t:Explorer.Chain.Block.t/0` has no associated record for that association, then the
          `t:Explorer.Chain.Block.t/0` will not be included in the page `entries`.
      * `:paging_options` - a `t:Explorer.PagingOptions.t/0` used to specify the `:page_size` and
        `:key` (a tuple of the lowest/oldest `{block_number}`) and. Results will be the internal
        transactions older than the `block_number` that are passed.

  Returns all blocks validated by the address given.
  """
  @spec get_blocks_validated_by_address(
          [paging_options | necessity_by_association_option],
          Hash.Address.t()
        ) :: [Block.t()]
  def get_blocks_validated_by_address(options \\ [], address_hash) when is_list(options) do
    necessity_by_association = Keyword.get(options, :necessity_by_association, %{})
    paging_options = Keyword.get(options, :paging_options, @default_paging_options)

    Block
    |> join_associations(necessity_by_association)
    |> where(miner_hash: ^address_hash)
    |> page_blocks(paging_options)
    |> limit(^paging_options.page_size)
    |> order_by(desc: :number)
    |> select_repo(options).all()
  end

  @doc """
  Counts all of the block validations and groups by the `miner_hash`.
  """
  def each_address_block_validation_count(fun) when is_function(fun, 1) do
    query =
      from(
        b in Block,
        join: addr in Address,
        on: b.miner_hash == addr.hash,
        select: {b.miner_hash, count(b.miner_hash)},
        group_by: b.miner_hash
      )

    Repo.stream_each(query, fun)
  end

  @doc """
  Return the balance in usd corresponding to this token. Return nil if the fiat_value of the token is not present.
  """
  def balance_in_fiat(%{fiat_value: fiat_value} = token_balance) when not is_nil(fiat_value) do
    token_balance.fiat_value
  end

  def balance_in_fiat(%{token: %{fiat_value: fiat_value, decimals: decimals}}) when nil in [fiat_value, decimals] do
    nil
  end

  def balance_in_fiat(%{token: %{fiat_value: fiat_value, decimals: decimals}} = token_balance) do
    tokens = CurrencyHelper.divide_decimals(token_balance.value, decimals)
    Decimal.mult(tokens, fiat_value)
  end

  def contract?(%{contract_code: nil}), do: false

  def contract?(%{contract_code: _}), do: true

  @doc """
  Returns a stream of unfetched `t:Explorer.Chain.Address.CoinBalance.t/0`.

  When there are addresses, the `reducer` is called for each `t:Explorer.Chain.Address.t/0` `hash` and all
  `t:Explorer.Chain.Block.t/0` `block_number` that address is mentioned.

  | Address Hash Schema                        | Address Hash Field              | Block Number Schema                | Block Number Field |
  |--------------------------------------------|---------------------------------|------------------------------------|--------------------|
  | `t:Explorer.Chain.Block.t/0`               | `miner_hash`                    | `t:Explorer.Chain.Block.t/0`       | `number`           |
  | `t:Explorer.Chain.Transaction.t/0`         | `from_address_hash`             | `t:Explorer.Chain.Transaction.t/0` | `block_number`     |
  | `t:Explorer.Chain.Transaction.t/0`         | `to_address_hash`               | `t:Explorer.Chain.Transaction.t/0` | `block_number`     |
  | `t:Explorer.Chain.Log.t/0`                 | `address_hash`                  | `t:Explorer.Chain.Transaction.t/0` | `block_number`     |
  | `t:Explorer.Chain.InternalTransaction.t/0` | `created_contract_address_hash` | `t:Explorer.Chain.Transaction.t/0` | `block_number`     |
  | `t:Explorer.Chain.InternalTransaction.t/0` | `from_address_hash`             | `t:Explorer.Chain.Transaction.t/0` | `block_number`     |
  | `t:Explorer.Chain.InternalTransaction.t/0` | `to_address_hash`               | `t:Explorer.Chain.Transaction.t/0` | `block_number`     |

  Pending `t:Explorer.Chain.Transaction.t/0` `from_address_hash` and `to_address_hash` aren't returned because they
  don't have an associated block number.

  When there are no addresses, the `reducer` is never called and the `initial` is returned in an `:ok` tuple.

  When an `t:Explorer.Chain.Address.t/0` `hash` is used multiple times, all unique `t:Explorer.Chain.Block.t/0` `number`
  will be returned.
  """
  @spec stream_unfetched_balances(
          initial :: accumulator,
          reducer ::
            (entry :: %{address_hash: Hash.Address.t(), block_number: Block.block_number()}, accumulator -> accumulator),
          limited? :: boolean()
        ) :: {:ok, accumulator}
        when accumulator: term()
  def stream_unfetched_balances(initial, reducer, limited? \\ false) when is_function(reducer, 2) do
    query =
      from(
        balance in CoinBalance,
        where: is_nil(balance.value_fetched_at),
        select: %{address_hash: balance.address_hash, block_number: balance.block_number}
      )

    query
    |> add_fetcher_limit(limited?)
    |> Repo.stream_reduce(initial, reducer)
  end

  @doc """
  Returns a stream of all token balances that weren't fetched values.
  """
  @spec stream_unfetched_token_balances(
          initial :: accumulator,
          reducer :: (entry :: TokenBalance.t(), accumulator -> accumulator),
          limited? :: boolean()
        ) :: {:ok, accumulator}
        when accumulator: term()
  def stream_unfetched_token_balances(initial, reducer, limited? \\ false) when is_function(reducer, 2) do
    TokenBalance.unfetched_token_balances()
    |> add_fetcher_limit(limited?)
    |> Repo.stream_reduce(initial, reducer)
  end

  @doc """
  Returns a stream of all blocks with unfetched internal transactions, using
  the `pending_block_operation` table.

      iex> unfetched = insert(:block)
      iex> insert(:pending_block_operation, block: unfetched, block_number: unfetched.number)
      iex> {:ok, number_set} = Explorer.Chain.stream_blocks_with_unfetched_internal_transactions(
      ...>   MapSet.new(),
      ...>   fn number, acc ->
      ...>     MapSet.put(acc, number)
      ...>   end
      ...> )
      iex> unfetched.number in number_set
      true

  """
  @spec stream_blocks_with_unfetched_internal_transactions(
          initial :: accumulator,
          reducer :: (entry :: term(), accumulator -> accumulator),
          limited? :: boolean()
        ) :: {:ok, accumulator}
        when accumulator: term()
  def stream_blocks_with_unfetched_internal_transactions(initial, reducer, limited? \\ false)
      when is_function(reducer, 2) do
    query =
      from(
        po in PendingBlockOperation,
        where: not is_nil(po.block_number),
        select: po.block_number
      )

    query
    |> add_fetcher_limit(limited?)
    |> Repo.stream_reduce(initial, reducer)
  end

  def remove_nonconsensus_blocks_from_pending_ops(block_hashes) do
    query =
      from(
        po in PendingBlockOperation,
        where: po.block_hash in ^block_hashes
      )

    {_, _} = Repo.delete_all(query)

    :ok
  end

  def remove_nonconsensus_blocks_from_pending_ops do
    query =
      from(
        po in PendingBlockOperation,
        inner_join: block in Block,
        on: block.hash == po.block_hash,
        where: block.consensus == false
      )

    {_, _} = Repo.delete_all(query)

    :ok
  end

  @spec stream_transactions_with_unfetched_created_contract_codes(
          fields :: [
            :block_hash
            | :created_contract_code_indexed_at
            | :from_address_hash
            | :gas
            | :gas_price
            | :hash
            | :index
            | :input
            | :nonce
            | :r
            | :s
            | :to_address_hash
            | :v
            | :value
          ],
          initial :: accumulator,
          reducer :: (entry :: term(), accumulator -> accumulator),
          limited? :: boolean()
        ) :: {:ok, accumulator}
        when accumulator: term()
  def stream_transactions_with_unfetched_created_contract_codes(fields, initial, reducer, limited? \\ false)
      when is_function(reducer, 2) do
    query =
      from(t in Transaction,
        where:
          not is_nil(t.block_hash) and not is_nil(t.created_contract_address_hash) and
            is_nil(t.created_contract_code_indexed_at),
        select: ^fields
      )

    query
    |> add_fetcher_limit(limited?)
    |> Repo.stream_reduce(initial, reducer)
  end

  @spec stream_mined_transactions(
          fields :: [
            :block_hash
            | :created_contract_code_indexed_at
            | :from_address_hash
            | :gas
            | :gas_price
            | :hash
            | :index
            | :input
            | :nonce
            | :r
            | :s
            | :to_address_hash
            | :v
            | :value
          ],
          initial :: accumulator,
          reducer :: (entry :: term(), accumulator -> accumulator)
        ) :: {:ok, accumulator}
        when accumulator: term()
  def stream_mined_transactions(fields, initial, reducer) when is_function(reducer, 2) do
    query =
      from(t in Transaction,
        where: not is_nil(t.block_hash) and not is_nil(t.nonce) and not is_nil(t.from_address_hash),
        select: ^fields
      )

    Repo.stream_reduce(query, initial, reducer)
  end

  @spec stream_pending_transactions(
          fields :: [
            :block_hash
            | :created_contract_code_indexed_at
            | :from_address_hash
            | :gas
            | :gas_price
            | :hash
            | :index
            | :input
            | :nonce
            | :r
            | :s
            | :to_address_hash
            | :v
            | :value
          ],
          initial :: accumulator,
          reducer :: (entry :: term(), accumulator -> accumulator),
          limited? :: boolean()
        ) :: {:ok, accumulator}
        when accumulator: term()
  def stream_pending_transactions(fields, initial, reducer, limited? \\ false) when is_function(reducer, 2) do
    query =
      Transaction
      |> pending_transactions_query()
      |> select(^fields)
      |> add_fetcher_limit(limited?)

    Repo.stream_reduce(query, initial, reducer)
  end

  @doc """
  Returns a stream of all blocks that are marked as unfetched in `t:Explorer.Chain.Block.SecondDegreeRelation.t/0`.
  For each uncle block a `hash` of nephew block and an `index` of the block in it are returned.

  When a block is fetched, its uncles are transformed into `t:Explorer.Chain.Block.SecondDegreeRelation.t/0` and can be
  returned.  Once the uncle is imported its corresponding `t:Explorer.Chain.Block.SecondDegreeRelation.t/0`
  `uncle_fetched_at` will be set and it won't be returned anymore.
  """
  @spec stream_unfetched_uncles(
          initial :: accumulator,
          reducer :: (entry :: term(), accumulator -> accumulator),
          limited? :: boolean()
        ) :: {:ok, accumulator}
        when accumulator: term()
  def stream_unfetched_uncles(initial, reducer, limited? \\ false) when is_function(reducer, 2) do
    query =
      from(bsdr in Block.SecondDegreeRelation,
        where: is_nil(bsdr.uncle_fetched_at) and not is_nil(bsdr.index),
        select: [:nephew_hash, :index]
      )

    query
    |> add_fetcher_limit(limited?)
    |> Repo.stream_reduce(initial, reducer)
  end

  @doc """
  The number of `t:Explorer.Chain.Log.t/0`.

      iex> transaction = :transaction |> insert() |> with_block()
      iex> insert(:log, transaction: transaction, index: 0)
      iex> Explorer.Chain.log_count()
      1

  When there are no `t:Explorer.Chain.Log.t/0`.

      iex> Explorer.Chain.log_count()
      0

  """
  def log_count do
    Repo.one!(from(log in "logs", select: fragment("COUNT(*)")))
  end

  @doc """
  Max consensus block numbers.

  If blocks are skipped and inserted out of number order, the max number is still returned

      iex> insert(:block, number: 2)
      iex> insert(:block, number: 1)
      iex> Explorer.Chain.max_consensus_block_number()
      {:ok, 2}

  Non-consensus blocks are ignored

      iex> insert(:block, number: 3, consensus: false)
      iex> insert(:block, number: 2, consensus: true)
      iex> Explorer.Chain.max_consensus_block_number()
      {:ok, 2}

  If there are no blocks, `{:error, :not_found}` is returned

      iex> Explorer.Chain.max_consensus_block_number()
      {:error, :not_found}

  """
  @spec max_consensus_block_number() :: {:ok, Block.block_number()} | {:error, :not_found}
  def max_consensus_block_number do
    Block
    |> where(consensus: true)
    |> Repo.aggregate(:max, :number)
    |> case do
      nil -> {:error, :not_found}
      number -> {:ok, number}
    end
  end

  @spec block_height() :: block_height()
  def block_height(options \\ []) do
    query = from(block in Block, select: coalesce(max(block.number), 0), where: block.consensus == true)

    select_repo(options).one!(query)
  end

  def last_db_block_status do
    query =
      from(block in Block,
        select: {block.number, block.timestamp},
        where: block.consensus == true,
        order_by: [desc: block.number],
        limit: 1
      )

    query
    |> Repo.one()
    |> block_status()
  end

  def last_cache_block_status do
    [
      paging_options: %PagingOptions{page_size: 1}
    ]
    |> list_blocks()
    |> List.last()
    |> case do
      %{timestamp: timestamp, number: number} ->
        block_status({number, timestamp})

      _ ->
        block_status(nil)
    end
  end

  @spec upsert_last_fetched_counter(map()) :: {:ok, LastFetchedCounter.t()} | {:error, Ecto.Changeset.t()}
  def upsert_last_fetched_counter(params) do
    changeset = LastFetchedCounter.changeset(%LastFetchedCounter{}, params)

    Repo.insert(changeset,
      on_conflict: :replace_all,
      conflict_target: [:counter_type]
    )
  end

  def get_last_fetched_counter(type, options \\ []) do
    query =
      from(
        last_fetched_counter in LastFetchedCounter,
        where: last_fetched_counter.counter_type == ^type,
        select: last_fetched_counter.value
      )

    select_repo(options).one(query) || Decimal.new(0)
  end

  defp block_status({number, timestamp}) do
    now = DateTime.utc_now()
    last_block_period = DateTime.diff(now, timestamp, :millisecond)

    if last_block_period > Application.get_env(:explorer, :healthy_blocks_period) do
      {:error, number, timestamp}
    else
      {:ok, number, timestamp}
    end
  end

  defp block_status(nil), do: {:error, :no_blocks}

  def fetch_min_missing_block_cache(from \\ nil, to \\ nil) do
    from_block_number = from || 0
    to_block_number = to || BlockNumber.get_max()

    if to_block_number > 0 do
      query =
        from(b in Block,
          right_join:
            missing_range in fragment(
              """
                (SELECT b1.number
                FROM generate_series((?)::integer, (?)::integer) AS b1(number)
                WHERE NOT EXISTS
                  (SELECT 1 FROM blocks b2 WHERE b2.number=b1.number AND b2.consensus))
              """,
              ^from_block_number,
              ^to_block_number
            ),
          on: b.number == missing_range.number,
          select: min(missing_range.number)
        )

      Repo.one(query, timeout: :infinity)
    else
      nil
    end
  end

  @doc """
  Calculates the ranges of missing consensus blocks in `range`.

  When there are no blocks, the entire range is missing.

      iex> Explorer.Chain.missing_block_number_ranges(0..5)
      [0..5]

  If the block numbers from `0` to `max_block_number/0` are contiguous, then no block numbers are missing

      iex> insert(:block, number: 0)
      iex> insert(:block, number: 1)
      iex> Explorer.Chain.missing_block_number_ranges(0..1)
      []

  If there are gaps between the `first` and `last` of `range`, then the missing numbers are compacted into ranges.
  Single missing numbers become ranges with the single number as the start and end.

      iex> insert(:block, number: 0)
      iex> insert(:block, number: 2)
      iex> insert(:block, number: 5)
      iex> Explorer.Chain.missing_block_number_ranges(0..5)
      [1..1, 3..4]

  Flipping the order of `first` and `last` in the `range` flips the order that the missing ranges are returned.  This
  allows `missing_block_numbers` to be used to generate the sequence down or up from a starting block number.

      iex> insert(:block, number: 0)
      iex> insert(:block, number: 2)
      iex> insert(:block, number: 5)
      iex> Explorer.Chain.missing_block_number_ranges(5..0)
      [4..3, 1..1]

  If only non-consensus blocks exist for a number, the number still counts as missing.

      iex> insert(:block, number: 0)
      iex> insert(:block, number: 1, consensus: false)
      iex> insert(:block, number: 2)
      iex> Explorer.Chain.missing_block_number_ranges(2..0)
      [1..1]

  if range starts with non-consensus block in the middle of the chain, it returns missing numbers.

      iex> insert(:block, number: 12859383, consensus: true)
      iex> insert(:block, number: 12859384, consensus: false)
      iex> insert(:block, number: 12859386, consensus: true)
      iex> Explorer.Chain.missing_block_number_ranges(12859384..12859385)
      [12859384..12859385]

      if range starts with missing block in the middle of the chain, it returns missing numbers.

      iex> insert(:block, number: 12859383, consensus: true)
      iex> insert(:block, number: 12859386, consensus: true)
      iex> Explorer.Chain.missing_block_number_ranges(12859384..12859385)
      [12859384..12859385]

  """
  @spec missing_block_number_ranges(Range.t()) :: [Range.t()]
  def missing_block_number_ranges(range)

  def missing_block_number_ranges(range_start..range_end) do
    range_min = min(range_start, range_end)
    range_max = max(range_start, range_end)

    ordered_missing_query =
      from(b in Block,
        right_join:
          missing_range in fragment(
            """
            (
              SELECT distinct b1.number
              FROM generate_series((?)::integer, (?)::integer) AS b1(number)
              WHERE NOT EXISTS
                (SELECT 1 FROM blocks b2 WHERE b2.number=b1.number AND b2.consensus)
              ORDER BY b1.number DESC
            )
            """,
            ^range_min,
            ^range_max
          ),
        on: b.number == missing_range.number,
        select: missing_range.number,
        order_by: missing_range.number,
        distinct: missing_range.number
      )

    missing_blocks = Repo.all(ordered_missing_query, timeout: :infinity)

    [block_ranges, last_block_range_start, last_block_range_end] =
      missing_blocks
      |> Enum.reduce([[], nil, nil], fn block_number, [block_ranges, last_block_range_start, last_block_range_end] ->
        cond do
          !last_block_range_start ->
            [block_ranges, block_number, block_number]

          block_number == last_block_range_end + 1 ->
            [block_ranges, last_block_range_start, block_number]

          true ->
            block_ranges = block_ranges_extend(block_ranges, last_block_range_start, last_block_range_end)
            [block_ranges, block_number, block_number]
        end
      end)

    final_block_ranges =
      if last_block_range_start && last_block_range_end do
        block_ranges_extend(block_ranges, last_block_range_start, last_block_range_end)
      else
        block_ranges
      end

    ordered_block_ranges =
      final_block_ranges
      |> Enum.sort(fn %Range{first: first1, last: _}, %Range{first: first2, last: _} ->
        if range_start <= range_end, do: first1 <= first2, else: first1 >= first2
      end)
      |> Enum.map(fn %Range{first: first, last: last} = range ->
        if range_start <= range_end do
          range
        else
          set_new_range(last, first)
        end
      end)

    ordered_block_ranges
  end

  defp set_new_range(last, first) do
    if last > first, do: set_range(last, first, -1), else: set_range(last, first, 1)
  end

  defp set_range(last, first, step) do
    %Range{first: last, last: first, step: step}
  end

  defp block_ranges_extend(block_ranges, block_range_start, block_range_end) do
    # credo:disable-for-next-line
    block_ranges ++ [Range.new(block_range_start, block_range_end)]
  end

  @doc """
  Finds consensus `t:Explorer.Chain.Block.t/0` with `number`.

  ## Options

    * `:necessity_by_association` - use to load `t:association/0` as `:required` or `:optional`.  If an association is
      `:required`, and the `t:Explorer.Chain.Block.t/0` has no associated record for that association, then the
      `t:Explorer.Chain.Block.t/0` will not be included in the page `entries`.

  """
  @spec number_to_block(Block.block_number(), [necessity_by_association_option | api?]) ::
          {:ok, Block.t()} | {:error, :not_found}
  def number_to_block(number, options \\ []) when is_list(options) do
    necessity_by_association = Keyword.get(options, :necessity_by_association, %{})

    Block
    |> where(consensus: true, number: ^number)
    |> join_associations(necessity_by_association)
    |> select_repo(options).one()
    |> case do
      nil -> {:error, :not_found}
      block -> {:ok, block}
    end
  end

  @spec nonconsensus_block_by_number(Block.block_number(), [api?]) :: {:ok, Block.t()} | {:error, :not_found}
  def nonconsensus_block_by_number(number, options) do
    Block
    |> where(consensus: false, number: ^number)
    |> select_repo(options).one()
    |> case do
      nil -> {:error, :not_found}
      block -> {:ok, block}
    end
  end

  @spec timestamp_to_block_number(DateTime.t(), :before | :after, boolean()) ::
          {:ok, Block.block_number()} | {:error, :not_found}
  def timestamp_to_block_number(given_timestamp, closest, from_api) do
    {:ok, t} = Timex.format(given_timestamp, "%Y-%m-%d %H:%M:%S", :strftime)

    inner_query =
      from(
        block in Block,
        where: block.consensus == true,
        where:
          fragment("? <= TO_TIMESTAMP(?, 'YYYY-MM-DD HH24:MI:SS') + (1 * interval '1 minute')", block.timestamp, ^t),
        where:
          fragment("? >= TO_TIMESTAMP(?, 'YYYY-MM-DD HH24:MI:SS') - (1 * interval '1 minute')", block.timestamp, ^t)
      )

    query =
      from(
        block in subquery(inner_query),
        select: block,
        order_by:
          fragment("abs(extract(epoch from (? - TO_TIMESTAMP(?, 'YYYY-MM-DD HH24:MI:SS'))))", block.timestamp, ^t),
        limit: 1
      )

    repo = if from_api, do: Repo.replica(), else: Repo

    query
    |> repo.one(timeout: :infinity)
    |> case do
      nil ->
        {:error, :not_found}

      %{:number => number, :timestamp => timestamp} ->
        block_number = get_block_number_based_on_closest(closest, timestamp, given_timestamp, number)

        {:ok, block_number}
    end
  end

  defp get_block_number_based_on_closest(closest, timestamp, given_timestamp, number) do
    case closest do
      :before ->
        if DateTime.compare(timestamp, given_timestamp) == :lt ||
             DateTime.compare(timestamp, given_timestamp) == :eq do
          number
        else
          number - 1
        end

      :after ->
        if DateTime.compare(timestamp, given_timestamp) == :lt ||
             DateTime.compare(timestamp, given_timestamp) == :eq do
          number + 1
        else
          number
        end
    end
  end

  @doc """
  Count of pending `t:Explorer.Chain.Transaction.t/0`.

  A count of all pending transactions.

      iex> insert(:transaction)
      iex> :transaction |> insert() |> with_block()
      iex> Explorer.Chain.pending_transaction_count()
      1

  """
  @spec pending_transaction_count() :: non_neg_integer()
  def pending_transaction_count do
    Transaction
    |> pending_transactions_query()
    |> Repo.aggregate(:count, :hash)
  end

  @doc """
  Returns the paged list of collated transactions that occurred recently from newest to oldest using `block_number`
  and `index`.

      iex> newest_first_transactions = 50 |> insert_list(:transaction) |> with_block() |> Enum.reverse()
      iex> oldest_seen = Enum.at(newest_first_transactions, 9)
      iex> paging_options = %Explorer.PagingOptions{page_size: 10, key: {oldest_seen.block_number, oldest_seen.index}}
      iex> recent_collated_transactions = Explorer.Chain.recent_collated_transactions(true, paging_options: paging_options)
      iex> length(recent_collated_transactions)
      10
      iex> hd(recent_collated_transactions).hash == Enum.at(newest_first_transactions, 10).hash
      true

  ## Options

    * `:necessity_by_association` - use to load `t:association/0` as `:required` or `:optional`.  If an association is
      `:required`, and the `t:Explorer.Chain.Transaction.t/0` has no associated record for that association,
      then the `t:Explorer.Chain.Transaction.t/0` will not be included in the list.
    * `:paging_options` - a `t:Explorer.PagingOptions.t/0` used to specify the `:page_size` and
      `:key` (a tuple of the lowest/oldest `{block_number, index}`) and. Results will be the transactions older than
      the `block_number` and `index` that are passed.

  """
  @spec recent_collated_transactions(true | false, [paging_options | necessity_by_association_option | api?]) :: [
          Transaction.t()
        ]
  def recent_collated_transactions(old_ui?, options \\ [])
      when is_list(options) do
    necessity_by_association = Keyword.get(options, :necessity_by_association, %{})
    paging_options = Keyword.get(options, :paging_options, @default_paging_options)
    method_id_filter = Keyword.get(options, :method)
    type_filter = Keyword.get(options, :type)

    fetch_recent_collated_transactions(
      old_ui?,
      paging_options,
      necessity_by_association,
      method_id_filter,
      type_filter,
      options
    )
  end

  # RAP - random access pagination
  @spec recent_collated_transactions_for_rap([paging_options | necessity_by_association_option]) :: %{
          :total_transactions_count => non_neg_integer(),
          :transactions => [Transaction.t()]
        }
  def recent_collated_transactions_for_rap(options \\ []) when is_list(options) do
    necessity_by_association = Keyword.get(options, :necessity_by_association, %{})
    paging_options = Keyword.get(options, :paging_options, @default_paging_options)

    total_transactions_count = transactions_available_count()

    fetched_transactions =
      if is_nil(paging_options.key) or paging_options.page_number == 1 do
        paging_options.page_size
        |> Kernel.+(1)
        |> Transactions.take_enough()
        |> case do
          nil ->
            transactions = fetch_recent_collated_transactions_for_rap(paging_options, necessity_by_association)
            Transactions.update(transactions)
            transactions

          transactions ->
            transactions
        end
      else
        fetch_recent_collated_transactions_for_rap(paging_options, necessity_by_association)
      end

    %{total_transactions_count: total_transactions_count, transactions: fetched_transactions}
  end

  def default_page_size, do: @default_page_size

  def fetch_recent_collated_transactions_for_rap(paging_options, necessity_by_association) do
    fetch_transactions_for_rap()
    |> where([transaction], not is_nil(transaction.block_number) and not is_nil(transaction.index))
    |> handle_random_access_paging_options(paging_options)
    |> join_associations(necessity_by_association)
    |> preload([{:token_transfers, [:token, :from_address, :to_address]}])
    |> Repo.all()
  end

  defp fetch_transactions_for_rap do
    Transaction
    |> order_by([transaction], desc: transaction.block_number, desc: transaction.index)
  end

  def transactions_available_count do
    Transaction
    |> where([transaction], not is_nil(transaction.block_number) and not is_nil(transaction.index))
    |> limit(^@limit_showing_transactions)
    |> Repo.aggregate(:count, :hash)
  end

  def fetch_recent_collated_transactions(
        old_ui?,
        paging_options,
        necessity_by_association,
        method_id_filter,
        type_filter,
        options
      ) do
    paging_options
    |> fetch_transactions()
    |> where([transaction], not is_nil(transaction.block_number) and not is_nil(transaction.index))
    |> apply_filter_by_method_id_to_transactions(method_id_filter)
    |> apply_filter_by_tx_type_to_transactions(type_filter)
    |> join_associations(necessity_by_association)
    |> put_has_token_transfers_to_tx(old_ui?)
    |> (&if(old_ui?, do: preload(&1, [{:token_transfers, [:token, :from_address, :to_address]}]), else: &1)).()
    |> select_repo(options).all()
    |> (&if(old_ui?,
          do: &1,
          else:
            Enum.map(&1, fn tx -> preload_token_transfers(tx, @token_transfers_necessity_by_association, options) end)
        )).()
  end

  @doc """
  Return the list of pending transactions that occurred recently.

      iex> 2 |> insert_list(:transaction)
      iex> :transaction |> insert() |> with_block()
      iex> 8 |> insert_list(:transaction)
      iex> recent_pending_transactions = Explorer.Chain.recent_pending_transactions()
      iex> length(recent_pending_transactions)
      10
      iex> Enum.all?(recent_pending_transactions, fn %Explorer.Chain.Transaction{block_hash: block_hash} ->
      ...>   is_nil(block_hash)
      ...> end)
      true

  ## Options

    * `:necessity_by_association` - use to load `t:association/0` as `:required` or `:optional`.  If an association is
      `:required`, and the `t:Explorer.Chain.Transaction.t/0` has no associated record for that association,
      then the `t:Explorer.Chain.Transaction.t/0` will not be included in the list.
    * `:paging_options` - a `t:Explorer.PagingOptions.t/0` used to specify the `:page_size` (defaults to
      `#{@default_paging_options.page_size}`) and `:key` (a tuple of the lowest/oldest `{inserted_at, hash}`) and.
      Results will be the transactions older than the `inserted_at` and `hash` that are passed.

  """
  @spec recent_pending_transactions([paging_options | necessity_by_association_option], true | false) :: [
          Transaction.t()
        ]
  def recent_pending_transactions(options \\ [], old_ui? \\ true)
      when is_list(options) do
    necessity_by_association = Keyword.get(options, :necessity_by_association, %{})
    paging_options = Keyword.get(options, :paging_options, @default_paging_options)
    method_id_filter = Keyword.get(options, :method)
    type_filter = Keyword.get(options, :type)

    Transaction
    |> page_pending_transaction(paging_options)
    |> limit(^paging_options.page_size)
    |> pending_transactions_query()
    |> apply_filter_by_method_id_to_transactions(method_id_filter)
    |> apply_filter_by_tx_type_to_transactions(type_filter)
    |> order_by([transaction], desc: transaction.inserted_at, asc: transaction.hash)
    |> join_associations(necessity_by_association)
    |> (&if(old_ui?, do: preload(&1, [{:token_transfers, [:token, :from_address, :to_address]}]), else: &1)).()
    |> select_repo(options).all()
  end

  def pending_transactions_query(query) do
    from(transaction in query,
      where: is_nil(transaction.block_hash) and (is_nil(transaction.error) or transaction.error != "dropped/replaced")
    )
  end

  def pending_transactions_list do
    query =
      from(transaction in Transaction,
        where: is_nil(transaction.block_hash) and (is_nil(transaction.error) or transaction.error != "dropped/replaced")
      )

    query
    |> Repo.all(timeout: :infinity)
  end

  @doc """
  The `string` must start with `0x`, then is converted to an integer and then to `t:Explorer.Chain.Hash.Address.t/0`.

      iex> Explorer.Chain.string_to_address_hash("0x5aAeb6053F3E94C9b9A09f33669435E7Ef1BeAed")
      {
        :ok,
        %Explorer.Chain.Hash{
          byte_count: 20,
          bytes: <<90, 174, 182, 5, 63, 62, 148, 201, 185, 160, 159, 51, 102, 148, 53,
            231, 239, 27, 234, 237>>
        }
      }

      iex> Explorer.Chain.string_to_address_hash("0x5aaeb6053f3e94c9b9a09f33669435e7ef1beaed")
      {
        :ok,
        %Explorer.Chain.Hash{
          byte_count: 20,
          bytes: <<90, 174, 182, 5, 63, 62, 148, 201, 185, 160, 159, 51, 102, 148, 53,
            231, 239, 27, 234, 237>>
        }
      }

      iex> Base.encode16(<<90, 174, 182, 5, 63, 62, 148, 201, 185, 160, 159, 51, 102, 148, 53, 231, 239, 27, 234, 237>>, case: :lower)
      "5aaeb6053f3e94c9b9a09f33669435e7ef1beaed"

  `String.t` format must always have 40 hexadecimal digits after the `0x` base prefix.

      iex> Explorer.Chain.string_to_address_hash("0x0")
      :error

  """
  @spec string_to_address_hash(String.t()) :: {:ok, Hash.Address.t()} | :error
  def string_to_address_hash(string) when is_binary(string) do
    Hash.Address.cast(string)
  end

  def string_to_address_hash(_), do: :error

  @doc """
  The `string` must start with `0x`, then is converted to an integer and then to `t:Explorer.Chain.Hash.t/0`.

      iex> Explorer.Chain.string_to_block_hash(
      ...>   "0x9fc76417374aa880d4449a1f7f31ec597f00b1f6f3dd2d66f4c9c6c445836d8b"
      ...> )
      {
        :ok,
        %Explorer.Chain.Hash{
          byte_count: 32,
          bytes: <<0x9fc76417374aa880d4449a1f7f31ec597f00b1f6f3dd2d66f4c9c6c445836d8b :: big-integer-size(32)-unit(8)>>
        }
      }

  `String.t` format must always have 64 hexadecimal digits after the `0x` base prefix.

      iex> Explorer.Chain.string_to_block_hash("0x0")
      :error

  """
  @spec string_to_block_hash(String.t()) :: {:ok, Hash.t()} | :error
  def string_to_block_hash(string) when is_binary(string) do
    Hash.Full.cast(string)
  end

  def string_to_block_hash(_), do: :error

  @doc """
  The `string` must start with `0x`, then is converted to an integer and then to `t:Explorer.Chain.Hash.t/0`.

      iex> Explorer.Chain.string_to_transaction_hash(
      ...>  "0x9fc76417374aa880d4449a1f7f31ec597f00b1f6f3dd2d66f4c9c6c445836d8b"
      ...> )
      {
        :ok,
        %Explorer.Chain.Hash{
          byte_count: 32,
          bytes: <<0x9fc76417374aa880d4449a1f7f31ec597f00b1f6f3dd2d66f4c9c6c445836d8b :: big-integer-size(32)-unit(8)>>
        }
      }

  `String.t` format must always have 64 hexadecimal digits after the `0x` base prefix.

      iex> Explorer.Chain.string_to_transaction_hash("0x0")
      :error

  """
  @spec string_to_transaction_hash(String.t()) :: {:ok, Hash.t()} | :error
  def string_to_transaction_hash(string) when is_binary(string) do
    Hash.Full.cast(string)
  end

  def string_to_transaction_hash(_), do: :error

  @doc """
  `t:Explorer.Chain.InternalTransaction/0`s in `t:Explorer.Chain.Transaction.t/0` with `hash`.

  ## Options

    * `:necessity_by_association` - use to load `t:association/0` as `:required` or `:optional`.  If an association is
      `:required`, and the `t:Explorer.Chain.InternalTransaction.t/0` has no associated record for that association,
      then the `t:Explorer.Chain.InternalTransaction.t/0` will not be included in the list.
    * `:paging_options` - a `t:Explorer.PagingOptions.t/0` used to specify the `:page_size` and
      `:key` (a tuple of the lowest/oldest `{index}`). Results will be the internal transactions older than
      the `index` that is passed.

  """

  @spec all_transaction_to_internal_transactions(Hash.Full.t(), [
          paging_options | necessity_by_association_option | api?
        ]) :: [
          InternalTransaction.t()
        ]
  def all_transaction_to_internal_transactions(hash, options \\ []) when is_list(options) do
    necessity_by_association = Keyword.get(options, :necessity_by_association, %{})
    paging_options = Keyword.get(options, :paging_options, @default_paging_options)

    InternalTransaction
    |> for_parent_transaction(hash)
    |> join_associations(necessity_by_association)
    |> InternalTransaction.where_nonpending_block()
    |> page_internal_transaction(paging_options)
    |> limit(^paging_options.page_size)
    |> order_by([internal_transaction], asc: internal_transaction.index)
    |> select_repo(options).all()
  end

  @spec transaction_to_internal_transactions(Hash.Full.t(), [paging_options | necessity_by_association_option | api?]) ::
          [
            InternalTransaction.t()
          ]
  def transaction_to_internal_transactions(hash, options \\ []) when is_list(options) do
    necessity_by_association = Keyword.get(options, :necessity_by_association, %{})
    paging_options = Keyword.get(options, :paging_options, @default_paging_options)

    InternalTransaction
    |> for_parent_transaction(hash)
    |> join_associations(necessity_by_association)
    |> where_transaction_has_multiple_internal_transactions()
    |> InternalTransaction.where_is_different_from_parent_transaction()
    |> InternalTransaction.where_nonpending_block()
    |> page_internal_transaction(paging_options)
    |> limit(^paging_options.page_size)
    |> order_by([internal_transaction], asc: internal_transaction.index)
    |> preload(:block)
    |> select_repo(options).all()
  end

  @doc """
  Finds all `t:Explorer.Chain.Log.t/0`s for `t:Explorer.Chain.Transaction.t/0`.

  ## Options

    * `:necessity_by_association` - use to load `t:association/0` as `:required` or `:optional`.  If an association is
      `:required`, and the `t:Explorer.Chain.Log.t/0` has no associated record for that association, then the
      `t:Explorer.Chain.Log.t/0` will not be included in the page `entries`.
    * `:paging_options` - a `t:Explorer.PagingOptions.t/0` used to specify the `:page_size` and
      `:key` (a tuple of the lowest/oldest `{index}`). Results will be the transactions older than
      the `index` that are passed.

  """
  @spec transaction_to_logs(Hash.Full.t(), [paging_options | necessity_by_association_option | api?]) :: [Log.t()]
  def transaction_to_logs(transaction_hash, options \\ []) when is_list(options) do
    necessity_by_association = Keyword.get(options, :necessity_by_association, %{})
    paging_options = Keyword.get(options, :paging_options, @default_paging_options)

    log_with_transactions =
      from(log in Log,
        inner_join: transaction in Transaction,
        on:
          transaction.block_hash == log.block_hash and transaction.block_number == log.block_number and
            transaction.hash == log.transaction_hash
      )

    query =
      log_with_transactions
      |> where([_, transaction], transaction.hash == ^transaction_hash)
      |> page_transaction_logs(paging_options)
      |> limit(^paging_options.page_size)
      |> order_by([log], asc: log.index)
      |> join_associations(necessity_by_association)

    query
    |> select_repo(options).all()
  end

  @doc """
  Finds all `t:Explorer.Chain.TokenTransfer.t/0`s for `t:Explorer.Chain.Transaction.t/0`.

  ## Options

    * `:necessity_by_association` - use to load `t:association/0` as `:required` or `:optional`.  If an association is
      `:required`, and the `t:Explorer.Chain.TokenTransfer.t/0` has no associated record for that association, then the
      `t:Explorer.Chain.TokenTransfer.t/0` will not be included in the page `entries`.
    * `:paging_options` - a `t:Explorer.PagingOptions.t/0` used to specify the `:page_size` and
      `:key` (in the form of `%{"inserted_at" => inserted_at}`). Results will be the transactions older than
      the `index` that are passed.

  """
  @spec transaction_to_token_transfers(Hash.Full.t(), [paging_options | necessity_by_association_option | api?()]) :: [
          TokenTransfer.t()
        ]
  def transaction_to_token_transfers(transaction_hash, options \\ []) when is_list(options) do
    necessity_by_association = Keyword.get(options, :necessity_by_association, %{})
    paging_options = options |> Keyword.get(:paging_options, @default_paging_options) |> Map.put(:asc_order, true)
    token_type = Keyword.get(options, :token_type)

    TokenTransfer
    |> join(:inner, [token_transfer], transaction in assoc(token_transfer, :transaction))
    |> where(
      [token_transfer, transaction],
      transaction.hash == ^transaction_hash and token_transfer.block_hash == transaction.block_hash and
        token_transfer.block_number == transaction.block_number
    )
    |> join(:inner, [tt], token in assoc(tt, :token), as: :token)
    |> preload([token: token], [{:token, token}])
    |> TokenTransfer.filter_by_type(token_type)
    |> TokenTransfer.page_token_transfer(paging_options)
    |> limit(^paging_options.page_size)
    |> order_by([token_transfer], asc: token_transfer.log_index)
    |> join_associations(necessity_by_association)
    |> select_repo(options).all()
  end

  @doc """
  Converts `transaction` to the status of the `t:Explorer.Chain.Transaction.t/0` whether pending or collated.

  ## Returns

    * `:pending` - the transaction has not be confirmed in a block yet.
    * `:awaiting_internal_transactions` - the transaction happened in a pre-Byzantium block or on a chain like Ethereum
      Classic (ETC) that never adopted [EIP-658](https://github.com/Arachnid/EIPs/blob/master/EIPS/eip-658.md), which
      add transaction status to transaction receipts, so the status can only be derived whether the first internal
      transaction has an error.
    * `:success` - the transaction has been confirmed in a block
    * `{:error, :awaiting_internal_transactions}` - the transactions happened post-Byzantium, but the error message
       requires the internal transactions.
    * `{:error, reason}` - the transaction failed due to `reason` in its first internal transaction.

  """
  @spec transaction_to_status(Transaction.t()) ::
          :pending
          | :awaiting_internal_transactions
          | :success
          | {:error, :awaiting_internal_transactions}
          | {:error, reason :: String.t()}
  def transaction_to_status(%Transaction{error: "dropped/replaced"}), do: {:error, "dropped/replaced"}
  def transaction_to_status(%Transaction{block_hash: nil, status: nil}), do: :pending
  def transaction_to_status(%Transaction{status: nil}), do: :awaiting_internal_transactions
  def transaction_to_status(%Transaction{status: :ok}), do: :success

  def transaction_to_status(%Transaction{status: :error, error: nil}),
    do: {:error, :awaiting_internal_transactions}

  def transaction_to_status(%Transaction{status: :error, error: error}) when is_binary(error), do: {:error, error}

  def transaction_to_revert_reason(transaction) do
    %Transaction{revert_reason: revert_reason} = transaction

    if revert_reason == nil do
      fetch_tx_revert_reason(transaction)
    else
      revert_reason
    end
  end

  def fetch_tx_revert_reason(
        %Transaction{
          block_number: block_number,
          to_address_hash: to_address_hash,
          from_address_hash: from_address_hash,
          input: data,
          gas: gas,
          gas_price: gas_price,
          value: value
        } = transaction
      ) do
    json_rpc_named_arguments = Application.get_env(:explorer, :json_rpc_named_arguments)

    gas_hex =
      if gas do
        gas_hex_without_prefix =
          gas
          |> Decimal.to_integer()
          |> Integer.to_string(16)
          |> String.downcase()

        "0x" <> gas_hex_without_prefix
      else
        "0x0"
      end

    req =
      EthereumJSONRPCTransaction.eth_call_request(
        0,
        block_number,
        data,
        to_address_hash,
        from_address_hash,
        gas_hex,
        Wei.hex_format(gas_price),
        Wei.hex_format(value)
      )

    revert_reason =
      case EthereumJSONRPC.json_rpc(req, json_rpc_named_arguments) do
        {:error, %{data: data}} ->
          data

        {:error, %{message: message}} ->
          message

        _ ->
          ""
      end

    formatted_revert_reason =
      revert_reason |> format_revert_reason_message() |> (&if(String.valid?(&1), do: &1, else: revert_reason)).()

    if byte_size(formatted_revert_reason) > 0 do
      transaction
      |> Changeset.change(%{revert_reason: formatted_revert_reason})
      |> Repo.update()
    end

    formatted_revert_reason
  end

  def format_revert_reason_message(revert_reason) do
    case revert_reason do
      @revert_msg_prefix_1 <> rest ->
        rest

      @revert_msg_prefix_2 <> rest ->
        rest

      @revert_msg_prefix_3 <> rest ->
        extract_revert_reason_message_wrapper(rest)

      @revert_msg_prefix_4 <> rest ->
        extract_revert_reason_message_wrapper(rest)

      @revert_msg_prefix_5 <> rest ->
        extract_revert_reason_message_wrapper(rest)

      revert_reason_full ->
        revert_reason_full
    end
  end

  defp extract_revert_reason_message_wrapper(revert_reason_message) do
    case revert_reason_message do
      "0x" <> hex ->
        extract_revert_reason_message(hex)

      _ ->
        revert_reason_message
    end
  end

  defp extract_revert_reason_message(hex) do
    case hex do
      @revert_error_method_id <> msg_with_offset ->
        [msg] =
          msg_with_offset
          |> Base.decode16!(case: :mixed)
          |> TypeDecoder.decode_raw([:string])

        msg

      _ ->
        hex
    end
  end

  @doc """
  The `t:Explorer.Chain.Transaction.t/0` or `t:Explorer.Chain.InternalTransaction.t/0` `value` of the `transaction` in
  `unit`.
  """
  @spec value(InternalTransaction.t(), :wei) :: Wei.wei()
  @spec value(InternalTransaction.t(), :gwei) :: Wei.gwei()
  @spec value(InternalTransaction.t(), :ether) :: Wei.ether()
  @spec value(Transaction.t(), :wei) :: Wei.wei()
  @spec value(Transaction.t(), :gwei) :: Wei.gwei()
  @spec value(Transaction.t(), :ether) :: Wei.ether()
  def value(%type{value: value}, unit) when type in [InternalTransaction, Transaction] do
    Wei.to(value, unit)
  end

  def smart_contract_bytecode(address_hash) do
    query =
      from(
        address in Address,
        where: address.hash == ^address_hash,
        select: address.contract_code
      )

    query
    |> Repo.one()
    |> Data.to_string()
  end

  def smart_contract_creation_tx_bytecode(address_hash) do
    creation_tx_query =
      from(
        tx in Transaction,
        left_join: a in Address,
        on: tx.created_contract_address_hash == a.hash,
        where: tx.created_contract_address_hash == ^address_hash,
        where: tx.status == ^1,
        select: %{init: tx.input, created_contract_code: a.contract_code}
      )

    tx_input =
      creation_tx_query
      |> Repo.one()

    if tx_input do
      with %{init: input, created_contract_code: created_contract_code} <- tx_input do
        %{init: Data.to_string(input), created_contract_code: Data.to_string(created_contract_code)}
      end
    else
      creation_int_tx_query =
        from(
          itx in InternalTransaction,
          join: t in assoc(itx, :transaction),
          where: itx.created_contract_address_hash == ^address_hash,
          where: t.status == ^1,
          select: %{init: itx.init, created_contract_code: itx.created_contract_code}
        )

      res = creation_int_tx_query |> Repo.one()

      case res do
        %{init: init, created_contract_code: created_contract_code} ->
          init_str = Data.to_string(init)
          created_contract_code_str = Data.to_string(created_contract_code)
          %{init: init_str, created_contract_code: created_contract_code_str}

        _ ->
          nil
      end
    end
  end

  @doc """
  Checks if an address is a contract
  """
  @spec contract_address?(String.t(), non_neg_integer(), Keyword.t()) :: boolean() | :json_rpc_error
  def contract_address?(address_hash, block_number, json_rpc_named_arguments \\ []) do
    {:ok, binary_hash} = Explorer.Chain.Hash.Address.cast(address_hash)

    query =
      from(
        address in Address,
        where: address.hash == ^binary_hash
      )

    address = Repo.one(query)

    cond do
      is_nil(address) ->
        block_quantity = integer_to_quantity(block_number)

        case EthereumJSONRPC.fetch_codes(
               [%{block_quantity: block_quantity, address: address_hash}],
               json_rpc_named_arguments
             ) do
          {:ok, %EthereumJSONRPC.FetchedCodes{params_list: fetched_codes}} ->
            result = List.first(fetched_codes)

            result && !(is_nil(result[:code]) || result[:code] == "" || result[:code] == "0x")

          _ ->
            :json_rpc_error
        end

      is_nil(address.contract_code) ->
        false

      true ->
        true
    end
  end

  @doc """
  Fetches contract creation input data.
  """
  @spec contract_creation_input_data(String.t()) :: nil | String.t()
  def contract_creation_input_data(address_hash) do
    query =
      from(
        address in Address,
        where: address.hash == ^address_hash,
        preload: [:contracts_creation_internal_transaction, :contracts_creation_transaction]
      )

    contract_address = Repo.one(query)

    contract_creation_input_data_from_address(contract_address)
  end

  # credo:disable-for-next-line /Complexity/
  defp contract_creation_input_data_from_address(address) do
    internal_transaction = address && address.contracts_creation_internal_transaction
    transaction = address && address.contracts_creation_transaction

    cond do
      is_nil(address) ->
        ""

      internal_transaction && internal_transaction.input ->
        Data.to_string(internal_transaction.input)

      internal_transaction && internal_transaction.init ->
        Data.to_string(internal_transaction.init)

      transaction && transaction.input ->
        Data.to_string(transaction.input)

      is_nil(transaction) && is_nil(internal_transaction) &&
          not is_nil(address.contract_code) ->
        %Explorer.Chain.Data{bytes: bytes} = address.contract_code
        Base.encode16(bytes, case: :lower)

      true ->
        ""
    end
  end

  @doc """
  Inserts a `t:SmartContract.t/0`.

  As part of inserting a new smart contract, an additional record is inserted for
  naming the address for reference.
  """
  @spec create_smart_contract(map()) :: {:ok, SmartContract.t()} | {:error, Ecto.Changeset.t()}
  def create_smart_contract(attrs \\ %{}, external_libraries \\ [], secondary_sources \\ []) do
    new_contract = %SmartContract{}

    attrs =
      attrs
      |> Helper.add_contract_code_md5()

    smart_contract_changeset =
      new_contract
      |> SmartContract.changeset(attrs)
      |> Changeset.put_change(:external_libraries, external_libraries)

    new_contract_additional_source = %SmartContractAdditionalSource{}

    smart_contract_additional_sources_changesets =
      if secondary_sources do
        secondary_sources
        |> Enum.map(fn changeset ->
          new_contract_additional_source
          |> SmartContractAdditionalSource.changeset(changeset)
        end)
      else
        []
      end

    address_hash = Changeset.get_field(smart_contract_changeset, :address_hash)

    # Enforce ShareLocks tables order (see docs: sharelocks.md)
    insert_contract_query =
      Multi.new()
      |> Multi.run(:set_address_verified, fn repo, _ -> set_address_verified(repo, address_hash) end)
      |> Multi.run(:clear_primary_address_names, fn repo, _ -> clear_primary_address_names(repo, address_hash) end)
      |> Multi.insert(:smart_contract, smart_contract_changeset)

    insert_contract_query_with_additional_sources =
      smart_contract_additional_sources_changesets
      |> Enum.with_index()
      |> Enum.reduce(insert_contract_query, fn {changeset, index}, multi ->
        Multi.insert(multi, "smart_contract_additional_source_#{Integer.to_string(index)}", changeset)
      end)

    insert_result =
      insert_contract_query_with_additional_sources
      |> Repo.transaction()

    create_address_name(Repo, Changeset.get_field(smart_contract_changeset, :name), address_hash)

    case insert_result do
      {:ok, %{smart_contract: smart_contract}} ->
        {:ok, smart_contract}

      {:error, :smart_contract, changeset, _} ->
        {:error, changeset}

      {:error, :set_address_verified, message, _} ->
        {:error, message}
    end
  end

  @doc """
  Updates a `t:SmartContract.t/0`.

  Has the similar logic as create_smart_contract/1.
  Used in cases when you need to update row in DB contains SmartContract, e.g. in case of changing
  status `partially verified` to `fully verified` (re-verify).
  """
  @spec update_smart_contract(map()) :: {:ok, SmartContract.t()} | {:error, Ecto.Changeset.t()}
  def update_smart_contract(attrs \\ %{}, external_libraries \\ [], secondary_sources \\ []) do
    address_hash = Map.get(attrs, :address_hash)

    query =
      from(
        smart_contract in SmartContract,
        where: smart_contract.address_hash == ^address_hash
      )

    query_sources =
      from(
        source in SmartContractAdditionalSource,
        where: source.address_hash == ^address_hash
      )

    _delete_sources = Repo.delete_all(query_sources)

    smart_contract = Repo.one(query)

    smart_contract_changeset =
      smart_contract
      |> SmartContract.changeset(attrs)
      |> Changeset.put_change(:external_libraries, external_libraries)

    new_contract_additional_source = %SmartContractAdditionalSource{}

    smart_contract_additional_sources_changesets =
      if secondary_sources do
        secondary_sources
        |> Enum.map(fn changeset ->
          new_contract_additional_source
          |> SmartContractAdditionalSource.changeset(changeset)
        end)
      else
        []
      end

    # Enforce ShareLocks tables order (see docs: sharelocks.md)
    insert_contract_query =
      Multi.new()
      |> Multi.update(:smart_contract, smart_contract_changeset)

    insert_contract_query_with_additional_sources =
      smart_contract_additional_sources_changesets
      |> Enum.with_index()
      |> Enum.reduce(insert_contract_query, fn {changeset, index}, multi ->
        Multi.insert(multi, "smart_contract_additional_source_#{Integer.to_string(index)}", changeset)
      end)

    insert_result =
      insert_contract_query_with_additional_sources
      |> Repo.transaction()

    case insert_result do
      {:ok, %{smart_contract: smart_contract}} ->
        {:ok, smart_contract}

      {:error, :smart_contract, changeset, _} ->
        {:error, changeset}

      {:error, :set_address_verified, message, _} ->
        {:error, message}
    end
  end

  defp set_address_verified(repo, address_hash) do
    query =
      from(
        address in Address,
        where: address.hash == ^address_hash
      )

    case repo.update_all(query, set: [verified: true]) do
      {1, _} -> {:ok, []}
      _ -> {:error, "There was an error annotating that the address has been verified."}
    end
  end

  defp set_address_decompiled(repo, address_hash) do
    query =
      from(
        address in Address,
        where: address.hash == ^address_hash
      )

    case repo.update_all(query, set: [decompiled: true]) do
      {1, _} -> {:ok, []}
      _ -> {:error, "There was an error annotating that the address has been decompiled."}
    end
  end

  defp clear_primary_address_names(repo, address_hash) do
    query =
      from(
        address_name in Address.Name,
        where: address_name.address_hash == ^address_hash,
        # Enforce Name ShareLocks order (see docs: sharelocks.md)
        order_by: [asc: :address_hash, asc: :name],
        lock: "FOR NO KEY UPDATE"
      )

    repo.update_all(
      from(n in Address.Name, join: s in subquery(query), on: n.address_hash == s.address_hash and n.name == s.name),
      set: [primary: false]
    )

    {:ok, []}
  end

  defp create_address_name(repo, name, address_hash) do
    params = %{
      address_hash: address_hash,
      name: name,
      primary: true
    }

    %Address.Name{}
    |> Address.Name.changeset(params)
    |> repo.insert(on_conflict: :nothing, conflict_target: [:address_hash, :name])
  end

  def get_verified_twin_contract(%Explorer.Chain.Address{} = target_address, options \\ []) do
    case target_address do
      %{contract_code: %Chain.Data{bytes: contract_code_bytes}} ->
        target_address_hash = target_address.hash

        contract_code_md5 = Helper.contract_code_md5(contract_code_bytes)

        verified_contract_twin_query =
          from(
            smart_contract in SmartContract,
            where: smart_contract.contract_code_md5 == ^contract_code_md5,
            where: smart_contract.address_hash != ^target_address_hash,
            select: smart_contract,
            limit: 1
          )

        verified_contract_twin_query
        |> select_repo(options).one(timeout: 10_000)

      _ ->
        nil
    end
  end

  @doc """
  Finds metadata for verification of a contract from verified twins: contracts with the same bytecode
  which were verified previously, returns a single t:SmartContract.t/0
  """
  def get_address_verified_twin_contract(hash, options \\ [])

  def get_address_verified_twin_contract(hash, options) when is_binary(hash) do
    case string_to_address_hash(hash) do
      {:ok, address_hash} -> get_address_verified_twin_contract(address_hash, options)
      _ -> %{:verified_contract => nil, :additional_sources => nil}
    end
  end

  def get_address_verified_twin_contract(%Explorer.Chain.Hash{} = address_hash, options) do
    with target_address <- select_repo(options).get(Address, address_hash),
         false <- is_nil(target_address) do
      verified_contract_twin = get_verified_twin_contract(target_address, options)

      verified_contract_twin_additional_sources = get_contract_additional_sources(verified_contract_twin, options)

      %{
        :verified_contract => check_and_update_constructor_args(verified_contract_twin),
        :additional_sources => verified_contract_twin_additional_sources
      }
    else
      _ ->
        %{:verified_contract => nil, :additional_sources => nil}
    end
  end

  def get_minimal_proxy_template(address_hash, options \\ []) do
    minimal_proxy_template =
      case select_repo(options).get(Address, address_hash) do
        nil ->
          nil

        target_address ->
          contract_code = target_address.contract_code

          case contract_code do
            %Chain.Data{bytes: contract_code_bytes} ->
              contract_bytecode = Base.encode16(contract_code_bytes, case: :lower)

              get_minimal_proxy_from_template_code(contract_bytecode, options)

            _ ->
              nil
          end
      end

    minimal_proxy_template
  end

  defp get_minimal_proxy_from_template_code(contract_bytecode, options) do
    case contract_bytecode do
      "363d3d373d3d3d363d73" <> <<template_address::binary-size(40)>> <> _ ->
        template_address = "0x" <> template_address

        query =
          from(
            smart_contract in SmartContract,
            where: smart_contract.address_hash == ^template_address,
            select: smart_contract
          )

        template =
          query
          |> select_repo(options).one(timeout: 10_000)

        template

      _ ->
        nil
    end
  end

  defp get_contract_additional_sources(verified_contract_twin, options) do
    if verified_contract_twin do
      verified_contract_twin_additional_sources_query =
        from(
          s in SmartContractAdditionalSource,
          where: s.address_hash == ^verified_contract_twin.address_hash
        )

      verified_contract_twin_additional_sources_query
      |> select_repo(options).all()
    else
      []
    end
  end

  @spec address_hash_to_smart_contract(Hash.Address.t(), [api?]) :: SmartContract.t() | nil
  def address_hash_to_smart_contract(address_hash, options \\ []) do
    query =
      from(
        smart_contract in SmartContract,
        where: smart_contract.address_hash == ^address_hash
      )

    current_smart_contract = select_repo(options).one(query)

    if current_smart_contract do
      current_smart_contract
    else
      address_verified_twin_contract =
        get_minimal_proxy_template(address_hash, options) ||
          get_address_verified_twin_contract(address_hash, options).verified_contract

      if address_verified_twin_contract do
        address_verified_twin_contract
        |> Map.put(:address_hash, address_hash)
        |> Map.put(:metadata_from_verified_twin, true)
        |> Map.put(:implementation_address_hash, nil)
        |> Map.put(:implementation_name, nil)
        |> Map.put(:implementation_fetched_at, nil)
      else
        current_smart_contract
      end
    end
  end

  @spec address_hash_to_smart_contract(Hash.Address.t()) :: SmartContract.t() | nil
  def address_hash_to_one_smart_contract(hash) do
    SmartContract
    |> where([sc], sc.address_hash == ^hash)
    |> Repo.one()
  end

  @spec address_hash_to_smart_contract_without_twin(Hash.Address.t(), [api?]) :: SmartContract.t() | nil
  def address_hash_to_smart_contract_without_twin(address_hash, options) do
    query =
      from(
        smart_contract in SmartContract,
        where: smart_contract.address_hash == ^address_hash
      )

    select_repo(options).one(query)
  end

  def smart_contract_fully_verified?(address_hash, options \\ [])

  def smart_contract_fully_verified?(address_hash_str, options) when is_binary(address_hash_str) do
    case string_to_address_hash(address_hash_str) do
      {:ok, address_hash} ->
        check_fully_verified(address_hash, options)

      _ ->
        false
    end
  end

  def smart_contract_fully_verified?(address_hash, options) do
    check_fully_verified(address_hash, options)
  end

  defp check_fully_verified(address_hash, options) do
    query =
      from(
        smart_contract in SmartContract,
        where: smart_contract.address_hash == ^address_hash
      )

    result = select_repo(options).one(query)

    if result, do: !result.partially_verified, else: false
  end

  def smart_contract_verified?(address_hash_str) when is_binary(address_hash_str) do
    case string_to_address_hash(address_hash_str) do
      {:ok, address_hash} ->
        check_verified(address_hash)

      _ ->
        false
    end
  end

  def smart_contract_verified?(address_hash) do
    check_verified(address_hash)
  end

  defp check_verified(address_hash) do
    query =
      from(
        smart_contract in SmartContract,
        where: smart_contract.address_hash == ^address_hash
      )

    if Repo.one(query), do: true, else: false
  end

  defp fetch_transactions(paging_options \\ nil, from_block \\ nil, to_block \\ nil, with_pending? \\ false) do
    Transaction
    |> order_for_transactions(with_pending?)
    |> where_block_number_in_period(from_block, to_block)
    |> handle_paging_options(paging_options)
  end

  defp order_for_transactions(query, true) do
    query
    |> order_by([transaction],
      desc: transaction.block_number,
      desc: transaction.index,
      desc: transaction.inserted_at,
      asc: transaction.hash
    )
  end

  defp order_for_transactions(query, _) do
    query
    |> order_by([transaction], desc: transaction.block_number, desc: transaction.index)
  end

  defp fetch_transactions_in_ascending_order_by_index(paging_options) do
    Transaction
    |> order_by([transaction], asc: transaction.index)
    |> handle_block_paging_options(paging_options)
  end

  defp for_parent_transaction(query, %Hash{byte_count: unquote(Hash.Full.byte_count())} = hash) do
    from(
      child in query,
      inner_join: transaction in assoc(child, :transaction),
      where: transaction.hash == ^hash
    )
  end

  defp handle_block_paging_options(query, nil), do: query

  defp handle_block_paging_options(query, %PagingOptions{key: nil, page_size: nil}), do: query

  defp handle_block_paging_options(query, paging_options) do
    query
    |> page_block_transactions(paging_options)
    |> limit(^paging_options.page_size)
  end

  defp handle_paging_options(query, nil), do: query

  defp handle_paging_options(query, %PagingOptions{key: nil, page_size: nil}), do: query

  defp handle_paging_options(query, paging_options) do
    query
    |> page_transaction(paging_options)
    |> limit(^paging_options.page_size)
  end

  defp handle_verified_contracts_paging_options(query, nil), do: query

  defp handle_verified_contracts_paging_options(query, paging_options) do
    query
    |> page_verified_contracts(paging_options)
    |> limit(^paging_options.page_size)
  end

  defp handle_withdrawals_paging_options(query, nil), do: query

  defp handle_withdrawals_paging_options(query, paging_options) do
    query
    |> Withdrawal.page_withdrawals(paging_options)
    |> limit(^paging_options.page_size)
  end

  defp handle_random_access_paging_options(query, empty_options) when empty_options in [nil, [], %{}],
    do: limit(query, ^(@default_page_size + 1))

  defp handle_random_access_paging_options(query, paging_options) do
    query
    |> (&if(paging_options |> Map.get(:page_number, 1) |> process_page_number() == 1,
          do: &1,
          else: page_transaction(&1, paging_options)
        )).()
    |> handle_page(paging_options)
  end

  defp handle_page(query, paging_options) do
    page_number = paging_options |> Map.get(:page_number, 1) |> process_page_number()
    page_size = Map.get(paging_options, :page_size, @default_page_size)

    cond do
      page_in_bounds?(page_number, page_size) && page_number == 1 ->
        query
        |> limit(^(page_size + 1))

      page_in_bounds?(page_number, page_size) ->
        query
        |> limit(^page_size)
        |> offset(^((page_number - 2) * page_size))

      true ->
        query
        |> limit(^(@default_page_size + 1))
    end
  end

  defp process_page_number(number) when number < 1, do: 1

  defp process_page_number(number), do: number

  defp page_in_bounds?(page_number, page_size),
    do: page_size <= @limit_showing_transactions && @limit_showing_transactions - page_number * page_size >= 0

  def limit_showing_transactions, do: @limit_showing_transactions

  defp join_association(query, [{association, nested_preload}], necessity)
       when is_atom(association) and is_atom(nested_preload) do
    case necessity do
      :optional ->
        preload(query, [{^association, ^nested_preload}])

      :required ->
        from(q in query,
          inner_join: a in assoc(q, ^association),
          left_join: b in assoc(a, ^nested_preload),
          preload: [{^association, {a, [{^nested_preload, b}]}}]
        )
    end
  end

  defp join_association(query, association, necessity) when is_atom(association) do
    case necessity do
      :optional ->
        preload(query, ^association)

      :required ->
        from(q in query, inner_join: a in assoc(q, ^association), preload: [{^association, a}])
    end
  end

  defp join_association(query, association, necessity) do
    case necessity do
      :optional ->
        preload(query, ^association)

      :required ->
        from(q in query, inner_join: a in assoc(q, ^association), preload: [{^association, a}])
    end
  end

  defp join_associations(query, necessity_by_association) when is_map(necessity_by_association) do
    Enum.reduce(necessity_by_association, query, fn {association, join}, acc_query ->
      join_association(acc_query, association, join)
    end)
  end

  defp page_addresses(query, %PagingOptions{key: nil}), do: query

  defp page_addresses(query, %PagingOptions{key: {coin_balance, hash}}) do
    from(address in query,
      where:
        (address.fetched_coin_balance == ^coin_balance and address.hash > ^hash) or
          address.fetched_coin_balance < ^coin_balance
    )
  end

  defp page_deposits(query, %PagingOptions{key: nil}), do: query

  defp page_deposits(query, %PagingOptions{key: {block_number, l2_tx_hash}}) do
    from(d in query,
      where: d.l1_block_number < ^block_number,
      or_where: d.l1_block_number == ^block_number and d.l2_transaction_hash < ^l2_tx_hash
    )
  end

  defp page_txn_batches(query, %PagingOptions{key: nil}), do: query

  defp page_txn_batches(query, %PagingOptions{key: {block_number}}) do
    from(tb in query, where: tb.l2_block_number < ^block_number)
  end

  defp page_output_roots(query, %PagingOptions{key: nil}), do: query

  defp page_output_roots(query, %PagingOptions{key: {index}}) do
    from(r in query, where: r.l2_output_index < ^index)
  end

  defp page_optimism_withdrawals(query, %PagingOptions{key: nil}), do: query

  defp page_optimism_withdrawals(query, %PagingOptions{key: {nonce}}) do
    from(w in query, where: w.msg_nonce < ^nonce)
  end

<<<<<<< HEAD
=======
  defp page_tokens(query, %PagingOptions{key: nil}), do: query

  defp page_tokens(query, %PagingOptions{key: {circulating_market_cap, holder_count, name, contract_address_hash}}) do
    from(token in query,
      where: ^page_tokens_circulating_market_cap(circulating_market_cap, holder_count, name, contract_address_hash)
    )
  end

  defp page_tokens_circulating_market_cap(nil, holder_count, name, contract_address_hash) do
    dynamic(
      [t],
      is_nil(t.circulating_market_cap) and ^page_tokens_holder_count(holder_count, name, contract_address_hash)
    )
  end

  defp page_tokens_circulating_market_cap(circulating_market_cap, holder_count, name, contract_address_hash) do
    dynamic(
      [t],
      is_nil(t.circulating_market_cap) or t.circulating_market_cap < ^circulating_market_cap or
        (t.circulating_market_cap == ^circulating_market_cap and
           ^page_tokens_holder_count(holder_count, name, contract_address_hash))
    )
  end

  defp page_tokens_holder_count(nil, name, contract_address_hash) do
    dynamic(
      [t],
      is_nil(t.holder_count) and ^page_tokens_name(name, contract_address_hash)
    )
  end

  defp page_tokens_holder_count(holder_count, name, contract_address_hash) do
    dynamic(
      [t],
      is_nil(t.holder_count) or t.holder_count < ^holder_count or
        (t.holder_count == ^holder_count and ^page_tokens_name(name, contract_address_hash))
    )
  end

  defp page_tokens_name(nil, contract_address_hash) do
    dynamic([t], is_nil(t.name) and ^page_tokens_contract_address_hash(contract_address_hash))
  end

  defp page_tokens_name(name, contract_address_hash) do
    dynamic(
      [t],
      is_nil(t.name) or
        (t.name > ^name or (t.name == ^name and ^page_tokens_contract_address_hash(contract_address_hash)))
    )
  end

  defp page_tokens_contract_address_hash(contract_address_hash) do
    dynamic([t], t.contract_address_hash > ^contract_address_hash)
  end

>>>>>>> 6f432b10
  defp page_blocks(query, %PagingOptions{key: nil}), do: query

  defp page_blocks(query, %PagingOptions{key: {block_number}}) do
    where(query, [block], block.number < ^block_number)
  end

  defp page_coin_balances(query, %PagingOptions{key: nil}), do: query

  defp page_coin_balances(query, %PagingOptions{key: {block_number}}) do
    where(query, [coin_balance], coin_balance.block_number < ^block_number)
  end

  defp page_internal_transaction(_, _, _ \\ %{index_int_tx_desc_order: false})

  defp page_internal_transaction(query, %PagingOptions{key: nil}, _), do: query

  defp page_internal_transaction(query, %PagingOptions{key: {block_number, transaction_index, index}}, %{
         index_int_tx_desc_order: desc
       }) do
    hardcoded_where_for_page_int_tx(query, block_number, transaction_index, index, desc)
  end

  defp page_internal_transaction(query, %PagingOptions{key: {index}}, %{index_int_tx_desc_order: desc}) do
    if desc do
      where(query, [internal_transaction], internal_transaction.index < ^index)
    else
      where(query, [internal_transaction], internal_transaction.index > ^index)
    end
  end

  defp hardcoded_where_for_page_int_tx(query, block_number, transaction_index, index, false),
    do:
      where(
        query,
        [internal_transaction],
        internal_transaction.block_number < ^block_number or
          (internal_transaction.block_number == ^block_number and
             internal_transaction.transaction_index < ^transaction_index) or
          (internal_transaction.block_number == ^block_number and
             internal_transaction.transaction_index == ^transaction_index and internal_transaction.index > ^index)
      )

  defp hardcoded_where_for_page_int_tx(query, block_number, transaction_index, index, true),
    do:
      where(
        query,
        [internal_transaction],
        internal_transaction.block_number < ^block_number or
          (internal_transaction.block_number == ^block_number and
             internal_transaction.transaction_index < ^transaction_index) or
          (internal_transaction.block_number == ^block_number and
             internal_transaction.transaction_index == ^transaction_index and internal_transaction.index < ^index)
      )

  defp page_logs(query, %PagingOptions{key: nil}), do: query

  defp page_logs(query, %PagingOptions{key: {index}}) do
    where(query, [log], log.index > ^index)
  end

  defp page_logs(query, %PagingOptions{key: {block_number, log_index}}) do
    where(
      query,
      [log],
      log.block_number < ^block_number or (log.block_number == ^block_number and log.index < ^log_index)
    )
  end

  defp page_transaction_logs(query, %PagingOptions{key: nil}), do: query

  defp page_transaction_logs(query, %PagingOptions{key: {index}}) do
    where(query, [log], log.index > ^index)
  end

  defp page_transaction_logs(query, %PagingOptions{key: {_block_number, index}}) do
    where(query, [log], log.index > ^index)
  end

  defp page_pending_transaction(query, %PagingOptions{key: nil}), do: query

  defp page_pending_transaction(query, %PagingOptions{key: {inserted_at, hash}}) do
    where(
      query,
      [transaction],
      (is_nil(transaction.block_number) and
         (transaction.inserted_at < ^inserted_at or
            (transaction.inserted_at == ^inserted_at and transaction.hash > ^hash))) or
        not is_nil(transaction.block_number)
    )
  end

  defp page_transaction(query, %PagingOptions{key: nil}), do: query

  defp page_transaction(query, %PagingOptions{is_pending_tx: true} = options),
    do: page_pending_transaction(query, options)

  defp page_transaction(query, %PagingOptions{key: {block_number, index}, is_index_in_asc_order: true}) do
    where(
      query,
      [transaction],
      transaction.block_number < ^block_number or
        (transaction.block_number == ^block_number and transaction.index > ^index)
    )
  end

  defp page_transaction(query, %PagingOptions{key: {block_number, index}}) do
    where(
      query,
      [transaction],
      transaction.block_number < ^block_number or
        (transaction.block_number == ^block_number and transaction.index < ^index)
    )
  end

  defp page_transaction(query, %PagingOptions{key: {index}}) do
    where(query, [transaction], transaction.index < ^index)
  end

  defp page_block_transactions(query, %PagingOptions{key: nil}), do: query

  defp page_block_transactions(query, %PagingOptions{key: {_block_number, index}, is_index_in_asc_order: true}) do
    where(query, [transaction], transaction.index > ^index)
  end

  defp page_block_transactions(query, %PagingOptions{key: {_block_number, index}}) do
    where(query, [transaction], transaction.index < ^index)
  end

  def page_token_balances(query, %PagingOptions{key: nil}), do: query

  def page_token_balances(query, %PagingOptions{key: {value, address_hash}}) do
    where(
      query,
      [tb],
      tb.value < ^value or (tb.value == ^value and tb.address_hash < ^address_hash)
    )
  end

  def page_current_token_balances(query, keyword) when is_list(keyword),
    do: page_current_token_balances(query, Keyword.get(keyword, :paging_options))

  def page_current_token_balances(query, %PagingOptions{key: nil}), do: query

  def page_current_token_balances(query, %PagingOptions{key: {nil, value, id}}) do
    fiat_balance = CurrentTokenBalance.fiat_value_query()

    condition =
      dynamic(
        [ctb, t],
        is_nil(^fiat_balance) and
          (ctb.value < ^value or
             (ctb.value == ^value and ctb.id < ^id))
      )

    where(
      query,
      [ctb, t],
      ^condition
    )
  end

  def page_current_token_balances(query, %PagingOptions{key: {fiat_value, value, id}}) do
    fiat_balance = CurrentTokenBalance.fiat_value_query()

    condition =
      dynamic(
        [ctb, t],
        ^fiat_balance < ^fiat_value or is_nil(^fiat_balance) or
          (^fiat_balance == ^fiat_value and
             (ctb.value < ^value or
                (ctb.value == ^value and ctb.id < ^id)))
      )

    where(
      query,
      [ctb, t],
      ^condition
    )
  end

  defp page_verified_contracts(query, %PagingOptions{key: nil}), do: query

  defp page_verified_contracts(query, %PagingOptions{key: {id}}) do
    where(query, [contract], contract.id < ^id)
  end

  @doc """
  Ensures the following conditions are true:

    * excludes internal transactions of type call with no siblings in the
      transaction
    * includes internal transactions of type create, reward, or selfdestruct
      even when they are alone in the parent transaction

  """
  @spec where_transaction_has_multiple_internal_transactions(Ecto.Query.t()) :: Ecto.Query.t()
  def where_transaction_has_multiple_internal_transactions(query) do
    where(
      query,
      [internal_transaction, transaction],
      internal_transaction.type != ^:call or
        fragment(
          """
          EXISTS (SELECT sibling.*
          FROM internal_transactions AS sibling
          WHERE sibling.transaction_hash = ? AND sibling.index != ?
          )
          """,
          transaction.hash,
          internal_transaction.index
        )
    )
  end

  @doc """
  The current total number of coins minted minus verifiably burned coins.
  """
  @spec total_supply :: non_neg_integer() | nil
  def total_supply do
    supply_module().total() || 0
  end

  @doc """
  The current number coins in the market for trading.
  """
  @spec circulating_supply :: non_neg_integer() | nil
  def circulating_supply do
    supply_module().circulating()
  end

  defp supply_module do
    Application.get_env(:explorer, :supply, Explorer.Chain.Supply.ExchangeRate)
  end

  @doc """
  Calls supply_for_days from the configured supply_module
  """
  def supply_for_days, do: supply_module().supply_for_days(MarketHistoryCache.recent_days_count())

  @doc """
  Streams a lists token contract addresses that haven't been cataloged.
  """
  @spec stream_uncataloged_token_contract_address_hashes(
          initial :: accumulator,
          reducer :: (entry :: Hash.Address.t(), accumulator -> accumulator),
          limited? :: boolean()
        ) :: {:ok, accumulator}
        when accumulator: term()
  def stream_uncataloged_token_contract_address_hashes(initial, reducer, limited? \\ false)
      when is_function(reducer, 2) do
    query =
      from(
        token in Token,
        where: token.cataloged == false,
        select: token.contract_address_hash
      )

    query
    |> add_fetcher_limit(limited?)
    |> Repo.stream_reduce(initial, reducer)
  end

  @spec stream_unfetched_token_instances(
          initial :: accumulator,
          reducer :: (entry :: map(), accumulator -> accumulator)
        ) :: {:ok, accumulator}
        when accumulator: term()
  def stream_unfetched_token_instances(initial, reducer) when is_function(reducer, 2) do
    nft_tokens =
      from(
        token in Token,
        where: token.type == ^"ERC-721" or token.type == ^"ERC-1155",
        select: token.contract_address_hash
      )

    token_ids_query =
      from(
        token_transfer in TokenTransfer,
        select: %{
          token_contract_address_hash: token_transfer.token_contract_address_hash,
          token_id: fragment("unnest(?)", token_transfer.token_ids)
        }
      )

    query =
      from(
        transfer in subquery(token_ids_query),
        inner_join: token in subquery(nft_tokens),
        on: token.contract_address_hash == transfer.token_contract_address_hash,
        left_join: instance in Instance,
        on:
          transfer.token_contract_address_hash == instance.token_contract_address_hash and
            transfer.token_id == instance.token_id,
        where: is_nil(instance.token_id),
        select: %{
          contract_address_hash: transfer.token_contract_address_hash,
          token_id: transfer.token_id
        }
      )

    distinct_query =
      from(
        q in subquery(query),
        distinct: [q.contract_address_hash, q.token_id]
      )

    Repo.stream_reduce(distinct_query, initial, reducer)
  end

  @spec stream_token_instances_with_error(
          initial :: accumulator,
          reducer :: (entry :: map(), accumulator -> accumulator),
          limited? :: boolean()
        ) :: {:ok, accumulator}
        when accumulator: term()
  def stream_token_instances_with_error(initial, reducer, limited? \\ false) when is_function(reducer, 2) do
    # likely to get valid metadata
    high_priority = ["request error: 429", ":checkout_timeout", ":econnrefused", ":timeout"]
    # almost impossible to get valid metadata
    negative_priority = ["VM execution error", "no uri", "invalid json"]

    Instance
    |> where([instance], not is_nil(instance.error))
    |> select([instance], %{
      contract_address_hash: instance.token_contract_address_hash,
      token_id: instance.token_id,
      updated_at: instance.updated_at
    })
    |> order_by([instance], desc: instance.error in ^high_priority, asc: instance.error in ^negative_priority)
    |> add_fetcher_limit(limited?)
    |> Repo.stream_reduce(initial, reducer)
  end

  @doc """
  Streams a list of token contract addresses that have been cataloged.
  """
  @spec stream_cataloged_token_contract_address_hashes(
          initial :: accumulator,
          reducer :: (entry :: Hash.Address.t(), accumulator -> accumulator),
          some_time_ago_updated :: integer(),
          limited? :: boolean()
        ) :: {:ok, accumulator}
        when accumulator: term()
  def stream_cataloged_token_contract_address_hashes(initial, reducer, some_time_ago_updated \\ 2880, limited? \\ false)
      when is_function(reducer, 2) do
    some_time_ago_updated
    |> Token.cataloged_tokens()
    |> add_fetcher_limit(limited?)
    |> order_by(asc: :updated_at)
    |> Repo.stream_reduce(initial, reducer)
  end

  @doc """
  Returns a list of block numbers token transfer `t:Log.t/0`s that don't have an
  associated `t:TokenTransfer.t/0` record.
  """
  def uncataloged_token_transfer_block_numbers do
    query =
      from(l in Log,
        as: :log,
        where:
          l.first_topic == unquote(TokenTransfer.constant()) or
            l.first_topic == unquote(TokenTransfer.erc1155_single_transfer_signature()) or
            l.first_topic == unquote(TokenTransfer.erc1155_batch_transfer_signature()),
        where:
          not exists(
            from(tf in TokenTransfer,
              where: tf.transaction_hash == parent_as(:log).transaction_hash,
              where: tf.log_index == parent_as(:log).index
            )
          ),
        select: l.block_number,
        distinct: l.block_number
      )

    Repo.stream_reduce(query, [], &[&1 | &2])
  end

  def decode_contract_address_hash_response(resp) do
    case resp do
      "0x000000000000000000000000" <> address ->
        "0x" <> address

      _ ->
        nil
    end
  end

  def decode_contract_integer_response(resp) do
    case resp do
      "0x" <> integer_encoded ->
        {integer_value, _} = Integer.parse(integer_encoded, 16)
        integer_value

      _ ->
        nil
    end
  end

  @doc """
  Fetches a `t:Token.t/0` by an address hash.

  ## Options

      * `:necessity_by_association` - use to load `t:association/0` as `:required` or `:optional`.  If an association is
      `:required`, and the `t:Token.t/0` has no associated record for that association,
      then the `t:Token.t/0` will not be included in the list.
  """
  @spec token_from_address_hash(Hash.Address.t(), [necessity_by_association_option | api?]) ::
          {:ok, Token.t()} | {:error, :not_found}
  def token_from_address_hash(
        %Hash{byte_count: unquote(Hash.Address.byte_count())} = hash,
        options \\ []
      ) do
    necessity_by_association = Keyword.get(options, :necessity_by_association, %{})

    query =
      from(
        t in Token,
        where: t.contract_address_hash == ^hash,
        select: t
      )

    query
    |> join_associations(necessity_by_association)
    |> preload(:contract_address)
    |> select_repo(options).one()
    |> case do
      nil ->
        {:error, :not_found}

      %Token{} = token ->
        {:ok, token}
    end
  end

  @spec token_from_address_hash_exists?(Hash.Address.t(), [api?]) :: boolean()
  def token_from_address_hash_exists?(%Hash{byte_count: unquote(Hash.Address.byte_count())} = hash, options) do
    query =
      from(
        t in Token,
        where: t.contract_address_hash == ^hash,
        select: t
      )

    select_repo(options).exists?(query)
  end

  @spec fetch_token_transfers_from_token_hash(Hash.t(), [paging_options]) :: []
  def fetch_token_transfers_from_token_hash(token_address_hash, options \\ []) do
    TokenTransfer.fetch_token_transfers_from_token_hash(token_address_hash, options)
  end

  @spec fetch_token_transfers_from_token_hash_and_token_id(Hash.t(), non_neg_integer(), [paging_options]) :: []
  def fetch_token_transfers_from_token_hash_and_token_id(token_address_hash, token_id, options \\ []) do
    TokenTransfer.fetch_token_transfers_from_token_hash_and_token_id(token_address_hash, token_id, options)
  end

  @spec count_token_transfers_from_token_hash(Hash.t()) :: non_neg_integer()
  def count_token_transfers_from_token_hash(token_address_hash) do
    TokenTransfer.count_token_transfers_from_token_hash(token_address_hash)
  end

  @spec count_token_transfers_from_token_hash_and_token_id(Hash.t(), non_neg_integer(), [api?]) :: non_neg_integer()
  def count_token_transfers_from_token_hash_and_token_id(token_address_hash, token_id, options \\ []) do
    TokenTransfer.count_token_transfers_from_token_hash_and_token_id(token_address_hash, token_id, options)
  end

  @spec transaction_has_token_transfers?(Hash.t()) :: boolean()
  def transaction_has_token_transfers?(transaction_hash) do
    query = from(tt in TokenTransfer, where: tt.transaction_hash == ^transaction_hash)

    Repo.exists?(query)
  end

  @spec address_has_rewards?(Address.t()) :: boolean()
  def address_has_rewards?(address_hash) do
    query = from(r in Reward, where: r.address_hash == ^address_hash)

    Repo.exists?(query)
  end

  @spec address_tokens_with_balance(Hash.Address.t(), [any()]) :: []
  def address_tokens_with_balance(address_hash, paging_options \\ []) do
    address_hash
    |> Address.Token.list_address_tokens_with_balance(paging_options)
    |> Repo.all()
  end

  @spec find_and_update_replaced_transactions([
          %{
            required(:nonce) => non_neg_integer,
            required(:from_address_hash) => Hash.Address.t(),
            required(:hash) => Hash.t()
          }
        ]) :: {integer(), nil | [term()]}
  def find_and_update_replaced_transactions(transactions, timeout \\ :infinity) do
    query =
      transactions
      |> Enum.reduce(
        Transaction,
        fn %{hash: hash, nonce: nonce, from_address_hash: from_address_hash}, query ->
          from(t in query,
            or_where:
              t.nonce == ^nonce and t.from_address_hash == ^from_address_hash and t.hash != ^hash and
                not is_nil(t.block_number)
          )
        end
      )
      # Enforce Transaction ShareLocks order (see docs: sharelocks.md)
      |> order_by(asc: :hash)
      |> lock("FOR NO KEY UPDATE")

    hashes = Enum.map(transactions, & &1.hash)

    transactions_to_update =
      from(pending in Transaction,
        join: duplicate in subquery(query),
        on: duplicate.nonce == pending.nonce,
        on: duplicate.from_address_hash == pending.from_address_hash,
        where: pending.hash in ^hashes and is_nil(pending.block_hash)
      )

    Repo.update_all(transactions_to_update, [set: [error: "dropped/replaced", status: :error]], timeout: timeout)
  end

  @spec update_replaced_transactions([
          %{
            required(:nonce) => non_neg_integer,
            required(:from_address_hash) => Hash.Address.t(),
            required(:block_hash) => Hash.Full.t()
          }
        ]) :: {integer(), nil | [term()]}
  def update_replaced_transactions(transactions, timeout \\ :infinity) do
    filters =
      transactions
      |> Enum.filter(fn transaction ->
        transaction.block_hash && transaction.nonce && transaction.from_address_hash
      end)
      |> Enum.map(fn transaction ->
        {transaction.nonce, transaction.from_address_hash}
      end)
      |> Enum.uniq()

    if Enum.empty?(filters) do
      {:ok, []}
    else
      query =
        filters
        |> Enum.reduce(Transaction, fn {nonce, from_address}, query ->
          from(t in query,
            or_where: t.nonce == ^nonce and t.from_address_hash == ^from_address and is_nil(t.block_hash)
          )
        end)
        # Enforce Transaction ShareLocks order (see docs: sharelocks.md)
        |> order_by(asc: :hash)
        |> lock("FOR NO KEY UPDATE")

      Repo.update_all(
        from(t in Transaction, join: s in subquery(query), on: t.hash == s.hash),
        [set: [error: "dropped/replaced", status: :error]],
        timeout: timeout
      )
    end
  end

  @doc """
    Expects map of change params. Inserts using on_conflict: :replace_all
  """
  @spec upsert_token_instance(map()) :: {:ok, Instance.t()} | {:error, Ecto.Changeset.t()}
  def upsert_token_instance(params) do
    changeset = Instance.changeset(%Instance{}, params)

    Repo.insert(changeset,
      on_conflict: :replace_all,
      conflict_target: [:token_id, :token_contract_address_hash]
    )
  end

  @doc """
    Inserts list of token instances via upsert_token_instance/1.
  """
  @spec upsert_token_instances_list([map()]) :: list()
  def upsert_token_instances_list(instances) do
    Enum.map(instances, &upsert_token_instance/1)
  end

  @doc """
  Update a new `t:Token.t/0` record.

  As part of updating token, an additional record is inserted for
  naming the address for reference if a name is provided for a token.
  """
  @spec update_token(Token.t(), map()) :: {:ok, Token.t()} | {:error, Ecto.Changeset.t()}
  def update_token(%Token{contract_address_hash: address_hash} = token, params \\ %{}) do
    token_changeset = Token.changeset(token, Map.put(params, :updated_at, DateTime.utc_now()))
    address_name_changeset = Address.Name.changeset(%Address.Name{}, Map.put(params, :address_hash, address_hash))

    stale_error_field = :contract_address_hash
    stale_error_message = "is up to date"

    token_opts = [
      on_conflict: Runner.Tokens.default_on_conflict(),
      conflict_target: :contract_address_hash,
      stale_error_field: stale_error_field,
      stale_error_message: stale_error_message
    ]

    address_name_opts = [on_conflict: :nothing, conflict_target: [:address_hash, :name]]

    # Enforce ShareLocks tables order (see docs: sharelocks.md)
    insert_result =
      Multi.new()
      |> Multi.run(
        :address_name,
        fn repo, _ ->
          {:ok, repo.insert(address_name_changeset, address_name_opts)}
        end
      )
      |> Multi.run(:token, fn repo, _ ->
        with {:error, %Changeset{errors: [{^stale_error_field, {^stale_error_message, [_]}}]}} <-
               repo.update(token_changeset, token_opts) do
          # the original token passed into `update_token/2` as stale error means it is unchanged
          {:ok, token}
        end
      end)
      |> Repo.transaction()

    case insert_result do
      {:ok, %{token: token}} ->
        {:ok, token}

      {:error, :token, changeset, _} ->
        {:error, changeset}
    end
  end

  @spec fetch_last_token_balances_include_unfetched(Hash.Address.t(), [api?]) :: []
  def fetch_last_token_balances_include_unfetched(address_hash, options \\ []) do
    address_hash
    |> CurrentTokenBalance.last_token_balances_include_unfetched()
    |> select_repo(options).all()
  end

  @spec fetch_last_token_balances(Hash.Address.t(), [api?]) :: []
  def fetch_last_token_balances(address_hash, options \\ []) do
    address_hash
    |> CurrentTokenBalance.last_token_balances()
    |> select_repo(options).all()
  end

  @spec fetch_paginated_last_token_balances(Hash.Address.t(), [paging_options]) :: []
  def fetch_paginated_last_token_balances(address_hash, options) do
    filter = Keyword.get(options, :token_type)
    options = Keyword.delete(options, :token_type)

    address_hash
    |> CurrentTokenBalance.last_token_balances(options, filter)
    |> page_current_token_balances(options)
    |> select_repo(options).all()
  end

  @spec erc721_or_erc1155_token_instance_from_token_id_and_token_address(non_neg_integer(), Hash.Address.t(), [api?]) ::
          {:ok, Instance.t()} | {:error, :not_found}
  def erc721_or_erc1155_token_instance_from_token_id_and_token_address(token_id, token_contract_address, options \\ []) do
    query = Instance.token_instance_query(token_id, token_contract_address)

    case select_repo(options).one(query) do
      nil -> {:error, :not_found}
      token_instance -> {:ok, token_instance}
    end
  end

  @spec token_instance_exists?(non_neg_integer, Hash.Address.t(), [api?]) :: boolean
  def token_instance_exists?(token_id, token_contract_address, options \\ []) do
    query = Instance.token_instance_query(token_id, token_contract_address)

    select_repo(options).exists?(query)
  end

  defp fetch_coin_balances(address, paging_options) do
    address.hash
    |> CoinBalance.fetch_coin_balances(paging_options)
  end

  @spec fetch_last_token_balance(Hash.Address.t(), Hash.Address.t()) :: Decimal.t()
  def fetch_last_token_balance(address_hash, token_contract_address_hash) do
    if address_hash !== %{} do
      address_hash
      |> CurrentTokenBalance.last_token_balance(token_contract_address_hash) || Decimal.new(0)
    else
      Decimal.new(0)
    end
  end

  # @spec fetch_last_token_balance_1155(Hash.Address.t(), Hash.Address.t()) :: Decimal.t()
  def fetch_last_token_balance_1155(address_hash, token_contract_address_hash, token_id) do
    if address_hash !== %{} do
      address_hash
      |> CurrentTokenBalance.last_token_balance_1155(token_contract_address_hash, token_id) || Decimal.new(0)
    else
      Decimal.new(0)
    end
  end

  @spec address_to_coin_balances(Address.t(), [paging_options | api?]) :: []
  def address_to_coin_balances(address, options) do
    paging_options = Keyword.get(options, :paging_options, @default_paging_options)

    balances_raw =
      address
      |> fetch_coin_balances(paging_options)
      |> page_coin_balances(paging_options)
      |> select_repo(options).all()
      |> preload_transactions(options)

    if Enum.empty?(balances_raw) do
      balances_raw
    else
      balances_raw_filtered =
        balances_raw
        |> Enum.filter(fn balance -> balance.value end)

      min_block_number =
        balances_raw_filtered
        |> Enum.min_by(fn balance -> balance.block_number end, fn -> %{} end)
        |> Map.get(:block_number)

      max_block_number =
        balances_raw_filtered
        |> Enum.max_by(fn balance -> balance.block_number end, fn -> %{} end)
        |> Map.get(:block_number)

      min_block_timestamp = find_block_timestamp(min_block_number, options)
      max_block_timestamp = find_block_timestamp(max_block_number, options)

      min_block_unix_timestamp =
        min_block_timestamp
        |> Timex.to_unix()

      max_block_unix_timestamp =
        max_block_timestamp
        |> Timex.to_unix()

      blocks_delta = max_block_number - min_block_number

      balances_with_dates =
        if blocks_delta > 0 do
          add_block_timestamp_to_balances(
            balances_raw_filtered,
            min_block_number,
            min_block_unix_timestamp,
            max_block_unix_timestamp,
            blocks_delta
          )
        else
          add_min_block_timestamp_to_balances(balances_raw_filtered, min_block_unix_timestamp)
        end

      balances_with_dates
      |> Enum.sort(fn balance1, balance2 -> balance1.block_number >= balance2.block_number end)
    end
  end

  # Here we fetch from DB one tx per one coin balance. It's much more faster than LEFT OUTER JOIN which was before.
  defp preload_transactions(balances, options) do
    tasks =
      Enum.map(balances, fn balance ->
        Task.async(fn ->
          Transaction
          |> where(
            [tx],
            tx.block_number == ^balance.block_number and tx.value > ^0 and
              (tx.to_address_hash == ^balance.address_hash or tx.from_address_hash == ^balance.address_hash)
          )
          |> select([tx], tx.hash)
          |> limit(1)
          |> select_repo(options).one()
        end)
      end)

    tasks
    |> Task.yield_many(120_000)
    |> Enum.zip(balances)
    |> Enum.map(fn {{task, res}, balance} ->
      case res do
        {:ok, hash} ->
          put_tx_hash(hash, balance)

        {:exit, _reason} ->
          balance

        nil ->
          Task.shutdown(task, :brutal_kill)
          balance
      end
    end)
  end

  defp put_tx_hash(hash, coin_balance),
    do: if(hash, do: %CoinBalance{coin_balance | transaction_hash: hash}, else: coin_balance)

  defp add_block_timestamp_to_balances(
         balances_raw_filtered,
         min_block_number,
         min_block_unix_timestamp,
         max_block_unix_timestamp,
         blocks_delta
       ) do
    balances_raw_filtered
    |> Enum.map(fn balance ->
      date =
        trunc(
          min_block_unix_timestamp +
            (balance.block_number - min_block_number) * (max_block_unix_timestamp - min_block_unix_timestamp) /
              blocks_delta
        )

      add_date_to_balance(balance, date)
    end)
  end

  defp add_min_block_timestamp_to_balances(balances_raw_filtered, min_block_unix_timestamp) do
    balances_raw_filtered
    |> Enum.map(fn balance ->
      date = min_block_unix_timestamp

      add_date_to_balance(balance, date)
    end)
  end

  defp add_date_to_balance(balance, date) do
    formatted_date = Timex.from_unix(date)
    %{balance | block_timestamp: formatted_date}
  end

  def get_token_balance(address_hash, token_contract_address_hash, block_number, token_id \\ nil, options \\ []) do
    query = TokenBalance.fetch_token_balance(address_hash, token_contract_address_hash, block_number, token_id)

    select_repo(options).one(query)
  end

  def get_coin_balance(address_hash, block_number, options \\ []) do
    query = CoinBalance.fetch_coin_balance(address_hash, block_number)

    select_repo(options).one(query)
  end

  @spec address_to_balances_by_day(Hash.Address.t(), [api?]) :: [balance_by_day]
  def address_to_balances_by_day(address_hash, options \\ []) do
    latest_block_timestamp =
      address_hash
      |> CoinBalance.last_coin_balance_timestamp()
      |> select_repo(options).one()

    address_hash
    |> CoinBalanceDaily.balances_by_day()
    |> select_repo(options).all()
    |> Enum.sort_by(fn %{date: d} -> {d.year, d.month, d.day} end)
    |> replace_last_value(latest_block_timestamp)
    |> normalize_balances_by_day(Keyword.get(options, :api?, false))
  end

  # https://github.com/blockscout/blockscout/issues/2658
  defp replace_last_value(items, %{value: value, timestamp: timestamp}) do
    List.replace_at(items, -1, %{date: Date.convert!(timestamp, Calendar.ISO), value: value})
  end

  defp replace_last_value(items, _), do: items

  defp normalize_balances_by_day(balances_by_day, api?) do
    result =
      balances_by_day
      |> Enum.filter(fn day -> day.value end)
      |> (&if(api?, do: &1, else: Enum.map(&1, fn day -> Map.update!(day, :date, fn x -> to_string(x) end) end))).()
      |> (&if(api?, do: &1, else: Enum.map(&1, fn day -> Map.update!(day, :value, fn x -> Wei.to(x, :ether) end) end))).()

    today = Date.to_string(NaiveDateTime.utc_now())

    if Enum.count(result) > 0 && !Enum.any?(result, fn map -> map[:date] == today end) do
      List.flatten([result | [%{date: today, value: List.last(result)[:value]}]])
    else
      result
    end
  end

  @spec fetch_token_holders_from_token_hash(Hash.Address.t(), [paging_options | api?]) :: [TokenBalance.t()]
  def fetch_token_holders_from_token_hash(contract_address_hash, options \\ []) do
    query =
      contract_address_hash
      |> CurrentTokenBalance.token_holders_ordered_by_value(options)

    query
    |> select_repo(options).all()
  end

  def fetch_token_holders_from_token_hash_and_token_id(contract_address_hash, token_id, options \\ []) do
    contract_address_hash
    |> CurrentTokenBalance.token_holders_1155_by_token_id(token_id, options)
    |> select_repo(options).all()
  end

  def token_id_1155_is_unique?(contract_address_hash, token_id, options \\ [])

  def token_id_1155_is_unique?(_, nil, _), do: false

  def token_id_1155_is_unique?(contract_address_hash, token_id, options) do
    result =
      contract_address_hash |> CurrentTokenBalance.token_balances_by_id_limit_2(token_id) |> select_repo(options).all()

    if length(result) == 1 do
      Decimal.compare(Enum.at(result, 0), 1) == :eq
    else
      false
    end
  end

  def get_token_ids_1155(contract_address_hash) do
    contract_address_hash
    |> CurrentTokenBalance.token_ids_query()
    |> Repo.all()
  end

  @spec count_token_holders_from_token_hash(Hash.Address.t()) :: non_neg_integer()
  def count_token_holders_from_token_hash(contract_address_hash) do
    query =
      from(ctb in CurrentTokenBalance.token_holders_query_for_count(contract_address_hash),
        select: fragment("COUNT(DISTINCT(?))", ctb.address_hash)
      )

    Repo.one!(query, timeout: :infinity)
  end

  @spec address_to_unique_tokens(Hash.Address.t(), [paging_options | api?]) :: [Instance.t()]
  def address_to_unique_tokens(contract_address_hash, options \\ []) do
    paging_options = Keyword.get(options, :paging_options, @default_paging_options)

    contract_address_hash
    |> Instance.address_to_unique_token_instances()
    |> Instance.page_token_instance(paging_options)
    |> limit(^paging_options.page_size)
    |> select_repo(options).all()
    |> Enum.map(&put_owner_to_token_instance(&1, options))
  end

  def put_owner_to_token_instance(%Instance{} = token_instance, options \\ []) do
    owner =
      token_instance
      |> Instance.owner_query()
      |> select_repo(options).one()

    %{token_instance | owner: owner}
  end

  @spec data() :: Dataloader.Ecto.t()
  def data, do: DataloaderEcto.new(Repo)

  @spec transaction_token_transfer_type(Transaction.t()) ::
          :erc20 | :erc721 | :erc1155 | :token_transfer | nil
  def transaction_token_transfer_type(
        %Transaction{
          status: :ok,
          created_contract_address_hash: nil,
          input: input,
          value: value
        } = transaction
      ) do
    zero_wei = %Wei{value: Decimal.new(0)}
    result = find_token_transfer_type(transaction, input, value)

    if is_nil(result) && Enum.count(transaction.token_transfers) > 0 && value == zero_wei,
      do: :token_transfer,
      else: result
  rescue
    _ -> nil
  end

  def transaction_token_transfer_type(_), do: nil

  defp find_token_transfer_type(transaction, input, value) do
    zero_wei = %Wei{value: Decimal.new(0)}

    # https://github.com/OpenZeppelin/openzeppelin-solidity/blob/master/contracts/token/ERC721/ERC721.sol#L35
    case {to_string(input), value} do
      # transferFrom(address,address,uint256)
      {"0x23b872dd" <> params, ^zero_wei} ->
        types = [:address, :address, {:uint, 256}]
        [from_address, to_address, _value] = decode_params(params, types)

        find_erc721_token_transfer(transaction.token_transfers, {from_address, to_address})

      # safeTransferFrom(address,address,uint256)
      {"0x42842e0e" <> params, ^zero_wei} ->
        types = [:address, :address, {:uint, 256}]
        [from_address, to_address, _value] = decode_params(params, types)

        find_erc721_token_transfer(transaction.token_transfers, {from_address, to_address})

      # safeTransferFrom(address,address,uint256,bytes)
      {"0xb88d4fde" <> params, ^zero_wei} ->
        types = [:address, :address, {:uint, 256}, :bytes]
        [from_address, to_address, _value, _data] = decode_params(params, types)

        find_erc721_token_transfer(transaction.token_transfers, {from_address, to_address})

      # safeTransferFrom(address,address,uint256,uint256,bytes)
      {"0xf242432a" <> params, ^zero_wei} ->
        types = [:address, :address, {:uint, 256}, {:uint, 256}, :bytes]
        [from_address, to_address, _id, _value, _data] = decode_params(params, types)

        find_erc1155_token_transfer(transaction.token_transfers, {from_address, to_address})

      # safeBatchTransferFrom(address,address,uint256[],uint256[],bytes)
      {"0x2eb2c2d6" <> params, ^zero_wei} ->
        types = [:address, :address, [{:uint, 256}], [{:uint, 256}], :bytes]
        [from_address, to_address, _ids, _values, _data] = decode_params(params, types)

        find_erc1155_token_transfer(transaction.token_transfers, {from_address, to_address})

      {"0xf907fc5b" <> _params, ^zero_wei} ->
        :erc20

      # check for ERC-20 or for old ERC-721, ERC-1155 token versions
      {unquote(TokenTransfer.transfer_function_signature()) <> params, ^zero_wei} ->
        types = [:address, {:uint, 256}]

        [address, value] = decode_params(params, types)

        decimal_value = Decimal.new(value)

        find_erc721_or_erc20_or_erc1155_token_transfer(transaction.token_transfers, {address, decimal_value})

      _ ->
        nil
    end
  end

  defp find_erc721_token_transfer(token_transfers, {from_address, to_address}) do
    token_transfer =
      Enum.find(token_transfers, fn token_transfer ->
        token_transfer.from_address_hash.bytes == from_address && token_transfer.to_address_hash.bytes == to_address
      end)

    if token_transfer, do: :erc721
  end

  defp find_erc1155_token_transfer(token_transfers, {from_address, to_address}) do
    token_transfer =
      Enum.find(token_transfers, fn token_transfer ->
        token_transfer.from_address_hash.bytes == from_address && token_transfer.to_address_hash.bytes == to_address
      end)

    if token_transfer, do: :erc1155
  end

  defp find_erc721_or_erc20_or_erc1155_token_transfer(token_transfers, {address, decimal_value}) do
    token_transfer =
      Enum.find(token_transfers, fn token_transfer ->
        token_transfer.to_address_hash.bytes == address && token_transfer.amount == decimal_value
      end)

    if token_transfer do
      case token_transfer.token do
        %Token{type: "ERC-20"} -> :erc20
        %Token{type: "ERC-721"} -> :erc721
        %Token{type: "ERC-1155"} -> :erc1155
        _ -> nil
      end
    else
      :erc20
    end
  end

  @doc """
  Combined block reward from all the fees.
  """
  @spec block_combined_rewards(Block.t()) :: Wei.t()
  def block_combined_rewards(block) do
    {:ok, value} =
      block.rewards
      |> Enum.reduce(
        0,
        fn block_reward, acc ->
          {:ok, decimal} = Wei.dump(block_reward.reward)

          Decimal.add(decimal, acc)
        end
      )
      |> Wei.cast()

    value
  end

  defp with_decompiled_code_flag(query, _hash, false), do: query

  defp with_decompiled_code_flag(query, hash, true) do
    has_decompiled_code_query =
      from(decompiled_contract in DecompiledSmartContract,
        where: decompiled_contract.address_hash == ^hash,
        limit: 1,
        select: %{
          address_hash: decompiled_contract.address_hash,
          has_decompiled_code?: not is_nil(decompiled_contract.address_hash)
        }
      )

    from(
      address in query,
      left_join: decompiled_code in subquery(has_decompiled_code_query),
      on: address.hash == decompiled_code.address_hash,
      select_merge: %{has_decompiled_code?: decompiled_code.has_decompiled_code?}
    )
  end

  defp decode_params(params, types) do
    params
    |> Base.decode16!(case: :mixed)
    |> TypeDecoder.decode_raw(types)
  end

  @spec get_token_type(Hash.Address.t()) :: String.t() | nil
  def get_token_type(hash) do
    query =
      from(
        token in Token,
        where: token.contract_address_hash == ^hash,
        select: token.type
      )

    Repo.one(query)
  end

  @spec is_erc_20_token?(Token.t()) :: bool
  def is_erc_20_token?(token) do
    is_erc_20_token_type?(token.type)
  end

  defp is_erc_20_token_type?(type) do
    case type do
      "ERC-20" -> true
      _ -> false
    end
  end

  @doc """
  Checks if an `t:Explorer.Chain.Address.t/0` with the given `hash` exists.

  Returns `:ok` if found

      iex> {:ok, %Explorer.Chain.Address{hash: hash}} = Explorer.Chain.create_address(
      ...>   %{hash: "0x5aaeb6053f3e94c9b9a09f33669435e7ef1beaed"}
      ...> )
      iex> Explorer.Chain.check_address_exists(hash)
      :ok

  Returns `:not_found` if not found

      iex> {:ok, hash} = Explorer.Chain.string_to_address_hash("0x5aaeb6053f3e94c9b9a09f33669435e7ef1beaed")
      iex> Explorer.Chain.check_address_exists(hash)
      :not_found

  """
  @spec check_address_exists(Hash.Address.t()) :: :ok | :not_found
  def check_address_exists(address_hash) do
    address_hash
    |> address_exists?()
    |> boolean_to_check_result()
  end

  @doc """
  Checks if an `t:Explorer.Chain.Address.t/0` with the given `hash` exists.

  Returns `true` if found

      iex> {:ok, %Explorer.Chain.Address{hash: hash}} = Explorer.Chain.create_address(
      ...>   %{hash: "0x5aaeb6053f3e94c9b9a09f33669435e7ef1beaed"}
      ...> )
      iex> Explorer.Chain.address_exists?(hash)
      true

  Returns `false` if not found

      iex> {:ok, hash} = Explorer.Chain.string_to_address_hash("0x5aaeb6053f3e94c9b9a09f33669435e7ef1beaed")
      iex> Explorer.Chain.address_exists?(hash)
      false

  """
  @spec address_exists?(Hash.Address.t()) :: boolean()
  def address_exists?(address_hash) do
    query =
      from(
        address in Address,
        where: address.hash == ^address_hash
      )

    Repo.exists?(query)
  end

  @doc """
  Checks if it exists an `t:Explorer.Chain.Address.t/0` that has the provided
  `t:Explorer.Chain.Address.t/0` `hash` and a contract.

  Returns `:ok` if found and `:not_found` otherwise.
  """
  @spec check_contract_address_exists(Hash.Address.t()) :: :ok | :not_found
  def check_contract_address_exists(address_hash) do
    address_hash
    |> contract_address_exists?()
    |> boolean_to_check_result()
  end

  @doc """
  Checks if it exists an `t:Explorer.Chain.Address.t/0` that has the provided
  `t:Explorer.Chain.Address.t/0` `hash` and a contract.

  Returns `true` if found and `false` otherwise.
  """
  @spec contract_address_exists?(Hash.Address.t()) :: boolean()
  def contract_address_exists?(address_hash) do
    query =
      from(
        address in Address,
        where: address.hash == ^address_hash and not is_nil(address.contract_code)
      )

    Repo.exists?(query)
  end

  @doc """
  Checks if it exists a `t:Explorer.Chain.DecompiledSmartContract.t/0` for the
  `t:Explorer.Chain.Address.t/0` with the provided `hash` and with the provided version.

  Returns `:ok` if found and `:not_found` otherwise.
  """
  @spec check_decompiled_contract_exists(Hash.Address.t(), String.t()) :: :ok | :not_found
  def check_decompiled_contract_exists(address_hash, version) do
    address_hash
    |> decompiled_contract_exists?(version)
    |> boolean_to_check_result()
  end

  @doc """
  Checks if it exists a `t:Explorer.Chain.DecompiledSmartContract.t/0` for the
  `t:Explorer.Chain.Address.t/0` with the provided `hash` and with the provided version.

  Returns `true` if found and `false` otherwise.
  """
  @spec decompiled_contract_exists?(Hash.Address.t(), String.t()) :: boolean()
  def decompiled_contract_exists?(address_hash, version) do
    query =
      from(contract in DecompiledSmartContract,
        where: contract.address_hash == ^address_hash and contract.decompiler_version == ^version
      )

    Repo.exists?(query)
  end

  @doc """
  Checks if it exists a verified `t:Explorer.Chain.SmartContract.t/0` for the
  `t:Explorer.Chain.Address.t/0` with the provided `hash`.

  Returns `:ok` if found and `:not_found` otherwise.
  """
  @spec check_verified_smart_contract_exists(Hash.Address.t()) :: :ok | :not_found
  def check_verified_smart_contract_exists(address_hash) do
    address_hash
    |> verified_smart_contract_exists?()
    |> boolean_to_check_result()
  end

  @doc """
  Checks if it exists a verified `t:Explorer.Chain.SmartContract.t/0` for the
  `t:Explorer.Chain.Address.t/0` with the provided `hash`.

  Returns `true` if found and `false` otherwise.
  """
  @spec verified_smart_contract_exists?(Hash.Address.t()) :: boolean()
  def verified_smart_contract_exists?(address_hash) do
    query =
      from(
        smart_contract in SmartContract,
        where: smart_contract.address_hash == ^address_hash
      )

    Repo.exists?(query)
  end

  @doc """
  Checks if a `t:Explorer.Chain.Transaction.t/0` with the given `hash` exists.

  Returns `:ok` if found

      iex> %Transaction{hash: hash} = insert(:transaction)
      iex> Explorer.Chain.check_transaction_exists(hash)
      :ok

  Returns `:not_found` if not found

      iex> {:ok, hash} = Explorer.Chain.string_to_transaction_hash(
      ...>   "0x9fc76417374aa880d4449a1f7f31ec597f00b1f6f3dd2d66f4c9c6c445836d8b"
      ...> )
      iex> Explorer.Chain.check_transaction_exists(hash)
      :not_found
  """
  @spec check_transaction_exists(Hash.Full.t()) :: :ok | :not_found
  def check_transaction_exists(hash) do
    hash
    |> transaction_exists?()
    |> boolean_to_check_result()
  end

  @doc """
  Checks if a `t:Explorer.Chain.Transaction.t/0` with the given `hash` exists.

  Returns `true` if found

      iex> %Transaction{hash: hash} = insert(:transaction)
      iex> Explorer.Chain.transaction_exists?(hash)
      true

  Returns `false` if not found

      iex> {:ok, hash} = Explorer.Chain.string_to_transaction_hash(
      ...>   "0x9fc76417374aa880d4449a1f7f31ec597f00b1f6f3dd2d66f4c9c6c445836d8b"
      ...> )
      iex> Explorer.Chain.transaction_exists?(hash)
      false
  """
  @spec transaction_exists?(Hash.Full.t()) :: boolean()
  def transaction_exists?(hash) do
    query =
      from(
        transaction in Transaction,
        where: transaction.hash == ^hash
      )

    Repo.exists?(query)
  end

  @doc """
  Checks if a `t:Explorer.Chain.Token.t/0` with the given `hash` exists.

  Returns `:ok` if found

      iex> address = insert(:address)
      iex> insert(:token, contract_address: address)
      iex> Explorer.Chain.check_token_exists(address.hash)
      :ok

  Returns `:not_found` if not found

      iex> {:ok, hash} = Explorer.Chain.string_to_address_hash("0x5aaeb6053f3e94c9b9a09f33669435e7ef1beaed")
      iex> Explorer.Chain.check_token_exists(hash)
      :not_found
  """
  @spec check_token_exists(Hash.Address.t()) :: :ok | :not_found
  def check_token_exists(hash) do
    hash
    |> token_exists?()
    |> boolean_to_check_result()
  end

  @doc """
  Checks if a `t:Explorer.Chain.Token.t/0` with the given `hash` exists.

  Returns `true` if found

      iex> address = insert(:address)
      iex> insert(:token, contract_address: address)
      iex> Explorer.Chain.token_exists?(address.hash)
      true

  Returns `false` if not found

      iex> {:ok, hash} = Explorer.Chain.string_to_address_hash("0x5aaeb6053f3e94c9b9a09f33669435e7ef1beaed")
      iex> Explorer.Chain.token_exists?(hash)
      false
  """
  @spec token_exists?(Hash.Address.t()) :: boolean()
  def token_exists?(hash) do
    query =
      from(
        token in Token,
        where: token.contract_address_hash == ^hash
      )

    Repo.exists?(query)
  end

  @doc """
  Checks if a `t:Explorer.Chain.Token.Instance.t/0` with the given `hash` and `token_id` exists.

  Returns `:ok` if found

      iex> token = insert(:token)
      iex> token_id = 10
      iex> insert(:token_instance,
      ...>  token_contract_address_hash: token.contract_address_hash,
      ...>  token_id: token_id
      ...> )
      iex> Explorer.Chain.check_erc721_or_erc1155_token_instance_exists(token_id, token.contract_address_hash)
      :ok

  Returns `:not_found` if not found

      iex> {:ok, hash} = Explorer.Chain.string_to_address_hash("0x5aaeb6053f3e94c9b9a09f33669435e7ef1beaed")
      iex> Explorer.Chain.check_erc721_or_erc1155_token_instance_exists(10, hash)
      :not_found
  """
  @spec check_erc721_or_erc1155_token_instance_exists(binary() | non_neg_integer(), Hash.Address.t()) ::
          :ok | :not_found
  def check_erc721_or_erc1155_token_instance_exists(token_id, hash) do
    token_id
    |> erc721_or_erc1155_token_instance_exist?(hash)
    |> boolean_to_check_result()
  end

  @doc """
  Checks if a `t:Explorer.Chain.Token.Instance.t/0` with the given `hash` and `token_id` exists.

  Returns `true` if found

      iex> token = insert(:token)
      iex> token_id = 10
      iex> insert(:token_instance,
      ...>  token_contract_address_hash: token.contract_address_hash,
      ...>  token_id: token_id
      ...> )
      iex> Explorer.Chain.erc721_or_erc1155_token_instance_exist?(token_id, token.contract_address_hash)
      true

  Returns `false` if not found

      iex> {:ok, hash} = Explorer.Chain.string_to_address_hash("0x5aaeb6053f3e94c9b9a09f33669435e7ef1beaed")
      iex> Explorer.Chain.erc721_or_erc1155_token_instance_exist?(10, hash)
      false
  """
  @spec erc721_or_erc1155_token_instance_exist?(binary() | non_neg_integer(), Hash.Address.t()) :: boolean()
  def erc721_or_erc1155_token_instance_exist?(token_id, hash) do
    query =
      from(i in Instance,
        where: i.token_contract_address_hash == ^hash and i.token_id == ^Decimal.new(token_id)
      )

    Repo.exists?(query)
  end

  defp boolean_to_check_result(true), do: :ok

  defp boolean_to_check_result(false), do: :not_found

  @doc """
  Fetches the first trace from the Nethermind trace URL.
  """
  def fetch_first_trace(transactions_params, json_rpc_named_arguments) do
    case EthereumJSONRPC.fetch_first_trace(transactions_params, json_rpc_named_arguments) do
      {:ok, [%{first_trace: first_trace, block_hash: block_hash, json_rpc_named_arguments: json_rpc_named_arguments}]} ->
        format_tx_first_trace(first_trace, block_hash, json_rpc_named_arguments)

      {:error, error} ->
        {:error, error}

      :ignore ->
        :ignore
    end
  end

  def combine_proxy_implementation_abi(smart_contract, options \\ [])

  def combine_proxy_implementation_abi(%SmartContract{abi: abi} = smart_contract, options) when not is_nil(abi) do
    implementation_abi = get_implementation_abi_from_proxy(smart_contract, options)

    if Enum.empty?(implementation_abi), do: abi, else: implementation_abi ++ abi
  end

  def combine_proxy_implementation_abi(_, _) do
    []
  end

  def gnosis_safe_contract?(abi) when not is_nil(abi) do
    implementation_method_abi =
      abi
      |> Enum.find(fn method ->
        master_copy_pattern?(method)
      end)

    if implementation_method_abi, do: true, else: false
  end

  def gnosis_safe_contract?(abi) when is_nil(abi), do: false

  def master_copy_pattern?(method) do
    Map.get(method, "type") == "constructor" &&
      method
      |> Enum.find(fn item ->
        case item do
          {"inputs", inputs} ->
            master_copy_input?(inputs)

          _ ->
            false
        end
      end)
  end

  defp master_copy_input?(inputs) do
    inputs
    |> Enum.find(fn input ->
      Map.get(input, "name") == "_masterCopy"
    end)
  end

  def get_implementation_abi(implementation_address_hash_string, options \\ [])

  def get_implementation_abi(implementation_address_hash_string, options)
      when not is_nil(implementation_address_hash_string) do
    case Chain.string_to_address_hash(implementation_address_hash_string) do
      {:ok, implementation_address_hash} ->
        implementation_smart_contract =
          implementation_address_hash
          |> address_hash_to_smart_contract(options)

        if implementation_smart_contract do
          implementation_smart_contract
          |> Map.get(:abi)
        else
          []
        end

      _ ->
        []
    end
  end

  def get_implementation_abi(implementation_address_hash_string, _) when is_nil(implementation_address_hash_string) do
    []
  end

  def get_implementation_abi_from_proxy(
        %SmartContract{address_hash: proxy_address_hash, abi: abi} = smart_contract,
        options
      )
      when not is_nil(proxy_address_hash) and not is_nil(abi) do
    {implementation_address_hash_string, _name} = SmartContract.get_implementation_address_hash(smart_contract, options)
    get_implementation_abi(implementation_address_hash_string)
  end

  def get_implementation_abi_from_proxy(_, _), do: []

  defp format_tx_first_trace(first_trace, block_hash, json_rpc_named_arguments) do
    {:ok, to_address_hash} =
      if Map.has_key?(first_trace, :to_address_hash) do
        Chain.string_to_address_hash(first_trace.to_address_hash)
      else
        {:ok, nil}
      end

    {:ok, from_address_hash} = Chain.string_to_address_hash(first_trace.from_address_hash)

    {:ok, created_contract_address_hash} =
      if Map.has_key?(first_trace, :created_contract_address_hash) do
        Chain.string_to_address_hash(first_trace.created_contract_address_hash)
      else
        {:ok, nil}
      end

    {:ok, transaction_hash} = Chain.string_to_transaction_hash(first_trace.transaction_hash)

    {:ok, call_type} =
      if Map.has_key?(first_trace, :call_type) do
        CallType.load(first_trace.call_type)
      else
        {:ok, nil}
      end

    {:ok, type} = Type.load(first_trace.type)

    {:ok, input} =
      if Map.has_key?(first_trace, :input) do
        Data.cast(first_trace.input)
      else
        {:ok, nil}
      end

    {:ok, output} =
      if Map.has_key?(first_trace, :output) do
        Data.cast(first_trace.output)
      else
        {:ok, nil}
      end

    {:ok, created_contract_code} =
      if Map.has_key?(first_trace, :created_contract_code) do
        Data.cast(first_trace.created_contract_code)
      else
        {:ok, nil}
      end

    {:ok, init} =
      if Map.has_key?(first_trace, :init) do
        Data.cast(first_trace.init)
      else
        {:ok, nil}
      end

    block_index =
      get_block_index(%{
        transaction_index: first_trace.transaction_index,
        transaction_hash: first_trace.transaction_hash,
        block_number: first_trace.block_number,
        json_rpc_named_arguments: json_rpc_named_arguments
      })

    value = %Wei{value: Decimal.new(first_trace.value)}

    first_trace_formatted =
      first_trace
      |> Map.merge(%{
        block_index: block_index,
        block_hash: block_hash,
        call_type: call_type,
        to_address_hash: to_address_hash,
        created_contract_address_hash: created_contract_address_hash,
        from_address_hash: from_address_hash,
        input: input,
        output: output,
        created_contract_code: created_contract_code,
        init: init,
        transaction_hash: transaction_hash,
        type: type,
        value: value
      })

    {:ok, [first_trace_formatted]}
  end

  defp get_block_index(%{
         transaction_index: transaction_index,
         transaction_hash: transaction_hash,
         block_number: block_number,
         json_rpc_named_arguments: json_rpc_named_arguments
       }) do
    if transaction_index == 0 do
      0
    else
      filtered_block_numbers = EthereumJSONRPC.block_numbers_in_range([block_number])
      {:ok, traces} = fetch_block_internal_transactions(filtered_block_numbers, json_rpc_named_arguments)

      sorted_traces =
        traces
        |> Enum.sort_by(&{&1.transaction_index, &1.index})
        |> Enum.with_index()

      {_, block_index} =
        sorted_traces
        |> Enum.find({nil, -1}, fn {trace, _} ->
          trace.transaction_index == transaction_index &&
            trace.transaction_hash == transaction_hash
        end)

      block_index
    end
  end

  defp find_block_timestamp(number, options) do
    Block
    |> where([block], block.number == ^number)
    |> select([block], block.timestamp)
    |> limit(1)
    |> select_repo(options).one()
  end

  @spec get_token_transfer_type(TokenTransfer.t()) ::
          :token_burning | :token_minting | :token_spawning | :token_transfer
  def get_token_transfer_type(transfer) do
    {:ok, burn_address_hash} = Chain.string_to_address_hash(@burn_address_hash_str)

    cond do
      transfer.to_address_hash == burn_address_hash && transfer.from_address_hash !== burn_address_hash ->
        :token_burning

      transfer.to_address_hash !== burn_address_hash && transfer.from_address_hash == burn_address_hash ->
        :token_minting

      transfer.to_address_hash == burn_address_hash && transfer.from_address_hash == burn_address_hash ->
        :token_spawning

      true ->
        :token_transfer
    end
  end

  @spec get_token_icon_url_by(String.t(), String.t()) :: String.t() | nil
  def get_token_icon_url_by(chain_id, address_hash) do
    chain_name =
      case chain_id do
        "1" ->
          "ethereum"

        "99" ->
          "poa"

        "100" ->
          "xdai"

        _ ->
          nil
      end

    if chain_name do
      try_url =
        "https://raw.githubusercontent.com/trustwallet/assets/master/blockchains/#{chain_name}/assets/#{address_hash}/logo.png"

      try_url
    else
      nil
    end
  end

  defp from_block(options) do
    Keyword.get(options, :from_block) || nil
  end

  def to_block(options) do
    Keyword.get(options, :to_block) || nil
  end

  def convert_date_to_min_block(date_str) do
    date_format = "%Y-%m-%d"

    {:ok, date} =
      date_str
      |> Timex.parse(date_format, :strftime)

    {:ok, day_before} =
      date
      |> Timex.shift(days: -1)
      |> Timex.format(date_format, :strftime)

    convert_date_to_max_block(day_before)
  end

  def convert_date_to_max_block(date) do
    query =
      from(block in Block,
        where: fragment("DATE(timestamp) = TO_DATE(?, 'YYYY-MM-DD')", ^date),
        select: max(block.number)
      )

    query
    |> Repo.one()
  end

  def is_address_hash_is_smart_contract?(nil), do: false

  def is_address_hash_is_smart_contract?(address_hash) do
    with %Address{contract_code: bytecode} <- Repo.get_by(Address, hash: address_hash),
         false <- is_nil(bytecode) do
      true
    else
      _ ->
        false
    end
  end

  def hash_to_lower_case_string(hash) do
    hash
    |> to_string()
    |> String.downcase()
  end

  def recent_transactions(options, [:pending | _]) do
    recent_pending_transactions(options, false)
  end

  def recent_transactions(options, _) do
    recent_collated_transactions(false, options)
  end

  def apply_filter_by_method_id_to_transactions(query, nil), do: query

  def apply_filter_by_method_id_to_transactions(query, filter) when is_list(filter) do
    method_ids = Enum.flat_map(filter, &map_name_or_method_id_to_method_id/1)

    if method_ids != [] do
      query
      |> where([tx], fragment("SUBSTRING(? FOR 4)", tx.input) in ^method_ids)
    else
      query
    end
  end

  def apply_filter_by_method_id_to_transactions(query, filter),
    do: apply_filter_by_method_id_to_transactions(query, [filter])

  defp map_name_or_method_id_to_method_id(string) when is_binary(string) do
    if id = @method_name_to_id_map[string] do
      decode_method_id(id)
    else
      trimmed =
        string
        |> String.replace("0x", "", global: false)

      decode_method_id(trimmed)
    end
  end

  defp decode_method_id(method_id) when is_binary(method_id) do
    case String.length(method_id) == 8 && Base.decode16(method_id, case: :mixed) do
      {:ok, bytes} ->
        [bytes]

      _ ->
        []
    end
  end

  def apply_filter_by_tx_type_to_transactions(query, [_ | _] = filter) do
    {dynamic, modified_query} = apply_filter_by_tx_type_to_transactions_inner(filter, query)

    modified_query
    |> where(^dynamic)
  end

  def apply_filter_by_tx_type_to_transactions(query, _filter), do: query

  def apply_filter_by_tx_type_to_transactions_inner(dynamic \\ dynamic(false), filter, query)

  def apply_filter_by_tx_type_to_transactions_inner(dynamic, [type | remain], query) do
    case type do
      :contract_call ->
        dynamic
        |> filter_contract_call_dynamic()
        |> apply_filter_by_tx_type_to_transactions_inner(
          remain,
          join(query, :inner, [tx], address in assoc(tx, :to_address), as: :to_address)
        )

      :contract_creation ->
        dynamic
        |> filter_contract_creation_dynamic()
        |> apply_filter_by_tx_type_to_transactions_inner(remain, query)

      :coin_transfer ->
        dynamic
        |> filter_transaction_dynamic()
        |> apply_filter_by_tx_type_to_transactions_inner(remain, query)

      :token_transfer ->
        dynamic
        |> filter_token_transfer_dynamic()
        |> apply_filter_by_tx_type_to_transactions_inner(remain, query)

      :token_creation ->
        dynamic
        |> filter_token_creation_dynamic()
        |> apply_filter_by_tx_type_to_transactions_inner(
          remain,
          join(query, :inner, [tx], token in Token,
            on: token.contract_address_hash == tx.created_contract_address_hash,
            as: :created_token
          )
        )
    end
  end

  def apply_filter_by_tx_type_to_transactions_inner(dynamic_query, _, query), do: {dynamic_query, query}

  def filter_contract_creation_dynamic(dynamic) do
    dynamic([tx], ^dynamic or is_nil(tx.to_address_hash))
  end

  def filter_transaction_dynamic(dynamic) do
    dynamic([tx], ^dynamic or tx.value > ^0)
  end

  def filter_contract_call_dynamic(dynamic) do
    dynamic([tx, to_address: to_address], ^dynamic or not is_nil(to_address.contract_code))
  end

  def filter_token_transfer_dynamic(dynamic) do
    # TokenTransfer.__struct__.__meta__.source
    dynamic(
      [tx],
      ^dynamic or
        fragment(
          "NOT (SELECT transaction_hash FROM token_transfers WHERE transaction_hash = ? LIMIT 1) IS NULL",
          tx.hash
        )
    )
  end

  def filter_token_creation_dynamic(dynamic) do
    dynamic([tx, created_token: created_token], ^dynamic or not is_nil(created_token))
  end

  @spec verified_contracts([
          paging_options
          | necessity_by_association_option
          | {:filter, :solidity | :vyper}
          | {:search, String.t() | {:api?, true | false}}
        ]) :: [SmartContract.t()]
  def verified_contracts(options \\ []) do
    paging_options = Keyword.get(options, :paging_options, @default_paging_options)
    necessity_by_association = Keyword.get(options, :necessity_by_association, %{})
    filter = Keyword.get(options, :filter, nil)
    search_string = Keyword.get(options, :search, nil)

    query = from(contract in SmartContract, select: contract, order_by: [desc: :id])

    query
    |> filter_contracts(filter)
    |> search_contracts(search_string)
    |> handle_verified_contracts_paging_options(paging_options)
    |> join_associations(necessity_by_association)
    |> select_repo(options).all()
  end

  defp search_contracts(basic_query, nil), do: basic_query

  defp search_contracts(basic_query, search_string) do
    from(contract in basic_query,
      where:
        ilike(contract.name, ^"%#{search_string}%") or
          ilike(fragment("'0x' || encode(?, 'hex')", contract.address_hash), ^"%#{search_string}%")
    )
  end

  defp filter_contracts(basic_query, :solidity) do
    basic_query
    |> where(is_vyper_contract: ^false)
  end

  defp filter_contracts(basic_query, :vyper) do
    basic_query
    |> where(is_vyper_contract: ^true)
  end

  defp filter_contracts(basic_query, :yul) do
    from(query in basic_query, where: is_nil(query.abi))
  end

  defp filter_contracts(basic_query, _), do: basic_query

  def count_verified_contracts do
    Repo.aggregate(SmartContract, :count, timeout: :infinity)
  end

  def count_new_verified_contracts do
    query =
      from(contract in SmartContract,
        select: contract.inserted_at,
        where: fragment("NOW() - ? at time zone 'UTC' <= interval '24 hours'", contract.inserted_at)
      )

    query
    |> Repo.aggregate(:count, timeout: :infinity)
  end

  def count_contracts do
    query =
      from(address in Address,
        select: address,
        where: not is_nil(address.contract_code)
      )

    query
    |> Repo.aggregate(:count, timeout: :infinity)
  end

  def count_new_contracts do
    query =
      from(tx in Transaction,
        select: tx,
        where:
          tx.status == ^:ok and
            fragment("NOW() - ? at time zone 'UTC' <= interval '24 hours'", tx.created_contract_code_indexed_at)
      )

    query
    |> Repo.aggregate(:count, timeout: :infinity)
  end

  def count_verified_contracts_from_cache(options \\ []) do
    VerifiedContractsCounter.fetch(options)
  end

  def count_new_verified_contracts_from_cache(options \\ []) do
    NewVerifiedContractsCounter.fetch(options)
  end

  def count_contracts_from_cache(options \\ []) do
    ContractsCounter.fetch(options)
  end

  def count_new_contracts_from_cache(options \\ []) do
    NewContractsCounter.fetch(options)
  end

  def fetch_token_counters(address_hash, timeout) do
    total_token_transfers_task =
      Task.async(fn ->
        TokenTransfersCounter.fetch(address_hash)
      end)

    total_token_holders_task =
      Task.async(fn ->
        TokenHoldersCounter.fetch(address_hash)
      end)

    [total_token_transfers_task, total_token_holders_task]
    |> Task.yield_many(timeout)
    |> Enum.map(fn {_task, res} ->
      case res do
        {:ok, result} ->
          result

        {:exit, reason} ->
          Logger.warn("Query fetching token counters terminated: #{inspect(reason)}")
          0

        nil ->
          Logger.warn("Query fetching token counters timed out.")
          0
      end
    end)
    |> List.to_tuple()
  end

  @spec flat_1155_batch_token_transfers([TokenTransfer.t()], Decimal.t() | nil) :: [TokenTransfer.t()]
  def flat_1155_batch_token_transfers(token_transfers, token_id \\ nil) when is_list(token_transfers) do
    Enum.reduce(token_transfers, [], fn tt, acc ->
      case tt.token_ids do
        [] ->
          Enum.reverse([tt | Enum.reverse(acc)])

        [_token_id] ->
          Enum.reverse([tt | Enum.reverse(acc)])

        token_ids when is_list(token_ids) ->
          transfers = flat_1155_batch_token_transfer(tt, tt.amounts, token_ids, token_id)

          acc ++ transfers

        _ ->
          Enum.reverse([tt | Enum.reverse(acc)])
      end
    end)
  end

  defp flat_1155_batch_token_transfer(tt, amounts, token_ids, token_id_to_filter) do
    amounts
    |> Enum.zip(token_ids)
    |> Enum.with_index()
    |> Enum.map(fn {{amount, token_id}, index} ->
      if is_nil(token_id_to_filter) || token_id == token_id_to_filter do
        %TokenTransfer{tt | token_ids: [token_id], amount: amount, amounts: nil, index_in_batch: index}
      end
    end)
    |> Enum.reject(&is_nil/1)
    |> squash_token_transfers_in_batch()
  end

  defp squash_token_transfers_in_batch(token_transfers) do
    token_transfers
    |> Enum.group_by(fn tt -> {List.first(tt.token_ids), tt.from_address_hash, tt.to_address_hash} end)
    |> Enum.map(fn {_k, v} -> Enum.reduce(v, nil, &group_batch_reducer/2) end)
    |> Enum.sort_by(fn tt -> tt.index_in_batch end, :desc)
  end

  defp group_batch_reducer(transfer, nil) do
    transfer
  end

  defp group_batch_reducer(transfer, acc) do
    %TokenTransfer{acc | amount: Decimal.add(acc.amount, transfer.amount)}
  end

  @spec paginate_1155_batch_token_transfers([TokenTransfer.t()], [paging_options]) :: [TokenTransfer.t()]
  def paginate_1155_batch_token_transfers(token_transfers, options) do
    paging_options = options |> Keyword.get(:paging_options, nil)

    case paging_options do
      %PagingOptions{batch_key: batch_key} when not is_nil(batch_key) ->
        filter_previous_page_transfers(token_transfers, batch_key)

      _ ->
        token_transfers
    end
  end

  defp filter_previous_page_transfers(
         token_transfers,
         {batch_block_hash, batch_transaction_hash, batch_log_index, index_in_batch}
       ) do
    token_transfers
    |> Enum.reverse()
    |> Enum.reduce_while([], fn tt, acc ->
      if tt.block_hash == batch_block_hash and tt.transaction_hash == batch_transaction_hash and
           tt.log_index == batch_log_index and tt.index_in_batch == index_in_batch do
        {:halt, acc}
      else
        {:cont, [tt | acc]}
      end
    end)
  end

  def select_repo(options) do
    if Keyword.get(options, :api?, false) do
      Repo.replica()
    else
      Repo
    end
  end

  def select_watchlist_address_id(watchlist_id, address_hash)
      when not is_nil(watchlist_id) and not is_nil(address_hash) do
    WatchlistAddress
    |> where([wa], wa.watchlist_id == ^watchlist_id and wa.address_hash_hash == ^address_hash)
    |> select([wa], wa.id)
    |> Repo.account_repo().one()
  end

  def select_watchlist_address_id(_watchlist_id, _address_hash), do: nil

  def fetch_watchlist_transactions(watchlist_id, options) do
    watchlist_addresses =
      watchlist_id
      |> WatchlistAddress.watchlist_addresses_by_watchlist_id_query()
      |> Repo.account_repo().all()

    address_hashes = Enum.map(watchlist_addresses, fn wa -> wa.address_hash end)

    watchlist_names =
      Enum.reduce(watchlist_addresses, %{}, fn wa, acc ->
        Map.put(acc, wa.address_hash, %{label: wa.name, display_name: wa.name})
      end)

    {watchlist_names, address_hashes_to_mined_transactions_without_rewards(address_hashes, options)}
  end

  def list_withdrawals(options \\ []) do
    paging_options = Keyword.get(options, :paging_options, @default_paging_options)
    necessity_by_association = Keyword.get(options, :necessity_by_association, %{})

    Withdrawal.list_withdrawals()
    |> join_associations(necessity_by_association)
    |> handle_withdrawals_paging_options(paging_options)
    |> select_repo(options).all()
  end

  def sum_withdrawals do
    Repo.aggregate(Withdrawal, :sum, :amount, timeout: :infinity)
  end

  def upsert_count_withdrawals(index) do
    upsert_last_fetched_counter(%{
      counter_type: "withdrawals_count",
      value: index
    })
  end

  def sum_withdrawals_from_cache(options \\ []) do
    WithdrawalsSum.fetch(options)
  end

  def count_withdrawals_from_cache(options \\ []) do
    "withdrawals_count" |> get_last_fetched_counter(options) |> Decimal.add(1)
  end

  def add_fetcher_limit(query, false), do: query

  def add_fetcher_limit(query, true) do
    fetcher_limit = Application.get_env(:indexer, :fetcher_init_limit)

    limit(query, ^fetcher_limit)
  end

  def put_has_token_transfers_to_tx(query, true), do: query

  def put_has_token_transfers_to_tx(query, false) do
    from(tx in query,
      select_merge: %{
        has_token_transfers:
          fragment(
            "(SELECT transaction_hash FROM token_transfers WHERE transaction_hash = ? LIMIT 1) IS NOT NULL",
            tx.hash
          )
      }
    )
  end
end<|MERGE_RESOLUTION|>--- conflicted
+++ resolved
@@ -4274,8 +4274,6 @@
     from(w in query, where: w.msg_nonce < ^nonce)
   end
 
-<<<<<<< HEAD
-=======
   defp page_tokens(query, %PagingOptions{key: nil}), do: query
 
   defp page_tokens(query, %PagingOptions{key: {circulating_market_cap, holder_count, name, contract_address_hash}}) do
@@ -4331,7 +4329,6 @@
     dynamic([t], t.contract_address_hash > ^contract_address_hash)
   end
 
->>>>>>> 6f432b10
   defp page_blocks(query, %PagingOptions{key: nil}), do: query
 
   defp page_blocks(query, %PagingOptions{key: {block_number}}) do
