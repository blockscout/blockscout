defmodule Explorer.Chain do
  @moduledoc """
  The chain context.
  """

  import Ecto.Query,
    only: [
      from: 2,
      join: 4,
      join: 5,
      limit: 2,
      lock: 2,
      offset: 2,
      order_by: 2,
      order_by: 3,
      preload: 2,
      select: 2,
      select: 3,
      subquery: 1,
      union: 2,
      update: 2,
      where: 2,
      where: 3
    ]

  import EthereumJSONRPC, only: [integer_to_quantity: 1, json_rpc: 2, fetch_block_internal_transactions: 2]

  require Logger

  alias ABI.{TypeDecoder, TypeEncoder}
<<<<<<< HEAD
  alias Ecto.Adapters.SQL
  alias Ecto.{Changeset, Multi, Query}
=======
  alias Ecto.{Changeset, Multi}
>>>>>>> 8fd8ba62

  alias EthereumJSONRPC.Contract
  alias EthereumJSONRPC.Transaction, as: EthereumJSONRPCTransaction

  alias Explorer.Counters.LastFetchedCounter

  alias Explorer.Chain

  alias Explorer.Chain.{
    Address,
    Address.CoinBalance,
    Address.CoinBalanceDaily,
    Address.CurrentTokenBalance,
    Address.TokenBalance,
    Block,
    BridgedToken,
    CeloAccount,
    CeloClaims,
    CeloParams,
    CeloSigners,
    CeloUnlocked,
    CeloValidator,
    CeloValidatorGroup,
    CeloValidatorHistory,
    CeloVoters,
    CurrencyHelpers,
    Data,
    DecompiledSmartContract,
    ExchangeRate,
    Hash,
    Import,
    InternalTransaction,
    Log,
    PendingBlockOperation,
    SmartContract,
    SmartContractAdditionalSource,
    StakingPool,
    StakingPoolsDelegator,
    Token,
    Token.Instance,
    TokenTransfer,
    Transaction,
    Wei
  }

  alias Explorer.Chain.Block.{EmissionReward, Reward}

  alias Explorer.Chain.Cache.{
    Accounts,
    BlockNumber,
    Blocks,
    TokenExchangeRate,
    Transactions,
    Uncles
  }

  alias Explorer.Chain.Celo.ContractEventTracking
  alias Explorer.Chain.Celo.TransactionStats, as: CeloTxStats

  alias Explorer.Chain.Import.Runner
  alias Explorer.Chain.InternalTransaction.{CallType, Type}
  alias Explorer.Counters.{AddressesCounter, AddressesWithBalanceCounter}
  alias Explorer.Market.MarketHistoryCache
  alias Explorer.{PagingOptions, Repo}
  alias Explorer.Repo.Remote, as: RemoteRepo
  alias Explorer.SmartContract.{Helper, Reader}
  alias Explorer.Staking.ContractState

  alias Dataloader.Ecto, as: DataloaderEcto

  @default_paging_options %PagingOptions{page_size: 50}

  @max_incoming_transactions_count 10_000

  @revert_msg_prefix_1 "Revert: "
  @revert_msg_prefix_2 "revert: "
  @revert_msg_prefix_3 "reverted "
  @revert_msg_prefix_4 "Reverted "
<<<<<<< HEAD
=======
  # Geth-like node
>>>>>>> 8fd8ba62
  @revert_msg_prefix_5 "execution reverted: "
  # keccak256("Error(string)")
  @revert_error_method_id "08c379a0"

  @burn_address_hash_str "0x0000000000000000000000000000000000000000"

  # seconds
  @check_bytecode_interval 86_400

  @limit_showing_transaсtions 10_000
  @default_page_size 50

  @typedoc """
  The name of an association on the `t:Ecto.Schema.t/0`
  """
  @type association :: atom()

  @typedoc """
  The max `t:Explorer.Chain.Block.block_number/0` for `consensus` `true` `t:Explorer.Chain.Block.t/0`s.
  """
  @type block_height :: Block.block_number()

  @typedoc """
  Event type where data is broadcasted whenever data is inserted from chain indexing.
  """
  @type chain_event ::
          :addresses
          | :address_coin_balances
          | :blocks
          | :block_rewards
          | :exchange_rate
          | :internal_transactions
          | :logs
          | :transactions
          | :token_transfers

  @type direction :: :from | :to

  @typedoc """
   * `:optional` - the association is optional and only needs to be loaded if available
   * `:required` - the association is required and MUST be loaded.  If it is not available, then the parent struct
     SHOULD NOT be returned.
  """
  @type necessity :: :optional | :required

  @typedoc """
  The `t:necessity/0` of each association that should be loaded
  """
  @type necessity_by_association :: %{association => necessity}

  @typep necessity_by_association_option :: {:necessity_by_association, necessity_by_association}
  @typep paging_options :: {:paging_options, PagingOptions.t()}
  @typep balance_by_day :: %{date: String.t(), value: Wei.t()}

  @doc """
  Gets from the cache the count of `t:Explorer.Chain.Address.t/0`'s where the `fetched_coin_balance` is > 0
  """
  @spec count_addresses_with_balance_from_cache :: non_neg_integer()
  def count_addresses_with_balance_from_cache do
    AddressesWithBalanceCounter.fetch()
  end

  @doc """
  Estimated count of `t:Explorer.Chain.Address.t/0`.

  Estimated count of addresses.
  """
  @spec address_estimated_count() :: non_neg_integer()
  def address_estimated_count do
    cached_value = AddressesCounter.fetch()

    if is_nil(cached_value) do
      %Postgrex.Result{rows: [[count]]} = Repo.query!("SELECT reltuples FROM pg_class WHERE relname = 'addresses';")

      count
    else
      cached_value
    end
  end

  @doc """
  Counts the number of addresses with fetched coin balance > 0.

  This function should be used with caution. In larger databases, it may take a
  while to have the return back.
  """
  def count_addresses_with_balance do
    Repo.one(
      Address.count_with_fetched_coin_balance(),
      timeout: :infinity
    )
  end

  @doc """
  Counts the number of all addresses.

  This function should be used with caution. In larger databases, it may take a
  while to have the return back.
  """
  def count_addresses do
    Repo.one(
      Address.count(),
      timeout: :infinity
    )
  end

  @doc """
  `t:Explorer.Chain.InternalTransaction/0`s from the address with the given `hash`.

  This function excludes any internal transactions in the results where the
  internal transaction has no siblings within the parent transaction.

  ## Options

    * `:direction` - if specified, will filter internal transactions by address type. If `:to` is specified, only
      internal transactions where the "to" address matches will be returned. Likewise, if `:from` is specified, only
      internal transactions where the "from" address matches will be returned. If `:direction` is omitted, internal
      transactions either to or from the address will be returned.
    * `:necessity_by_association` - use to load `t:association/0` as `:required` or `:optional`. If an association is
      `:required`, and the `t:Explorer.Chain.InternalTransaction.t/0` has no associated record for that association,
      then the `t:Explorer.Chain.InternalTransaction.t/0` will not be included in the page `entries`.
    * `:paging_options` - a `t:Explorer.PagingOptions.t/0` used to specify the `:page_size` and
      `:key` (a tuple of the lowest/oldest `{block_number, transaction_index, index}`) and. Results will be the internal
      transactions older than the `block_number`, `transaction index`, and `index` that are passed.

  """
  @spec address_to_internal_transactions(Hash.Address.t(), [paging_options | necessity_by_association_option]) :: [
          InternalTransaction.t()
        ]
  def address_to_internal_transactions(hash, options \\ []) do
    necessity_by_association = Keyword.get(options, :necessity_by_association, %{})
    direction = Keyword.get(options, :direction)

    from_block = from_block(options)
    to_block = to_block(options)

    paging_options = Keyword.get(options, :paging_options, @default_paging_options)

    if direction == nil do
      query_to_address_hash_wrapped =
        InternalTransaction
        |> InternalTransaction.where_nonpending_block()
        |> InternalTransaction.where_address_fields_match(hash, :to_address_hash)
        |> InternalTransaction.where_block_number_in_period(from_block, to_block)
        |> common_where_limit_order(paging_options)
        |> wrapped_union_subquery()

      query_from_address_hash_wrapped =
        InternalTransaction
        |> InternalTransaction.where_nonpending_block()
        |> InternalTransaction.where_address_fields_match(hash, :from_address_hash)
        |> InternalTransaction.where_block_number_in_period(from_block, to_block)
        |> common_where_limit_order(paging_options)
        |> wrapped_union_subquery()

      query_created_contract_address_hash_wrapped =
        InternalTransaction
        |> InternalTransaction.where_nonpending_block()
        |> InternalTransaction.where_address_fields_match(hash, :created_contract_address_hash)
        |> InternalTransaction.where_block_number_in_period(from_block, to_block)
        |> common_where_limit_order(paging_options)
        |> wrapped_union_subquery()

      full_query =
        query_to_address_hash_wrapped
        |> union(^query_from_address_hash_wrapped)
        |> union(^query_created_contract_address_hash_wrapped)

      full_query
      |> wrapped_union_subquery()
      |> order_by(
        [q],
        desc: q.block_number,
        desc: q.transaction_index,
        desc: q.index
      )
      |> preload(transaction: :block)
      |> join_associations(necessity_by_association)
      |> Repo.all()
    else
      InternalTransaction
      |> InternalTransaction.where_nonpending_block()
      |> InternalTransaction.where_address_fields_match(hash, direction)
      |> InternalTransaction.where_block_number_in_period(from_block, to_block)
      |> common_where_limit_order(paging_options)
      |> preload(transaction: :block)
      |> join_associations(necessity_by_association)
      |> Repo.all()
    end
  end

  def wrapped_union_subquery(query) do
    from(
      q in subquery(query),
      select: q
    )
  end

  defp common_where_limit_order(query, paging_options) do
    query
    |> InternalTransaction.where_is_different_from_parent_transaction()
    |> InternalTransaction.where_block_number_is_not_null()
    |> page_internal_transaction(paging_options, %{index_int_tx_desc_order: true})
    |> limit(^paging_options.page_size)
    |> order_by(
      [it],
      desc: it.block_number,
      desc: it.transaction_index,
      desc: it.index
    )
  end

  @doc """
  Get the total number of transactions sent by the address with the given hash according to the last block indexed.

  We have to increment +1 in the last nonce result because it works like an array position, the first
  nonce has the value 0. When last nonce is nil, it considers that the given address has 0 transactions.
  """
  @spec total_transactions_sent_by_address(Hash.Address.t()) :: non_neg_integer()
  def total_transactions_sent_by_address(address_hash) do
    last_nonce =
      address_hash
      |> Transaction.last_nonce_by_address_query()
      |> Repo.one(timeout: :infinity)

    case last_nonce do
      nil -> 0
      value -> value + 1
    end
  end

  @doc """
  Fetches the transactions related to the address with the given hash, including
  transactions that only have the address in the `token_transfers` related table
  and rewards for block validation.

  This query is divided into multiple subqueries intentionally in order to
  improve the listing performance.

  The `token_trasfers` table tends to grow exponentially, and the query results
  with a `transactions` `join` statement takes too long.

  To solve this the `transaction_hashes` are fetched in a separate query, and
  paginated through the `block_number` already present in the `token_transfers`
  table.

  ## Options

    * `:necessity_by_association` - use to load `t:association/0` as `:required` or `:optional`.  If an association is
      `:required`, and the `t:Explorer.Chain.Transaction.t/0` has no associated record for that association, then the
      `t:Explorer.Chain.Transaction.t/0` will not be included in the page `entries`.
    * `:paging_options` - a `t:Explorer.PagingOptions.t/0` used to specify the `:page_size` and
      `:key` (a tuple of the lowest/oldest `{block_number, index}`) and. Results will be the transactions older than
      the `block_number` and `index` that are passed.

  """
  @spec address_to_transactions_with_rewards(Hash.Address.t(), [paging_options | necessity_by_association_option]) ::
          [
            Transaction.t()
          ]
  def address_to_transactions_with_rewards(address_hash, options \\ []) when is_list(options) do
    paging_options = Keyword.get(options, :paging_options, @default_paging_options)

    if Application.get_env(:block_scout_web, BlockScoutWeb.Chain)[:has_emission_funds] do
      cond do
        Keyword.get(options, :direction) == :from ->
          address_to_transactions_without_rewards(address_hash, options)

        address_has_rewards?(address_hash) ->
          %{payout_key: block_miner_payout_address} = Reward.get_validator_payout_key_by_mining(address_hash)

          if block_miner_payout_address && address_hash == block_miner_payout_address do
            transactions_with_rewards_results(address_hash, options, paging_options)
          else
            address_to_transactions_without_rewards(address_hash, options)
          end

        true ->
          address_to_transactions_without_rewards(address_hash, options)
      end
    else
      address_to_transactions_without_rewards(address_hash, options)
    end
  end

  defp transactions_with_rewards_results(address_hash, options, paging_options) do
    blocks_range = address_to_transactions_tasks_range_of_blocks(address_hash, options)

    rewards_task =
      Task.async(fn -> Reward.fetch_emission_rewards_tuples(address_hash, paging_options, blocks_range) end)

    [rewards_task | address_to_transactions_tasks(address_hash, options)]
    |> wait_for_address_transactions()
    |> Enum.sort_by(fn item ->
      case item do
        {%Reward{} = emission_reward, _} ->
          {-emission_reward.block.number, 1}

        item ->
          block_number = if item.block_number, do: -item.block_number, else: 0
          index = if item.index, do: -item.index, else: 0
          {block_number, index}
      end
    end)
    |> Enum.dedup_by(fn item ->
      case item do
        {%Reward{} = emission_reward, _} ->
          {emission_reward.block_hash, emission_reward.address_hash, emission_reward.address_type}

        transaction ->
          transaction.hash
      end
    end)
    |> Enum.take(paging_options.page_size)
  end

  def address_to_transactions_without_rewards(address_hash, options) do
    paging_options = Keyword.get(options, :paging_options, @default_paging_options)

    address_hash
    |> address_to_transactions_tasks(options)
    |> wait_for_address_transactions()
    |> Enum.sort_by(&{&1.block_number, &1.index}, &>=/2)
    |> Enum.dedup_by(& &1.hash)
    |> Enum.take(paging_options.page_size)
  end

  def address_to_mined_transactions_without_rewards(address_hash, options) do
    paging_options = Keyword.get(options, :paging_options, @default_paging_options)

    address_hash
    |> address_to_mined_transactions_tasks(options)
    |> wait_for_address_transactions()
    |> Enum.sort_by(&{&1.block_number, &1.index}, &>=/2)
    |> Enum.dedup_by(& &1.hash)
    |> Enum.take(paging_options.page_size)
  end

  defp address_to_transactions_tasks_query(options) do
    from_block = from_block(options)
    to_block = to_block(options)

    options
    |> Keyword.get(:paging_options, @default_paging_options)
    |> fetch_transactions(from_block, to_block)
  end

  defp transactions_block_numbers_at_address(address_hash, options) do
    direction = Keyword.get(options, :direction)

    options
    |> address_to_transactions_tasks_query()
    |> Transaction.not_pending_transactions()
    |> select([t], t.block_number)
    |> Transaction.matching_address_queries_list(direction, address_hash)
  end

  defp address_to_transactions_tasks(address_hash, options) do
    direction = Keyword.get(options, :direction)
    necessity_by_association = Keyword.get(options, :necessity_by_association, %{})

    from_block = from_block(options)
    to_block = to_block(options)

    options
    |> address_to_transactions_tasks_query()
    |> Transaction.not_dropped_or_replaced_transacions()
    |> where_block_number_in_period(from_block, to_block)
    |> join_associations(necessity_by_association)
    |> Transaction.matching_address_queries_list(direction, address_hash)
    |> Enum.map(fn query -> Task.async(fn -> Repo.all(query) end) end)
  end

  defp address_to_mined_transactions_tasks(address_hash, options) do
    direction = Keyword.get(options, :direction)
    necessity_by_association = Keyword.get(options, :necessity_by_association, %{})

    options
    |> address_to_transactions_tasks_query()
    |> Transaction.not_pending_transactions()
    |> join_associations(necessity_by_association)
    |> Transaction.matching_address_queries_list(direction, address_hash)
    |> Enum.map(fn query -> Task.async(fn -> Repo.all(query) end) end)
  end

  def address_to_transactions_tasks_range_of_blocks(address_hash, options) do
    extremums_list =
      address_hash
      |> transactions_block_numbers_at_address(options)
      |> Enum.map(fn query ->
        extremum_query =
          from(
            q in subquery(query),
            select: %{min_block_number: min(q.block_number), max_block_number: max(q.block_number)}
          )

        extremum_query
        |> Repo.one!()
      end)

    extremums_list
    |> Enum.reduce(%{min_block_number: nil, max_block_number: 0}, fn %{
                                                                       min_block_number: min_number,
                                                                       max_block_number: max_number
                                                                     },
                                                                     extremums_result ->
      current_min_number = Map.get(extremums_result, :min_block_number)
      current_max_number = Map.get(extremums_result, :max_block_number)

      extremums_result =
        if is_number(current_min_number) do
          if is_number(min_number) and min_number > 0 and min_number < current_min_number do
            extremums_result
            |> Map.put(:min_block_number, min_number)
          else
            extremums_result
          end
        else
          extremums_result
          |> Map.put(:min_block_number, min_number)
        end

      if is_number(max_number) and max_number > 0 and max_number > current_max_number do
        extremums_result
        |> Map.put(:max_block_number, max_number)
      else
        extremums_result
      end
    end)
  end

  defp wait_for_address_transactions(tasks) do
    tasks
    |> Task.yield_many(:timer.seconds(20))
    |> Enum.flat_map(fn {_task, res} ->
      case res do
        {:ok, result} ->
          result

        {:exit, reason} ->
          raise "Query fetching address transactions terminated: #{inspect(reason)}"

        nil ->
          raise "Query fetching address transactions timed out."
      end
    end)
  end

  @spec address_hash_to_token_transfers(Hash.Address.t(), Keyword.t()) :: [Transaction.t()]
  def address_hash_to_token_transfers(address_hash, options \\ []) do
    paging_options = Keyword.get(options, :paging_options, @default_paging_options)
    direction = Keyword.get(options, :direction)

    direction
    |> Transaction.transactions_with_token_transfers_direction(address_hash)
    |> Transaction.preload_token_transfers(address_hash)
    |> handle_paging_options(paging_options)
    |> Repo.all()
  end

  @doc """
  address_hash_to_token_transfers_including_contract/2 function returns token transfers on address (to/from/contract).
  It is used by CSV export of token transfers button.
  """
  @spec address_hash_to_token_transfers_including_contract(Hash.Address.t(), Keyword.t()) :: [TokenTransfer.t()]
  def address_hash_to_token_transfers_including_contract(address_hash, options \\ []) do
    paging_options = Keyword.get(options, :paging_options, @default_paging_options)
    from_block = Keyword.get(options, :from_block)
    to_block = Keyword.get(options, :to_block)

    query =
      from_block
      |> query_address_hash_to_token_transfers_including_contract(to_block, address_hash)
      |> order_by([token_transfer], asc: token_transfer.block_number, asc: token_transfer.log_index)

    query
    |> handle_token_transfer_paging_options(paging_options)
    |> preload(transaction: :block)
    |> preload(:token)
    |> Repo.all()
  end

  defp query_address_hash_to_token_transfers_including_contract(nil, to_block, address_hash)
       when not is_nil(to_block) do
    from(
      token_transfer in TokenTransfer,
      where:
        (token_transfer.to_address_hash == ^address_hash or
           token_transfer.from_address_hash == ^address_hash or
           token_transfer.token_contract_address_hash == ^address_hash) and
          token_transfer.block_number <= ^to_block
    )
  end

  defp query_address_hash_to_token_transfers_including_contract(from_block, nil, address_hash)
       when not is_nil(from_block) do
    from(
      token_transfer in TokenTransfer,
      where:
        (token_transfer.to_address_hash == ^address_hash or
           token_transfer.from_address_hash == ^address_hash or
           token_transfer.token_contract_address_hash == ^address_hash) and
          token_transfer.block_number >= ^from_block
    )
  end

  defp query_address_hash_to_token_transfers_including_contract(from_block, to_block, address_hash)
       when not is_nil(from_block) and not is_nil(to_block) do
    from(
      token_transfer in TokenTransfer,
      where:
        (token_transfer.to_address_hash == ^address_hash or
           token_transfer.from_address_hash == ^address_hash or
           token_transfer.token_contract_address_hash == ^address_hash) and
          (token_transfer.block_number >= ^from_block and token_transfer.block_number <= ^to_block)
    )
  end

  defp query_address_hash_to_token_transfers_including_contract(_, _, address_hash) do
    from(
      token_transfer in TokenTransfer,
      where:
        token_transfer.to_address_hash == ^address_hash or
          token_transfer.from_address_hash == ^address_hash or
          token_transfer.token_contract_address_hash == ^address_hash
    )
  end

  @spec address_to_logs(Hash.Address.t(), Keyword.t()) :: [Log.t()]
  def address_to_logs(address_hash, options \\ []) when is_list(options) do
    paging_options = Keyword.get(options, :paging_options) || %PagingOptions{page_size: 50}

    from_block = from_block(options)
    to_block = to_block(options)

    {block_number, _transaction_index, log_index} = paging_options.key || {BlockNumber.get_max(), 0, 0}

    base_query =
      from(log in Log,
        order_by: [desc: log.block_number, desc: log.index],
        where: log.block_number < ^block_number,
        or_where: log.block_number == ^block_number and log.index > ^log_index,
        where: log.address_hash == ^address_hash,
        limit: ^paging_options.page_size,
        select: log
      )

    wrapped_query =
      from(
        log in subquery(base_query),
        left_join: transaction in Transaction,
        on: log.transaction_hash == transaction.hash,
        preload: [
          :transaction,
          #          transaction: [to_address: :smart_contract],
          #          transaction: [to_address: [implementation_contract: :smart_contract]]
          address: :smart_contract,
          address: [implementation_contract: :smart_contract]
        ],
        select: log
      )

    wrapped_query
    |> filter_topic(options)
    |> where_block_number_in_period(from_block, to_block)
    |> Repo.all()
    |> Enum.take(paging_options.page_size)
  end

  defp filter_topic(base_query, topic: topic) do
    from(log in base_query,
      where:
        log.first_topic == ^topic or log.second_topic == ^topic or log.third_topic == ^topic or
          log.fourth_topic == ^topic
    )
  end

  defp filter_topic(base_query, _), do: base_query

  def where_block_number_in_period(base_query, from_block, to_block) when is_nil(from_block) and not is_nil(to_block) do
    from(q in base_query,
      where: q.block_number <= ^to_block
    )
  end

  def where_block_number_in_period(base_query, from_block, to_block) when not is_nil(from_block) and is_nil(to_block) do
    from(q in base_query,
      where: q.block_number > ^from_block
    )
  end

  def where_block_number_in_period(base_query, from_block, to_block) when is_nil(from_block) and is_nil(to_block) do
    from(q in base_query,
      where: 1
    )
  end

  def where_block_number_in_period(base_query, from_block, to_block) do
    from(q in base_query,
      where: q.block_number > ^from_block and q.block_number <= ^to_block
    )
  end

  @doc """
  Finds all `t:Explorer.Chain.Transaction.t/0`s given the address_hash and the token contract
  address hash.

  ## Options

    * `:paging_options` - a `t:Explorer.PagingOptions.t/0` used to specify the `:page_size` and
      `:key` (in the form of `%{"inserted_at" => inserted_at}`). Results will be the transactions
      older than the `index` that are passed.
  """
  @spec address_to_transactions_with_token_transfers(Hash.t(), Hash.t(), [paging_options]) :: [Transaction.t()]
  def address_to_transactions_with_token_transfers(address_hash, token_hash, options \\ []) do
    paging_options = Keyword.get(options, :paging_options, @default_paging_options)

    address_hash
    |> Transaction.transactions_with_token_transfers(token_hash)
    |> Transaction.preload_token_transfers(address_hash)
    |> handle_paging_options(paging_options)
    |> Repo.all()
  end

  @doc """
  The `t:Explorer.Chain.Address.t/0` `balance` in `unit`.
  """
  @spec balance(Address.t(), :wei) :: Wei.wei() | nil
  @spec balance(Address.t(), :gwei) :: Wei.gwei() | nil
  @spec balance(Address.t(), :ether) :: Wei.ether() | nil
  def balance(%Address{fetched_coin_balance: balance}, unit) do
    case balance do
      nil -> nil
      _ -> Wei.to(balance, unit)
    end
  end

  @doc """
  The number of `t:Explorer.Chain.Block.t/0`.

      iex> insert_list(2, :block)
      iex> Explorer.Chain.block_count()
      2

  When there are no `t:Explorer.Chain.Block.t/0`.

      iex> Explorer.Chain.block_count()
      0

  """
  def block_count do
    Repo.aggregate(Block, :count, :hash)
  end

  @doc """
  Reward for mining a block.

  The block reward is the sum of the following:

  * Sum of the transaction fees (gas_used * gas_price) for the block
  * A static reward for miner (this value may change during the life of the chain)
  * The reward for uncle blocks (1/32 * static_reward * number_of_uncles)

  *NOTE*

  Uncles are not currently accounted for.
  """
  @spec block_reward(Block.block_number()) :: Wei.t()
  def block_reward(block_number) do
    block_hash =
      Block
      |> where([block], block.number == ^block_number and block.consensus)
      |> select([block], block.hash)
      |> Repo.one!()

    case Repo.one!(
           from(reward in Reward,
             where: reward.block_hash == ^block_hash,
             select: %Wei{
               value: coalesce(sum(reward.reward), 0)
             }
           )
         ) do
      %Wei{
        value: %Decimal{coef: 0}
      } ->
        Repo.one!(
          from(block in Block,
            left_join: transaction in assoc(block, :transactions),
            inner_join: emission_reward in EmissionReward,
            on: fragment("? <@ ?", block.number, emission_reward.block_range),
            where: block.number == ^block_number and block.consensus,
            group_by: [emission_reward.reward, block.hash],
            select: %Wei{
              value: coalesce(sum(transaction.gas_used * transaction.gas_price), 0) + emission_reward.reward
            }
          )
        )

      other_value ->
        other_value
    end
  end

  @doc """
  The `t:Explorer.Chain.Wei.t/0` paid to the miners of the `t:Explorer.Chain.Block.t/0`s with `hash`
  `Explorer.Chain.Hash.Full.t/0` by the signers of the transactions in those blocks to cover the gas fee
  (`gas_used * gas_price`).
  """
  @spec gas_payment_by_block_hash([Hash.Full.t()]) :: %{Hash.Full.t() => Wei.t()}
  def gas_payment_by_block_hash(block_hashes) when is_list(block_hashes) do
    query =
      from(
        block in Block,
        left_join: transaction in assoc(block, :transactions),
        where: block.hash in ^block_hashes and block.consensus == true,
        group_by: block.hash,
        select: {block.hash, %Wei{value: coalesce(sum(transaction.gas_used * transaction.gas_price), 0)}}
      )

    query
    |> Repo.all()
    |> Enum.into(%{})
  end

  def timestamp_by_block_hash(block_hashes) when is_list(block_hashes) do
    query =
      from(
        block in Block,
        where: block.hash in ^block_hashes and block.consensus == true,
        group_by: block.hash,
        select: {block.hash, block.timestamp}
      )

    query
    |> Repo.all()
    |> Enum.into(%{})
  end

  def timestamp_by_block_hash(block_hash) do
    query =
      from(
        block in Block,
        where: block.hash == ^block_hash and block.consensus == true,
        select: block.timestamp
      )

    query
    |> Repo.one()
  end

  @doc """
  Finds all `t:Explorer.Chain.Transaction.t/0`s in the `t:Explorer.Chain.Block.t/0`.

  ## Options

    * `:necessity_by_association` - use to load `t:association/0` as `:required` or `:optional`.  If an association is
      `:required`, and the `t:Explorer.Chain.Transaction.t/0` has no associated record for that association, then the
      `t:Explorer.Chain.Transaction.t/0` will not be included in the page `entries`.
    * `:paging_options` - a `t:Explorer.PagingOptions.t/0` used to specify the `:page_size` and
      `:key` (a tuple of the lowest/oldest `{index}`) and. Results will be the transactions older than
      the `index` that are passed.
  """
  @spec block_to_transactions(Hash.Full.t(), [paging_options | necessity_by_association_option]) :: [Transaction.t()]
  def block_to_transactions(block_hash, options \\ []) when is_list(options) do
    necessity_by_association = Keyword.get(options, :necessity_by_association, %{})

    options
    |> Keyword.get(:paging_options, @default_paging_options)
    |> fetch_transactions_in_ascending_order_by_index()
    |> join(:inner, [transaction], block in assoc(transaction, :block))
    |> where([_, block], block.hash == ^block_hash)
    |> join_associations(necessity_by_association)
    |> preload([{:token_transfers, [:token, :from_address, :to_address]}])
    |> Repo.all()
  end

  @doc """
  Finds sum of gas_used for new (EIP-1559) txs belongs to block
  """
  @spec block_to_gas_used_by_1559_txs(Hash.Full.t()) :: non_neg_integer()
  def block_to_gas_used_by_1559_txs(block_hash) do
    query =
      from(
        tx in Transaction,
        where: tx.block_hash == ^block_hash,
        where: not is_nil(tx.max_priority_fee_per_gas),
        select: sum(tx.gas_used)
      )

    result = Repo.one(query)
    if result, do: result, else: 0
  end

  @doc """
  Finds sum of priority fee for new (EIP-1559) txs belongs to block
  """
  @spec block_to_priority_fee_of_1559_txs(Hash.Full.t()) :: Decimal.t()
  def block_to_priority_fee_of_1559_txs(block_hash) do
    block = Repo.get_by(Block, hash: block_hash)
    %Wei{value: base_fee_per_gas} = block.base_fee_per_gas

    query =
      from(
        tx in Transaction,
        where: tx.block_hash == ^block_hash,
        where: not is_nil(tx.max_priority_fee_per_gas),
        select:
          sum(
            fragment(
              "CASE
                WHEN ? = 0 THEN 0
                WHEN ? < ? THEN ?
                ELSE ? END",
              tx.max_fee_per_gas,
              tx.max_fee_per_gas - ^base_fee_per_gas,
              tx.max_priority_fee_per_gas,
              (tx.max_fee_per_gas - ^base_fee_per_gas) * tx.gas_used,
              tx.max_priority_fee_per_gas * tx.gas_used
            )
          )
      )

    result = Repo.one(query)
    if result, do: result, else: 0
  end

  @doc """
  Counts the number of `t:Explorer.Chain.Transaction.t/0` in the `block`.
  """
  @spec block_to_transaction_count(Hash.Full.t()) :: non_neg_integer()
  def block_to_transaction_count(block_hash) do
    query =
      from(
        transaction in Transaction,
        where: transaction.block_hash == ^block_hash
      )

    Repo.aggregate(query, :count, :hash)
  end

  @spec address_to_incoming_transaction_count(Hash.Address.t()) :: non_neg_integer()
  def address_to_incoming_transaction_count(address_hash) do
    to_address_query =
      from(
        transaction in Transaction,
        where: transaction.to_address_hash == ^address_hash
      )

    Repo.aggregate(to_address_query, :count, :hash, timeout: :infinity)
  end

  @spec address_to_incoming_transaction_gas_usage(Hash.Address.t()) :: Decimal.t() | nil
  def address_to_incoming_transaction_gas_usage(address_hash) do
    to_address_query =
      from(
        transaction in Transaction,
        where: transaction.to_address_hash == ^address_hash
      )

    Repo.aggregate(to_address_query, :sum, :gas_used, timeout: :infinity)
  end

  @spec address_to_outcoming_transaction_gas_usage(Hash.Address.t()) :: Decimal.t() | nil
  def address_to_outcoming_transaction_gas_usage(address_hash) do
    to_address_query =
      from(
        transaction in Transaction,
        where: transaction.from_address_hash == ^address_hash
      )

    Repo.aggregate(to_address_query, :sum, :gas_used, timeout: :infinity)
  end

  @spec max_incoming_transactions_count() :: non_neg_integer()
  def max_incoming_transactions_count, do: @max_incoming_transactions_count

  @doc """
  How many blocks have confirmed `block` based on the current `max_block_number`

  A consensus block's number of confirmations is the difference between its number and the current block height + 1.

      iex> block = insert(:block, number: 1)
      iex> Explorer.Chain.confirmations(block, block_height: 2)
      {:ok, 2}

  The newest block at the block height has 1 confirmation.

      iex> block = insert(:block, number: 1)
      iex> Explorer.Chain.confirmations(block, block_height: 1)
      {:ok, 1}

  A non-consensus block has no confirmations and is orphaned even if there are child blocks of it on an orphaned chain.

      iex> parent_block = insert(:block, consensus: false, number: 1)
      iex> insert(
      ...>   :block,
      ...>   parent_hash: parent_block.hash,
      ...>   consensus: false,
      ...>   number: parent_block.number + 1
      ...> )
      iex> Explorer.Chain.confirmations(parent_block, block_height: 3)
      {:error, :non_consensus}

  If you calculate the block height and then get a newer block, the confirmations will be `0` instead of negative.

      iex> block = insert(:block, number: 1)
      iex> Explorer.Chain.confirmations(block, block_height: 0)
      {:ok, 1}
  """
  @spec confirmations(Block.t(), [{:block_height, block_height()}]) ::
          {:ok, non_neg_integer()} | {:error, :non_consensus}

  def confirmations(%Block{consensus: true, number: number}, named_arguments) when is_list(named_arguments) do
    max_consensus_block_number = Keyword.fetch!(named_arguments, :block_height)

    {:ok, max(1 + max_consensus_block_number - number, 1)}
  end

  def confirmations(%Block{consensus: false}, _), do: {:error, :non_consensus}

  @doc """
  Creates an address.

      iex> {:ok, %Explorer.Chain.Address{hash: hash}} = Explorer.Chain.create_address(
      ...>   %{hash: "0xa94f5374fce5edbc8e2a8697c15331677e6ebf0b"}
      ...> )
      ...> to_string(hash)
      "0xa94f5374fce5edbc8e2a8697c15331677e6ebf0b"

  A `String.t/0` value for `Explorer.Chain.Address.t/0` `hash` must have 40 hexadecimal characters after the `0x` prefix
  to prevent short- and long-hash transcription errors.

      iex> {:error, %Ecto.Changeset{errors: errors}} = Explorer.Chain.create_address(
      ...>   %{hash: "0xa94f5374fce5edbc8e2a8697c15331677e6ebf0"}
      ...> )
      ...> errors
      [hash: {"is invalid", [type: Explorer.Chain.Hash.Address, validation: :cast]}]
      iex> {:error, %Ecto.Changeset{errors: errors}} = Explorer.Chain.create_address(
      ...>   %{hash: "0xa94f5374fce5edbc8e2a8697c15331677e6ebf0ba"}
      ...> )
      ...> errors
      [hash: {"is invalid", [type: Explorer.Chain.Hash.Address, validation: :cast]}]

  """
  @spec create_address(map()) :: {:ok, Address.t()} | {:error, Ecto.Changeset.t()}
  def create_address(attrs \\ %{}) do
    %Address{}
    |> Address.changeset(attrs)
    |> Repo.insert()
  end

  @doc """
  Creates a decompiled smart contract.
  """

  @spec create_decompiled_smart_contract(map()) :: {:ok, Address.t()} | {:error, Ecto.Changeset.t()}
  def create_decompiled_smart_contract(attrs) do
    changeset = DecompiledSmartContract.changeset(%DecompiledSmartContract{}, attrs)

    # Enforce ShareLocks tables order (see docs: sharelocks.md)
    Multi.new()
    |> Multi.run(:set_address_decompiled, fn repo, _ ->
      set_address_decompiled(repo, Changeset.get_field(changeset, :address_hash))
    end)
    |> Multi.insert(:decompiled_smart_contract, changeset,
      on_conflict: :replace_all,
      conflict_target: [:decompiler_version, :address_hash]
    )
    |> Repo.transaction()
    |> case do
      {:ok, %{decompiled_smart_contract: decompiled_smart_contract}} -> {:ok, decompiled_smart_contract}
      {:error, _, error_value, _} -> {:error, error_value}
    end
  end

  @doc """
  Converts the `Explorer.Chain.Data.t:t/0` to `iodata` representation that can be written to users efficiently.

      iex> %Explorer.Chain.Data{
      ...>   bytes: <<>>
      ...> } |>
      ...> Explorer.Chain.data_to_iodata() |>
      ...> IO.iodata_to_binary()
      "0x"
      iex> %Explorer.Chain.Data{
      ...>   bytes: <<0, 0, 0, 0, 0, 0, 0, 0, 0, 0, 0, 0, 134, 45, 103, 203, 7,
      ...>     115, 238, 63, 140, 231, 234, 137, 179, 40, 255, 234, 134, 26,
      ...>     179, 239>>
      ...> } |>
      ...> Explorer.Chain.data_to_iodata() |>
      ...> IO.iodata_to_binary()
      "0x000000000000000000000000862d67cb0773ee3f8ce7ea89b328ffea861ab3ef"

  """
  @spec data_to_iodata(Data.t()) :: iodata()
  def data_to_iodata(data) do
    Data.to_iodata(data)
  end

  @doc """
  The fee a `transaction` paid for the `t:Explorer.Transaction.t/0` `gas`

  If the transaction is pending, then the fee will be a range of `unit`

      iex> Explorer.Chain.fee(
      ...>   %Explorer.Chain.Transaction{
      ...>     gas: Decimal.new(3),
      ...>     gas_price: %Explorer.Chain.Wei{value: Decimal.new(2)},
      ...>     gas_used: nil
      ...>   },
      ...>   :wei
      ...> )
      {:maximum, Decimal.new(6)}

  If the transaction has been confirmed in block, then the fee will be the actual fee paid in `unit` for the `gas_used`
  in the `transaction`.

      iex> Explorer.Chain.fee(
      ...>   %Explorer.Chain.Transaction{
      ...>     gas: Decimal.new(3),
      ...>     gas_price: %Explorer.Chain.Wei{value: Decimal.new(2)},
      ...>     gas_used: Decimal.new(2)
      ...>   },
      ...>   :wei
      ...> )
      {:actual, Decimal.new(4)}

  """
  @spec fee(Transaction.t(), :ether | :gwei | :wei) :: {:maximum, Decimal.t()} | {:actual, Decimal.t()}
  def fee(%Transaction{gas: gas, gas_price: gas_price, gas_used: nil}, unit) do
    fee =
      gas_price
      |> Wei.to(unit)
      |> Decimal.mult(gas)

    {:maximum, fee}
  end

  def fee(%Transaction{gas_price: gas_price, gas_used: gas_used}, unit) do
    fee =
      gas_price
      |> Wei.to(unit)
      |> Decimal.mult(gas_used)

    {:actual, fee}
  end

  @doc """
  Checks to see if the chain is down indexing based on the transaction from the
  oldest block and the `fetch_internal_transactions` pending operation
  """
  @spec finished_indexing?() :: boolean()
  def finished_indexing? do
    json_rpc_named_arguments = Application.fetch_env!(:indexer, :json_rpc_named_arguments)
    variant = Keyword.fetch!(json_rpc_named_arguments, :variant)

    if variant == EthereumJSONRPC.Ganache || variant == EthereumJSONRPC.Arbitrum do
      true
    else
      with {:transactions_exist, true} <- {:transactions_exist, Repo.exists?(Transaction)},
           min_block_number when not is_nil(min_block_number) <- Repo.aggregate(Transaction, :min, :block_number) do
        query =
          from(
            b in Block,
            join: pending_ops in assoc(b, :pending_operations),
            where: pending_ops.fetch_internal_transactions,
            where: b.consensus and b.number == ^min_block_number
          )

        !Repo.exists?(query)
      else
        {:transactions_exist, false} -> true
        nil -> false
      end
    end
  end

  @doc """
  The `t:Explorer.Chain.Transaction.t/0` `gas_price` of the `transaction` in `unit`.
  """
  def gas_price(%Transaction{gas_price: gas_price}, unit) do
    Wei.to(gas_price, unit)
  end

  defp augment_celo_address(nil), do: {:error, :not_found}

  defp augment_celo_address(orig_address) do
    augmented =
      if Ecto.assoc_loaded?(orig_address.celo_delegator) and orig_address.celo_delegator != nil do
        orig_address
        |> Map.put(:celo_account, orig_address.celo_delegator.celo_account)
        |> Map.put(:celo_validator, orig_address.celo_delegator.celo_validator)
      else
        orig_address
      end

    {:ok, augmented}
  end

  @doc """
  Converts `t:Explorer.Chain.Address.t/0` `hash` to the `t:Explorer.Chain.Address.t/0` with that `hash`.

  Returns `{:ok, %Explorer.Chain.Address{}}` if found

      iex> {:ok, %Explorer.Chain.Address{hash: hash}} = Explorer.Chain.create_address(
      ...>   %{hash: "0x5aaeb6053f3e94c9b9a09f33669435e7ef1beaed"}
      ...> )
      iex> {:ok, %Explorer.Chain.Address{hash: found_hash}} = Explorer.Chain.hash_to_address(hash)
      iex> found_hash == hash
      true

  Returns `{:error, :not_found}` if not found

      iex> {:ok, hash} = Explorer.Chain.string_to_address_hash("0x5aaeb6053f3e94c9b9a09f33669435e7ef1beaed")
      iex> Explorer.Chain.hash_to_address(hash)
      {:error, :not_found}

  ## Options

    * `:necessity_by_association` - use to load `t:association/0` as `:required` or `:optional`.  If an association is
      `:required`, and the `t:Explorer.Chain.Address.t/0` has no associated record for that association,
      then the `t:Explorer.Chain.Address.t/0` will not be included in the list.

  Optionally it also accepts a boolean to fetch the `has_decompiled_code?` virtual field or not

  """
  @spec hash_to_address(Hash.Address.t(), [necessity_by_association_option], boolean()) ::
          {:ok, Address.t()} | {:error, :not_found}
  def hash_to_address(
        %Hash{byte_count: unquote(Hash.Address.byte_count())} = hash,
        options \\ [
          necessity_by_association: %{
            :contracts_creation_internal_transaction => :optional,
            :names => :optional,
            :smart_contract => :optional,
            :token => :optional,
            :celo_account => :optional,
            :celo_delegator => :optional,
            :celo_signers => :optional,
            :celo_claims => :optional,
            :celo_members => :optional,
            [{:celo_delegator, :celo_account}] => :optional,
            [{:celo_delegator, :celo_validator}] => :optional,
            [{:celo_delegator, :celo_validator, :group_address}] => :optional,
            [{:celo_delegator, :celo_validator, :signer}] => :optional,
            [{:celo_delegator, :account_address}] => :optional,
            [{:celo_signers, :signer_address}] => :optional,
            [{:celo_claims, :celo_account}] => :optional,
            [{:celo_members, :validator_address}] => :optional,
            [{:celo_voters, :voter_address}] => :optional,
            [{:celo_voted, :group_address}] => :optional,
            [{:celo_voters, :group}] => :optional,
            [{:celo_voted, :group}] => :optional,
            :celo_validator => :optional,
            [{:celo_validator, :group_address}] => :optional,
            [{:celo_validator, :signer}] => :optional,
            :celo_validator_group => :optional,
            :contracts_creation_transaction => :optional
          }
        ],
        query_decompiled_code_flag \\ true
      ) do
    necessity_by_association = Keyword.get(options, :necessity_by_association, %{})

    query =
      from(
        address in Address,
        where: address.hash == ^hash
      )

    address_result =
      query
      |> join_associations(necessity_by_association)
      |> with_decompiled_code_flag(hash, query_decompiled_code_flag)
      |> Repo.one()

    address_updated_result =
      case address_result do
        %{smart_contract: smart_contract} ->
          if smart_contract do
            address_result
          else
            address_verified_twin_contract =
              Chain.get_minimal_proxy_template(hash) ||
                Chain.get_address_verified_twin_contract(hash).verified_contract

            if address_verified_twin_contract do
              address_verified_twin_contract_updated =
                address_verified_twin_contract
                |> Map.put(:address_hash, hash)
                |> Map.put_new(:metadata_from_verified_twin, true)

              address_result
              |> Map.put(:smart_contract, address_verified_twin_contract_updated)
            else
              address_result
            end
          end

        _ ->
          address_result
      end

    augment_celo_address(address_updated_result)
  end

  def decompiled_code(address_hash, version) do
    query =
      from(contract in DecompiledSmartContract,
        where: contract.address_hash == ^address_hash and contract.decompiler_version == ^version
      )

    query
    |> Repo.one()
    |> case do
      nil -> {:error, :not_found}
      contract -> {:ok, contract.decompiled_source_code}
    end
  end

  @spec token_contract_address_from_token_name(String.t()) :: {:ok, Hash.Address.t()} | {:error, :not_found}
  def token_contract_address_from_token_name(name) when is_binary(name) do
    query =
      from(token in Token,
        where: ilike(token.symbol, ^name),
        or_where: ilike(token.name, ^name),
        select: token.contract_address_hash
      )

    query
    |> Repo.all()
    |> case do
      [] ->
        {:error, :not_found}

      hashes ->
        if Enum.count(hashes) == 1 do
          {:ok, List.first(hashes)}
        else
          {:error, :not_found}
        end
    end
  end

  def prepare_search_term(nil), do: {:some, ""}

  def prepare_search_term(string) do
    case Regex.scan(~r/[a-zA-Z0-9]+/, string) do
      [_ | _] = words ->
        term_final =
          words
          |> Enum.map_join(" & ", fn [word] -> word <> ":*" end)

        {:some, term_final}

      _ ->
        :none
    end
  end

  defp search_token_query(term) do
    from(token in Token,
      left_join: bridged in BridgedToken,
      on: token.contract_address_hash == bridged.home_token_contract_address_hash,
      where: fragment("to_tsvector(symbol || ' ' || name ) @@ to_tsquery(?)", ^term),
      select: %{
        address_hash: token.contract_address_hash,
        tx_hash: fragment("CAST(NULL AS bytea)"),
        block_hash: fragment("CAST(NULL AS bytea)"),
        foreign_token_hash: bridged.foreign_token_contract_address_hash,
        foreign_chain_id: bridged.foreign_chain_id,
        type: "token",
        name: token.name,
        symbol: token.symbol,
        holder_count: token.holder_count,
        inserted_at: token.inserted_at,
        block_number: 0
      }
    )
  end

  defp search_contract_query(term) do
    from(smart_contract in SmartContract,
      left_join: address in Address,
      on: smart_contract.address_hash == address.hash,
      where: fragment("to_tsvector(name ) @@ to_tsquery(?)", ^term),
      select: %{
        address_hash: smart_contract.address_hash,
        tx_hash: fragment("CAST(NULL AS bytea)"),
        block_hash: fragment("CAST(NULL AS bytea)"),
        foreign_token_hash: fragment("CAST(NULL AS bytea)"),
        foreign_chain_id: ^nil,
        type: "contract",
        name: smart_contract.name,
        symbol: ^nil,
        holder_count: ^nil,
        inserted_at: address.inserted_at,
        block_number: 0
      }
    )
  end

  defp search_address_query(term) do
    case Chain.string_to_address_hash(term) do
      {:ok, address_hash} ->
        from(address in Address,
          left_join: address_name in Address.Name,
          on: address.hash == address_name.address_hash,
          where: address.hash == ^address_hash,
          select: %{
            address_hash: address.hash,
            tx_hash: fragment("CAST(NULL AS bytea)"),
            block_hash: fragment("CAST(NULL AS bytea)"),
            foreign_token_hash: fragment("CAST(NULL AS bytea)"),
            foreign_chain_id: ^nil,
            type: "address",
            name: address_name.name,
            symbol: ^nil,
            holder_count: ^nil,
            inserted_at: address.inserted_at,
            block_number: 0
          }
        )

      _ ->
        nil
    end
  end

  defp search_tx_query(term) do
    case Chain.string_to_transaction_hash(term) do
      {:ok, tx_hash} ->
        from(transaction in Transaction,
          where: transaction.hash == ^tx_hash,
          select: %{
            address_hash: fragment("CAST(NULL AS bytea)"),
            tx_hash: transaction.hash,
            block_hash: fragment("CAST(NULL AS bytea)"),
            foreign_token_hash: fragment("CAST(NULL AS bytea)"),
            foreign_chain_id: ^nil,
            type: "transaction",
            name: ^nil,
            symbol: ^nil,
            holder_count: ^nil,
            inserted_at: transaction.inserted_at,
            block_number: 0
          }
        )

      _ ->
        nil
    end
  end

  defp search_block_query(term) do
    case Chain.string_to_block_hash(term) do
      {:ok, block_hash} ->
        from(block in Block,
          where: block.hash == ^block_hash,
          select: %{
            address_hash: fragment("CAST(NULL AS bytea)"),
            tx_hash: fragment("CAST(NULL AS bytea)"),
            block_hash: block.hash,
            foreign_token_hash: fragment("CAST(NULL AS bytea)"),
            foreign_chain_id: ^nil,
            type: "block",
            name: ^nil,
            symbol: ^nil,
            holder_count: ^nil,
            inserted_at: block.inserted_at,
            block_number: block.number
          }
        )

      _ ->
        case Integer.parse(term) do
          {block_number, _} ->
            from(block in Block,
              where: block.number == ^block_number,
              select: %{
                address_hash: fragment("CAST(NULL AS bytea)"),
                tx_hash: fragment("CAST(NULL AS bytea)"),
                block_hash: block.hash,
                foreign_token_hash: fragment("CAST(NULL AS bytea)"),
                foreign_chain_id: ^nil,
                type: "block",
                name: ^nil,
                symbol: ^nil,
                holder_count: ^nil,
                inserted_at: block.inserted_at,
                block_number: block.number
              }
            )

          _ ->
            nil
        end
    end
  end

  def joint_search(paging_options, offset, string) do
    case prepare_search_term(string) do
      {:some, term} ->
        tokens_query = search_token_query(term)
        contracts_query = search_contract_query(term)
        tx_query = search_tx_query(string)
        address_query = search_address_query(string)
        block_query = search_block_query(string)

        basic_query =
          from(
            tokens in subquery(tokens_query),
            union: ^contracts_query
          )

        query =
          cond do
            address_query ->
              basic_query
              |> union(^address_query)

            tx_query ->
              basic_query
              |> union(^tx_query)
              |> union(^block_query)

            block_query ->
              basic_query
              |> union(^block_query)

            true ->
              basic_query
          end

        ordered_query =
          from(items in subquery(query),
            order_by: [desc_nulls_last: items.holder_count, asc: items.name, desc: items.inserted_at],
            limit: ^paging_options.page_size,
            offset: ^offset
          )

        paginated_ordered_query =
          ordered_query
          |> page_search_results(paging_options)

        search_results = Repo.all(paginated_ordered_query)

        search_results
        |> Enum.map(fn result ->
          result_checksummed_address_hash =
            if result.address_hash do
              result
              |> Map.put(:address_hash, Address.checksum(result.address_hash))
            else
              result
            end

          result_checksummed =
            if result_checksummed_address_hash.foreign_token_hash do
              result_checksummed_address_hash
              |> Map.put(:foreign_token_hash, Address.checksum(result_checksummed_address_hash.foreign_token_hash))
            else
              result_checksummed_address_hash
            end

          result_checksummed
        end)

      _ ->
        []
    end
  end

  @spec search_token(String.t()) :: [Token.t()]
  def search_token(string) do
    case prepare_search_term(string) do
      {:some, term} ->
        query =
          from(token in Token,
            where: fragment("to_tsvector(symbol || ' ' || name ) @@ to_tsquery(?)", ^term),
            select: %{
              link: token.contract_address_hash,
              symbol: token.symbol,
              name: token.name,
              holder_count: token.holder_count,
              type: "token"
            },
            order_by: [desc: token.holder_count]
          )

        Repo.all(query)

      _ ->
        []
    end
  end

  @spec search_contract(String.t()) :: [SmartContract.t()]
  def search_contract(string) do
    case prepare_search_term(string) do
      {:some, term} ->
        query =
          from(smart_contract in SmartContract,
            left_join: address in Address,
            on: smart_contract.address_hash == address.hash,
            where: fragment("to_tsvector(name ) @@ to_tsquery(?)", ^term),
            select: %{
              link: smart_contract.address_hash,
              name: smart_contract.name,
              inserted_at: address.inserted_at,
              type: "contract"
            },
            order_by: [desc: smart_contract.inserted_at]
          )

        Repo.all(query)

      _ ->
        []
    end
  end

  def search_tx(term) do
    case Chain.string_to_transaction_hash(term) do
      {:ok, tx_hash} ->
        query =
          from(transaction in Transaction,
            where: transaction.hash == ^tx_hash,
            select: %{
              link: transaction.hash,
              type: "transaction"
            }
          )

        Repo.all(query)

      _ ->
        []
    end
  end

  def search_address(term) do
    case Chain.string_to_address_hash(term) do
      {:ok, address_hash} ->
        query =
          from(address in Address,
            left_join: address_name in Address.Name,
            on: address.hash == address_name.address_hash,
            where: address.hash == ^address_hash,
            select: %{
              name: address_name.name,
              link: address.hash,
              type: "address"
            }
          )

        Repo.all(query)

      _ ->
        []
    end
  end

  def search_block(term) do
    case Chain.string_to_block_hash(term) do
      {:ok, block_hash} ->
        query =
          from(block in Block,
            where: block.hash == ^block_hash,
            select: %{
              link: block.hash,
              block_number: block.number,
              type: "block"
            }
          )

        Repo.all(query)

      _ ->
        case Integer.parse(term) do
          {block_number, _} ->
            query =
              from(block in Block,
                where: block.number == ^block_number,
                select: %{
                  link: block.hash,
                  block_number: block.number,
                  type: "block"
                }
              )

            Repo.all(query)

          _ ->
            []
        end
    end
  end

  @doc """
  Converts `t:Explorer.Chain.Address.t/0` `hash` to the `t:Explorer.Chain.Address.t/0` with that `hash`.

  Returns `{:ok, %Explorer.Chain.Address{}}` if found

      iex> {:ok, %Explorer.Chain.Address{hash: hash}} = Explorer.Chain.create_address(
      ...>   %{hash: "0x5aaeb6053f3e94c9b9a09f33669435e7ef1beaed"}
      ...> )
      iex> {:ok, %Explorer.Chain.Address{hash: found_hash}} = Explorer.Chain.hash_to_address(hash)
      iex> found_hash == hash
      true

  Returns `{:error, address}` if not found but created an address

      iex> {:ok, %Explorer.Chain.Address{hash: hash}} = Explorer.Chain.create_address(
      ...>   %{hash: "0x5aaeb6053f3e94c9b9a09f33669435e7ef1beaed"}
      ...> )
      iex> {:ok, %Explorer.Chain.Address{hash: found_hash}} = Explorer.Chain.hash_to_address(hash)
      iex> found_hash == hash
      true


  ## Options

    * `:necessity_by_association` - use to load `t:association/0` as `:required` or `:optional`.  If an association is
      `:required`, and the `t:Explorer.Chain.Address.t/0` has no associated record for that association,
      then the `t:Explorer.Chain.Address.t/0` will not be included in the list.

  Optionally it also accepts a boolean to fetch the `has_decompiled_code?` virtual field or not

  """
  @spec find_or_insert_address_from_hash(Hash.Address.t(), [necessity_by_association_option], boolean()) ::
          {:ok, Address.t()}
  def find_or_insert_address_from_hash(
        %Hash{byte_count: unquote(Hash.Address.byte_count())} = hash,
        options \\ [
          necessity_by_association: %{
            :contracts_creation_internal_transaction => :optional,
            :names => :optional,
            :smart_contract => :optional,
            :token => :optional,
            :celo_account => :optional,
            :celo_delegator => :optional,
            [{:celo_delegator, :celo_account}] => :optional,
            :contracts_creation_transaction => :optional
          }
        ],
        query_decompiled_code_flag \\ true
      ) do
    case hash_to_address(hash, options, query_decompiled_code_flag) do
      {:ok, address} ->
        {:ok, address}

      {:error, :not_found} ->
        create_address(%{hash: to_string(hash)})
        hash_to_address(hash, options, query_decompiled_code_flag)
    end
  end

  @doc """
  Converts list of `t:Explorer.Chain.Address.t/0` `hash` to the `t:Explorer.Chain.Address.t/0` with that `hash`.

  Returns `[%Explorer.Chain.Address{}]}` if found

  """
  @spec hashes_to_addresses([Hash.Address.t()]) :: [Address.t()]
  def hashes_to_addresses(hashes) when is_list(hashes) do
    query =
      from(
        address in Address,
        where: address.hash in ^hashes,
        # https://stackoverflow.com/a/29598910/470451
        order_by: fragment("array_position(?, ?)", type(^hashes, {:array, Hash.Address}), address.hash)
      )

    Repo.all(query)
  end

  def get_elected_validators(num) do
    query =
      from(
        address in Address,
        join: sel in CeloValidatorHistory,
        on: sel.address == address.hash,
        where: sel.block_number == ^num,
        select_merge: %{
          online: sel.online
        }
      )

    Repo.all(query)
  end

  @doc """
  Finds an `t:Explorer.Chain.Address.t/0` that has the provided `t:Explorer.Chain.Address.t/0` `hash` and a contract.

  ## Options

    * `:necessity_by_association` - use to load `t:association/0` as `:required` or `:optional`.  If an association is
      `:required`, and the `t:Explorer.Chain.Address.t/0` has no associated record for that association,
      then the `t:Explorer.Chain.Address.t/0` will not be included in the list.

  Optionally it also accepts a boolean to fetch the `has_decompiled_code?` virtual field or not

  """
  @spec find_contract_address(Hash.Address.t(), [necessity_by_association_option], boolean()) ::
          {:ok, Address.t()} | {:error, :not_found}
  def find_contract_address(
        %Hash{byte_count: unquote(Hash.Address.byte_count())} = hash,
        options \\ [],
        query_decompiled_code_flag \\ false
      ) do
    necessity_by_association =
      options
      |> Keyword.get(:necessity_by_association, %{})
      |> Map.merge(%{
        smart_contract_additional_sources: :optional,
        smart_contract: :optional
      })

    query =
      from(
        address in Address,
        where: address.hash == ^hash and not is_nil(address.contract_code)
      )

    address_result =
      query
      |> join_associations(necessity_by_association)
      |> with_decompiled_code_flag(hash, query_decompiled_code_flag)
      |> Repo.one()

    address_updated_result =
      case address_result do
        %{smart_contract: smart_contract} ->
          if smart_contract do
            check_bytecode_matching(address_result)
          else
            address_verified_twin_contract =
              Chain.get_minimal_proxy_template(hash) ||
                Chain.get_address_verified_twin_contract(hash).verified_contract

            if address_verified_twin_contract do
              address_verified_twin_contract_updated =
                address_verified_twin_contract
                |> Map.put(:address_hash, hash)
                |> Map.put_new(:metadata_from_verified_twin, true)

              address_result
              |> Map.put(:smart_contract, address_verified_twin_contract_updated)
            else
              address_result
            end
          end

        _ ->
          address_result
      end

    address_updated_result
    |> case do
      nil -> {:error, :not_found}
      address -> {:ok, address}
    end
  end

  defp check_bytecode_matching(address) do
    now = DateTime.utc_now()
    json_rpc_named_arguments = Application.get_env(:explorer, :json_rpc_named_arguments)

    if !address.smart_contract.is_changed_bytecode and
         address.smart_contract.bytecode_checked_at
         |> DateTime.add(@check_bytecode_interval, :second)
         |> DateTime.compare(now) != :gt do
      case EthereumJSONRPC.fetch_codes(
             [%{block_quantity: "latest", address: address.smart_contract.address_hash}],
             json_rpc_named_arguments
           ) do
        {:ok, %EthereumJSONRPC.FetchedCodes{params_list: []}} ->
          address

        {:ok, %EthereumJSONRPC.FetchedCodes{params_list: fetched_codes}} ->
          bytecode_from_node = fetched_codes |> List.first() |> Map.get(:code)
          bytecode_from_db = "0x" <> (address.contract_code.bytes |> Base.encode16(case: :lower))

          if bytecode_from_node == bytecode_from_db do
            {:ok, smart_contract} =
              address.smart_contract
              |> Changeset.change(%{bytecode_checked_at: now})
              |> Repo.update()

            %{address | smart_contract: smart_contract}
          else
            {:ok, smart_contract} =
              address.smart_contract
              |> Changeset.change(%{bytecode_checked_at: now, is_changed_bytecode: true})
              |> Repo.update()

            %{address | smart_contract: smart_contract}
          end

        _ ->
          address
      end
    else
      address
    end
  end

  @spec find_decompiled_contract_address(Hash.Address.t()) :: {:ok, Address.t()} | {:error, :not_found}
  def find_decompiled_contract_address(%Hash{byte_count: unquote(Hash.Address.byte_count())} = hash) do
    query =
      from(
        address in Address,
        preload: [
          :contracts_creation_internal_transaction,
          :names,
          :smart_contract,
          :token,
          :contracts_creation_transaction,
          :decompiled_smart_contracts
        ],
        where: address.hash == ^hash
      )

    address = Repo.one(query)

    if address do
      {:ok, address}
    else
      {:error, :not_found}
    end
  end

  @doc """
  Converts `t:Explorer.Chain.Block.t/0` `hash` to the `t:Explorer.Chain.Block.t/0` with that `hash`.

  Unlike `number_to_block/1`, both consensus and non-consensus blocks can be returned when looked up by `hash`.

  Returns `{:ok, %Explorer.Chain.Block{}}` if found

      iex> %Block{hash: hash} = insert(:block, consensus: false)
      iex> {:ok, %Explorer.Chain.Block{hash: found_hash}} = Explorer.Chain.hash_to_block(hash)
      iex> found_hash == hash
      true

  Returns `{:error, :not_found}` if not found

      iex> {:ok, hash} = Explorer.Chain.string_to_block_hash(
      ...>   "0x9fc76417374aa880d4449a1f7f31ec597f00b1f6f3dd2d66f4c9c6c445836d8b"
      ...> )
      iex> Explorer.Chain.hash_to_block(hash)
      {:error, :not_found}

  ## Options

    * `:necessity_by_association` - use to load `t:association/0` as `:required` or `:optional`.  If an association is
      `:required`, and the `t:Explorer.Chain.Block.t/0` has no associated record for that association, then the
      `t:Explorer.Chain.Block.t/0` will not be included in the page `entries`.

  """
  @spec hash_to_block(Hash.Full.t(), [necessity_by_association_option]) :: {:ok, Block.t()} | {:error, :not_found}
  def hash_to_block(%Hash{byte_count: unquote(Hash.Full.byte_count())} = hash, options \\ []) when is_list(options) do
    necessity_by_association = Keyword.get(options, :necessity_by_association, %{})

    Block
    |> where(hash: ^hash)
    |> join_associations(necessity_by_association)
    |> Repo.one()
    |> case do
      nil ->
        {:error, :not_found}

      block ->
        {:ok, block}
    end
  end

  @doc """
  Converts the `Explorer.Chain.Hash.t:t/0` to `iodata` representation that can be written efficiently to users.

      iex> %Explorer.Chain.Hash{
      ...>   byte_count: 32,
      ...>   bytes: <<0x9fc76417374aa880d4449a1f7f31ec597f00b1f6f3dd2d66f4c9c6c445836d8b ::
      ...>            big-integer-size(32)-unit(8)>>
      ...> } |>
      ...> Explorer.Chain.hash_to_iodata() |>
      ...> IO.iodata_to_binary()
      "0x9fc76417374aa880d4449a1f7f31ec597f00b1f6f3dd2d66f4c9c6c445836d8b"

  Always pads number, so that it is a valid format for casting.

      iex> %Explorer.Chain.Hash{
      ...>   byte_count: 32,
      ...>   bytes: <<0x1234567890abcdef :: big-integer-size(32)-unit(8)>>
      ...> } |>
      ...> Explorer.Chain.hash_to_iodata() |>
      ...> IO.iodata_to_binary()
      "0x0000000000000000000000000000000000000000000000001234567890abcdef"

  """
  @spec hash_to_iodata(Hash.t()) :: iodata()
  def hash_to_iodata(hash) do
    Hash.to_iodata(hash)
  end

  @doc """
  Converts `t:Explorer.Chain.Transaction.t/0` `hash` to the `t:Explorer.Chain.Transaction.t/0` with that `hash`.

  Returns `{:ok, %Explorer.Chain.Transaction{}}` if found

      iex> %Transaction{hash: hash} = insert(:transaction)
      iex> {:ok, %Explorer.Chain.Transaction{hash: found_hash}} = Explorer.Chain.hash_to_transaction(hash)
      iex> found_hash == hash
      true

  Returns `{:error, :not_found}` if not found

      iex> {:ok, hash} = Explorer.Chain.string_to_transaction_hash(
      ...>   "0x9fc76417374aa880d4449a1f7f31ec597f00b1f6f3dd2d66f4c9c6c445836d8b"
      ...> )
      iex> Explorer.Chain.hash_to_transaction(hash)
      {:error, :not_found}

  ## Options

    * `:necessity_by_association` - use to load `t:association/0` as `:required` or `:optional`.  If an association is
      `:required`, and the `t:Explorer.Chain.Transaction.t/0` has no associated record for that association, then the
      `t:Explorer.Chain.Transaction.t/0` will not be included in the page `entries`.
  """
  @spec hash_to_transaction(Hash.Full.t(), [necessity_by_association_option]) ::
          {:ok, Transaction.t()} | {:error, :not_found}
  def hash_to_transaction(
        %Hash{byte_count: unquote(Hash.Full.byte_count())} = hash,
        options \\ []
      )
      when is_list(options) do
    necessity_by_association = Keyword.get(options, :necessity_by_association, %{})

    Transaction
    |> where(hash: ^hash)
    |> join_associations(necessity_by_association)
    |> Repo.one()
    |> case do
      nil ->
        {:error, :not_found}

      transaction ->
        {:ok, transaction}
    end
  end

  @doc """
  Converts list of `t:Explorer.Chain.Transaction.t/0` `hashes` to the list of `t:Explorer.Chain.Transaction.t/0`s for
  those `hashes`.

  Returns list of `%Explorer.Chain.Transaction{}`s if found

      iex> [%Transaction{hash: hash1}, %Transaction{hash: hash2}] = insert_list(2, :transaction)
      iex> [%Explorer.Chain.Transaction{hash: found_hash1}, %Explorer.Chain.Transaction{hash: found_hash2}] =
      ...>   Explorer.Chain.hashes_to_transactions([hash1, hash2])
      iex> found_hash1 in [hash1, hash2]
      true
      iex> found_hash2 in [hash1, hash2]
      true

  Returns `[]` if not found

      iex> {:ok, hash} = Explorer.Chain.string_to_transaction_hash(
      ...>   "0x9fc76417374aa880d4449a1f7f31ec597f00b1f6f3dd2d66f4c9c6c445836d8b"
      ...> )
      iex> Explorer.Chain.hashes_to_transactions([hash])
      []

  ## Options

    * `:necessity_by_association` - use to load `t:association/0` as `:required` or `:optional`.  If an association is
      `:required`, and the `t:Explorer.Chain.Transaction.t/0` has no associated record for that association, then the
      `t:Explorer.Chain.Transaction.t/0` will not be included in the page `entries`.
  """
  @spec hashes_to_transactions([Hash.Full.t()], [necessity_by_association_option]) :: [Transaction.t()] | []
  def hashes_to_transactions(hashes, options \\ []) when is_list(hashes) and is_list(options) do
    necessity_by_association = Keyword.get(options, :necessity_by_association, %{})

    fetch_transactions()
    |> where([transaction], transaction.hash in ^hashes)
    |> join_associations(necessity_by_association)
    |> preload([{:token_transfers, [:token, :from_address, :to_address]}])
    |> Repo.all()
  end

  @doc """
  Bulk insert all data stored in the `Explorer`.

  See `Explorer.Chain.Import.all/1` for options and returns.
  """
  @spec import(Import.all_options()) :: Import.all_result()
  def import(options) do
    Import.all(options)
  end

  @doc """
  The percentage of indexed blocks on the chain.

      iex> for index <- 5..9 do
      ...>   insert(:block, number: index)
      ...>   Process.sleep(200)
      ...> end
      iex> Explorer.Chain.indexed_ratio()
      Decimal.new(1, 50, -2)

  If there are no blocks, the percentage is 0.

      iex> Explorer.Chain.indexed_ratio()
      Decimal.new(0)

  """
  @spec indexed_ratio() :: Decimal.t()
  def indexed_ratio do
    %{min: min, max: max} = BlockNumber.get_all()

    case {min, max} do
      {0, 0} ->
        Decimal.new(0)

      _ ->
        result = Decimal.div(max - min + 1, max + 1)

        Decimal.round(result, 2, :down)
    end
  end

  @spec fetch_min_block_number() :: non_neg_integer
  def fetch_min_block_number do
    query =
      from(block in Block,
        select: block.number,
        where: block.consensus == true,
        order_by: [asc: block.number],
        limit: 1
      )

    Repo.one(query) || 0
  rescue
    _ ->
      0
  end

  @spec fetch_max_block_number() :: non_neg_integer
  def fetch_max_block_number do
    query =
      from(block in Block,
        select: block.number,
        where: block.consensus == true,
        order_by: [desc: block.number],
        limit: 1
      )

    Repo.one(query) || 0
  rescue
    _ ->
      0
  end

  def fetch_block_by_hash(block_hash) do
    Repo.get(Block, block_hash)
  end

  @doc """
  The number of `t:Explorer.Chain.InternalTransaction.t/0`.

      iex> transaction = :transaction |> insert() |> with_block()
      iex> insert(:internal_transaction, index: 0, transaction: transaction, block_hash: transaction.block_hash, block_index: 0)
      iex> Explorer.Chain.internal_transaction_count()
      1

  If there are none, the count is `0`.

      iex> Explorer.Chain.internal_transaction_count()
      0

  """
  def internal_transaction_count do
    Repo.aggregate(InternalTransaction.where_nonpending_block(), :count, :transaction_hash)
  end

  @doc """
  Finds all `t:Explorer.Chain.Transaction.t/0` in the `t:Explorer.Chain.Block.t/0`.

  ## Options

    * `:necessity_by_association` - use to load `t:association/0` as `:required` or `:optional`.  If an association is
        `:required`, and the `t:Explorer.Chain.Block.t/0` has no associated record for that association, then the
        `t:Explorer.Chain.Block.t/0` will not be included in the page `entries`.
    * `:paging_options` - a `t:Explorer.PagingOptions.t/0` used to specify the `:page_size` and
      `:key` (a tuple of the lowest/oldest `{block_number}`). Results will be the internal
      transactions older than the `block_number` that are passed.
    * ':block_type' - use to filter by type of block; Uncle`, `Reorg`, or `Block` (default).

  """
  @spec list_blocks([paging_options | necessity_by_association_option]) :: [Block.t()]
  def list_blocks(options \\ []) when is_list(options) do
    necessity_by_association = Keyword.get(options, :necessity_by_association, %{})
    paging_options = Keyword.get(options, :paging_options) || @default_paging_options
    block_type = Keyword.get(options, :block_type, "Block")

    cond do
      block_type == "Block" && !paging_options.key ->
        block_from_cache(block_type, paging_options, necessity_by_association)

      block_type == "Uncle" && !paging_options.key ->
        uncles_from_cache(block_type, paging_options, necessity_by_association)

      true ->
        fetch_blocks(block_type, paging_options, necessity_by_association)
    end
  end

  defp block_from_cache(block_type, paging_options, necessity_by_association) do
    case Blocks.take_enough(paging_options.page_size) do
      nil ->
        elements = fetch_blocks(block_type, paging_options, necessity_by_association)

        Blocks.update(elements)

        elements

      blocks ->
        blocks
    end
  end

  def uncles_from_cache(block_type, paging_options, necessity_by_association) do
    case Uncles.take_enough(paging_options.page_size) do
      nil ->
        elements = fetch_blocks(block_type, paging_options, necessity_by_association)

        Uncles.update(elements)

        elements

      blocks ->
        blocks
    end
  end

  defp fetch_blocks(block_type, paging_options, necessity_by_association) do
    Block
    |> Block.block_type_filter(block_type)
    |> page_blocks(paging_options)
    |> limit(^paging_options.page_size)
    |> order_by(desc: :number)
    |> join_associations(necessity_by_association)
    |> Repo.all()
  end

  @doc """
  Map `block_number`s to their `t:Explorer.Chain.Block.t/0` `hash` `t:Explorer.Chain.Hash.Full.t/0`.

  Does not include non-consensus blocks.

      iex> block = insert(:block, consensus: false)
      iex> Explorer.Chain.block_hash_by_number([block.number])
      %{}

  """
  @spec block_hash_by_number([Block.block_number()]) :: %{Block.block_number() => Hash.Full.t()}
  def block_hash_by_number(block_numbers) when is_list(block_numbers) do
    query =
      from(block in Block,
        where: block.consensus == true and block.number in ^block_numbers,
        select: {block.number, block.hash}
      )

    query
    |> Repo.all()
    |> Enum.into(%{})
  end

  @doc """
  Lists the top `t:Explorer.Chain.Address.t/0`'s' in descending order based on coin balance and address hash.

  """
  @spec list_top_addresses :: [{Address.t(), non_neg_integer()}]
  def list_top_addresses(options \\ []) do
    paging_options = Keyword.get(options, :paging_options, @default_paging_options)

    if is_nil(paging_options.key) do
      paging_options.page_size
      |> Accounts.take_enough()
      |> case do
        nil ->
          accounts_with_n = fetch_top_addresses(paging_options)

          accounts_with_n
          |> Enum.map(fn {address, _n} -> address end)
          |> Accounts.update()

          accounts_with_n

        accounts ->
          Enum.map(
            accounts,
            &{&1,
             if is_nil(&1.nonce) do
               0
             else
               &1.nonce + 1
             end}
          )
      end
    else
      fetch_top_addresses(paging_options)
    end
  end

  defp fetch_top_addresses(paging_options) do
    base_query =
      from(a in Address,
        where: a.fetched_coin_balance > ^0,
        order_by: [desc: a.fetched_coin_balance, asc: a.hash],
        preload: [:names],
        select: {a, fragment("coalesce(1 + ?, 0)", a.nonce)}
      )

    base_query
    |> page_addresses(paging_options)
    |> limit(^paging_options.page_size)
    |> Repo.all()
  end

  @doc """
  Lists the top `t:Explorer.Chain.Token.t/0`'s'.

  """
  @spec list_top_tokens(String.t()) :: [{Token.t(), non_neg_integer()}]
  def list_top_tokens(filter, options \\ []) do
    paging_options = Keyword.get(options, :paging_options, @default_paging_options)

    fetch_top_tokens(filter, paging_options)
  end

  @spec list_top_bridged_tokens(atom(), String.t() | nil, boolean(), [paging_options | necessity_by_association_option]) ::
          [
            {Token.t(), BridgedToken.t()}
          ]
  def list_top_bridged_tokens(destination, filter, from_api, options \\ []) do
    paging_options = Keyword.get(options, :paging_options, @default_paging_options)

    fetch_top_bridged_tokens(destination, paging_options, filter, from_api)
  end

  defp fetch_top_tokens(filter, paging_options) do
    base_query =
      from(t in Token,
        where: t.total_supply > ^0,
        order_by: [desc_nulls_last: t.holder_count, asc: t.name],
        preload: [:contract_address]
      )

    base_query_with_paging =
      base_query
      |> page_tokens(paging_options)
      |> limit(^paging_options.page_size)

    case prepare_search_term(filter) do
      {:some, term} ->
        query =
          if String.length(term) > 0 do
            base_query_with_paging
            |> where(fragment("to_tsvector('english', symbol || ' ' || name ) @@ to_tsquery(?)", ^term))
          else
            base_query_with_paging
          end

        query |> Repo.all()

      _ ->
        []
    end
  end

  defp fetch_top_bridged_tokens(destination, paging_options, filter, from_api) do
    offset = (max(paging_options.page_number, 1) - 1) * paging_options.page_size
    chain_id = translate_destination_to_chain_id(destination)

    if chain_id == :undefined do
      []
    else
      bridged_tokens_query =
        if chain_id do
          from(bt in BridgedToken,
            select: bt,
            where: bt.foreign_chain_id == ^chain_id
          )
        else
          from(bt in BridgedToken,
            select: bt
          )
        end

      base_query =
        from(t in Token,
          right_join: bt in subquery(bridged_tokens_query),
          on: t.contract_address_hash == bt.home_token_contract_address_hash,
          where: t.total_supply > ^0,
          where: t.bridged,
          order_by: [desc: t.holder_count, asc: t.name],
          select: [t, bt],
          preload: [:contract_address]
        )

      base_query_with_paging =
        base_query
        |> page_tokens(paging_options)
        |> limit(^paging_options.page_size)
        |> offset(^offset)

      case prepare_search_term(filter) do
        {:some, term} ->
          query =
            if String.length(term) > 0 do
              base_query_with_paging
              |> where(fragment("to_tsvector('english', symbol || ' ' || name ) @@ to_tsquery(?)", ^term))
            else
              base_query_with_paging
            end

          if from_api do
            query
            |> Repo.replica().all()
          else
            query
            |> Repo.all()
          end

        _ ->
          []
      end
    end
  end

  defp translate_destination_to_chain_id(destination) do
    case destination do
      :eth -> 1
      :kovan -> 42
      :bsc -> 56
      :poa -> 99
      nil -> nil
      _ -> :undefined
    end
  end

  @doc """
  Calls `reducer` on a stream of `t:Explorer.Chain.Block.t/0` without `t:Explorer.Chain.Block.Reward.t/0`.
  """
  def stream_blocks_without_rewards(initial, reducer) when is_function(reducer, 2) do
    Block.blocks_without_reward_query()
    |> Repo.stream_reduce(initial, reducer)
  end

  @doc """
  Finds all transactions of a certain block number
  """
  def get_transactions_of_block_number(block_number) do
    block_number
    |> Transaction.transactions_with_block_number()
    |> Repo.all()
  end

  @doc """
  Finds all Blocks validated by the address with the given hash.

    ## Options
      * `:necessity_by_association` - use to load `t:association/0` as `:required` or `:optional`.  If an association is
          `:required`, and the `t:Explorer.Chain.Block.t/0` has no associated record for that association, then the
          `t:Explorer.Chain.Block.t/0` will not be included in the page `entries`.
      * `:paging_options` - a `t:Explorer.PagingOptions.t/0` used to specify the `:page_size` and
        `:key` (a tuple of the lowest/oldest `{block_number}`) and. Results will be the internal
        transactions older than the `block_number` that are passed.

  Returns all blocks validated by the address given.
  """
  @spec get_blocks_validated_by_address(
          [paging_options | necessity_by_association_option],
          Hash.Address.t()
        ) :: [Block.t()]
  def get_blocks_validated_by_address(options \\ [], address_hash) when is_list(options) do
    necessity_by_association = Keyword.get(options, :necessity_by_association, %{})
    paging_options = Keyword.get(options, :paging_options, @default_paging_options)

    Block
    |> join_associations(necessity_by_association)
    |> where(miner_hash: ^address_hash)
    |> page_blocks(paging_options)
    |> limit(^paging_options.page_size)
    |> order_by(desc: :number)
    |> Repo.all()
  end

  def get_blocks_handled_by_address(options \\ [], address_hash) when is_list(options) do
    necessity_by_association = Keyword.get(options, :necessity_by_association, %{})
    paging_options = Keyword.get(options, :paging_options, @default_paging_options)

    query =
      from(b in Block,
        join: h in CeloValidatorHistory,
        where: b.number == h.block_number,
        where: h.address == ^address_hash,
        select: b
      )

    online_query =
      from(
        h in CeloValidatorHistory,
        where: h.address == ^address_hash,
        select: h.online
      )

    query
    |> join_associations(necessity_by_association)
    |> page_blocks(paging_options)
    |> limit(^paging_options.page_size)
    |> order_by(desc: :number)
    |> preload(online: ^online_query)
    |> Repo.all()
  end

  def get_downtime_by_address(options \\ [], address_hash) when is_list(options) do
    necessity_by_association = Keyword.get(options, :necessity_by_association, %{})
    paging_options = Keyword.get(options, :paging_options, @default_paging_options)

    query =
      from(b in Block,
        join: h in CeloValidatorHistory,
        where: b.number == h.block_number,
        where: h.address == ^address_hash,
        where: h.online == false,
        select: b
      )

    online_query =
      from(
        h in CeloValidatorHistory,
        where: h.address == ^address_hash,
        select: h.online
      )

    query
    |> join_associations(necessity_by_association)
    |> page_blocks(paging_options)
    |> limit(^paging_options.page_size)
    |> order_by(desc: :number)
    |> preload(online: ^online_query)
    |> Repo.all()
  end

  def check_if_validated_blocks_at_address(address_hash) do
    Repo.exists?(from(b in Block, where: b.miner_hash == ^address_hash))
  end

  def check_if_logs_at_address(address_hash) do
    Repo.exists?(from(l in Log, where: l.address_hash == ^address_hash))
  end

  def check_if_internal_transactions_at_address(address_hash) do
    internal_transactions_exists_by_created_contract_address_hash =
      Repo.exists?(from(it in InternalTransaction, where: it.created_contract_address_hash == ^address_hash))

    internal_transactions_exists_by_from_address_hash =
      Repo.exists?(from(it in InternalTransaction, where: it.from_address_hash == ^address_hash))

    internal_transactions_exists_by_to_address_hash =
      Repo.exists?(from(it in InternalTransaction, where: it.to_address_hash == ^address_hash))

    internal_transactions_exists_by_created_contract_address_hash || internal_transactions_exists_by_from_address_hash ||
      internal_transactions_exists_by_to_address_hash
  end

  def check_if_token_transfers_at_address(address_hash) do
    token_transfers_exists_by_from_address_hash =
      Repo.exists?(from(tt in TokenTransfer, where: tt.from_address_hash == ^address_hash))

    token_transfers_exists_by_to_address_hash =
      Repo.exists?(from(tt in TokenTransfer, where: tt.to_address_hash == ^address_hash))

    token_transfers_exists_by_from_address_hash ||
      token_transfers_exists_by_to_address_hash
  end

  def check_if_tokens_at_address(address_hash) do
    Repo.exists?(
      from(
        tb in CurrentTokenBalance,
        where: tb.address_hash == ^address_hash,
        where: tb.value > 0
      )
    )
  end

  @doc """
  Counts all of the block validations and groups by the `miner_hash`.
  """
  def each_address_block_validation_count(fun) when is_function(fun, 1) do
    query =
      from(
        b in Block,
        join: addr in Address,
        where: b.miner_hash == addr.hash,
        select: {b.miner_hash, count(b.miner_hash)},
        group_by: b.miner_hash
      )

    Repo.stream_each(query, fun)
  end

  @doc """
  Counts the number of `t:Explorer.Chain.Block.t/0` validated by the address with the given `hash`.
  """
  @spec address_to_validation_count(Hash.Address.t()) :: non_neg_integer()
  def address_to_validation_count(hash) do
    query = from(block in Block, where: block.miner_hash == ^hash, select: fragment("COUNT(*)"))

    Repo.one(query)
  end

  @spec address_to_transaction_count(Address.t()) :: non_neg_integer()
  def address_to_transaction_count(address) do
    if contract?(address) do
      incoming_transaction_count = address_to_incoming_transaction_count(address.hash)

      if incoming_transaction_count == 0 do
        total_transactions_sent_by_address(address.hash)
      else
        incoming_transaction_count
      end
    else
      total_transactions_sent_by_address(address.hash)
    end
  end

  @spec address_to_token_transfer_count(Address.t()) :: non_neg_integer()
  def address_to_token_transfer_count(address) do
    query =
      from(
        token_transfer in TokenTransfer,
        where: token_transfer.to_address_hash == ^address.hash,
        or_where: token_transfer.from_address_hash == ^address.hash
      )

    Repo.aggregate(query, :count, timeout: :infinity)
  end

  @spec address_to_gas_usage_count(Address.t()) :: Decimal.t() | nil
  def address_to_gas_usage_count(address) do
    if contract?(address) do
      incoming_transaction_gas_usage = address_to_incoming_transaction_gas_usage(address.hash)

      cond do
        !incoming_transaction_gas_usage ->
          address_to_outcoming_transaction_gas_usage(address.hash)

        Decimal.cmp(incoming_transaction_gas_usage, 0) == :eq ->
          address_to_outcoming_transaction_gas_usage(address.hash)

        true ->
          incoming_transaction_gas_usage
      end
    else
      address_to_outcoming_transaction_gas_usage(address.hash)
    end
  end

  @doc """
  Return the balance in usd corresponding to this token. Return nil if the usd_value of the token is not present.
  """
  def balance_in_usd(%{token: %{usd_value: nil}}) do
    nil
  end

  def balance_in_usd(token_balance) do
    tokens = CurrencyHelpers.divide_decimals(token_balance.value, token_balance.token.decimals)
    price = token_balance.token.usd_value
    Decimal.mult(tokens, price)
  end

  def address_tokens_usd_sum(token_balances) do
    token_balances
    |> Enum.reduce(Decimal.new(0), fn {token_balance, _, _}, acc ->
      if token_balance.value && token_balance.token.usd_value do
        Decimal.add(acc, balance_in_usd(token_balance))
      else
        acc
      end
    end)
  end

  defp contract?(%{contract_code: nil}), do: false

  defp contract?(%{contract_code: _}), do: true

  @doc """
  Returns a stream of unfetched `t:Explorer.Chain.Address.CoinBalance.t/0`.

  When there are addresses, the `reducer` is called for each `t:Explorer.Chain.Address.t/0` `hash` and all
  `t:Explorer.Chain.Block.t/0` `block_number` that address is mentioned.

  | Address Hash Schema                        | Address Hash Field              | Block Number Schema                | Block Number Field |
  |--------------------------------------------|---------------------------------|------------------------------------|--------------------|
  | `t:Explorer.Chain.Block.t/0`               | `miner_hash`                    | `t:Explorer.Chain.Block.t/0`       | `number`           |
  | `t:Explorer.Chain.Transaction.t/0`         | `from_address_hash`             | `t:Explorer.Chain.Transaction.t/0` | `block_number`     |
  | `t:Explorer.Chain.Transaction.t/0`         | `to_address_hash`               | `t:Explorer.Chain.Transaction.t/0` | `block_number`     |
  | `t:Explorer.Chain.Log.t/0`                 | `address_hash`                  | `t:Explorer.Chain.Transaction.t/0` | `block_number`     |
  | `t:Explorer.Chain.InternalTransaction.t/0` | `created_contract_address_hash` | `t:Explorer.Chain.Transaction.t/0` | `block_number`     |
  | `t:Explorer.Chain.InternalTransaction.t/0` | `from_address_hash`             | `t:Explorer.Chain.Transaction.t/0` | `block_number`     |
  | `t:Explorer.Chain.InternalTransaction.t/0` | `to_address_hash`               | `t:Explorer.Chain.Transaction.t/0` | `block_number`     |

  Pending `t:Explorer.Chain.Transaction.t/0` `from_address_hash` and `to_address_hash` aren't returned because they
  don't have an associated block number.

  When there are no addresses, the `reducer` is never called and the `initial` is returned in an `:ok` tuple.

  When an `t:Explorer.Chain.Address.t/0` `hash` is used multiple times, all unique `t:Explorer.Chain.Block.t/0` `number`
  will be returned.
  """
  @spec stream_unfetched_balances(
          initial :: accumulator,
          reducer ::
            (entry :: %{address_hash: Hash.Address.t(), block_number: Block.block_number()}, accumulator -> accumulator)
        ) :: {:ok, accumulator}
        when accumulator: term()
  def stream_unfetched_balances(initial, reducer) when is_function(reducer, 2) do
    query =
      from(
        balance in CoinBalance,
        where: is_nil(balance.value_fetched_at),
        select: %{address_hash: balance.address_hash, block_number: balance.block_number}
      )

    Repo.stream_reduce(query, initial, reducer)
  end

  @doc """
  Returns a stream of all token balances that weren't fetched values.
  """
  @spec stream_unfetched_token_balances(
          initial :: accumulator,
          reducer :: (entry :: TokenBalance.t(), accumulator -> accumulator)
        ) :: {:ok, accumulator}
        when accumulator: term()
  def stream_unfetched_token_balances(initial, reducer) when is_function(reducer, 2) do
    TokenBalance.unfetched_token_balances()
    |> Repo.stream_reduce(initial, reducer)
  end

  @doc """
  Returns a stream of all blocks with unfetched internal transactions, using
  the `pending_block_operation` table.

  Only blocks with consensus are returned.

      iex> non_consensus = insert(:block, consensus: false)
      iex> insert(:pending_block_operation, block: non_consensus, fetch_internal_transactions: true)
      iex> unfetched = insert(:block)
      iex> insert(:pending_block_operation, block: unfetched, fetch_internal_transactions: true)
      iex> fetched = insert(:block)
      iex> insert(:pending_block_operation, block: fetched, fetch_internal_transactions: false)
      iex> {:ok, number_set} = Explorer.Chain.stream_blocks_with_unfetched_internal_transactions(
      ...>   MapSet.new(),
      ...>   fn number, acc ->
      ...>     MapSet.put(acc, number)
      ...>   end
      ...> )
      iex> non_consensus.number in number_set
      false
      iex> unfetched.number in number_set
      true
      iex> fetched.hash in number_set
      false

  """
  @spec stream_blocks_with_unfetched_internal_transactions(
          initial :: accumulator,
          reducer :: (entry :: term(), accumulator -> accumulator)
        ) :: {:ok, accumulator}
        when accumulator: term()
  def stream_blocks_with_unfetched_internal_transactions(initial, reducer) when is_function(reducer, 2) do
    query =
      from(
        b in Block,
        join: pending_ops in assoc(b, :pending_operations),
        where: pending_ops.fetch_internal_transactions,
        where: b.consensus,
        where: b.update_count < 20,
        select: b.number
      )

    Repo.stream_reduce(query, initial, reducer)
  end

  @spec stream_blocks_with_unfetched_rewards(
          initial :: accumulator,
          reducer :: (entry :: term(), accumulator -> accumulator)
        ) :: {:ok, accumulator}
        when accumulator: term()
  def stream_blocks_with_unfetched_rewards(initial, reducer) when is_function(reducer, 2) do
    query =
      from(
        b in Block,
        join: celo_pending_ops in Chain.CeloPendingEpochOperation,
        on: b.number == celo_pending_ops.block_number,
        where: celo_pending_ops.fetch_epoch_data,
        select: %{block_hash: b.hash, block_number: b.number, block_timestamp: b.timestamp},
        order_by: [asc: b.number]
      )

    Repo.stream_reduce(query, initial, reducer)
  end

  @doc """
  Streams tuples of {contract_address, event_topic, {block_number, log_index} event_tracking_id} for backfill
    of historical event data.
  """
  def stream_events_to_backfill(initial, reducer) do
    query =
      from(
        cet in ContractEventTracking,
        join: sc in SmartContract,
        on: sc.id == cet.smart_contract_id,
        where: cet.backfilled == false,
        where: cet.enabled == true,
        select: {sc.address_hash, cet.topic, cet.backfilled_up_to, cet.id}
      )

    Repo.stream_reduce(query, initial, reducer)
  end

  def remove_nonconsensus_blocks_from_pending_ops(block_hashes) do
    query =
      from(
        po in PendingBlockOperation,
        where: po.block_hash in ^block_hashes
      )

    {_, _} = Repo.delete_all(query)

    :ok
  end

  def remove_nonconsensus_blocks_from_pending_ops do
    query =
      from(
        po in PendingBlockOperation,
        inner_join: block in Block,
        on: block.hash == po.block_hash,
        where: block.consensus == false
      )

    {_, _} = Repo.delete_all(query)

    :ok
  end

  @spec stream_transactions_with_unfetched_created_contract_codes(
          fields :: [
            :block_hash
            | :created_contract_code_indexed_at
            | :from_address_hash
            | :gas
            | :gas_price
            | :gas_currency_hash
            | :gas_fee_recipient_hash
            | :gateway_fee
            | :hash
            | :index
            | :input
            | :nonce
            | :r
            | :s
            | :to_address_hash
            | :v
            | :value
          ],
          initial :: accumulator,
          reducer :: (entry :: term(), accumulator -> accumulator)
        ) :: {:ok, accumulator}
        when accumulator: term()
  def stream_transactions_with_unfetched_created_contract_codes(fields, initial, reducer)
      when is_function(reducer, 2) do
    query =
      from(t in Transaction,
        where:
          not is_nil(t.block_hash) and not is_nil(t.created_contract_address_hash) and
            is_nil(t.created_contract_code_indexed_at),
        select: ^fields
      )

    Repo.stream_reduce(query, initial, reducer)
  end

  @spec stream_mined_transactions(
          fields :: [
            :block_hash
            | :created_contract_code_indexed_at
            | :from_address_hash
            | :gas
            | :gas_price
            | :gas_currency_hash
            | :gas_fee_recipient_hash
            | :gateway_fee
            | :hash
            | :index
            | :input
            | :nonce
            | :r
            | :s
            | :to_address_hash
            | :v
            | :value
          ],
          initial :: accumulator,
          reducer :: (entry :: term(), accumulator -> accumulator)
        ) :: {:ok, accumulator}
        when accumulator: term()
  def stream_mined_transactions(fields, initial, reducer) when is_function(reducer, 2) do
    query =
      from(t in Transaction,
        where: not is_nil(t.block_hash) and not is_nil(t.nonce) and not is_nil(t.from_address_hash),
        select: ^fields
      )

    Repo.stream_reduce(query, initial, reducer)
  end

  @spec stream_pending_transactions(
          fields :: [
            :block_hash
            | :created_contract_code_indexed_at
            | :from_address_hash
            | :gas
            | :gas_price
            | :gas_currency_hash
            | :gas_fee_recipient_hash
            | :gateway_fee
            | :hash
            | :index
            | :input
            | :nonce
            | :r
            | :s
            | :to_address_hash
            | :v
            | :value
          ],
          initial :: accumulator,
          reducer :: (entry :: term(), accumulator -> accumulator)
        ) :: {:ok, accumulator}
        when accumulator: term()
  def stream_pending_transactions(fields, initial, reducer) when is_function(reducer, 2) do
    query =
      Transaction
      |> pending_transactions_query()
      |> select(^fields)

    Repo.stream_reduce(query, initial, reducer)
  end

  @doc """
  Returns a stream of all blocks that are marked as unfetched in `t:Explorer.Chain.Block.SecondDegreeRelation.t/0`.
  For each uncle block a `hash` of nephew block and an `index` of the block in it are returned.

  When a block is fetched, its uncles are transformed into `t:Explorer.Chain.Block.SecondDegreeRelation.t/0` and can be
  returned.  Once the uncle is imported its corresponding `t:Explorer.Chain.Block.SecondDegreeRelation.t/0`
  `uncle_fetched_at` will be set and it won't be returned anymore.
  """
  @spec stream_unfetched_uncles(
          initial :: accumulator,
          reducer :: (entry :: term(), accumulator -> accumulator)
        ) :: {:ok, accumulator}
        when accumulator: term()
  def stream_unfetched_uncles(initial, reducer) when is_function(reducer, 2) do
    query =
      from(bsdr in Block.SecondDegreeRelation,
        where: is_nil(bsdr.uncle_fetched_at) and not is_nil(bsdr.index),
        select: [:nephew_hash, :index]
      )

    Repo.stream_reduce(query, initial, reducer)
  end

  @doc """
  The number of `t:Explorer.Chain.Log.t/0`.

      iex> transaction = :transaction |> insert() |> with_block()
      iex> insert(:log, transaction: transaction, index: 0)
      iex> Explorer.Chain.log_count()
      1

  When there are no `t:Explorer.Chain.Log.t/0`.

      iex> Explorer.Chain.log_count()
      0

  """
  def log_count do
    Repo.one!(from(log in "logs", select: fragment("COUNT(*)")))
  end

  @doc """
  Max consensus block numbers.

  If blocks are skipped and inserted out of number order, the max number is still returned

      iex> insert(:block, number: 2)
      iex> insert(:block, number: 1)
      iex> Explorer.Chain.max_consensus_block_number()
      {:ok, 2}

  Non-consensus blocks are ignored

      iex> insert(:block, number: 3, consensus: false)
      iex> insert(:block, number: 2, consensus: true)
      iex> Explorer.Chain.max_consensus_block_number()
      {:ok, 2}

  If there are no blocks, `{:error, :not_found}` is returned

      iex> Explorer.Chain.max_consensus_block_number()
      {:error, :not_found}

  """
  @spec max_consensus_block_number() :: {:ok, Block.block_number()} | {:error, :not_found}
  def max_consensus_block_number do
    Block
    |> where(consensus: true)
    |> Repo.aggregate(:max, :number)
    |> case do
      nil -> {:error, :not_found}
      number -> {:ok, number}
    end
  end

  @spec block_height() :: block_height()
  def block_height do
    query = from(block in Block, select: coalesce(max(block.number), 0), where: block.consensus == true)

    Repo.one!(query)
  end

  def last_db_block_status do
    query =
      from(block in Block,
        select: {block.number, block.timestamp},
        where: block.consensus == true,
        order_by: [desc: block.number],
        limit: 1
      )

    query
    |> Repo.one()
    |> block_status()
  end

  def last_cache_block_status do
    [
      paging_options: %PagingOptions{page_size: 1}
    ]
    |> list_blocks()
    |> List.last()
    |> case do
      %{timestamp: timestamp, number: number} ->
        block_status({number, timestamp})

      _ ->
        block_status(nil)
    end
  end

  @spec upsert_last_fetched_counter(map()) :: {:ok, LastFetchedCounter.t()} | {:error, Ecto.Changeset.t()}
  def upsert_last_fetched_counter(params) do
    changeset = LastFetchedCounter.changeset(%LastFetchedCounter{}, params)

    Repo.insert(changeset,
      on_conflict: :replace_all,
      conflict_target: [:counter_type]
    )
  end

  def get_last_fetched_counter(type) do
    query =
      from(
        last_fetched_counter in LastFetchedCounter,
        where: last_fetched_counter.counter_type == ^type,
        select: last_fetched_counter.value
      )

    Repo.one(query) || Decimal.new(0)
  end

  defp block_status({number, timestamp}) do
    now = DateTime.utc_now()
    last_block_period = DateTime.diff(now, timestamp, :millisecond)

    if last_block_period > Application.get_env(:explorer, :healthy_blocks_period) do
      {:error, number, timestamp}
    else
      {:ok, number, timestamp}
    end
  end

  defp block_status(nil), do: {:error, :no_blocks}

  def fetch_min_missing_block_cache do
    max_block_number = BlockNumber.get_max()

    min_missing_block_number =
      "min_missing_block_number"
      |> Chain.get_last_fetched_counter()
      |> Decimal.to_integer()

    if max_block_number > 0 do
      query =
        from(b in Block,
          right_join:
            missing_range in fragment(
              """
                (SELECT b1.number
                FROM generate_series((?)::integer, (?)::integer) AS b1(number)
                WHERE NOT EXISTS
                  (SELECT 1 FROM blocks b2 WHERE b2.number=b1.number AND b2.consensus))
              """,
              ^min_missing_block_number,
              ^max_block_number
            ),
          on: b.number == missing_range.number,
          select: min(missing_range.number)
        )

      query
      |> Repo.one(timeout: :infinity) || 0
    else
      0
    end
  end

  @doc """
  Calculates the ranges of missing consensus blocks in `range`.

  When there are no blocks, the entire range is missing.

      iex> Explorer.Chain.missing_block_number_ranges(0..5)
      [0..5]

  If the block numbers from `0` to `max_block_number/0` are contiguous, then no block numbers are missing

      iex> insert(:block, number: 0)
      iex> insert(:block, number: 1)
      iex> Explorer.Chain.missing_block_number_ranges(0..1)
      []

  If there are gaps between the `first` and `last` of `range`, then the missing numbers are compacted into ranges.
  Single missing numbers become ranges with the single number as the start and end.

      iex> insert(:block, number: 0)
      iex> insert(:block, number: 2)
      iex> insert(:block, number: 5)
      iex> Explorer.Chain.missing_block_number_ranges(0..5)
      [1..1, 3..4]

  Flipping the order of `first` and `last` in the `range` flips the order that the missing ranges are returned.  This
  allows `missing_block_numbers` to be used to generate the sequence down or up from a starting block number.

      iex> insert(:block, number: 0)
      iex> insert(:block, number: 2)
      iex> insert(:block, number: 5)
      iex> Explorer.Chain.missing_block_number_ranges(5..0)
      [4..3, 1..1]

  If only non-consensus blocks exist for a number, the number still counts as missing.

      iex> insert(:block, number: 0)
      iex> insert(:block, number: 1, consensus: false)
      iex> insert(:block, number: 2)
      iex> Explorer.Chain.missing_block_number_ranges(2..0)
      [1..1]

  if range starts with non-consensus block in the middle of the chain, it returns missing numbers.

      iex> insert(:block, number: 12859383, consensus: true)
      iex> insert(:block, number: 12859384, consensus: false)
      iex> insert(:block, number: 12859386, consensus: true)
      iex> Explorer.Chain.missing_block_number_ranges(12859384..12859385)
      [12859384..12859385]

      if range starts with missing block in the middle of the chain, it returns missing numbers.

      iex> insert(:block, number: 12859383, consensus: true)
      iex> insert(:block, number: 12859386, consensus: true)
      iex> Explorer.Chain.missing_block_number_ranges(12859384..12859385)
      [12859384..12859385]

  """
  @spec missing_block_number_ranges(Range.t()) :: [Range.t()]
  def missing_block_number_ranges(range)

  def missing_block_number_ranges(range_start..range_end) do
    range_min = min(range_start, range_end)
    range_max = max(range_start, range_end)

    ordered_missing_query =
      from(b in Block,
        right_join:
          missing_range in fragment(
            """
              (SELECT distinct b1.number
              FROM generate_series((?)::integer, (?)::integer) AS b1(number)
              WHERE NOT EXISTS
                (SELECT 1 FROM blocks b2 WHERE b2.number=b1.number AND b2.consensus))
            """,
            ^range_min,
            ^range_max
          ),
        on: b.number == missing_range.number,
        select: missing_range.number,
        order_by: missing_range.number,
        distinct: missing_range.number
      )

    missing_blocks = Repo.all(ordered_missing_query, timeout: :infinity)

    [block_ranges, last_block_range_start, last_block_range_end] =
      missing_blocks
      |> Enum.reduce([[], nil, nil], fn block_number, [block_ranges, last_block_range_start, last_block_range_end] ->
        cond do
          !last_block_range_start ->
            [block_ranges, block_number, block_number]

          block_number == last_block_range_end + 1 ->
            [block_ranges, last_block_range_start, block_number]

          true ->
            block_ranges = block_ranges_extend(block_ranges, last_block_range_start, last_block_range_end)
            [block_ranges, block_number, block_number]
        end
      end)

    final_block_ranges =
      if last_block_range_start && last_block_range_end do
        block_ranges_extend(block_ranges, last_block_range_start, last_block_range_end)
      else
        block_ranges
      end

    ordered_block_ranges =
      final_block_ranges
      |> Enum.sort(fn %Range{first: first1, last: _}, %Range{first: first2, last: _} ->
        if range_start <= range_end do
          first1 <= first2
        else
          first1 >= first2
        end
      end)
      |> Enum.map(fn %Range{first: first, last: last} = range ->
        if range_start <= range_end do
          range
        else
          if last > first do
            %Range{first: last, last: first, step: -1}
          else
            %Range{first: last, last: first, step: 1}
          end
        end
      end)

    ordered_block_ranges
  end

  defp block_ranges_extend(block_ranges, block_range_start, block_range_end) do
    # credo:disable-for-next-line
    block_ranges ++ [Range.new(block_range_start, block_range_end)]
  end

  @doc """
  Finds consensus `t:Explorer.Chain.Block.t/0` with `number`.

  ## Options

    * `:necessity_by_association` - use to load `t:association/0` as `:required` or `:optional`.  If an association is
      `:required`, and the `t:Explorer.Chain.Block.t/0` has no associated record for that association, then the
      `t:Explorer.Chain.Block.t/0` will not be included in the page `entries`.

  """
  @spec number_to_block(Block.block_number(), [necessity_by_association_option]) ::
          {:ok, Block.t()} | {:error, :not_found}
  def number_to_block(number, options \\ []) when is_list(options) do
    necessity_by_association = Keyword.get(options, :necessity_by_association, %{})

    Block
    |> where(consensus: true, number: ^number)
    |> join_associations(necessity_by_association)
    |> Repo.one()
    |> case do
      nil -> {:error, :not_found}
      block -> {:ok, block}
    end
  end

  @spec number_to_any_block(Block.block_number(), [necessity_by_association_option]) ::
          {:ok, Block.t()} | {:error, :not_found}
  def number_to_any_block(number, options \\ []) when is_list(options) do
    necessity_by_association = Keyword.get(options, :necessity_by_association, %{})

    Block
    |> where(number: ^number)
    |> join_associations(necessity_by_association)
    |> Repo.one()
    |> case do
      nil -> {:error, :not_found}
      block -> {:ok, block}
    end
  end

  @spec timestamp_to_block_number(DateTime.t(), :before | :after, boolean()) ::
          {:ok, Block.block_number()} | {:error, :not_found}
  def timestamp_to_block_number(given_timestamp, closest, from_api) do
    {:ok, t} = Timex.format(given_timestamp, "%Y-%m-%d %H:%M:%S", :strftime)

    inner_query =
      from(
        block in Block,
        where: block.consensus == true,
        where:
          fragment("? <= TO_TIMESTAMP(?, 'YYYY-MM-DD HH24:MI:SS') + (1 * interval '1 minute')", block.timestamp, ^t),
        where:
          fragment("? >= TO_TIMESTAMP(?, 'YYYY-MM-DD HH24:MI:SS') - (1 * interval '1 minute')", block.timestamp, ^t)
      )

    query =
      from(
        block in subquery(inner_query),
        select: block,
        order_by:
          fragment("abs(extract(epoch from (? - TO_TIMESTAMP(?, 'YYYY-MM-DD HH24:MI:SS'))))", block.timestamp, ^t),
        limit: 1
      )

    response =
      if from_api do
        query
        |> Repo.replica().one()
      else
        query
        |> Repo.one()
      end

    response
    |> case do
      nil ->
        {:error, :not_found}

      %{:number => number, :timestamp => timestamp} ->
        block_number = get_block_number_based_on_closest(closest, timestamp, given_timestamp, number)

        {:ok, block_number}
    end
  end

  defp get_block_number_based_on_closest(closest, timestamp, given_timestamp, number) do
    case closest do
      :before ->
        if DateTime.compare(timestamp, given_timestamp) == :lt ||
             DateTime.compare(timestamp, given_timestamp) == :eq do
          number
        else
          number - 1
        end

      :after ->
        if DateTime.compare(timestamp, given_timestamp) == :lt ||
             DateTime.compare(timestamp, given_timestamp) == :eq do
          number + 1
        else
          number
        end
    end
  end

  @doc """
  Count of pending `t:Explorer.Chain.Transaction.t/0`.

  A count of all pending transactions.

      iex> insert(:transaction)
      iex> :transaction |> insert() |> with_block()
      iex> Explorer.Chain.pending_transaction_count()
      1

  """
  @spec pending_transaction_count() :: non_neg_integer()
  def pending_transaction_count do
    Transaction
    |> pending_transactions_query()
    |> Repo.aggregate(:count, :hash)
  end

  @doc """
  Returns the paged list of collated transactions that occurred recently from newest to oldest using `block_number`
  and `index`.

      iex> newest_first_transactions = 50 |> insert_list(:transaction) |> with_block() |> Enum.reverse()
      iex> oldest_seen = Enum.at(newest_first_transactions, 9)
      iex> paging_options = %Explorer.PagingOptions{page_size: 10, key: {oldest_seen.block_number, oldest_seen.index}}
      iex> recent_collated_transactions = Explorer.Chain.recent_collated_transactions(paging_options: paging_options)
      iex> length(recent_collated_transactions)
      10
      iex> hd(recent_collated_transactions).hash == Enum.at(newest_first_transactions, 10).hash
      true

  ## Options

    * `:necessity_by_association` - use to load `t:association/0` as `:required` or `:optional`.  If an association is
      `:required`, and the `t:Explorer.Chain.Transaction.t/0` has no associated record for that association,
      then the `t:Explorer.Chain.Transaction.t/0` will not be included in the list.
    * `:paging_options` - a `t:Explorer.PagingOptions.t/0` used to specify the `:page_size` and
      `:key` (a tuple of the lowest/oldest `{block_number, index}`) and. Results will be the transactions older than
      the `block_number` and `index` that are passed.

  """
  @spec recent_collated_transactions([paging_options | necessity_by_association_option]) :: [Transaction.t()]
  def recent_collated_transactions(options \\ []) when is_list(options) do
    necessity_by_association = Keyword.get(options, :necessity_by_association, %{})
    paging_options = Keyword.get(options, :paging_options, @default_paging_options)

    if is_nil(paging_options.key) do
      paging_options.page_size
      |> Transactions.take_enough()
      |> case do
        nil ->
          transactions = fetch_recent_collated_transactions(paging_options, necessity_by_association)
          Transactions.update(transactions)
          transactions

        transactions ->
          transactions
      end
    else
      fetch_recent_collated_transactions(paging_options, necessity_by_association)
    end
  end

  # RAP - random access pagination
  @spec recent_collated_transactions_for_rap([paging_options | necessity_by_association_option]) :: %{
          :total_transactions_count => non_neg_integer(),
          :transactions => [Transaction.t()]
        }
  def recent_collated_transactions_for_rap(options \\ []) when is_list(options) do
    necessity_by_association = Keyword.get(options, :necessity_by_association, %{})
    paging_options = Keyword.get(options, :paging_options, @default_paging_options)

    total_transactions_count = transactions_available_count()

    fetched_transactions =
      if is_nil(paging_options.key) or paging_options.page_number == 1 do
        paging_options.page_size
        |> Kernel.+(1)
        |> Transactions.take_enough()
        |> case do
          nil ->
            transactions = fetch_recent_collated_transactions_for_rap(paging_options, necessity_by_association)
            Transactions.update(transactions)
            transactions

          transactions ->
            transactions
        end
      else
        fetch_recent_collated_transactions_for_rap(paging_options, necessity_by_association)
      end

    %{total_transactions_count: total_transactions_count, transactions: fetched_transactions}
  end

  def default_page_size, do: @default_page_size

  def fetch_recent_collated_transactions_for_rap(paging_options, necessity_by_association) do
    fetch_transactions_for_rap()
    |> where([transaction], not is_nil(transaction.block_number) and not is_nil(transaction.index))
    |> handle_random_access_paging_options(paging_options)
    |> join_associations(necessity_by_association)
    |> preload([{:token_transfers, [:token, :from_address, :to_address]}])
    |> Repo.all()
  end

  defp fetch_transactions_for_rap do
    Transaction
    |> order_by([transaction], desc: transaction.block_number, desc: transaction.index)
  end

  def transactions_available_count do
    Transaction
    |> where([transaction], not is_nil(transaction.block_number) and not is_nil(transaction.index))
    |> limit(^@limit_showing_transaсtions)
    |> Repo.aggregate(:count, :hash)
  end

  def fetch_recent_collated_transactions(paging_options, necessity_by_association) do
    paging_options
    |> fetch_transactions()
    |> where([transaction], not is_nil(transaction.block_number) and not is_nil(transaction.index))
    |> join_associations(necessity_by_association)
    |> preload([{:token_transfers, [:token, :from_address, :to_address]}])
    |> Repo.all()
  end

  @doc """
  Return the list of pending transactions that occurred recently.

      iex> 2 |> insert_list(:transaction)
      iex> :transaction |> insert() |> with_block()
      iex> 8 |> insert_list(:transaction)
      iex> recent_pending_transactions = Explorer.Chain.recent_pending_transactions()
      iex> length(recent_pending_transactions)
      10
      iex> Enum.all?(recent_pending_transactions, fn %Explorer.Chain.Transaction{block_hash: block_hash} ->
      ...>   is_nil(block_hash)
      ...> end)
      true

  ## Options

    * `:necessity_by_association` - use to load `t:association/0` as `:required` or `:optional`.  If an association is
      `:required`, and the `t:Explorer.Chain.Transaction.t/0` has no associated record for that association,
      then the `t:Explorer.Chain.Transaction.t/0` will not be included in the list.
    * `:paging_options` - a `t:Explorer.PagingOptions.t/0` used to specify the `:page_size` (defaults to
      `#{@default_paging_options.page_size}`) and `:key` (a tuple of the lowest/oldest `{inserted_at, hash}`) and.
      Results will be the transactions older than the `inserted_at` and `hash` that are passed.

  """
  @spec recent_pending_transactions([paging_options | necessity_by_association_option]) :: [Transaction.t()]
  def recent_pending_transactions(options \\ []) when is_list(options) do
    necessity_by_association = Keyword.get(options, :necessity_by_association, %{})
    paging_options = Keyword.get(options, :paging_options, @default_paging_options)

    Transaction
    |> page_pending_transaction(paging_options)
    |> limit(^paging_options.page_size)
    |> pending_transactions_query()
    |> order_by([transaction], desc: transaction.inserted_at, desc: transaction.hash)
    |> join_associations(necessity_by_association)
    |> preload([{:token_transfers, [:token, :from_address, :to_address]}])
    |> Repo.all()
  end

  def pending_transactions_query(query) do
    from(transaction in query,
      where: is_nil(transaction.block_hash) and (is_nil(transaction.error) or transaction.error != "dropped/replaced")
    )
  end

  def pending_transactions_list do
    Transaction
    |> pending_transactions_query()
    |> Repo.all(timeout: :infinity)
  end

  def pending_transactions_count do
    Transaction
    |> pending_transactions_query()
    |> Repo.aggregate(:count, :hash)
  end

  @doc """
  The `string` must start with `0x`, then is converted to an integer and then to `t:Explorer.Chain.Hash.Address.t/0`.

      iex> Explorer.Chain.string_to_address_hash("0x5aAeb6053F3E94C9b9A09f33669435E7Ef1BeAed")
      {
        :ok,
        %Explorer.Chain.Hash{
          byte_count: 20,
          bytes: <<90, 174, 182, 5, 63, 62, 148, 201, 185, 160, 159, 51, 102, 148, 53,
            231, 239, 27, 234, 237>>
        }
      }

      iex> Explorer.Chain.string_to_address_hash("0x5aaeb6053f3e94c9b9a09f33669435e7ef1beaed")
      {
        :ok,
        %Explorer.Chain.Hash{
          byte_count: 20,
          bytes: <<90, 174, 182, 5, 63, 62, 148, 201, 185, 160, 159, 51, 102, 148, 53,
            231, 239, 27, 234, 237>>
        }
      }

      iex> Base.encode16(<<90, 174, 182, 5, 63, 62, 148, 201, 185, 160, 159, 51, 102, 148, 53, 231, 239, 27, 234, 237>>, case: :lower)
      "5aaeb6053f3e94c9b9a09f33669435e7ef1beaed"

  `String.t` format must always have 40 hexadecimal digits after the `0x` base prefix.

      iex> Explorer.Chain.string_to_address_hash("0x0")
      :error

  """
  @spec string_to_address_hash(String.t()) :: {:ok, Hash.Address.t()} | :error
  def string_to_address_hash(string) when is_binary(string) do
    Hash.Address.cast(string)
  end

  @doc """
  The `string` must start with `0x`, then is converted to an integer and then to `t:Explorer.Chain.Hash.t/0`.

      iex> Explorer.Chain.string_to_block_hash(
      ...>   "0x9fc76417374aa880d4449a1f7f31ec597f00b1f6f3dd2d66f4c9c6c445836d8b"
      ...> )
      {
        :ok,
        %Explorer.Chain.Hash{
          byte_count: 32,
          bytes: <<0x9fc76417374aa880d4449a1f7f31ec597f00b1f6f3dd2d66f4c9c6c445836d8b :: big-integer-size(32)-unit(8)>>
        }
      }

  `String.t` format must always have 64 hexadecimal digits after the `0x` base prefix.

      iex> Explorer.Chain.string_to_block_hash("0x0")
      :error

  """
  @spec string_to_block_hash(String.t()) :: {:ok, Hash.t()} | :error
  def string_to_block_hash(string) when is_binary(string) do
    Hash.Full.cast(string)
  end

  @doc """
  The `string` must start with `0x`, then is converted to an integer and then to `t:Explorer.Chain.Hash.t/0`.

      iex> Explorer.Chain.string_to_transaction_hash(
      ...>  "0x9fc76417374aa880d4449a1f7f31ec597f00b1f6f3dd2d66f4c9c6c445836d8b"
      ...> )
      {
        :ok,
        %Explorer.Chain.Hash{
          byte_count: 32,
          bytes: <<0x9fc76417374aa880d4449a1f7f31ec597f00b1f6f3dd2d66f4c9c6c445836d8b :: big-integer-size(32)-unit(8)>>
        }
      }

  `String.t` format must always have 64 hexadecimal digits after the `0x` base prefix.

      iex> Explorer.Chain.string_to_transaction_hash("0x0")
      :error

  """
  @spec string_to_transaction_hash(String.t()) :: {:ok, Hash.t()} | :error
  def string_to_transaction_hash(string) when is_binary(string) do
    Hash.Full.cast(string)
  end

  @doc """
<<<<<<< HEAD
  Estimated count of `t:Explorer.Chain.Transaction.t/0`.

  Estimated count of both collated and pending transactions using the transactions table statistics.

  Celo changes: Implemented via db trigger mechanism on `transactions` table directly and returns accurate tx count
    with fallback to gc estimate.
  """
  @spec transaction_estimated_count() :: non_neg_integer()
  def transaction_estimated_count do
    count = CeloTxStats.transaction_count()

    case count do
      nil ->
        Logger.warn("Couldn't retrieve tx count from celo_transaction_stats - falling back to PG gc estimation")

        %Postgrex.Result{rows: [[rows]]} =
          SQL.query!(Repo.Local, "SELECT reltuples::BIGINT AS estimate FROM pg_class WHERE relname='transactions'")

        rows

      n ->
        n
    end
  end

  @spec total_gas_usage() :: non_neg_integer()
  def total_gas_usage do
    total_gas = CeloTxStats.total_gas()

    if is_nil(total_gas) do
      0
    else
      total_gas
    end
  end

  @doc """
  Estimated count of `t:Explorer.Chain.Block.t/0`.

  Estimated count of consensus blocks.
  """
  @spec block_estimated_count() :: non_neg_integer()
  def block_estimated_count do
    cached_value = BlockCount.get_count()

    if is_nil(cached_value) do
      %Postgrex.Result{rows: [[count]]} = Repo.query!("SELECT reltuples FROM pg_class WHERE relname = 'blocks';")

      trunc(count * 0.90)
    else
      cached_value
    end
  end

  @doc """
=======
>>>>>>> 8fd8ba62
  `t:Explorer.Chain.InternalTransaction/0`s in `t:Explorer.Chain.Transaction.t/0` with `hash`.

  ## Options

    * `:necessity_by_association` - use to load `t:association/0` as `:required` or `:optional`.  If an association is
      `:required`, and the `t:Explorer.Chain.InternalTransaction.t/0` has no associated record for that association,
      then the `t:Explorer.Chain.InternalTransaction.t/0` will not be included in the list.
    * `:paging_options` - a `t:Explorer.PagingOptions.t/0` used to specify the `:page_size` and
      `:key` (a tuple of the lowest/oldest `{index}`). Results will be the internal transactions older than
      the `index` that is passed.

  """

  @spec all_transaction_to_internal_transactions(Hash.Full.t(), [paging_options | necessity_by_association_option]) :: [
          InternalTransaction.t()
        ]
  def all_transaction_to_internal_transactions(hash, options \\ []) when is_list(options) do
    necessity_by_association = Keyword.get(options, :necessity_by_association, %{})
    paging_options = Keyword.get(options, :paging_options, @default_paging_options)

    InternalTransaction
    |> for_parent_transaction(hash)
    |> join_associations(necessity_by_association)
    |> InternalTransaction.where_nonpending_block()
    |> page_internal_transaction(paging_options)
    |> limit(^paging_options.page_size)
    |> order_by([internal_transaction], asc: internal_transaction.index)
    |> preload(:transaction)
    |> Repo.all()
  end

  @spec transaction_to_internal_transactions(Hash.Full.t(), [paging_options | necessity_by_association_option]) :: [
          InternalTransaction.t()
        ]
  def transaction_to_internal_transactions(hash, options \\ []) when is_list(options) do
    necessity_by_association = Keyword.get(options, :necessity_by_association, %{})
    paging_options = Keyword.get(options, :paging_options, @default_paging_options)

    InternalTransaction
    |> for_parent_transaction(hash)
    |> join_associations(necessity_by_association)
    |> where_transaction_has_multiple_internal_transactions()
    |> InternalTransaction.where_is_different_from_parent_transaction()
    |> InternalTransaction.where_nonpending_block()
    |> page_internal_transaction(paging_options)
    |> limit(^paging_options.page_size)
    |> order_by([internal_transaction], asc: internal_transaction.index)
    |> preload(:transaction)
    |> Repo.all()
  end

  @doc """
  Finds all `t:Explorer.Chain.Log.t/0`s for `t:Explorer.Chain.Transaction.t/0`.

  ## Options

    * `:necessity_by_association` - use to load `t:association/0` as `:required` or `:optional`.  If an association is
      `:required`, and the `t:Explorer.Chain.Log.t/0` has no associated record for that association, then the
      `t:Explorer.Chain.Log.t/0` will not be included in the page `entries`.
    * `:paging_options` - a `t:Explorer.PagingOptions.t/0` used to specify the `:page_size` and
      `:key` (a tuple of the lowest/oldest `{index}`). Results will be the transactions older than
      the `index` that are passed.

  """
  @spec transaction_to_logs(Hash.Full.t(), boolean(), [paging_options | necessity_by_association_option]) :: [Log.t()]
  def transaction_to_logs(transaction_hash, from_api, options \\ []) when is_list(options) do
    necessity_by_association = Keyword.get(options, :necessity_by_association, %{})
    paging_options = Keyword.get(options, :paging_options, @default_paging_options)

    log_with_transactions =
      from(log in Log,
        inner_join: transaction in Transaction,
        on:
          transaction.block_hash == log.block_hash and transaction.block_number == log.block_number and
            transaction.hash == log.transaction_hash
      )

    query =
      log_with_transactions
      |> where([_, transaction], transaction.hash == ^transaction_hash)
      |> page_logs(paging_options)
      |> limit(^paging_options.page_size)
      |> order_by([log], asc: log.index)
      |> join_associations(necessity_by_association)

    if from_api do
      query
      |> Repo.replica().all()
    else
      query
      |> Repo.all()
    end
  end

  @doc """
  Finds all `t:Explorer.Chain.TokenTransfer.t/0`s for `t:Explorer.Chain.Transaction.t/0`.

  ## Options

    * `:necessity_by_association` - use to load `t:association/0` as `:required` or `:optional`.  If an association is
      `:required`, and the `t:Explorer.Chain.TokenTransfer.t/0` has no associated record for that association, then the
      `t:Explorer.Chain.TokenTransfer.t/0` will not be included in the page `entries`.
    * `:paging_options` - a `t:Explorer.PagingOptions.t/0` used to specify the `:page_size` and
      `:key` (in the form of `%{"inserted_at" => inserted_at}`). Results will be the transactions older than
      the `index` that are passed.

  """
  @spec transaction_to_token_transfers(Hash.Full.t(), [paging_options | necessity_by_association_option]) :: [
          TokenTransfer.t()
        ]
  def transaction_to_token_transfers(transaction_hash, options \\ []) when is_list(options) do
    necessity_by_association = Keyword.get(options, :necessity_by_association, %{})
    paging_options = Keyword.get(options, :paging_options, @default_paging_options)

    TokenTransfer
    |> join(:inner, [token_transfer], transaction in assoc(token_transfer, :transaction))
    |> where(
      [token_transfer, transaction],
      transaction.hash == ^transaction_hash and token_transfer.block_hash == transaction.block_hash and
        token_transfer.block_number == transaction.block_number
    )
    |> TokenTransfer.page_token_transfer(paging_options)
    |> limit(^paging_options.page_size)
    |> order_by([token_transfer], asc: token_transfer.inserted_at)
    |> join_associations(necessity_by_association)
    |> Repo.all()
  end

  @doc """
  Converts `transaction` to the status of the `t:Explorer.Chain.Transaction.t/0` whether pending or collated.

  ## Returns

    * `:pending` - the transaction has not be confirmed in a block yet.
    * `:awaiting_internal_transactions` - the transaction happened in a pre-Byzantium block or on a chain like Ethereum
      Classic (ETC) that never adopted [EIP-658](https://github.com/Arachnid/EIPs/blob/master/EIPS/eip-658.md), which
      add transaction status to transaction receipts, so the status can only be derived whether the first internal
      transaction has an error.
    * `:success` - the transaction has been confirmed in a block
    * `{:error, :awaiting_internal_transactions}` - the transactions happened post-Byzantium, but the error message
       requires the internal transactions.
    * `{:error, reason}` - the transaction failed due to `reason` in its first internal transaction.

  """
  @spec transaction_to_status(Transaction.t()) ::
          :pending
          | :awaiting_internal_transactions
          | :success
          | {:error, :awaiting_internal_transactions}
          | {:error, reason :: String.t()}
  def transaction_to_status(%Transaction{error: "dropped/replaced"}), do: {:error, "dropped/replaced"}
  def transaction_to_status(%Transaction{block_hash: nil, status: nil}), do: :pending
  def transaction_to_status(%Transaction{status: nil}), do: :awaiting_internal_transactions
  def transaction_to_status(%Transaction{status: :ok}), do: :success

  def transaction_to_status(%Transaction{status: :error, error: nil}),
    do: {:error, :awaiting_internal_transactions}

  def transaction_to_status(%Transaction{status: :error, error: error}) when is_binary(error), do: {:error, error}

  def transaction_to_revert_reason(transaction) do
    %Transaction{revert_reason: revert_reason} = transaction

    if revert_reason == nil do
      fetch_tx_revert_reason(transaction)
    else
      revert_reason
    end
  end

  def fetch_tx_revert_reason(
        %Transaction{
          block_number: block_number,
          to_address_hash: to_address_hash,
          from_address_hash: from_address_hash,
          input: data,
          gas: gas,
          gas_price: gas_price,
          value: value
        } = transaction
      ) do
    json_rpc_named_arguments = Application.get_env(:explorer, :json_rpc_named_arguments)

    gas_hex =
      if gas do
        gas_hex_without_prefix =
          gas
          |> Decimal.to_integer()
          |> Integer.to_string(16)
          |> String.downcase()

        "0x" <> gas_hex_without_prefix
      else
        "0x0"
      end

    req =
      EthereumJSONRPCTransaction.eth_call_request(
        0,
        block_number,
        data,
        to_address_hash,
        from_address_hash,
        gas_hex,
        Wei.hex_format(gas_price),
        Wei.hex_format(value)
      )

    revert_reason =
      case EthereumJSONRPC.json_rpc(req, json_rpc_named_arguments) do
        {:error, %{message: message}} ->
          message

        {:error, %{message: message}} ->
          message

        _ ->
          ""
      end

    formatted_revert_reason =
<<<<<<< HEAD
      revert_reason
      |> format_revert_reason_message()
=======
      revert_reason |> format_revert_reason_message() |> (&if(String.valid?(&1), do: &1, else: revert_reason)).()
>>>>>>> 8fd8ba62

    if byte_size(formatted_revert_reason) > 0 do
      transaction
      |> Changeset.change(%{revert_reason: formatted_revert_reason})
      |> Repo.update()
    end

    formatted_revert_reason
  end

  def format_revert_reason_message(revert_reason) do
    message =
      case revert_reason do
        @revert_msg_prefix_1 <> rest ->
          rest

        @revert_msg_prefix_2 <> rest ->
          rest

        @revert_msg_prefix_3 <> rest ->
          extract_revert_reason_message_wrapper(rest)

        @revert_msg_prefix_4 <> rest ->
          extract_revert_reason_message_wrapper(rest)

<<<<<<< HEAD
        @revert_msg_prefix_5 <> rest ->
          extract_revert_reason_message_wrapper(rest)

        revert_reason_full ->
          revert_reason_full
      end

    if String.valid?(message), do: message, else: revert_reason
=======
      @revert_msg_prefix_5 <> rest ->
        extract_revert_reason_message_wrapper(rest)

      revert_reason_full ->
        revert_reason_full
    end
>>>>>>> 8fd8ba62
  end

  defp extract_revert_reason_message_wrapper(revert_reason_message) do
    case revert_reason_message do
      "0x" <> hex ->
        extract_revert_reason_message(hex)

      _ ->
        revert_reason_message
    end
  end

  defp extract_revert_reason_message(hex) do
    case hex do
      @revert_error_method_id <> msg_with_offset ->
        [msg] =
          msg_with_offset
          |> Base.decode16!(case: :mixed)
          |> TypeDecoder.decode_raw([:string])

        msg

      _ ->
        hex
    end
  end

  @doc """
  The `t:Explorer.Chain.Transaction.t/0` or `t:Explorer.Chain.InternalTransaction.t/0` `value` of the `transaction` in
  `unit`.
  """
  @spec value(InternalTransaction.t(), :wei) :: Wei.wei()
  @spec value(InternalTransaction.t(), :gwei) :: Wei.gwei()
  @spec value(InternalTransaction.t(), :ether) :: Wei.ether()
  @spec value(Transaction.t(), :wei) :: Wei.wei()
  @spec value(Transaction.t(), :gwei) :: Wei.gwei()
  @spec value(Transaction.t(), :ether) :: Wei.ether()
  def value(%type{value: value}, unit) when type in [InternalTransaction, Transaction] do
    Wei.to(value, unit)
  end

  def smart_contract_bytecode(address_hash) do
    query =
      from(
        address in Address,
        where: address.hash == ^address_hash,
        select: address.contract_code
      )

    query
    |> Repo.one()
    |> Data.to_string()
  end

  def smart_contract_creation_tx_bytecode(address_hash) do
    creation_tx_query =
      from(
        tx in Transaction,
        left_join: a in Address,
        on: tx.created_contract_address_hash == a.hash,
        where: tx.created_contract_address_hash == ^address_hash,
        where: tx.status == ^1,
        select: %{init: tx.input, created_contract_code: a.contract_code}
      )

    tx_input =
      creation_tx_query
      |> Repo.one()

    if tx_input do
      with %{init: input, created_contract_code: created_contract_code} <- tx_input do
        %{init: Data.to_string(input), created_contract_code: Data.to_string(created_contract_code)}
      end
    else
      creation_int_tx_query =
        from(
          itx in InternalTransaction,
          join: t in assoc(itx, :transaction),
          where: itx.created_contract_address_hash == ^address_hash,
          where: t.status == ^1,
          select: %{init: itx.init, created_contract_code: itx.created_contract_code}
        )

      res = creation_int_tx_query |> Repo.one()

      case res do
        %{init: init, created_contract_code: created_contract_code} ->
          init_str = Data.to_string(init)
          created_contract_code_str = Data.to_string(created_contract_code)
          %{init: init_str, created_contract_code: created_contract_code_str}

        _ ->
          nil
      end
    end
  end

  @doc """
  Checks if an address is a contract
  """
  @spec contract_address?(String.t(), non_neg_integer(), Keyword.t()) :: boolean() | :json_rpc_error
  def contract_address?(address_hash, block_number, json_rpc_named_arguments \\ []) do
    {:ok, binary_hash} = Explorer.Chain.Hash.Address.cast(address_hash)

    query =
      from(
        address in Address,
        where: address.hash == ^binary_hash
      )

    address = Repo.one(query)

    cond do
      is_nil(address) ->
        block_quantity = integer_to_quantity(block_number)

        case EthereumJSONRPC.fetch_codes(
               [%{block_quantity: block_quantity, address: address_hash}],
               json_rpc_named_arguments
             ) do
          {:ok, %EthereumJSONRPC.FetchedCodes{params_list: fetched_codes}} ->
            result = List.first(fetched_codes)

            result && !(is_nil(result[:code]) || result[:code] == "" || result[:code] == "0x")

          _ ->
            :json_rpc_error
        end

      is_nil(address.contract_code) ->
        false

      true ->
        true
    end
  end

  @doc """
  Fetches contract creation input data.
  """
  @spec contract_creation_input_data(String.t()) :: nil | String.t()
  def contract_creation_input_data(address_hash) do
    query =
      from(
        address in Address,
        where: address.hash == ^address_hash,
        preload: [:contracts_creation_internal_transaction, :contracts_creation_transaction]
      )

    contract_address = Repo.one(query)

    contract_creation_input_data_from_address(contract_address)
  end

  # credo:disable-for-next-line /Complexity/
  defp contract_creation_input_data_from_address(address) do
    internal_transaction = address && address.contracts_creation_internal_transaction
    transaction = address && address.contracts_creation_transaction

    cond do
      is_nil(address) ->
        ""

      internal_transaction && internal_transaction.input ->
        Data.to_string(internal_transaction.input)

      internal_transaction && internal_transaction.init ->
        Data.to_string(internal_transaction.init)

      transaction && transaction.input ->
        Data.to_string(transaction.input)

      is_nil(transaction) && is_nil(internal_transaction) &&
          not is_nil(address.contract_code) ->
        %Explorer.Chain.Data{bytes: bytes} = address.contract_code
        Base.encode16(bytes, case: :lower)

      true ->
        ""
    end
  end

  @doc """
  Inserts a `t:SmartContract.t/0`.

  As part of inserting a new smart contract, an additional record is inserted for
  naming the address for reference.
  """
  @spec create_smart_contract(map()) :: {:ok, SmartContract.t()} | {:error, Ecto.Changeset.t()}
  def create_smart_contract(attrs \\ %{}, external_libraries \\ [], secondary_sources \\ []) do
    new_contract = %SmartContract{}

    attrs =
      attrs
      |> Helper.add_contract_code_md5()

    smart_contract_changeset =
      new_contract
      |> SmartContract.changeset(attrs)
      |> Changeset.put_change(:external_libraries, external_libraries)

    new_contract_additional_source = %SmartContractAdditionalSource{}

    smart_contract_additional_sources_changesets =
      if secondary_sources do
        secondary_sources
        |> Enum.map(fn changeset ->
          new_contract_additional_source
          |> SmartContractAdditionalSource.changeset(changeset)
        end)
      else
        []
      end

    address_hash = Changeset.get_field(smart_contract_changeset, :address_hash)

    # Enforce ShareLocks tables order (see docs: sharelocks.md)
    insert_contract_query =
      Multi.new()
      |> Multi.run(:set_address_verified, fn repo, _ -> set_address_verified(repo, address_hash) end)
      |> Multi.run(:clear_primary_address_names, fn repo, _ -> clear_primary_address_names(repo, address_hash) end)
      |> Multi.run(:insert_address_name, fn repo, _ ->
        name = Changeset.get_field(smart_contract_changeset, :name)
        create_address_name(repo, name, address_hash)
      end)
      |> Multi.insert(:smart_contract, smart_contract_changeset)

    insert_contract_query_with_additional_sources =
      smart_contract_additional_sources_changesets
      |> Enum.with_index()
      |> Enum.reduce(insert_contract_query, fn {changeset, index}, multi ->
        Multi.insert(multi, "smart_contract_additional_source_#{Integer.to_string(index)}", changeset)
      end)

    insert_result =
      insert_contract_query_with_additional_sources
      |> RemoteRepo.transaction()

    create_address_name(Repo.Remote, Changeset.get_field(smart_contract_changeset, :name), address_hash)

    case insert_result do
      {:ok, %{smart_contract: smart_contract}} ->
        {:ok, smart_contract}

      {:error, :smart_contract, changeset, _} ->
        {:error, changeset}

      {:error, :set_address_verified, message, _} ->
        {:error, message}
    end
  end

  @doc """
  Updates a `t:SmartContract.t/0`.

  Has the similar logic as create_smart_contract/1.
  Used in cases when you need to update row in DB contains SmartContract, e.g. in case of changing
  status `partially verified` to `fully verified` (re-verify).
  """
  @spec update_smart_contract(map()) :: {:ok, SmartContract.t()} | {:error, Ecto.Changeset.t()}
  def update_smart_contract(attrs \\ %{}, external_libraries \\ [], secondary_sources \\ []) do
    address_hash = Map.get(attrs, :address_hash)

    query =
      from(
        smart_contract in SmartContract,
        where: smart_contract.address_hash == ^address_hash
      )

    query_sources =
      from(
        source in SmartContractAdditionalSource,
        where: source.address_hash == ^address_hash
      )

    _delete_sources = Repo.delete_all(query_sources)

    smart_contract = Repo.one(query)

    smart_contract_changeset =
      smart_contract
      |> SmartContract.changeset(attrs)
      |> Changeset.put_change(:external_libraries, external_libraries)

    new_contract_additional_source = %SmartContractAdditionalSource{}

    smart_contract_additional_sources_changesets =
      if secondary_sources do
        secondary_sources
        |> Enum.map(fn changeset ->
          new_contract_additional_source
          |> SmartContractAdditionalSource.changeset(changeset)
        end)
      else
        []
      end

    # Enforce ShareLocks tables order (see docs: sharelocks.md)
    insert_contract_query =
      Multi.new()
      |> Multi.update(:smart_contract, smart_contract_changeset)

    insert_contract_query_with_additional_sources =
      smart_contract_additional_sources_changesets
      |> Enum.with_index()
      |> Enum.reduce(insert_contract_query, fn {changeset, index}, multi ->
        Multi.insert(multi, "smart_contract_additional_source_#{Integer.to_string(index)}", changeset)
      end)

    insert_result =
      insert_contract_query_with_additional_sources
      |> Repo.transaction()

    case insert_result do
      {:ok, %{smart_contract: smart_contract}} ->
        {:ok, smart_contract}

      {:error, :smart_contract, changeset, _} ->
        {:error, changeset}

      {:error, :set_address_verified, message, _} ->
        {:error, message}
    end
  end

  defp set_address_verified(repo, address_hash) do
    query =
      from(
        address in Address,
        where: address.hash == ^address_hash
      )

    case repo.update_all(query, set: [verified: true]) do
      {1, _} -> {:ok, []}
      _ -> {:error, "There was an error annotating that the address has been verified."}
    end
  end

  defp set_address_decompiled(repo, address_hash) do
    query =
      from(
        address in Address,
        where: address.hash == ^address_hash
      )

    case repo.update_all(query, set: [decompiled: true]) do
      {1, _} -> {:ok, []}
      _ -> {:error, "There was an error annotating that the address has been decompiled."}
    end
  end

  defp clear_primary_address_names(repo, address_hash) do
    query =
      from(
        address_name in Address.Name,
        where: address_name.address_hash == ^address_hash,
        # Enforce Name ShareLocks order (see docs: sharelocks.md)
        order_by: [asc: :address_hash, asc: :name],
        lock: "FOR UPDATE"
      )

    repo.update_all(
      from(n in Address.Name, join: s in subquery(query), on: n.address_hash == s.address_hash and n.name == s.name),
      set: [primary: false]
    )

    {:ok, []}
  end

  defp create_address_name(repo, name, address_hash) do
    params = %{
      address_hash: address_hash,
      name: name,
      primary: true
    }

    %Address.Name{}
    |> Address.Name.changeset(params)
    |> repo.insert(on_conflict: :nothing, conflict_target: [:address_hash, :name])
  end

  @doc """
  Finds metadata for verification of a contract from verified twins: contracts with the same bytecode
  which were verified previously, returns a single t:SmartContract.t/0
  """
  def get_address_verified_twin_contract(hash) when is_binary(hash) do
    case string_to_address_hash(hash) do
      {:ok, address_hash} -> get_address_verified_twin_contract(address_hash)
      _ -> %{:verified_contract => nil, :additional_sources => nil}
    end
  end

  def get_address_verified_twin_contract(%Explorer.Chain.Hash{} = address_hash) do
    with target_address <- Repo.get(Address, address_hash),
         false <- is_nil(target_address),
         %{contract_code: %Chain.Data{bytes: contract_code_bytes}} <- target_address do
      target_address_hash = target_address.hash

      contract_code_md5 = Helper.contract_code_md5(contract_code_bytes)

      verified_contract_twin_query =
        from(
          smart_contract in SmartContract,
          where: smart_contract.contract_code_md5 == ^contract_code_md5,
          where: smart_contract.address_hash != ^target_address_hash,
          select: smart_contract,
          limit: 1
        )

      verified_contract_twin =
        verified_contract_twin_query
        |> Repo.one(timeout: 10_000)

      verified_contract_twin_additional_sources = get_contract_additional_sources(verified_contract_twin)

      %{
        :verified_contract => verified_contract_twin,
        :additional_sources => verified_contract_twin_additional_sources
      }
    else
      _ ->
        %{:verified_contract => nil, :additional_sources => nil}
    end
  end

  def get_minimal_proxy_template(address_hash) do
    minimal_proxy_template =
      case Repo.get(Address, address_hash) do
        nil ->
          nil

        target_address ->
          contract_code = target_address.contract_code

          case contract_code do
            %Chain.Data{bytes: contract_code_bytes} ->
              contract_bytecode = Base.encode16(contract_code_bytes, case: :lower)

              get_minimal_proxy_from_template_code(contract_bytecode)

            _ ->
              nil
          end
      end

    minimal_proxy_template
  end

  defp get_minimal_proxy_from_template_code(contract_bytecode) do
    case contract_bytecode do
      "363d3d373d3d3d363d73" <> <<template_address::binary-size(40)>> <> _ ->
        template_address = "0x" <> template_address

        query =
          from(
            smart_contract in SmartContract,
            where: smart_contract.address_hash == ^template_address,
            select: smart_contract
          )

        template =
          query
          |> Repo.one(timeout: 10_000)

        template

      _ ->
        nil
    end
  end

  defp get_contract_additional_sources(verified_contract_twin) do
    if verified_contract_twin do
      verified_contract_twin_additional_sources_query =
        from(
          s in SmartContractAdditionalSource,
          where: s.address_hash == ^verified_contract_twin.address_hash
        )

      verified_contract_twin_additional_sources_query
      |> Repo.all()
    else
      []
    end
  end

  @spec address_hash_to_smart_contract(Hash.Address.t()) :: SmartContract.t() | nil
  def address_hash_to_smart_contract(address_hash) do
    query =
      from(
        smart_contract in SmartContract,
        where: smart_contract.address_hash == ^address_hash
      )

    current_smart_contract = Repo.one(query)

    if current_smart_contract do
      current_smart_contract
    else
      address_verified_twin_contract =
        Chain.get_minimal_proxy_template(address_hash) ||
          Chain.get_address_verified_twin_contract(address_hash).verified_contract

      if address_verified_twin_contract do
        Map.put(address_verified_twin_contract, :address_hash, address_hash)
      else
        current_smart_contract
      end
    end
  end

  def smart_contract_fully_verified?(address_hash_str) when is_binary(address_hash_str) do
    case string_to_address_hash(address_hash_str) do
      {:ok, address_hash} ->
        check_fully_verified(address_hash)

      _ ->
        false
    end
  end

  def smart_contract_fully_verified?(address_hash) do
    check_fully_verified(address_hash)
  end

  defp check_fully_verified(address_hash) do
    query =
      from(
        smart_contract in SmartContract,
        where: smart_contract.address_hash == ^address_hash
      )

    result = Repo.one(query)

    if result, do: !result.partially_verified, else: false
  end

  def smart_contract_verified?(address_hash_str) when is_binary(address_hash_str) do
    case string_to_address_hash(address_hash_str) do
      {:ok, address_hash} ->
        check_verified(address_hash)

      _ ->
        false
    end
  end

  def smart_contract_verified?(address_hash) do
    check_verified(address_hash)
  end

  defp check_verified(address_hash) do
    query =
      from(
        smart_contract in SmartContract,
        where: smart_contract.address_hash == ^address_hash
      )

    if Repo.one(query), do: true, else: false
  end

  defp fetch_transactions(paging_options \\ nil, from_block \\ nil, to_block \\ nil) do
    Transaction
    |> order_by([transaction], desc: transaction.block_number, desc: transaction.index)
    |> where_block_number_in_period(from_block, to_block)
    |> handle_paging_options(paging_options)
  end

  defp fetch_transactions_in_ascending_order_by_index(paging_options) do
    Transaction
    |> order_by([transaction], desc: transaction.block_number, asc: transaction.index)
    |> handle_paging_options(paging_options)
  end

  defp for_parent_transaction(query, %Hash{byte_count: unquote(Hash.Full.byte_count())} = hash) do
    from(
      child in query,
      inner_join: transaction in assoc(child, :transaction),
      where: transaction.hash == ^hash
    )
  end

  defp handle_paging_options(query, nil), do: query

  defp handle_paging_options(query, paging_options) do
    query
    |> page_transaction(paging_options)
    |> limit(^paging_options.page_size)
  end

  defp handle_token_transfer_paging_options(query, nil), do: query

  defp handle_token_transfer_paging_options(query, paging_options) do
    query
    |> TokenTransfer.page_token_transfer(paging_options)
    |> limit(^paging_options.page_size)
  end

  defp handle_random_access_paging_options(query, empty_options) when empty_options in [nil, [], %{}],
    do: limit(query, ^(@default_page_size + 1))

  defp handle_random_access_paging_options(query, paging_options) do
    query
    |> (&if(paging_options |> Map.get(:page_number, 1) |> proccess_page_number() == 1,
          do: &1,
          else: page_transaction(&1, paging_options)
        )).()
    |> handle_page(paging_options)
  end

  defp handle_page(query, paging_options) do
    page_number = paging_options |> Map.get(:page_number, 1) |> proccess_page_number()
    page_size = Map.get(paging_options, :page_size, @default_page_size)

    cond do
      page_in_bounds?(page_number, page_size) && page_number == 1 ->
        query
        |> limit(^(page_size + 1))

      page_in_bounds?(page_number, page_size) ->
        query
        |> limit(^page_size)
        |> offset(^((page_number - 2) * page_size))

      true ->
        query
        |> limit(^(@default_page_size + 1))
    end
  end

  defp proccess_page_number(number) when number < 1, do: 1

  defp proccess_page_number(number), do: number

  defp page_in_bounds?(page_number, page_size),
    do: page_size <= @limit_showing_transaсtions && @limit_showing_transaсtions - page_number * page_size >= 0

  def limit_shownig_transactions, do: @limit_showing_transaсtions

  defp join_association(query, [{association, nested_preload}], necessity)
       when is_atom(association) and is_atom(nested_preload) do
    case necessity do
      :optional ->
        preload(query, [{^association, ^nested_preload}])

      :required ->
        from(q in query,
          inner_join: a in assoc(q, ^association),
          left_join: b in assoc(a, ^nested_preload),
          preload: [{^association, {a, [{^nested_preload, b}]}}]
        )
    end
  end

  defp join_association(query, association, necessity) when is_atom(association) do
    case necessity do
      :optional ->
        preload(query, ^association)

      :required ->
        from(q in query, inner_join: a in assoc(q, ^association), preload: [{^association, a}])
    end
  end

  defp join_association(query, [{arg1, arg2, arg3}], :optional) do
    preload(query, [{^arg1, [{^arg2, ^arg3}]}])
  end

  defp join_association(query, [{arg1, arg2, arg3, arg4}], :optional) do
    preload(query, [{^arg1, [{^arg2, [{^arg3, ^arg4}]}]}])
  end

  defp join_association(query, [{arg1, arg2, arg3, arg4, arg5}], :optional) do
    preload(query, [{^arg1, [{^arg2, [{^arg3, [{^arg4, ^arg5}]}]}]}])
  end

  defp join_associations(query, necessity_by_association) when is_map(necessity_by_association) do
    Enum.reduce(necessity_by_association, query, fn {association, join}, acc_query ->
      join_association(acc_query, association, join)
    end)
  end

  defp page_addresses(query, %PagingOptions{key: nil}), do: query

  defp page_addresses(query, %PagingOptions{key: {coin_balance, hash}}) do
    from(address in query,
      where:
        (address.fetched_coin_balance == ^coin_balance and address.hash > ^hash) or
          address.fetched_coin_balance < ^coin_balance
    )
  end

  defp page_tokens(query, %PagingOptions{key: nil}), do: query

  defp page_tokens(query, %PagingOptions{key: {holder_count, token_name}}) do
    from(token in query,
      where:
        (token.holder_count == ^holder_count and token.name > ^token_name) or
          token.holder_count < ^holder_count
    )
  end

  defp page_blocks(query, %PagingOptions{key: nil}), do: query

  defp page_blocks(query, %PagingOptions{key: {block_number}}) do
    where(query, [block], block.number < ^block_number)
  end

  defp page_coin_balances(query, %PagingOptions{key: nil}), do: query

  defp page_coin_balances(query, %PagingOptions{key: {block_number}}) do
    where(query, [coin_balance], coin_balance.block_number < ^block_number)
  end

  defp page_internal_transaction(_, _, _ \\ %{index_int_tx_desc_order: false})

  defp page_internal_transaction(query, %PagingOptions{key: nil}, _), do: query

  defp page_internal_transaction(query, %PagingOptions{key: {block_number, transaction_index, index}}, %{
         index_int_tx_desc_order: desc
       }) do
    hardcoded_where_for_page_int_tx(query, block_number, transaction_index, index, desc)
  end

  defp page_internal_transaction(query, %PagingOptions{key: {index}}, %{index_int_tx_desc_order: desc}) do
    if desc do
      where(query, [internal_transaction], internal_transaction.index < ^index)
    else
      where(query, [internal_transaction], internal_transaction.index > ^index)
    end
  end

  defp hardcoded_where_for_page_int_tx(query, block_number, transaction_index, index, false),
    do:
      where(
        query,
        [internal_transaction],
        internal_transaction.block_number < ^block_number or
          (internal_transaction.block_number == ^block_number and
             internal_transaction.transaction_index < ^transaction_index) or
          (internal_transaction.block_number == ^block_number and
             internal_transaction.transaction_index == ^transaction_index and internal_transaction.index > ^index)
      )

  defp hardcoded_where_for_page_int_tx(query, block_number, transaction_index, index, true),
    do:
      where(
        query,
        [internal_transaction],
        internal_transaction.block_number < ^block_number or
          (internal_transaction.block_number == ^block_number and
             internal_transaction.transaction_index < ^transaction_index) or
          (internal_transaction.block_number == ^block_number and
             internal_transaction.transaction_index == ^transaction_index and internal_transaction.index < ^index)
      )

  defp page_logs(query, %PagingOptions{key: nil}), do: query

  defp page_logs(query, %PagingOptions{key: {_, index}}) do
    where(query, [log], log.index > ^index)
  end

  defp page_pending_transaction(query, %PagingOptions{key: nil}), do: query

  defp page_pending_transaction(query, %PagingOptions{key: {inserted_at, hash}}) do
    where(
      query,
      [transaction],
      transaction.inserted_at < ^inserted_at or (transaction.inserted_at == ^inserted_at and transaction.hash < ^hash)
    )
  end

  defp page_transaction(query, %PagingOptions{key: nil}), do: query

  defp page_transaction(query, %PagingOptions{is_pending_tx: true} = options),
    do: page_pending_transaction(query, options)

  defp page_transaction(query, %PagingOptions{key: {block_number, index}, is_index_in_asc_order: true}) do
    where(
      query,
      [transaction],
      transaction.block_number < ^block_number or
        (transaction.block_number == ^block_number and transaction.index > ^index)
    )
  end

  defp page_transaction(query, %PagingOptions{key: {block_number, index}}) do
    where(
      query,
      [transaction],
      transaction.block_number < ^block_number or
        (transaction.block_number == ^block_number and transaction.index < ^index)
    )
  end

  defp page_transaction(query, %PagingOptions{key: {index}}) do
    where(query, [transaction], transaction.index < ^index)
  end

  defp page_search_results(query, %PagingOptions{key: nil}), do: query

  # credo:disable-for-next-line
  defp page_search_results(query, %PagingOptions{
         key: {_address_hash, _tx_hash, _block_hash, holder_count, name, inserted_at, item_type}
       }) do
    where(
      query,
      [item],
      (item.holder_count < ^holder_count and item.type == ^item_type) or
        (item.holder_count == ^holder_count and item.name > ^name and item.type == ^item_type) or
        (item.holder_count == ^holder_count and item.name == ^name and item.inserted_at < ^inserted_at and
           item.type == ^item_type) or
        item.type != ^item_type
    )
  end

  def page_token_balances(query, %PagingOptions{key: nil}), do: query

  def page_token_balances(query, %PagingOptions{key: {value, address_hash}}) do
    where(
      query,
      [tb],
      tb.value < ^value or (tb.value == ^value and tb.address_hash < ^address_hash)
    )
  end

  def page_current_token_balances(query, %PagingOptions{key: nil}), do: query

  def page_current_token_balances(query, paging_options: %PagingOptions{key: nil}), do: query

  def page_current_token_balances(query, paging_options: %PagingOptions{key: {name, type, value}}) do
    where(
      query,
      [ctb, bt, t],
      ctb.value < ^value or (ctb.value == ^value and t.type < ^type) or
        (ctb.value == ^value and t.type == ^type and t.name < ^name)
    )
  end

  @doc """
  Ensures the following conditions are true:

    * excludes internal transactions of type call with no siblings in the
      transaction
    * includes internal transactions of type create, reward, or selfdestruct
      even when they are alone in the parent transaction

  """
  @spec where_transaction_has_multiple_internal_transactions(Ecto.Query.t()) :: Ecto.Query.t()
  def where_transaction_has_multiple_internal_transactions(query) do
    where(
      query,
      [internal_transaction, transaction],
      internal_transaction.type != ^:call or
        fragment(
          """
          EXISTS (SELECT sibling.*
          FROM internal_transactions AS sibling
          WHERE sibling.transaction_hash = ? AND sibling.index != ?
          )
          """,
          transaction.hash,
          internal_transaction.index
        )
    )
  end

  @doc """
  The current total number of coins minted minus verifiably burned coins.
  """
  @spec total_supply :: Decimal.t() | 0 | nil
  def total_supply do
    supply_module().total() || 0
  end

  @doc """
  The current number coins in the market for trading.
  """
  @spec circulating_supply :: non_neg_integer() | nil
  def circulating_supply do
    supply_module().circulating()
  end

  defp supply_module do
    Application.get_env(:explorer, :supply, Explorer.Chain.Supply.ExchangeRate)
  end

  @doc """
  Calls supply_for_days from the configured supply_module
  """
  def supply_for_days, do: supply_module().supply_for_days(MarketHistoryCache.recent_days_count())

  @doc """
  Streams a lists token contract addresses that haven't been cataloged.
  """
  @spec stream_uncataloged_token_contract_address_hashes(
          initial :: accumulator,
          reducer :: (entry :: Hash.Address.t(), accumulator -> accumulator)
        ) :: {:ok, accumulator}
        when accumulator: term()
  def stream_uncataloged_token_contract_address_hashes(initial, reducer) when is_function(reducer, 2) do
    query =
      from(
        token in Token,
        where: token.cataloged == false,
        select: token.contract_address_hash
      )

    Repo.stream_reduce(query, initial, reducer)
  end

  @spec stream_unfetched_token_instances(
          initial :: accumulator,
          reducer :: (entry :: map(), accumulator -> accumulator)
        ) :: {:ok, accumulator}
        when accumulator: term()
  def stream_unfetched_token_instances(initial, reducer) when is_function(reducer, 2) do
    nft_tokens =
      from(
        token in Token,
        where: token.type == ^"ERC-721" or token.type == ^"ERC-1155",
        select: token.contract_address_hash
      )

    query =
      from(
        token_transfer in TokenTransfer,
        inner_join: token in subquery(nft_tokens),
        on: token.contract_address_hash == token_transfer.token_contract_address_hash,
        left_join: instance in Instance,
        on:
          token_transfer.token_contract_address_hash == instance.token_contract_address_hash and
            (token_transfer.token_id == instance.token_id or
               fragment("? @> ARRAY[?::decimal]", token_transfer.token_ids, instance.token_id)),
        where:
          is_nil(instance.token_id) and (not is_nil(token_transfer.token_id) or not is_nil(token_transfer.token_ids)),
        select: %{
          contract_address_hash: token_transfer.token_contract_address_hash,
          token_id: token_transfer.token_id,
          token_ids: token_transfer.token_ids
        }
      )

    distinct_query =
      from(
        q in subquery(query),
        distinct: [q.contract_address_hash, q.token_id, q.token_ids]
      )

    Repo.stream_reduce(distinct_query, initial, reducer)
  end

  @doc """
  Streams a list of token contract addresses that have been cataloged.
  """
  @spec stream_cataloged_token_contract_address_hashes(
          initial :: accumulator,
          reducer :: (entry :: Hash.Address.t(), accumulator -> accumulator)
        ) :: {:ok, accumulator}
        when accumulator: term()
  def stream_cataloged_token_contract_address_hashes(initial, reducer, some_time_ago_updated \\ 2880)
      when is_function(reducer, 2) do
    some_time_ago_updated
    |> Token.cataloged_tokens()
    |> order_by(asc: :updated_at)
    |> Repo.stream_reduce(initial, reducer)
  end

  @doc """
  Returns a list of block numbers token transfer `t:Log.t/0`s that don't have an
  associated `t:TokenTransfer.t/0` record.
  """
  def uncataloged_token_transfer_block_numbers do
    query =
      from(l in Log,
        as: :log,
        where: l.first_topic == unquote(TokenTransfer.constant()),
        where:
          not exists(
            from(tf in TokenTransfer,
              where: tf.transaction_hash == parent_as(:log).transaction_hash,
              where: tf.log_index == parent_as(:log).index
            )
          ),
        select: l.block_number,
        distinct: l.block_number
      )

    Repo.stream_reduce(query, [], &[&1 | &2])
  end

  @doc """
  Returns a list of token addresses `t:Address.t/0`s that don't have an
  bridged property revealed.
  """
  def unprocessed_token_addresses_to_reveal_bridged_tokens do
    query =
      from(t in Token,
        where: is_nil(t.bridged),
        select: t.contract_address_hash
      )

    Repo.stream_reduce(query, [], &[&1 | &2])
  end

  @doc """
  Processes AMB tokens from mediators addresses provided
  """
  def process_amb_tokens do
    amb_bridge_mediators_var = Application.get_env(:block_scout_web, :amb_bridge_mediators)
    amb_bridge_mediators = (amb_bridge_mediators_var && String.split(amb_bridge_mediators_var, ",")) || []

    json_rpc_named_arguments = Application.get_env(:explorer, :json_rpc_named_arguments)

    foreign_json_rpc = Application.get_env(:block_scout_web, :foreign_json_rpc)

    eth_call_foreign_json_rpc_named_arguments =
      compose_foreign_json_rpc_named_arguments(json_rpc_named_arguments, foreign_json_rpc)

    amb_bridge_mediators
    |> Enum.each(fn amb_bridge_mediator_hash ->
      with {:ok, bridge_contract_hash_resp} <-
             get_bridge_contract_hash(amb_bridge_mediator_hash, json_rpc_named_arguments),
           bridge_contract_hash <- decode_contract_address_hash_response(bridge_contract_hash_resp),
           {:ok, destination_chain_id_resp} <- get_destination_chain_id(bridge_contract_hash, json_rpc_named_arguments),
           foreign_chain_id <- decode_contract_integer_response(destination_chain_id_resp),
           {:ok, home_token_contract_hash_resp} <-
             get_erc677_token_hash(amb_bridge_mediator_hash, json_rpc_named_arguments),
           home_token_contract_hash_string <- decode_contract_address_hash_response(home_token_contract_hash_resp),
           {:ok, home_token_contract_hash} <- Chain.string_to_address_hash(home_token_contract_hash_string),
           {:ok, foreign_mediator_contract_hash_resp} <-
             get_foreign_mediator_contract_hash(amb_bridge_mediator_hash, json_rpc_named_arguments),
           foreign_mediator_contract_hash <- decode_contract_address_hash_response(foreign_mediator_contract_hash_resp),
           {:ok, foreign_token_contract_hash_resp} <-
             get_erc677_token_hash(foreign_mediator_contract_hash, eth_call_foreign_json_rpc_named_arguments),
           foreign_token_contract_hash_string <-
             decode_contract_address_hash_response(foreign_token_contract_hash_resp),
           {:ok, foreign_token_contract_hash} <- Chain.string_to_address_hash(foreign_token_contract_hash_string) do
        insert_bridged_token_metadata(home_token_contract_hash, %{
          foreign_chain_id: foreign_chain_id,
          foreign_token_address_hash: foreign_token_contract_hash,
          custom_metadata: nil,
          custom_cap: nil,
          lp_token: nil,
          type: "amb"
        })

        set_token_bridged_status(home_token_contract_hash, true)
      else
        result ->
          Logger.debug([
            "failed to fetch metadata for token bridged with AMB mediator #{amb_bridge_mediator_hash}",
            inspect(result)
          ])
      end
    end)

    :ok
  end

  @doc """
  Fetches bridged tokens metadata from OmniBridge.
  """
  def fetch_omni_bridged_tokens_metadata(token_addresses) do
    Enum.each(token_addresses, fn token_address_hash ->
      created_from_int_tx_success_query =
        from(
          it in InternalTransaction,
          inner_join: t in assoc(it, :transaction),
          where: it.created_contract_address_hash == ^token_address_hash,
          where: t.status == ^1
        )

      created_from_int_tx_success =
        created_from_int_tx_success_query
        |> Repo.one()

      created_from_tx_query =
        from(
          t in Transaction,
          where: t.created_contract_address_hash == ^token_address_hash
        )

      created_from_tx =
        created_from_tx_query
        |> Repo.all()
        |> Enum.count() > 0

      created_from_int_tx_query =
        from(
          it in InternalTransaction,
          where: it.created_contract_address_hash == ^token_address_hash
        )

      created_from_int_tx =
        created_from_int_tx_query
        |> Repo.all()
        |> Enum.count() > 0

      cond do
        created_from_tx ->
          set_token_bridged_status(token_address_hash, false)

        created_from_int_tx && !created_from_int_tx_success ->
          set_token_bridged_status(token_address_hash, false)

        created_from_int_tx && created_from_int_tx_success ->
          proceed_with_set_omni_status(token_address_hash, created_from_int_tx_success)

        true ->
          :ok
      end
    end)

    :ok
  end

  defp proceed_with_set_omni_status(token_address_hash, created_from_int_tx_success) do
    {:ok, eth_omni_status} =
      extract_omni_bridged_token_metadata_wrapper(
        token_address_hash,
        created_from_int_tx_success,
        :eth_omni_bridge_mediator
      )

    {:ok, bsc_omni_status} =
      if eth_omni_status do
        {:ok, false}
      else
        extract_omni_bridged_token_metadata_wrapper(
          token_address_hash,
          created_from_int_tx_success,
          :bsc_omni_bridge_mediator
        )
      end

    if !eth_omni_status && !bsc_omni_status do
      set_token_bridged_status(token_address_hash, false)
    end
  end

  defp extract_omni_bridged_token_metadata_wrapper(token_address_hash, created_from_int_tx_success, mediator) do
    omni_bridge_mediator = Application.get_env(:block_scout_web, mediator)
    %{transaction_hash: transaction_hash} = created_from_int_tx_success

    if omni_bridge_mediator && omni_bridge_mediator !== "" do
      {:ok, omni_bridge_mediator_hash} = Chain.string_to_address_hash(omni_bridge_mediator)

      created_by_amb_mediator_query =
        from(
          it in InternalTransaction,
          where: it.transaction_hash == ^transaction_hash,
          where: it.to_address_hash == ^omni_bridge_mediator_hash
        )

      created_by_amb_mediator =
        created_by_amb_mediator_query
        |> Repo.all()

      if Enum.count(created_by_amb_mediator) > 0 do
        extract_omni_bridged_token_metadata(
          token_address_hash,
          omni_bridge_mediator,
          omni_bridge_mediator_hash
        )

        {:ok, true}
      else
        {:ok, false}
      end
    else
      {:ok, false}
    end
  end

  defp extract_omni_bridged_token_metadata(token_address_hash, omni_bridge_mediator, omni_bridge_mediator_hash) do
    json_rpc_named_arguments = Application.get_env(:explorer, :json_rpc_named_arguments)

    with {:ok, _} <-
           get_token_interfaces_version_signature(token_address_hash, json_rpc_named_arguments),
         {:ok, foreign_token_address_abi_encoded} <-
           get_foreign_token_address(omni_bridge_mediator, token_address_hash, json_rpc_named_arguments),
         {:ok, bridge_contract_hash_resp} <-
           get_bridge_contract_hash(omni_bridge_mediator_hash, json_rpc_named_arguments) do
      foreign_token_address_hash_string = decode_contract_address_hash_response(foreign_token_address_abi_encoded)
      {:ok, foreign_token_address_hash} = Chain.string_to_address_hash(foreign_token_address_hash_string)

      multi_token_bridge_hash_string = decode_contract_address_hash_response(bridge_contract_hash_resp)

      {:ok, foreign_chain_id_abi_encoded} =
        get_destination_chain_id(multi_token_bridge_hash_string, json_rpc_named_arguments)

      foreign_chain_id = decode_contract_integer_response(foreign_chain_id_abi_encoded)

      foreign_json_rpc = Application.get_env(:block_scout_web, :foreign_json_rpc)

      custom_metadata =
        get_bridged_token_custom_metadata(foreign_token_address_hash, json_rpc_named_arguments, foreign_json_rpc)

      insert_bridged_token_metadata(token_address_hash, %{
        foreign_chain_id: foreign_chain_id,
        foreign_token_address_hash: foreign_token_address_hash,
        custom_metadata: custom_metadata,
        custom_cap: nil,
        lp_token: nil,
        type: "omni"
      })

      set_token_bridged_status(token_address_hash, true)
    end
  end

  defp get_bridge_contract_hash(mediator_hash, json_rpc_named_arguments) do
    # keccak 256 from bridgeContract()
    bridge_contract_signature = "0xcd596583"

    perform_eth_call_request(bridge_contract_signature, mediator_hash, json_rpc_named_arguments)
  end

  defp get_erc677_token_hash(mediator_hash, json_rpc_named_arguments) do
    # keccak 256 from erc677token()
    erc677_token_signature = "0x18d8f9c9"

    perform_eth_call_request(erc677_token_signature, mediator_hash, json_rpc_named_arguments)
  end

  defp get_foreign_mediator_contract_hash(mediator_hash, json_rpc_named_arguments) do
    # keccak 256 from mediatorContractOnOtherSide()
    mediator_contract_on_other_side_signature = "0x871c0760"

    perform_eth_call_request(mediator_contract_on_other_side_signature, mediator_hash, json_rpc_named_arguments)
  end

  defp get_destination_chain_id(bridge_contract_hash, json_rpc_named_arguments) do
    # keccak 256 from destinationChainId()
    destination_chain_id_signature = "0xb0750611"

    perform_eth_call_request(destination_chain_id_signature, bridge_contract_hash, json_rpc_named_arguments)
  end

  defp get_token_interfaces_version_signature(token_address_hash, json_rpc_named_arguments) do
    # keccak 256 from getTokenInterfacesVersion()
    get_token_interfaces_version_signature = "0x859ba28c"

    perform_eth_call_request(get_token_interfaces_version_signature, token_address_hash, json_rpc_named_arguments)
  end

  defp get_foreign_token_address(omni_bridge_mediator, token_address_hash, json_rpc_named_arguments) do
    # keccak 256 from foreignTokenAddress(address)
    foreign_token_address_signature = "0x47ac7d6a"

    token_address_hash_abi_encoded =
      [token_address_hash.bytes]
      |> TypeEncoder.encode([:address])
      |> Base.encode16()

    foreign_token_address_method = foreign_token_address_signature <> token_address_hash_abi_encoded

    perform_eth_call_request(foreign_token_address_method, omni_bridge_mediator, json_rpc_named_arguments)
  end

  defp perform_eth_call_request(method, destination, json_rpc_named_arguments)
       when not is_nil(json_rpc_named_arguments) do
    method
    |> Contract.eth_call_request(destination, 1, nil, nil)
    |> json_rpc(json_rpc_named_arguments)
  end

  defp perform_eth_call_request(_method, _destination, json_rpc_named_arguments)
       when is_nil(json_rpc_named_arguments) do
    :error
  end

  def decode_contract_address_hash_response(resp) do
    case resp do
      "0x000000000000000000000000" <> address ->
        "0x" <> address

      _ ->
        nil
    end
  end

  def decode_contract_integer_response(resp) do
    case resp do
      "0x" <> integer_encoded ->
        {integer_value, _} = Integer.parse(integer_encoded, 16)
        integer_value

      _ ->
        nil
    end
  end

  defp set_token_bridged_status(token_address_hash, status) do
    case Repo.get(Token, token_address_hash) do
      %Explorer.Chain.Token{bridged: bridged} = target_token ->
        if !bridged do
          token = Changeset.change(target_token, bridged: status)

          Repo.update(token)
        end

      _ ->
        :ok
    end
  end

  defp insert_bridged_token_metadata(token_address_hash, %{
         foreign_chain_id: foreign_chain_id,
         foreign_token_address_hash: foreign_token_address_hash,
         custom_metadata: custom_metadata,
         custom_cap: custom_cap,
         lp_token: lp_token,
         type: type
       }) do
    target_token = Repo.get(Token, token_address_hash)

    if target_token do
      {:ok, _} =
        Repo.insert(
          %BridgedToken{
            home_token_contract_address_hash: token_address_hash,
            foreign_chain_id: foreign_chain_id,
            foreign_token_contract_address_hash: foreign_token_address_hash,
            custom_metadata: custom_metadata,
            custom_cap: custom_cap,
            lp_token: lp_token,
            type: type
          },
          on_conflict: :nothing
        )
    end
  end

  # Fetches custom metadata for bridged tokens from the node.
  # Currently, gets Balancer token composite tokens with their weights
  # from foreign chain
  defp get_bridged_token_custom_metadata(foreign_token_address_hash, json_rpc_named_arguments, foreign_json_rpc)
       when not is_nil(foreign_json_rpc) and foreign_json_rpc !== "" do
    eth_call_foreign_json_rpc_named_arguments =
      compose_foreign_json_rpc_named_arguments(json_rpc_named_arguments, foreign_json_rpc)

    balancer_custom_metadata(foreign_token_address_hash, eth_call_foreign_json_rpc_named_arguments) ||
      sushiswap_custom_metadata(foreign_token_address_hash, eth_call_foreign_json_rpc_named_arguments)
  end

  defp get_bridged_token_custom_metadata(_foreign_token_address_hash, _json_rpc_named_arguments, foreign_json_rpc)
       when is_nil(foreign_json_rpc) do
    nil
  end

  defp get_bridged_token_custom_metadata(_foreign_token_address_hash, _json_rpc_named_arguments, foreign_json_rpc)
       when foreign_json_rpc == "" do
    nil
  end

  defp balancer_custom_metadata(foreign_token_address_hash, eth_call_foreign_json_rpc_named_arguments) do
    # keccak 256 from getCurrentTokens()
    get_current_tokens_signature = "0xcc77828d"

    case get_current_tokens_signature
         |> Contract.eth_call_request(foreign_token_address_hash, 1, nil, nil)
         |> json_rpc(eth_call_foreign_json_rpc_named_arguments) do
      {:ok, "0x"} ->
        nil

      {:ok, "0x" <> balancer_current_tokens_encoded} ->
        [balancer_current_tokens] =
          try do
            balancer_current_tokens_encoded
            |> Base.decode16!(case: :mixed)
            |> TypeDecoder.decode_raw([{:array, :address}])
          rescue
            _ -> []
          end

        bridged_token_custom_metadata =
          parse_bridged_token_custom_metadata(
            balancer_current_tokens,
            eth_call_foreign_json_rpc_named_arguments,
            foreign_token_address_hash
          )

        if is_map(bridged_token_custom_metadata) do
          tokens = Map.get(bridged_token_custom_metadata, :tokens)
          weights = Map.get(bridged_token_custom_metadata, :weights)

          if tokens == "" do
            nil
          else
            if weights !== "", do: "#{tokens} #{weights}", else: tokens
          end
        else
          nil
        end

      _ ->
        nil
    end
  end

  defp sushiswap_custom_metadata(foreign_token_address_hash, eth_call_foreign_json_rpc_named_arguments) do
    # keccak 256 from token0()
    token0_signature = "0x0dfe1681"

    # keccak 256 from token1()
    token1_signature = "0xd21220a7"

    # keccak 256 from name()
    name_signature = "0x06fdde03"

    # keccak 256 from symbol()
    symbol_signature = "0x95d89b41"

    with {:ok, "0x" <> token0_encoded} <-
           token0_signature
           |> Contract.eth_call_request(foreign_token_address_hash, 1, nil, nil)
           |> json_rpc(eth_call_foreign_json_rpc_named_arguments),
         {:ok, "0x" <> token1_encoded} <-
           token1_signature
           |> Contract.eth_call_request(foreign_token_address_hash, 2, nil, nil)
           |> json_rpc(eth_call_foreign_json_rpc_named_arguments),
         token0_hash <- parse_contract_response(token0_encoded, :address),
         token1_hash <- parse_contract_response(token1_encoded, :address),
         false <- is_nil(token0_hash),
         false <- is_nil(token1_hash),
         token0_hash_str <- "0x" <> Base.encode16(token0_hash, case: :lower),
         token1_hash_str <- "0x" <> Base.encode16(token1_hash, case: :lower),
         {:ok, "0x" <> token0_name_encoded} <-
           name_signature
           |> Contract.eth_call_request(token0_hash_str, 1, nil, nil)
           |> json_rpc(eth_call_foreign_json_rpc_named_arguments),
         {:ok, "0x" <> token1_name_encoded} <-
           name_signature
           |> Contract.eth_call_request(token1_hash_str, 2, nil, nil)
           |> json_rpc(eth_call_foreign_json_rpc_named_arguments),
         {:ok, "0x" <> token0_symbol_encoded} <-
           symbol_signature
           |> Contract.eth_call_request(token0_hash_str, 1, nil, nil)
           |> json_rpc(eth_call_foreign_json_rpc_named_arguments),
         {:ok, "0x" <> token1_symbol_encoded} <-
           symbol_signature
           |> Contract.eth_call_request(token1_hash_str, 2, nil, nil)
           |> json_rpc(eth_call_foreign_json_rpc_named_arguments) do
      token0_name = parse_contract_response(token0_name_encoded, :string, {:bytes, 32})
      token1_name = parse_contract_response(token1_name_encoded, :string, {:bytes, 32})
      token0_symbol = parse_contract_response(token0_symbol_encoded, :string, {:bytes, 32})
      token1_symbol = parse_contract_response(token1_symbol_encoded, :string, {:bytes, 32})

      "#{token0_name}/#{token1_name} (#{token0_symbol}/#{token1_symbol})"
    else
      _ ->
        nil
    end
  end

  def calc_lp_tokens_total_liqudity do
    json_rpc_named_arguments = Application.get_env(:explorer, :json_rpc_named_arguments)
    foreign_json_rpc = Application.get_env(:block_scout_web, :foreign_json_rpc)
    bridged_mainnet_tokens_list = BridgedToken.get_unprocessed_mainnet_lp_tokens_list()

    Enum.each(bridged_mainnet_tokens_list, fn bridged_token ->
      case calc_sushiswap_lp_tokens_cap(
             bridged_token.home_token_contract_address_hash,
             bridged_token.foreign_token_contract_address_hash,
             json_rpc_named_arguments,
             foreign_json_rpc
           ) do
        {:ok, new_custom_cap} ->
          bridged_token
          |> Changeset.change(%{custom_cap: new_custom_cap, lp_token: true})
          |> Repo.update()

        {:error, :not_lp_token} ->
          bridged_token
          |> Changeset.change(%{lp_token: false})
          |> Repo.update()
      end
    end)

    Logger.debug(fn -> "Total liqudity fetched for LP tokens" end)
  end

  defp calc_sushiswap_lp_tokens_cap(
         home_token_contract_address_hash,
         foreign_token_address_hash,
         json_rpc_named_arguments,
         foreign_json_rpc
       ) do
    eth_call_foreign_json_rpc_named_arguments =
      compose_foreign_json_rpc_named_arguments(json_rpc_named_arguments, foreign_json_rpc)

    # keccak 256 from getReserves()
    get_reserves_signature = "0x0902f1ac"

    # keccak 256 from token0()
    token0_signature = "0x0dfe1681"

    # keccak 256 from token1()
    token1_signature = "0xd21220a7"

    # keccak 256 from totalSupply()
    total_supply_signature = "0x18160ddd"

    with {:ok, "0x" <> get_reserves_encoded} <-
           get_reserves_signature
           |> Contract.eth_call_request(foreign_token_address_hash, 1, nil, nil)
           |> json_rpc(eth_call_foreign_json_rpc_named_arguments),
         {:ok, "0x" <> home_token_total_supply_encoded} <-
           total_supply_signature
           |> Contract.eth_call_request(home_token_contract_address_hash, 1, nil, nil)
           |> json_rpc(json_rpc_named_arguments),
         [reserve0, reserve1, _] <-
           parse_contract_response(get_reserves_encoded, [{:uint, 112}, {:uint, 112}, {:uint, 32}]),
         {:ok, token0_cap_usd} <-
           get_lp_token_cap(
             home_token_total_supply_encoded,
             token0_signature,
             reserve0,
             foreign_token_address_hash,
             eth_call_foreign_json_rpc_named_arguments
           ),
         {:ok, token1_cap_usd} <-
           get_lp_token_cap(
             home_token_total_supply_encoded,
             token1_signature,
             reserve1,
             foreign_token_address_hash,
             eth_call_foreign_json_rpc_named_arguments
           ) do
      total_lp_cap = Decimal.add(token0_cap_usd, token1_cap_usd)
      {:ok, total_lp_cap}
    else
      _ ->
        {:error, :not_lp_token}
    end
  end

  defp get_lp_token_cap(
         home_token_total_supply_encoded,
         token_signature,
         reserve,
         foreign_token_address_hash,
         eth_call_foreign_json_rpc_named_arguments
       ) do
    # keccak 256 from decimals()
    decimals_signature = "0x313ce567"

    # keccak 256 from totalSupply()
    total_supply_signature = "0x18160ddd"

    home_token_total_supply =
      home_token_total_supply_encoded
      |> parse_contract_response({:uint, 256})
      |> Decimal.new()

    case token_signature
         |> Contract.eth_call_request(foreign_token_address_hash, 1, nil, nil)
         |> json_rpc(eth_call_foreign_json_rpc_named_arguments) do
      {:ok, "0x" <> token_encoded} ->
        with token_hash <- parse_contract_response(token_encoded, :address),
             false <- is_nil(token_hash),
             token_hash_str <- "0x" <> Base.encode16(token_hash, case: :lower),
             {:ok, "0x" <> token_decimals_encoded} <-
               decimals_signature
               |> Contract.eth_call_request(token_hash_str, 1, nil, nil)
               |> json_rpc(eth_call_foreign_json_rpc_named_arguments),
             {:ok, "0x" <> foreign_token_total_supply_encoded} <-
               total_supply_signature
               |> Contract.eth_call_request(foreign_token_address_hash, 1, nil, nil)
               |> json_rpc(eth_call_foreign_json_rpc_named_arguments) do
          token_decimals = parse_contract_response(token_decimals_encoded, {:uint, 256})

          foreign_token_total_supply =
            foreign_token_total_supply_encoded
            |> parse_contract_response({:uint, 256})
            |> Decimal.new()

          token_decimals_divider =
            10
            |> :math.pow(token_decimals)
            |> Decimal.from_float()

          token_cap =
            reserve
            |> Decimal.div(foreign_token_total_supply)
            |> Decimal.mult(home_token_total_supply)
            |> Decimal.div(token_decimals_divider)

          token_price = TokenExchangeRate.fetch_token_exchange_rate_by_address(token_hash_str)

          token_cap_usd =
            if token_price do
              token_price
              |> Decimal.mult(token_cap)
            else
              0
            end

          {:ok, token_cap_usd}
        else
          _ -> :error
        end
    end
  end

  defp parse_contract_response(abi_encoded_value, types) when is_list(types) do
    values =
      try do
        abi_encoded_value
        |> Base.decode16!(case: :mixed)
        |> TypeDecoder.decode_raw(types)
      rescue
        _ -> [nil]
      end

    values
  end

  defp parse_contract_response(abi_encoded_value, type, emergency_type \\ nil) do
    [value] =
      try do
        [res] = decode_contract_response(abi_encoded_value, type)

        [convert_binary_to_string(res, type)]
      rescue
        _ ->
          if emergency_type do
            try do
              [res] = decode_contract_response(abi_encoded_value, emergency_type)

              [convert_binary_to_string(res, emergency_type)]
            rescue
              _ ->
                [nil]
            end
          else
            [nil]
          end
      end

    value
  end

  defp decode_contract_response(abi_encoded_value, type) do
    abi_encoded_value
    |> Base.decode16!(case: :mixed)
    |> TypeDecoder.decode_raw([type])
  end

  defp convert_binary_to_string(binary, type) do
    case type do
      {:bytes, _} ->
        ContractState.binary_to_string(binary)

      _ ->
        binary
    end
  end

  defp compose_foreign_json_rpc_named_arguments(json_rpc_named_arguments, foreign_json_rpc)
       when foreign_json_rpc != "" do
    {_, eth_call_foreign_json_rpc_named_arguments} =
      Keyword.get_and_update(json_rpc_named_arguments, :transport_options, fn transport_options ->
        {_, updated_transport_options} =
          update_transport_options_set_foreign_json_rpc(transport_options, foreign_json_rpc)

        {transport_options, updated_transport_options}
      end)

    eth_call_foreign_json_rpc_named_arguments
  end

  defp compose_foreign_json_rpc_named_arguments(_json_rpc_named_arguments, foreign_json_rpc)
       when foreign_json_rpc == "" do
    nil
  end

  defp compose_foreign_json_rpc_named_arguments(json_rpc_named_arguments, _foreign_json_rpc)
       when is_nil(json_rpc_named_arguments) do
    nil
  end

  defp update_transport_options_set_foreign_json_rpc(transport_options, foreign_json_rpc) do
    Keyword.get_and_update(transport_options, :method_to_url, fn method_to_url ->
      {_, updated_method_to_url} =
        Keyword.get_and_update(method_to_url, :eth_call, fn eth_call ->
          {eth_call, foreign_json_rpc}
        end)

      {method_to_url, updated_method_to_url}
    end)
  end

  defp parse_bridged_token_custom_metadata(
         balancer_current_tokens,
         eth_call_foreign_json_rpc_named_arguments,
         foreign_token_address_hash
       ) do
    balancer_current_tokens
    |> Enum.reduce(%{:tokens => "", :weights => ""}, fn balancer_token_bytes, balancer_tokens_weights ->
      balancer_token_hash_without_0x =
        balancer_token_bytes
        |> Base.encode16(case: :lower)

      balancer_token_hash = "0x" <> balancer_token_hash_without_0x

      # 95d89b41 = keccak256(symbol())
      symbol_signature = "0x95d89b41"

      case symbol_signature
           |> Contract.eth_call_request(balancer_token_hash, 1, nil, nil)
           |> json_rpc(eth_call_foreign_json_rpc_named_arguments) do
        {:ok, "0x" <> symbol_encoded} ->
          [symbol] =
            symbol_encoded
            |> Base.decode16!(case: :mixed)
            |> TypeDecoder.decode_raw([:string])

          # f1b8a9b7 = keccak256(getNormalizedWeight(address))
          get_normalized_weight_signature = "0xf1b8a9b7"

          get_normalized_weight_arg_abi_encoded =
            [balancer_token_bytes]
            |> TypeEncoder.encode([:address])
            |> Base.encode16(case: :lower)

          get_normalized_weight_abi_encoded = get_normalized_weight_signature <> get_normalized_weight_arg_abi_encoded

          get_normalized_weight_resp =
            get_normalized_weight_abi_encoded
            |> Contract.eth_call_request(foreign_token_address_hash, 1, nil, nil)
            |> json_rpc(eth_call_foreign_json_rpc_named_arguments)

          parse_balancer_weights(get_normalized_weight_resp, balancer_tokens_weights, symbol)

        _ ->
          nil
      end
    end)
  end

  defp parse_balancer_weights(get_normalized_weight_resp, balancer_tokens_weights, symbol) do
    case get_normalized_weight_resp do
      {:ok, "0x" <> normalized_weight_encoded} ->
        [normalized_weight] =
          try do
            normalized_weight_encoded
            |> Base.decode16!(case: :mixed)
            |> TypeDecoder.decode_raw([{:uint, 256}])
          rescue
            _ ->
              []
          end

        normalized_weight_to_100_perc = calc_normalized_weight_to_100_perc(normalized_weight)

        normalized_weight_in_perc =
          normalized_weight_to_100_perc
          |> div(1_000_000_000_000_000_000)

        current_tokens = Map.get(balancer_tokens_weights, :tokens)
        current_weights = Map.get(balancer_tokens_weights, :weights)

        tokens_value = combine_tokens_value(current_tokens, symbol)
        weights_value = combine_weights_value(current_weights, normalized_weight_in_perc)

        %{:tokens => tokens_value, :weights => weights_value}

      _ ->
        nil
    end
  end

  defp calc_normalized_weight_to_100_perc(normalized_weight) do
    if normalized_weight, do: 100 * normalized_weight, else: 0
  end

  defp combine_tokens_value(current_tokens, symbol) do
    if current_tokens == "", do: symbol, else: current_tokens <> "/" <> symbol
  end

  defp combine_weights_value(current_weights, normalized_weight_in_perc) do
    if current_weights == "",
      do: "#{normalized_weight_in_perc}",
      else: current_weights <> "/" <> "#{normalized_weight_in_perc}"
  end

  @doc """
  Fetches a `t:Token.t/0` by an address hash.

  ## Options

      * `:necessity_by_association` - use to load `t:association/0` as `:required` or `:optional`.  If an association is
      `:required`, and the `t:Token.t/0` has no associated record for that association,
      then the `t:Token.t/0` will not be included in the list.
  """
  @spec token_from_address_hash(Hash.Address.t(), [necessity_by_association_option]) ::
          {:ok, Token.t()} | {:error, :not_found}
  def token_from_address_hash(
        %Hash{byte_count: unquote(Hash.Address.byte_count())} = hash,
        options \\ []
      ) do
    necessity_by_association = Keyword.get(options, :necessity_by_association, %{})

    query =
      from(
        t in Token,
        left_join: bt in BridgedToken,
        on: t.contract_address_hash == bt.home_token_contract_address_hash,
        where: t.contract_address_hash == ^hash,
        select: [t, bt]
      )

    query
    |> join_associations(necessity_by_association)
    |> preload(:contract_address)
    |> Repo.one()
    |> case do
      nil ->
        {:error, :not_found}

      [%Token{} = token, %BridgedToken{} = bridged_token] ->
        foreign_token_contract_address_hash = Map.get(bridged_token, :foreign_token_contract_address_hash)
        foreign_chain_id = Map.get(bridged_token, :foreign_chain_id)
        custom_metadata = Map.get(bridged_token, :custom_metadata)
        custom_cap = Map.get(bridged_token, :custom_cap)

        extended_token =
          token
          |> Map.put(:foreign_token_contract_address_hash, foreign_token_contract_address_hash)
          |> Map.put(:foreign_chain_id, foreign_chain_id)
          |> Map.put(:custom_metadata, custom_metadata)
          |> Map.put(:custom_cap, custom_cap)

        {:ok, extended_token}

      [%Token{} = token, nil] ->
        {:ok, token}
    end
  end

  @spec fetch_token_transfers_from_token_hash(Hash.t(), [paging_options]) :: []
  def fetch_token_transfers_from_token_hash(token_address_hash, options \\ []) do
    TokenTransfer.fetch_token_transfers_from_token_hash(token_address_hash, options)
  end

  @spec fetch_token_transfers_from_token_hash_and_token_id(Hash.t(), binary(), [paging_options]) :: []
  def fetch_token_transfers_from_token_hash_and_token_id(token_address_hash, token_id, options \\ []) do
    TokenTransfer.fetch_token_transfers_from_token_hash_and_token_id(token_address_hash, token_id, options)
  end

  @spec count_token_transfers_from_token_hash(Hash.t()) :: non_neg_integer()
  def count_token_transfers_from_token_hash(token_address_hash) do
    TokenTransfer.count_token_transfers_from_token_hash(token_address_hash)
  end

  @spec count_token_transfers_from_token_hash_and_token_id(Hash.t(), binary()) :: non_neg_integer()
  def count_token_transfers_from_token_hash_and_token_id(token_address_hash, token_id) do
    TokenTransfer.count_token_transfers_from_token_hash_and_token_id(token_address_hash, token_id)
  end

  @spec transaction_has_token_transfers?(Hash.t()) :: boolean()
  def transaction_has_token_transfers?(transaction_hash) do
    query = from(tt in TokenTransfer, where: tt.transaction_hash == ^transaction_hash)

    Repo.exists?(query)
  end

  @spec address_has_rewards?(Address.t()) :: boolean()
  def address_has_rewards?(address_hash) do
    query = from(r in Reward, where: r.address_hash == ^address_hash)

    Repo.exists?(query)
  end

  @spec address_tokens_with_balance(Hash.Address.t(), [any()]) :: []
  def address_tokens_with_balance(address_hash, paging_options \\ []) do
    address_hash
    |> Address.Token.list_address_tokens_with_balance(paging_options)
    |> Repo.all()
  end

  @spec find_and_update_replaced_transactions([
          %{
            required(:nonce) => non_neg_integer,
            required(:from_address_hash) => Hash.Address.t(),
            required(:hash) => Hash.t()
          }
        ]) :: {integer(), nil | [term()]}
  def find_and_update_replaced_transactions(transactions, timeout \\ :infinity) do
    query =
      transactions
      |> Enum.reduce(
        Transaction,
        fn %{hash: hash, nonce: nonce, from_address_hash: from_address_hash}, query ->
          from(t in query,
            or_where:
              t.nonce == ^nonce and t.from_address_hash == ^from_address_hash and t.hash != ^hash and
                not is_nil(t.block_number)
          )
        end
      )
      # Enforce Transaction ShareLocks order (see docs: sharelocks.md)
      |> order_by(asc: :hash)
      |> lock("FOR UPDATE")

    hashes = Enum.map(transactions, & &1.hash)

    transactions_to_update =
      from(pending in Transaction,
        join: duplicate in subquery(query),
        on: duplicate.nonce == pending.nonce,
        on: duplicate.from_address_hash == pending.from_address_hash,
        where: pending.hash in ^hashes and is_nil(pending.block_hash)
      )

    Repo.update_all(transactions_to_update, [set: [error: "dropped/replaced", status: :error]], timeout: timeout)
  end

  @spec update_replaced_transactions([
          %{
            required(:nonce) => non_neg_integer,
            required(:from_address_hash) => Hash.Address.t(),
            required(:block_hash) => Hash.Full.t()
          }
        ]) :: {integer(), nil | [term()]}
  def update_replaced_transactions(transactions, timeout \\ :infinity) do
    filters =
      transactions
      |> Enum.filter(fn transaction ->
        transaction.block_hash && transaction.nonce && transaction.from_address_hash
      end)
      |> Enum.map(fn transaction ->
        {transaction.nonce, transaction.from_address_hash}
      end)
      |> Enum.uniq()

    if Enum.empty?(filters) do
      {:ok, []}
    else
      query =
        filters
        |> Enum.reduce(Transaction, fn {nonce, from_address}, query ->
          from(t in query,
            or_where: t.nonce == ^nonce and t.from_address_hash == ^from_address and is_nil(t.block_hash)
          )
        end)
        # Enforce Transaction ShareLocks order (see docs: sharelocks.md)
        |> order_by(asc: :hash)
        |> lock("FOR UPDATE")

      Repo.update_all(
        from(t in Transaction, join: s in subquery(query), on: t.hash == s.hash),
        [set: [error: "dropped/replaced", status: :error]],
        timeout: timeout
      )
    end
  end

  @spec upsert_token_instance(map()) :: {:ok, Instance.t()} | {:error, Ecto.Changeset.t()}
  def upsert_token_instance(params) do
    changeset = Instance.changeset(%Instance{}, params)

    Repo.insert(changeset,
      on_conflict: :replace_all,
      conflict_target: [:token_id, :token_contract_address_hash]
    )
  end

  @doc """
  Update a new `t:Token.t/0` record.

  As part of updating token, an additional record is inserted for
  naming the address for reference if a name is provided for a token.
  """
  @spec update_token(Token.t(), map()) :: {:ok, Token.t()} | {:error, Ecto.Changeset.t()}
  def update_token(%Token{contract_address_hash: address_hash} = token, params \\ %{}) do
    token_changeset = Token.changeset(token, params)
    address_name_changeset = Address.Name.changeset(%Address.Name{}, Map.put(params, :address_hash, address_hash))

    stale_error_field = :contract_address_hash
    stale_error_message = "is up to date"

    token_opts = [
      on_conflict: Runner.Tokens.default_on_conflict(),
      conflict_target: :contract_address_hash,
      stale_error_field: stale_error_field,
      stale_error_message: stale_error_message
    ]

    address_name_opts = [on_conflict: :nothing, conflict_target: [:address_hash, :name]]

    # Enforce ShareLocks tables order (see docs: sharelocks.md)
    insert_result =
      Multi.new()
      |> Multi.run(
        :address_name,
        fn repo, _ ->
          {:ok, repo.insert(address_name_changeset, address_name_opts)}
        end
      )
      |> Multi.run(:token, fn repo, _ ->
        with {:error, %Changeset{errors: [{^stale_error_field, {^stale_error_message, [_]}}]}} <-
               repo.insert(token_changeset, token_opts) do
          # the original token passed into `update_token/2` as stale error means it is unchanged
          {:ok, token}
        end
      end)
      |> Repo.transaction()

    case insert_result do
      {:ok, %{token: token}} ->
        {:ok, token}

      {:error, :token, changeset, _} ->
        {:error, changeset}
    end
  end

  @spec fetch_last_token_balances(Hash.Address.t()) :: []
  def fetch_last_token_balances(address_hash) do
    address_hash
    |> CurrentTokenBalance.last_token_balances()
    |> Repo.all()
  end

  @spec fetch_last_token_balances(Hash.Address.t(), [paging_options]) :: []
  def fetch_last_token_balances(address_hash, paging_options) do
    address_hash
    |> CurrentTokenBalance.last_token_balances(paging_options)
    |> page_current_token_balances(paging_options)
    |> Repo.all()
  end

  @spec erc721_token_instance_from_token_id_and_token_address(binary(), Hash.Address.t()) ::
          {:ok, TokenTransfer.t()} | {:error, :not_found}
  def erc721_token_instance_from_token_id_and_token_address(token_id, token_contract_address) do
    query =
      from(tt in TokenTransfer,
        left_join: instance in Instance,
        on: tt.token_contract_address_hash == instance.token_contract_address_hash and tt.token_id == instance.token_id,
        where: tt.token_contract_address_hash == ^token_contract_address and tt.token_id == ^token_id,
        limit: 1,
        select: %{tt | instance: instance}
      )

    case Repo.one(query) do
      nil -> {:error, :not_found}
      token_instance -> {:ok, token_instance}
    end
  end

  defp fetch_coin_balances(address_hash, paging_options) do
    address = Repo.get_by(Address, hash: address_hash)

    if contract?(address) do
      address_hash
      |> CoinBalance.fetch_coin_balances(paging_options)
    else
      address_hash
      |> CoinBalance.fetch_coin_balances_with_txs(paging_options)
    end
  end

  @spec fetch_last_token_balance(Hash.Address.t(), Hash.Address.t()) :: Decimal.t()
  def fetch_last_token_balance(address_hash, token_contract_address_hash) do
    if address_hash !== %{} do
      address_hash
      |> CurrentTokenBalance.last_token_balance(token_contract_address_hash) || Decimal.new(0)
    else
      Decimal.new(0)
    end
  end

  # @spec fetch_last_token_balance_1155(Hash.Address.t(), Hash.Address.t()) :: Decimal.t()
  def fetch_last_token_balance_1155(address_hash, token_contract_address_hash, token_id) do
    if address_hash !== %{} do
      address_hash
      |> CurrentTokenBalance.last_token_balance_1155(token_contract_address_hash, token_id) || Decimal.new(0)
    else
      Decimal.new(0)
    end
  end

  @spec address_to_coin_balances(Hash.Address.t(), [paging_options]) :: []
  def address_to_coin_balances(address_hash, options) do
    paging_options = Keyword.get(options, :paging_options, @default_paging_options)

    balances_raw =
      address_hash
      |> fetch_coin_balances(paging_options)
      |> page_coin_balances(paging_options)
      |> Repo.all()

    if Enum.empty?(balances_raw) do
      balances_raw
    else
      balances_raw_filtered =
        balances_raw
        |> Enum.filter(fn balance -> balance.value end)

      min_block_number =
        balances_raw_filtered
        |> Enum.min_by(fn balance -> balance.block_number end, fn -> %{} end)
        |> Map.get(:block_number)

      max_block_number =
        balances_raw_filtered
        |> Enum.max_by(fn balance -> balance.block_number end, fn -> %{} end)
        |> Map.get(:block_number)

      min_block_timestamp = find_block_timestamp(min_block_number)
      max_block_timestamp = find_block_timestamp(max_block_number)

      min_block_unix_timestamp =
        min_block_timestamp
        |> Timex.to_unix()

      max_block_unix_timestamp =
        max_block_timestamp
        |> Timex.to_unix()

      blocks_delta = max_block_number - min_block_number

      balances_with_dates =
        if blocks_delta > 0 do
          balances_raw_filtered
          |> Enum.map(fn balance ->
            date =
              trunc(
                min_block_unix_timestamp +
                  (balance.block_number - min_block_number) * (max_block_unix_timestamp - min_block_unix_timestamp) /
                    blocks_delta
              )

            formatted_date = Timex.from_unix(date)
            %{balance | block_timestamp: formatted_date}
          end)
        else
          balances_raw_filtered
          |> Enum.map(fn balance ->
            date = min_block_unix_timestamp

            formatted_date = Timex.from_unix(date)
            %{balance | block_timestamp: formatted_date}
          end)
        end

      balances_with_dates
      |> Enum.sort(fn balance1, balance2 -> balance1.block_number >= balance2.block_number end)
    end
  end

  def get_coin_balance(address_hash, block_number) do
    query = CoinBalance.fetch_coin_balance(address_hash, block_number)

    Repo.one(query)
  end

  @spec address_to_balances_by_day(Hash.Address.t()) :: [balance_by_day]
  def address_to_balances_by_day(address_hash) do
    latest_block_timestamp =
      address_hash
      |> CoinBalance.last_coin_balance_timestamp()
      |> Repo.one()

    address_hash
    |> CoinBalanceDaily.balances_by_day()
    |> Repo.all()
    |> Enum.sort_by(fn %{date: d} -> {d.year, d.month, d.day} end)
    |> replace_last_value(latest_block_timestamp)
    |> normalize_balances_by_day()
  end

  # https://github.com/blockscout/blockscout/issues/2658
  defp replace_last_value(items, %{value: value, timestamp: timestamp}) do
    List.replace_at(items, -1, %{date: Date.convert!(timestamp, Calendar.ISO), value: value})
  end

  defp replace_last_value(items, _), do: items

  defp normalize_balances_by_day(balances_by_day) do
    result =
      balances_by_day
      |> Enum.filter(fn day -> day.value end)
      |> Enum.map(fn day -> Map.update!(day, :date, &to_string(&1)) end)
      |> Enum.map(fn day -> Map.update!(day, :value, &Wei.to(&1, :ether)) end)

    today = Date.to_string(NaiveDateTime.utc_now())

    if Enum.count(result) > 0 && !Enum.any?(result, fn map -> map[:date] == today end) do
      List.flatten([result | [%{date: today, value: List.last(result)[:value]}]])
    else
      result
    end
  end

  @spec fetch_token_holders_from_token_hash(Hash.Address.t(), boolean(), [paging_options]) :: [TokenBalance.t()]
  def fetch_token_holders_from_token_hash(contract_address_hash, from_api, options \\ []) do
    query =
      contract_address_hash
      |> CurrentTokenBalance.token_holders_ordered_by_value(options)

    if from_api do
      query
      |> Repo.replica().all()
    else
      query
      |> Repo.all()
    end
  end

  def fetch_token_holders_from_token_hash_and_token_id(contract_address_hash, token_id, options \\ []) do
    contract_address_hash
    |> CurrentTokenBalance.token_holders_1155_by_token_id(token_id, options)
    |> Repo.all()
  end

  def token_id_1155_is_unique?(_, nil), do: false

  def token_id_1155_is_unique?(contract_address_hash, token_id) do
    result = contract_address_hash |> CurrentTokenBalance.token_balances_by_id_limit_2(token_id) |> Repo.all()

    if length(result) == 1 do
      Decimal.cmp(Enum.at(result, 0), 1) == :eq
    else
      false
    end
  end

  def get_token_ids_1155(contract_address_hash) do
    contract_address_hash
    |> CurrentTokenBalance.token_ids_query()
    |> Repo.all()
  end

  @spec count_token_holders_from_token_hash(Hash.Address.t()) :: non_neg_integer()
  def count_token_holders_from_token_hash(contract_address_hash) do
    query =
      from(ctb in CurrentTokenBalance.token_holders_query_for_count(contract_address_hash),
        select: fragment("COUNT(DISTINCT(address_hash))")
      )

    Repo.one!(query, timeout: :infinity)
  end

  @spec address_to_unique_tokens(Hash.Address.t(), [paging_options]) :: [TokenTransfer.t()]
  def address_to_unique_tokens(contract_address_hash, options \\ []) do
    paging_options = Keyword.get(options, :paging_options, @default_paging_options)

    contract_address_hash
    |> TokenTransfer.address_to_unique_tokens()
    |> TokenTransfer.page_token_transfer(paging_options)
    |> limit(^paging_options.page_size)
    |> Repo.all()
  end

  @spec data() :: Dataloader.Ecto.t()
  def data, do: DataloaderEcto.new(Repo)

  @spec transaction_token_transfer_type(Transaction.t()) ::
          :erc20 | :erc721 | :erc1155 | :token_transfer | nil
  def transaction_token_transfer_type(
        %Transaction{
          status: :ok,
          created_contract_address_hash: nil,
          input: input,
          value: value
        } = transaction
      ) do
    zero_wei = %Wei{value: Decimal.new(0)}
    result = find_token_transfer_type(transaction, input, value)

    if is_nil(result) && Enum.count(transaction.token_transfers) > 0 && value == zero_wei,
      do: :token_transfer,
      else: result
  rescue
    _ -> nil
  end

  def transaction_token_transfer_type(_), do: nil

  defp find_token_transfer_type(transaction, input, value) do
    zero_wei = %Wei{value: Decimal.new(0)}

    # https://github.com/OpenZeppelin/openzeppelin-solidity/blob/master/contracts/token/ERC721/ERC721.sol#L35
    case {to_string(input), value} do
      # transferFrom(address,address,uint256)
      {"0x23b872dd" <> params, ^zero_wei} ->
        types = [:address, :address, {:uint, 256}]
        [from_address, to_address, _value] = decode_params(params, types)

        find_erc721_token_transfer(transaction.token_transfers, {from_address, to_address})

      # safeTransferFrom(address,address,uint256)
      {"0x42842e0e" <> params, ^zero_wei} ->
        types = [:address, :address, {:uint, 256}]
        [from_address, to_address, _value] = decode_params(params, types)

        find_erc721_token_transfer(transaction.token_transfers, {from_address, to_address})

      # safeTransferFrom(address,address,uint256,bytes)
      {"0xb88d4fde" <> params, ^zero_wei} ->
        types = [:address, :address, {:uint, 256}, :bytes]
        [from_address, to_address, _value, _data] = decode_params(params, types)

        find_erc721_token_transfer(transaction.token_transfers, {from_address, to_address})

      # safeTransferFrom(address,address,uint256,uint256,bytes)
      {"0xf242432a" <> params, ^zero_wei} ->
        types = [:address, :address, {:uint, 256}, {:uint, 256}, :bytes]
        [from_address, to_address, _id, _value, _data] = decode_params(params, types)

        find_erc1155_token_transfer(transaction.token_transfers, {from_address, to_address})

      # safeBatchTransferFrom(address,address,uint256[],uint256[],bytes)
      {"0x2eb2c2d6" <> params, ^zero_wei} ->
        types = [:address, :address, [{:uint, 256}], [{:uint, 256}], :bytes]
        [from_address, to_address, _ids, _values, _data] = decode_params(params, types)

        find_erc1155_token_transfer(transaction.token_transfers, {from_address, to_address})

      {"0xf907fc5b" <> _params, ^zero_wei} ->
        :erc20

      # check for ERC-20 or for old ERC-721, ERC-1155 token versions
      {unquote(TokenTransfer.transfer_function_signature()) <> params, ^zero_wei} ->
        types = [:address, {:uint, 256}]

        [address, value] = decode_params(params, types)

        decimal_value = Decimal.new(value)

        find_erc721_or_erc20_or_erc1155_token_transfer(transaction.token_transfers, {address, decimal_value})

      _ ->
        nil
    end
  end

  defp find_erc721_token_transfer(token_transfers, {from_address, to_address}) do
    token_transfer =
      Enum.find(token_transfers, fn token_transfer ->
        token_transfer.from_address_hash.bytes == from_address && token_transfer.to_address_hash.bytes == to_address
      end)

    if token_transfer, do: :erc721
  end

  defp find_erc1155_token_transfer(token_transfers, {from_address, to_address}) do
    token_transfer =
      Enum.find(token_transfers, fn token_transfer ->
        token_transfer.from_address_hash.bytes == from_address && token_transfer.to_address_hash.bytes == to_address
      end)

    if token_transfer, do: :erc1155
  end

  defp find_erc721_or_erc20_or_erc1155_token_transfer(token_transfers, {address, decimal_value}) do
    token_transfer =
      Enum.find(token_transfers, fn token_transfer ->
        token_transfer.to_address_hash.bytes == address && token_transfer.amount == decimal_value
      end)

    if token_transfer do
      case token_transfer.token do
        %Token{type: "ERC-20"} -> :erc20
        %Token{type: "ERC-721"} -> :erc721
        %Token{type: "ERC-1155"} -> :erc1155
        _ -> nil
      end
    else
      :erc20
    end
  end

  @doc """
  Combined block reward from all the fees.
  """
  @spec block_combined_rewards(Block.t()) :: Wei.t()
  def block_combined_rewards(block) do
    {:ok, value} =
      block.rewards
      |> Enum.reduce(
        0,
        fn block_reward, acc ->
          {:ok, decimal} = Wei.dump(block_reward.reward)

          Decimal.add(decimal, acc)
        end
      )
      |> Wei.cast()

    value
  end

  @doc "Get staking pools from the DB"
  @spec staking_pools(
          filter :: :validator | :active | :inactive,
          paging_options :: PagingOptions.t() | :all,
          address_hash :: Hash.t() | nil,
          filter_banned :: boolean() | nil,
          filter_my :: boolean() | nil
        ) :: [map()]
  def staking_pools(
        filter,
        paging_options \\ @default_paging_options,
        address_hash \\ nil,
        filter_banned \\ false,
        filter_my \\ false
      ) do
    base_query =
      StakingPool
      |> where(is_deleted: false)
      |> staking_pool_filter(filter)
      |> staking_pools_paging_query(paging_options)

    delegator_query =
      if address_hash do
        base_query
        |> join(:left, [p], pd in StakingPoolsDelegator,
          on:
            p.staking_address_hash == pd.staking_address_hash and pd.address_hash == ^address_hash and
              not pd.is_deleted
        )
        |> select([p, pd], %{pool: p, delegator: pd})
      else
        base_query
        |> select([p], %{pool: p, delegator: nil})
      end

    banned_query =
      if filter_banned do
        where(delegator_query, is_banned: true)
      else
        delegator_query
      end

    filtered_query =
      if address_hash && filter_my do
        where(banned_query, [..., pd], not is_nil(pd))
      else
        banned_query
      end

    Repo.all(filtered_query)
  end

  defp staking_pools_paging_query(base_query, :all) do
    base_query
    |> order_by(asc: :staking_address_hash)
  end

  defp staking_pools_paging_query(base_query, paging_options) do
    paging_query =
      base_query
      |> limit(^paging_options.page_size)
      |> order_by(desc: :stakes_ratio, desc: :is_active, asc: :staking_address_hash)

    case paging_options.key do
      {value, address_hash} ->
        where(
          paging_query,
          [p],
          p.stakes_ratio < ^value or
            (p.stakes_ratio == ^value and p.staking_address_hash > ^address_hash)
        )

      _ ->
        paging_query
    end
  end

  @doc "Get count of staking pools from the DB"
  @spec staking_pools_count(filter :: :validator | :active | :inactive) :: integer
  def staking_pools_count(filter) do
    StakingPool
    |> where(is_deleted: false)
    |> staking_pool_filter(filter)
    |> Repo.aggregate(:count, :staking_address_hash)
  end

  @doc "Get sum of delegators count from the DB"
  @spec delegators_count_sum(filter :: :validator | :active | :inactive) :: integer
  def delegators_count_sum(filter) do
    StakingPool
    |> where(is_deleted: false)
    |> staking_pool_filter(filter)
    |> Repo.aggregate(:sum, :delegators_count)
  end

  @doc "Get sum of total staked amount from the DB"
  @spec total_staked_amount_sum(filter :: :validator | :active | :inactive) :: integer
  def total_staked_amount_sum(filter) do
    StakingPool
    |> where(is_deleted: false)
    |> staking_pool_filter(filter)
    |> Repo.aggregate(:sum, :total_staked_amount)
  end

  defp staking_pool_filter(query, :validator) do
    where(query, is_validator: true)
  end

  defp staking_pool_filter(query, :active) do
    where(query, is_active: true)
  end

  defp staking_pool_filter(query, :inactive) do
    where(query, is_active: false)
  end

  def staking_pool(staking_address_hash) do
    Repo.get_by(StakingPool, staking_address_hash: staking_address_hash)
  end

  def staking_pool_names(staking_addresses) do
    StakingPool
    |> where([p], p.staking_address_hash in ^staking_addresses and p.is_deleted == false)
    |> select([:staking_address_hash, :name])
    |> Repo.all()
  end

  def staking_pool_delegators(staking_address_hash, show_snapshotted_data) do
    query =
      from(
        d in StakingPoolsDelegator,
        where:
          d.staking_address_hash == ^staking_address_hash and
            (d.is_active == true or (^show_snapshotted_data and d.snapshotted_stake_amount > 0 and d.is_active != true)),
        order_by: [desc: d.stake_amount]
      )

    query
    |> Repo.all()
  end

  def staking_pool_snapshotted_delegator_data_for_apy do
    query =
      from(
        d in StakingPoolsDelegator,
        select: %{
          :staking_address_hash => fragment("DISTINCT ON (?) ?", d.staking_address_hash, d.staking_address_hash),
          :snapshotted_reward_ratio => d.snapshotted_reward_ratio,
          :snapshotted_stake_amount => d.snapshotted_stake_amount
        },
        where: d.staking_address_hash != d.address_hash and d.snapshotted_stake_amount > 0
      )

    query
    |> Repo.all()
  end

  def staking_pool_snapshotted_inactive_delegators_count(staking_address_hash) do
    query =
      from(
        d in StakingPoolsDelegator,
        where:
          d.staking_address_hash == ^staking_address_hash and
            d.snapshotted_stake_amount > 0 and
            d.is_active != true,
        select: fragment("count(*)")
      )

    query
    |> Repo.one()
  end

  def staking_pool_delegator(staking_address_hash, address_hash) do
    Repo.get_by(StakingPoolsDelegator,
      staking_address_hash: staking_address_hash,
      address_hash: address_hash,
      is_deleted: false
    )
  end

  def get_total_staked_and_ordered(""), do: nil

  def get_total_staked_and_ordered(address_hash) when is_binary(address_hash) do
    StakingPoolsDelegator
    |> where([delegator], delegator.address_hash == ^address_hash and not delegator.is_deleted)
    |> select([delegator], %{
      stake_amount: coalesce(sum(delegator.stake_amount), 0),
      ordered_withdraw: coalesce(sum(delegator.ordered_withdraw), 0)
    })
    |> Repo.one()
  end

  def get_total_staked_and_ordered(_), do: nil

  def bump_pending_blocks(pending_numbers) do
    update_query =
      from(
        b in Block,
        where: b.number in ^pending_numbers,
        select: b.hash,
        # ShareLocks order already enforced by `acquire_blocks` (see docs: sharelocks.md)
        update: [set: [update_count: b.update_count + 1]]
      )

    try do
      {_num, result} = Repo.update_all(update_query, [])

      Logger.debug(fn ->
        [
          "bumping following blocks: ",
          inspect(pending_numbers),
          " because of internal transaction issues"
        ]
      end)

      {:ok, result}
    rescue
      postgrex_error in Postgrex.Error ->
        {:error, %{exception: postgrex_error, pending_numbers: pending_numbers}}
    end
  end

  defp compute_votes do
    from(p in CeloVoters,
      inner_join: g in assoc(p, :group),
      group_by: p.voter_address_hash,
      select: %{
        result:
          fragment("sum(? + coalesce(? * ? / nullif(?,0), 0))", p.pending, p.units, g.active_votes, g.total_units),
        address: p.voter_address_hash
      }
    )
  end

  @spec get_celo_account(Hash.Address.t()) :: {:ok, CeloAccount.t()} | {:error, :not_found}
  def get_celo_account(address_hash) do
    get_signer_account(address_hash)
  end

  defp do_get_celo_account(address_hash) do
    query =
      from(account in CeloAccount,
        left_join: data in subquery(compute_votes()),
        on: data.address == account.address,
        where: account.address == ^address_hash,
        select_merge: %{
          active_gold: %{value: data.result}
        }
      )

    query
    |> Repo.one()
    |> case do
      nil ->
        {:error, :not_found}

      data ->
        {:ok, data}
    end
  end

  defp get_signer_account(address_hash) do
    query =
      from(s in CeloSigners,
        inner_join: a in CeloAccount,
        on: s.address == a.address,
        where: s.signer == ^address_hash,
        select: a
      )

    query
    |> Repo.one()
    |> case do
      nil -> do_get_celo_account(address_hash)
      data -> {:ok, data}
    end
  end

  def celo_validator_query do
    from(
      v in CeloValidator,
      left_join: t in assoc(v, :status),
      inner_join: a in assoc(v, :celo_account),
      left_join: data in subquery(compute_votes()),
      on: v.address == data.address,
      select_merge: %{
        last_online: t.last_online,
        last_elected: t.last_elected,
        name: a.name,
        url: a.url,
        locked_gold: a.locked_gold,
        nonvoting_locked_gold: a.nonvoting_locked_gold,
        attestations_requested: a.attestations_requested,
        attestations_fulfilled: a.attestations_fulfilled,
        active_gold: %{value: data.result},
        usd: a.usd
      }
    )
  end

  def get_celo_address(name) do
    query =
      from(p in CeloParams,
        where: p.name == ^name,
        select: p.address_value
      )

    query
    |> Repo.one()
    |> case do
      nil -> {:error, :not_found}
      data -> {:ok, data}
    end
  end

  def celo_validator_group_query do
    denominator =
      from(p in CeloParams,
        where: p.name == "numRegisteredValidators" or p.name == "maxElectableValidators",
        select: %{value: min(p.number_value)}
      )

    from(
      g in CeloValidatorGroup,
      inner_join: a in assoc(g, :celo_account),
      inner_join: b in assoc(g, :celo_accumulated_rewards),
      inner_join: total_locked_gold in CeloParams,
      where: total_locked_gold.name == "totalLockedGold",
      inner_join: denom in subquery(denominator),
      left_join: data in subquery(compute_votes()),
      on: g.address == data.address,
      select_merge: %{
        name: a.name,
        url: a.url,
        locked_gold: a.locked_gold,
        nonvoting_locked_gold: a.nonvoting_locked_gold,
        usd: a.usd,
        accumulated_active: b.active,
        accumulated_rewards: b.reward,
        rewards_ratio: b.ratio,
        active_gold: %{value: data.result},
        receivable_votes: (g.num_members + 1) * total_locked_gold.number_value / fragment("nullif(?,0)", denom.value)
      }
    )
  end

  @spec get_celo_validator(Hash.Address.t()) :: {:ok, CeloValidator.t()} | {:error, :not_found}
  def get_celo_validator(address_hash) do
    celo_validator_query()
    |> where([account], account.address == ^address_hash)
    |> Repo.one()
    |> case do
      nil -> {:error, :not_found}
      data -> {:ok, data}
    end
  end

  def is_validator_address_signer_address?(address_hash) do
    CeloValidator
    |> where(signer_address_hash: ^address_hash)
    |> Repo.aggregate(:count, :address)
    |> case do
      0 -> false
      _ -> true
    end
  end

  @spec get_celo_validator_group(Hash.Address.t()) :: {:ok, CeloValidatorGroup.t()} | {:error, :not_found}
  def get_celo_validator_group(address_hash) do
    celo_validator_group_query()
    |> where([account], account.address == ^address_hash)
    |> Repo.one()
    |> case do
      nil -> {:error, :not_found}
      data -> {:ok, data}
    end
  end

  def get_celo_validator_groups do
    celo_validator_group_query()
    |> Repo.all()
    |> case do
      nil -> {:error, :not_found}
      data -> {:ok, data}
    end
  end

  def get_celo_parameters do
    CeloParams
    |> Repo.all()
    |> case do
      nil -> {:error, :not_found}
      data -> {:ok, data}
    end
  end

  def get_celo_voters(group_address) do
    query =
      from(account in CeloVoters,
        where: account.group_address_hash == ^group_address,
        where: account.total > ^0
      )

    query
    |> Repo.all()
    |> case do
      nil -> []
      data -> data
    end
  end

  def get_celo_claims(address) do
    query =
      from(claim in CeloClaims,
        where: claim.address == ^address
      )

    query
    |> Repo.all()
    |> case do
      nil -> []
      data -> data
    end
  end

  def get_token_balance(address, symbol) do
    query =
      from(token in Token,
        join: balance in CurrentTokenBalance,
        where: token.symbol == ^symbol,
        where: balance.address_hash == ^address,
        where: balance.token_contract_address_hash == token.contract_address_hash,
        select: {balance.value}
      )

    query
    |> Repo.one()
    |> case do
      nil -> {:error, :not_found}
      {data} -> {:ok, %{value: data}}
    end
  end

  def get_latest_validating_block(address) do
    signer_query =
      from(validator in CeloValidator,
        select: validator.signer_address_hash,
        where: validator.address == ^address
      )

    signer_address =
      case Repo.one(signer_query) do
        nil -> address
        data -> data
      end

    direct_query =
      from(history in CeloValidatorHistory,
        where: history.online == true,
        where: history.address == ^signer_address,
        select: max(history.block_number)
      )

    direct_result =
      direct_query
      |> Repo.one()

    case direct_result do
      data when data != nil -> {:ok, data}
      _ -> {:error, :not_found}
    end
  end

  def get_latest_active_block(address) do
    signer_query =
      from(validator in CeloValidator,
        select: validator.signer_address_hash,
        where: validator.address == ^address
      )

    signer_address =
      case Repo.one(signer_query) do
        nil -> address
        data -> data
      end

    direct_query =
      from(history in CeloValidatorHistory,
        where: history.online == true,
        where: history.address == ^signer_address,
        select: max(history.block_number)
      )

    direct_result =
      direct_query
      |> Repo.one()

    case direct_result do
      data when data != nil -> {:ok, data}
      _ -> {:error, :not_found}
    end
  end

  def get_latest_history_block do
    query =
      from(history in CeloValidatorHistory,
        order_by: [desc: history.block_number],
        select: history.block_number
      )

    query
    |> Query.first()
    |> Repo.one()
    |> case do
      nil -> {:error, :not_found}
      data -> {:ok, data}
    end
  end

  def get_exchange_rate(symbol) do
    query =
      from(token in Token,
        join: rate in ExchangeRate,
        where: token.symbol == ^symbol,
        where: rate.token == token.contract_address_hash,
        select: {token, rate}
      )

    query
    |> Repo.one()
    |> case do
      nil -> {:error, :not_found}
      data -> {:ok, data}
    end
  end

  def query_leaderboard do
    # Computes the leaderboard score
    # For each account, the following is computed: CELO balance + cUSD balance * exchange rate
    # Each competitor can have several claimed accounts.
    # Final final score is the sum of account scores modified with the multiplier that is read from Google sheets
    result =
      SQL.query(Repo.Local, """
        SELECT
          competitors.address,
          COALESCE(( SELECT name FROM celo_account WHERE address =  competitors.address), 'Unknown account'),
          (SUM(rate*token_balance+balance+locked_balance)+rate*COALESCE(old_usd,0)+COALESCE(old_gold,0))*
           (multiplier+COALESCE(attestation_multiplier,0)) AS score
        FROM exchange_rates, competitors, tokens, claims,
         ( SELECT claims.address AS c_address, claims.claimed_address AS address,
              COALESCE((SELECT value FROM address_current_token_balances, tokens WHERE claimed_address = address_hash
                        AND token_contract_address_hash = tokens.contract_address_hash AND tokens.symbol = 'cUSD'), 0) as token_balance,
              COALESCE((SELECT fetched_coin_balance FROM addresses WHERE claimed_address = hash), 0) as balance,
              COALESCE((SELECT locked_gold FROM celo_account WHERE claimed_address = address), 0) as locked_balance
            FROM claims ) AS get
        WHERE exchange_rates.token = tokens.contract_address_hash
        AND tokens.symbol = 'cUSD'
        AND claims.claimed_address = get.address
        AND claims.address = competitors.address
        AND claims.address = c_address
        GROUP BY competitors.address, rate, old_usd, old_gold, attestation_multiplier, multiplier
        ORDER BY score DESC
      """)

    case result do
      {:ok, %{rows: res}} -> {:ok, res}
      _ -> {:error, :not_found}
    end
  end

  defp with_decompiled_code_flag(query, _hash, false), do: query

  defp with_decompiled_code_flag(query, hash, true) do
    has_decompiled_code_query =
      from(decompiled_contract in DecompiledSmartContract,
        where: decompiled_contract.address_hash == ^hash,
        limit: 1,
        select: %{has_decompiled_code?: not is_nil(decompiled_contract.address_hash)}
      )

    from(
      address in query,
      left_join: decompiled_code in subquery(has_decompiled_code_query),
      select_merge: %{has_decompiled_code?: decompiled_code.has_decompiled_code?}
    )
  end

  defp decode_params(params, types) do
    params
    |> Base.decode16!(case: :mixed)
    |> TypeDecoder.decode_raw(types)
  end

  def get_token_type(hash) do
    query =
      from(
        token in Token,
        where: token.contract_address_hash == ^hash,
        select: token.type
      )

    Repo.one(query)
  end

  @doc """
  Checks if an `t:Explorer.Chain.Address.t/0` with the given `hash` exists.

  Returns `:ok` if found

      iex> {:ok, %Explorer.Chain.Address{hash: hash}} = Explorer.Chain.create_address(
      ...>   %{hash: "0x5aaeb6053f3e94c9b9a09f33669435e7ef1beaed"}
      ...> )
      iex> Explorer.Chain.check_address_exists(hash)
      :ok

  Returns `:not_found` if not found

      iex> {:ok, hash} = Explorer.Chain.string_to_address_hash("0x5aaeb6053f3e94c9b9a09f33669435e7ef1beaed")
      iex> Explorer.Chain.check_address_exists(hash)
      :not_found

  """
  @spec check_address_exists(Hash.Address.t()) :: :ok | :not_found
  def check_address_exists(address_hash) do
    address_hash
    |> address_exists?()
    |> boolean_to_check_result()
  end

  @doc """
  Checks if an `t:Explorer.Chain.Address.t/0` with the given `hash` exists.

  Returns `true` if found

      iex> {:ok, %Explorer.Chain.Address{hash: hash}} = Explorer.Chain.create_address(
      ...>   %{hash: "0x5aaeb6053f3e94c9b9a09f33669435e7ef1beaed"}
      ...> )
      iex> Explorer.Chain.address_exists?(hash)
      true

  Returns `false` if not found

      iex> {:ok, hash} = Explorer.Chain.string_to_address_hash("0x5aaeb6053f3e94c9b9a09f33669435e7ef1beaed")
      iex> Explorer.Chain.address_exists?(hash)
      false

  """
  @spec address_exists?(Hash.Address.t()) :: boolean()
  def address_exists?(address_hash) do
    query =
      from(
        address in Address,
        where: address.hash == ^address_hash
      )

    Repo.exists?(query)
  end

  @doc """
  Checks if it exists an `t:Explorer.Chain.Address.t/0` that has the provided
  `t:Explorer.Chain.Address.t/0` `hash` and a contract.

  Returns `:ok` if found and `:not_found` otherwise.
  """
  @spec check_contract_address_exists(Hash.Address.t()) :: :ok | :not_found
  def check_contract_address_exists(address_hash) do
    address_hash
    |> contract_address_exists?()
    |> boolean_to_check_result()
  end

  @doc """
  Checks if it exists an `t:Explorer.Chain.Address.t/0` that has the provided
  `t:Explorer.Chain.Address.t/0` `hash` and a contract.

  Returns `true` if found and `false` otherwise.
  """
  @spec contract_address_exists?(Hash.Address.t()) :: boolean()
  def contract_address_exists?(address_hash) do
    query =
      from(
        address in Address,
        where: address.hash == ^address_hash and not is_nil(address.contract_code)
      )

    Repo.exists?(query)
  end

  @doc """
  Checks if it exists a `t:Explorer.Chain.DecompiledSmartContract.t/0` for the
  `t:Explorer.Chain.Address.t/0` with the provided `hash` and with the provided version.

  Returns `:ok` if found and `:not_found` otherwise.
  """
  @spec check_decompiled_contract_exists(Hash.Address.t(), String.t()) :: :ok | :not_found
  def check_decompiled_contract_exists(address_hash, version) do
    address_hash
    |> decompiled_contract_exists?(version)
    |> boolean_to_check_result()
  end

  @doc """
  Checks if it exists a `t:Explorer.Chain.DecompiledSmartContract.t/0` for the
  `t:Explorer.Chain.Address.t/0` with the provided `hash` and with the provided version.

  Returns `true` if found and `false` otherwise.
  """
  @spec decompiled_contract_exists?(Hash.Address.t(), String.t()) :: boolean()
  def decompiled_contract_exists?(address_hash, version) do
    query =
      from(contract in DecompiledSmartContract,
        where: contract.address_hash == ^address_hash and contract.decompiler_version == ^version
      )

    Repo.exists?(query)
  end

  @doc """
  Checks if it exists a verified `t:Explorer.Chain.SmartContract.t/0` for the
  `t:Explorer.Chain.Address.t/0` with the provided `hash`.

  Returns `:ok` if found and `:not_found` otherwise.
  """
  @spec check_verified_smart_contract_exists(Hash.Address.t()) :: :ok | :not_found
  def check_verified_smart_contract_exists(address_hash) do
    address_hash
    |> verified_smart_contract_exists?()
    |> boolean_to_check_result()
  end

  @doc """
  Checks if it exists a verified `t:Explorer.Chain.SmartContract.t/0` for the
  `t:Explorer.Chain.Address.t/0` with the provided `hash`.

  Returns `true` if found and `false` otherwise.
  """
  @spec verified_smart_contract_exists?(Hash.Address.t()) :: boolean()
  def verified_smart_contract_exists?(address_hash) do
    query =
      from(
        smart_contract in SmartContract,
        where: smart_contract.address_hash == ^address_hash
      )

    Repo.exists?(query)
  end

  @doc """
  Checks if a `t:Explorer.Chain.Transaction.t/0` with the given `hash` exists.

  Returns `:ok` if found

      iex> %Transaction{hash: hash} = insert(:transaction)
      iex> Explorer.Chain.check_transaction_exists(hash)
      :ok

  Returns `:not_found` if not found

      iex> {:ok, hash} = Explorer.Chain.string_to_transaction_hash(
      ...>   "0x9fc76417374aa880d4449a1f7f31ec597f00b1f6f3dd2d66f4c9c6c445836d8b"
      ...> )
      iex> Explorer.Chain.check_transaction_exists(hash)
      :not_found
  """
  @spec check_transaction_exists(Hash.Full.t()) :: :ok | :not_found
  def check_transaction_exists(hash) do
    hash
    |> transaction_exists?()
    |> boolean_to_check_result()
  end

  @doc """
  Checks if a `t:Explorer.Chain.Transaction.t/0` with the given `hash` exists.

  Returns `true` if found

      iex> %Transaction{hash: hash} = insert(:transaction)
      iex> Explorer.Chain.transaction_exists?(hash)
      true

  Returns `false` if not found

      iex> {:ok, hash} = Explorer.Chain.string_to_transaction_hash(
      ...>   "0x9fc76417374aa880d4449a1f7f31ec597f00b1f6f3dd2d66f4c9c6c445836d8b"
      ...> )
      iex> Explorer.Chain.transaction_exists?(hash)
      false
  """
  @spec transaction_exists?(Hash.Full.t()) :: boolean()
  def transaction_exists?(hash) do
    query =
      from(
        transaction in Transaction,
        where: transaction.hash == ^hash
      )

    Repo.exists?(query)
  end

  @doc """
  Checks if a `t:Explorer.Chain.Token.t/0` with the given `hash` exists.

  Returns `:ok` if found

      iex> address = insert(:address)
      iex> insert(:token, contract_address: address)
      iex> Explorer.Chain.check_token_exists(address.hash)
      :ok

  Returns `:not_found` if not found

      iex> {:ok, hash} = Explorer.Chain.string_to_address_hash("0x5aaeb6053f3e94c9b9a09f33669435e7ef1beaed")
      iex> Explorer.Chain.check_token_exists(hash)
      :not_found
  """
  @spec check_token_exists(Hash.Address.t()) :: :ok | :not_found
  def check_token_exists(hash) do
    hash
    |> token_exists?()
    |> boolean_to_check_result()
  end

  @doc """
  Checks if a `t:Explorer.Chain.Token.t/0` with the given `hash` exists.

  Returns `true` if found

      iex> address = insert(:address)
      iex> insert(:token, contract_address: address)
      iex> Explorer.Chain.token_exists?(address.hash)
      true

  Returns `false` if not found

      iex> {:ok, hash} = Explorer.Chain.string_to_address_hash("0x5aaeb6053f3e94c9b9a09f33669435e7ef1beaed")
      iex> Explorer.Chain.token_exists?(hash)
      false
  """
  @spec token_exists?(Hash.Address.t()) :: boolean()
  def token_exists?(hash) do
    query =
      from(
        token in Token,
        where: token.contract_address_hash == ^hash
      )

    Repo.exists?(query)
  end

  @doc """
  Checks if a `t:Explorer.Chain.TokenTransfer.t/0` with the given `hash` and `token_id` exists.

  Returns `:ok` if found

      iex> contract_address = insert(:address)
      iex> token_id = 10
      iex> insert(:token_transfer,
      ...>  from_address: contract_address,
      ...>  token_contract_address: contract_address,
      ...>  token_id: token_id
      ...> )
      iex> Explorer.Chain.check_erc721_token_instance_exists(token_id, contract_address.hash)
      :ok

  Returns `:not_found` if not found

      iex> {:ok, hash} = Explorer.Chain.string_to_address_hash("0x5aaeb6053f3e94c9b9a09f33669435e7ef1beaed")
      iex> Explorer.Chain.check_erc721_token_instance_exists(10, hash)
      :not_found
  """
  @spec check_erc721_token_instance_exists(binary() | non_neg_integer(), Hash.Address.t()) :: :ok | :not_found
  def check_erc721_token_instance_exists(token_id, hash) do
    token_id
    |> erc721_token_instance_exist?(hash)
    |> boolean_to_check_result()
  end

  @doc """
  Checks if a `t:Explorer.Chain.TokenTransfer.t/0` with the given `hash` and `token_id` exists.

  Returns `true` if found

      iex> contract_address = insert(:address)
      iex> token_id = 10
      iex> insert(:token_transfer,
      ...>  from_address: contract_address,
      ...>  token_contract_address: contract_address,
      ...>  token_id: token_id
      ...> )
      iex> Explorer.Chain.erc721_token_instance_exist?(token_id, contract_address.hash)
      true

  Returns `false` if not found

      iex> {:ok, hash} = Explorer.Chain.string_to_address_hash("0x5aaeb6053f3e94c9b9a09f33669435e7ef1beaed")
      iex> Explorer.Chain.erc721_token_instance_exist?(10, hash)
      false
  """
  @spec erc721_token_instance_exist?(binary() | non_neg_integer(), Hash.Address.t()) :: boolean()
  def erc721_token_instance_exist?(token_id, hash) do
    query =
      from(tt in TokenTransfer,
        where: tt.token_contract_address_hash == ^hash and tt.token_id == ^token_id
      )

    Repo.exists?(query)
  end

  defp boolean_to_check_result(true), do: :ok

  defp boolean_to_check_result(false), do: :not_found

  @doc """
  Fetches the first trace from the Parity trace URL.
  """
  def fetch_first_trace(transactions_params, json_rpc_named_arguments) do
    case EthereumJSONRPC.fetch_first_trace(transactions_params, json_rpc_named_arguments) do
      {:ok, [%{first_trace: first_trace, block_hash: block_hash, json_rpc_named_arguments: json_rpc_named_arguments}]} ->
        format_tx_first_trace(first_trace, block_hash, json_rpc_named_arguments)

      {:error, error} ->
        {:error, error}

      :ignore ->
        :ignore
    end
  end

  def combine_proxy_implementation_abi(proxy_address_hash, abi) when not is_nil(abi) do
    implementation_abi = get_implementation_abi_from_proxy(proxy_address_hash, abi)
    if Enum.empty?(implementation_abi), do: abi, else: implementation_abi ++ abi
  end

  def combine_proxy_implementation_abi(_, abi) when is_nil(abi) do
    []
  end

  def proxy_contract?(_address_hash, abi) when abi in [nil, false, []], do: false

  def proxy_contract?(address_hash, abi) when not is_nil(abi) do
    implementation_method_abi =
      abi
      |> Enum.find(fn method ->
        Map.get(method, "name") == "implementation" ||
          master_copy_pattern?(method)
      end)

    if implementation_method_abi ||
         get_implementation_address_hash_eip_1967(address_hash) !== "0x0000000000000000000000000000000000000000",
       do: true,
       else: false
  end

  def gnosis_safe_contract?(abi) when not is_nil(abi) do
    implementation_method_abi =
      abi
      |> Enum.find(fn method ->
        master_copy_pattern?(method)
      end)

    if implementation_method_abi, do: true, else: false
  end

  def gnosis_safe_contract?(abi) when is_nil(abi), do: false

  @spec get_implementation_address_hash(Hash.Address.t(), list()) :: String.t() | nil
  def get_implementation_address_hash(proxy_address_hash, abi)
      when not is_nil(proxy_address_hash) and not is_nil(abi) do
    implementation_method_abi =
      abi
      |> Enum.find(fn method ->
        Map.get(method, "name") == "implementation" && Map.get(method, "stateMutability") == "view"
      end)

    master_copy_method_abi =
      abi
      |> Enum.find(fn method ->
        master_copy_pattern?(method)
      end)

    implementation_address =
      cond do
        implementation_method_abi ->
          get_implementation_address_hash_basic(proxy_address_hash, abi)

        master_copy_method_abi ->
          get_implementation_address_hash_from_master_copy_pattern(proxy_address_hash)

        true ->
          get_implementation_address_hash_eip_1967(proxy_address_hash)
      end

    save_implementation_name(implementation_address, proxy_address_hash)
  end

  def get_implementation_address_hash(proxy_address_hash, abi) when is_nil(proxy_address_hash) or is_nil(abi) do
    nil
  end

  defp get_implementation_address_hash_eip_1967(proxy_address_hash) do
    json_rpc_named_arguments = Application.get_env(:explorer, :json_rpc_named_arguments)

    # https://eips.ethereum.org/EIPS/eip-1967
    storage_slot_logic_contract_address = "0x360894a13ba1a3210667c828492db98dca3e2076cc3735a920a3ca505d382bbc"

    {_status, implementation_address} =
      case Contract.eth_get_storage_at_request(
             proxy_address_hash,
             storage_slot_logic_contract_address,
             nil,
             json_rpc_named_arguments
           ) do
        {:ok, empty_address}
        when empty_address in ["0x", "0x0", "0x0000000000000000000000000000000000000000000000000000000000000000"] ->
          fetch_beacon_proxy_implementation(proxy_address_hash, json_rpc_named_arguments)

        {:ok, implementation_logic_address} ->
          {:ok, implementation_logic_address}

        {:error, _} ->
          {:ok, "0x"}
      end

    abi_decode_address_output(implementation_address)
  end

  # changes requested by https://github.com/blockscout/blockscout/issues/4770
  # for support BeaconProxy pattern
  defp fetch_beacon_proxy_implementation(proxy_address_hash, json_rpc_named_arguments) do
    # https://eips.ethereum.org/EIPS/eip-1967
    storage_slot_beacon_contract_address = "0xa3f0ad74e5423aebfd80d3ef4346578335a9a72aeaee59ff6cb3582b35133d50"

    implementation_method_abi = [
      %{
        "type" => "function",
        "stateMutability" => "view",
        "outputs" => [%{"type" => "address", "name" => "", "internalType" => "address"}],
        "name" => "implementation",
        "inputs" => []
      }
    ]

    case Contract.eth_get_storage_at_request(
           proxy_address_hash,
           storage_slot_beacon_contract_address,
           nil,
           json_rpc_named_arguments
         ) do
      {:ok, empty_address}
      when empty_address in ["0x", "0x0", "0x0000000000000000000000000000000000000000000000000000000000000000"] ->
        fetch_openzeppelin_proxy_implementation(proxy_address_hash, json_rpc_named_arguments)

      {:ok, beacon_contract_address} ->
        case beacon_contract_address
             |> abi_decode_address_output()
             |> get_implementation_address_hash_basic(implementation_method_abi) do
          <<implementation_address::binary-size(42)>> ->
            {:ok, implementation_address}

          _ ->
            {:ok, beacon_contract_address}
        end

      {:error, _} ->
        {:ok, "0x"}
    end
  end

  # changes requested by https://github.com/blockscout/blockscout/issues/5292
  defp fetch_openzeppelin_proxy_implementation(proxy_address_hash, json_rpc_named_arguments) do
    # This is the keccak-256 hash of "org.zeppelinos.proxy.implementation"
    storage_slot_logic_contract_address = "0x7050c9e0f4ca769c69bd3a8ef740bc37934f8e2c036e5a723fd8ee048ed3f8c3"

    case Contract.eth_get_storage_at_request(
           proxy_address_hash,
           storage_slot_logic_contract_address,
           nil,
           json_rpc_named_arguments
         ) do
      {:ok, empty_address}
      when empty_address in ["0x", "0x0", "0x0000000000000000000000000000000000000000000000000000000000000000"] ->
        {:ok, "0x"}

      {:ok, logic_contract_address} ->
        {:ok, logic_contract_address}

      {:error, _} ->
        {:ok, "0x"}
    end
  end

  defp get_implementation_address_hash_basic(proxy_address_hash, abi) do
    # 5c60da1b = keccak256(implementation())
    implementation_address =
      case Reader.query_contract(
             proxy_address_hash,
             abi,
             %{
               "5c60da1b" => []
             },
             false
           ) do
        %{"5c60da1b" => {:ok, [result]}} -> result
        _ -> nil
      end

    address_to_hex(implementation_address)
  end

  defp get_implementation_address_hash_from_master_copy_pattern(proxy_address_hash) do
    json_rpc_named_arguments = Application.get_env(:explorer, :json_rpc_named_arguments)

    master_copy_storage_pointer = "0x0"

    {:ok, implementation_address} =
      Contract.eth_get_storage_at_request(
        proxy_address_hash,
        master_copy_storage_pointer,
        nil,
        json_rpc_named_arguments
      )

    abi_decode_address_output(implementation_address)
  end

  defp master_copy_pattern?(method) do
    Map.get(method, "type") == "constructor" &&
      method
      |> Enum.find(fn item ->
        case item do
          {"inputs", inputs} ->
            master_copy_input?(inputs)

          _ ->
            false
        end
      end)
  end

  defp master_copy_input?(inputs) do
    inputs
    |> Enum.find(fn input ->
      Map.get(input, "name") == "_masterCopy"
    end)
  end

  defp save_implementation_name(empty_address_hash_string, _)
       when empty_address_hash_string in [
              "0x",
              "0x0",
              "0x0000000000000000000000000000000000000000000000000000000000000000",
              @burn_address_hash_str
            ],
       do: empty_address_hash_string

  defp save_implementation_name(implementation_address_hash_string, proxy_address_hash)
       when is_binary(implementation_address_hash_string) do
    with {:ok, address_hash} <- string_to_address_hash(implementation_address_hash_string),
         %SmartContract{name: name} <- address_hash_to_smart_contract(address_hash) do
      SmartContract
      |> where([sc], sc.address_hash == ^proxy_address_hash)
      |> update(set: [implementation_name: ^name])
      |> Repo.update_all([])

      implementation_address_hash_string
    else
      _ ->
        implementation_address_hash_string
    end
  end

  defp save_implementation_name(other, _), do: other

  defp abi_decode_address_output(nil), do: nil

  defp abi_decode_address_output("0x"), do: @burn_address_hash_str

  defp abi_decode_address_output(address) when is_binary(address) do
    if String.length(address) > 42 do
      "0x" <> String.slice(address, -40, 40)
    else
      address
    end
  end

  defp abi_decode_address_output(_), do: nil

  defp address_to_hex(address) do
    if address do
      if String.starts_with?(address, "0x") do
        address
      else
        "0x" <> Base.encode16(address, case: :lower)
      end
    end
  end

  def get_implementation_abi(implementation_address_hash_string) when not is_nil(implementation_address_hash_string) do
    case Chain.string_to_address_hash(implementation_address_hash_string) do
      {:ok, implementation_address_hash} ->
        implementation_smart_contract =
          implementation_address_hash
          |> Chain.address_hash_to_smart_contract()

        if implementation_smart_contract do
          implementation_smart_contract
          |> Map.get(:abi)
        else
          []
        end

      _ ->
        []
    end
  end

  def get_implementation_abi(implementation_address_hash_string) when is_nil(implementation_address_hash_string) do
    []
  end

  def get_implementation_abi_from_proxy(proxy_address_hash, abi)
      when not is_nil(proxy_address_hash) and not is_nil(abi) do
    implementation_address_hash_string = get_implementation_address_hash(proxy_address_hash, abi)
    get_implementation_abi(implementation_address_hash_string)
  end

  def get_implementation_abi_from_proxy(proxy_address_hash, abi) when is_nil(proxy_address_hash) or is_nil(abi) do
    []
  end

  defp format_tx_first_trace(first_trace, block_hash, json_rpc_named_arguments) do
    {:ok, to_address_hash} =
      if Map.has_key?(first_trace, :to_address_hash) do
        Chain.string_to_address_hash(first_trace.to_address_hash)
      else
        {:ok, nil}
      end

    {:ok, from_address_hash} = Chain.string_to_address_hash(first_trace.from_address_hash)

    {:ok, created_contract_address_hash} =
      if Map.has_key?(first_trace, :created_contract_address_hash) do
        Chain.string_to_address_hash(first_trace.created_contract_address_hash)
      else
        {:ok, nil}
      end

    {:ok, transaction_hash} = Chain.string_to_transaction_hash(first_trace.transaction_hash)

    {:ok, call_type} =
      if Map.has_key?(first_trace, :call_type) do
        CallType.load(first_trace.call_type)
      else
        {:ok, nil}
      end

    {:ok, type} = Type.load(first_trace.type)

    {:ok, input} =
      if Map.has_key?(first_trace, :input) do
        Data.cast(first_trace.input)
      else
        {:ok, nil}
      end

    {:ok, output} =
      if Map.has_key?(first_trace, :output) do
        Data.cast(first_trace.output)
      else
        {:ok, nil}
      end

    {:ok, created_contract_code} =
      if Map.has_key?(first_trace, :created_contract_code) do
        Data.cast(first_trace.created_contract_code)
      else
        {:ok, nil}
      end

    {:ok, init} =
      if Map.has_key?(first_trace, :init) do
        Data.cast(first_trace.init)
      else
        {:ok, nil}
      end

    block_index =
      get_block_index(%{
        transaction_index: first_trace.transaction_index,
        transaction_hash: first_trace.transaction_hash,
        block_number: first_trace.block_number,
        json_rpc_named_arguments: json_rpc_named_arguments
      })

    value = %Wei{value: Decimal.new(first_trace.value)}

    first_trace_formatted =
      first_trace
      |> Map.merge(%{
        block_index: block_index,
        block_hash: block_hash,
        call_type: call_type,
        to_address_hash: to_address_hash,
        created_contract_address_hash: created_contract_address_hash,
        from_address_hash: from_address_hash,
        input: input,
        output: output,
        created_contract_code: created_contract_code,
        init: init,
        transaction_hash: transaction_hash,
        type: type,
        value: value
      })

    {:ok, [first_trace_formatted]}
  end

  defp get_block_index(%{
         transaction_index: transaction_index,
         transaction_hash: transaction_hash,
         block_number: block_number,
         json_rpc_named_arguments: json_rpc_named_arguments
       }) do
    if transaction_index == 0 do
      0
    else
      {:ok, traces} = fetch_block_internal_transactions([block_number], json_rpc_named_arguments)

      sorted_traces =
        traces
        |> Enum.sort_by(&{&1.transaction_index, &1.index})
        |> Enum.with_index()

      {_, block_index} =
        sorted_traces
        |> Enum.find({nil, -1}, fn {trace, _} ->
          trace.transaction_index == transaction_index &&
            trace.transaction_hash == transaction_hash
        end)

      block_index
    end
  end

  defp find_block_timestamp(number) do
    Block
    |> where([b], b.number == ^number)
    |> select([b], b.timestamp)
    |> limit(1)
    |> Repo.one()
  end

  def bridged_tokens_enabled? do
    eth_omni_bridge_mediator = Application.get_env(:block_scout_web, :eth_omni_bridge_mediator)
    bsc_omni_bridge_mediator = Application.get_env(:block_scout_web, :bsc_omni_bridge_mediator)

    (eth_omni_bridge_mediator && eth_omni_bridge_mediator !== "") ||
      (bsc_omni_bridge_mediator && bsc_omni_bridge_mediator !== "")
  end

  def bridged_tokens_eth_enabled? do
    eth_omni_bridge_mediator = Application.get_env(:block_scout_web, :eth_omni_bridge_mediator)

    eth_omni_bridge_mediator && eth_omni_bridge_mediator !== ""
  end

  def bridged_tokens_bsc_enabled? do
    bsc_omni_bridge_mediator = Application.get_env(:block_scout_web, :bsc_omni_bridge_mediator)

    bsc_omni_bridge_mediator && bsc_omni_bridge_mediator !== ""
  end

  def chain_id_display_name(nil), do: ""

  def chain_id_display_name(chain_id) do
    chain_id_int =
      if is_integer(chain_id) do
        chain_id
      else
        chain_id
        |> Decimal.to_integer()
      end

    case chain_id_int do
      1 -> "eth"
      56 -> "bsc"
      _ -> ""
    end
  end

  @spec get_token_transfer_type(TokenTransfer.t()) ::
          :token_burning | :token_minting | :token_spawning | :token_transfer
  def get_token_transfer_type(transfer) do
    {:ok, burn_address_hash} = Chain.string_to_address_hash(@burn_address_hash_str)

    cond do
      transfer.to_address_hash == burn_address_hash && transfer.from_address_hash !== burn_address_hash ->
        :token_burning

      transfer.to_address_hash !== burn_address_hash && transfer.from_address_hash == burn_address_hash ->
        :token_minting

      transfer.to_address_hash == burn_address_hash && transfer.from_address_hash == burn_address_hash ->
        :token_spawning

      true ->
        :token_transfer
    end
  end

  @doc """
  Returns the total amount of CELO that is unlocked and can't or hasn't yet been withdrawn.
  Details at: https://docs.celo.org/celo-codebase/protocol/proof-of-stake/locked-gold#unlocking-period
  """
  @spec fetch_sum_celo_unlocked() :: Wei.t()
  def fetch_sum_celo_unlocked do
    query =
      from(w in CeloUnlocked,
        select: sum(w.amount)
      )

    query
    |> Repo.one()
    |> case do
      nil -> %Wei{value: Decimal.new(0)}
      sum -> sum
    end
  end

  @doc """
  Returns the total amount of CELO that is unlocked and hasn't yet been withdrawn.
  """
  @spec fetch_sum_available_celo_unlocked() :: Wei.t()
  def fetch_sum_available_celo_unlocked do
    query =
      from(w in CeloUnlocked,
        select: sum(w.amount),
        where: w.available <= fragment("NOW()")
      )

    query
    |> Repo.one()
    |> case do
      nil -> %Wei{value: Decimal.new(0)}
      sum -> sum
    end
  end

  def fetch_sum_available_celo_unlocked_for_address(address) do
    query =
      from(celo_unlocked in CeloUnlocked,
        select: sum(celo_unlocked.amount),
        where: celo_unlocked.available <= fragment("NOW()"),
        where: celo_unlocked.account_address == ^address
      )

    query
    |> Repo.one()
    |> case do
      nil -> %Wei{value: Decimal.new(0)}
      sum -> sum
    end
  end

  @doc """
  Deletes unlocked CELO when passed the address and the amount
  """
  @spec delete_celo_unlocked(Hash.t(), non_neg_integer()) :: {integer(), nil | [term()]}
  def delete_celo_unlocked(address, amount) do
    query =
      from(celo_unlocked in CeloUnlocked,
        where: celo_unlocked.account_address == ^address and celo_unlocked.amount == ^amount
      )

    Repo.delete_all(query)
  end

  @doc """
  Insert unlocked CELO when passed the address, the amount and when the amount will be available as a unix timestamp
  """
  @spec insert_celo_unlocked(Hash.t(), non_neg_integer(), non_neg_integer()) :: {integer(), nil | [term()]}
  def insert_celo_unlocked(address, amount, available) do
    changeset =
      CeloUnlocked.changeset(%CeloUnlocked{}, %{
        account_address: address,
        amount: amount,
        available: DateTime.from_unix!(available, :second)
      })

    Repo.insert(changeset)
  end

  @spec get_token_icon_url_by(String.t(), String.t()) :: String.t() | nil
  def get_token_icon_url_by(chain_id, address_hash) do
    chain_name =
      case chain_id do
        "1" ->
          "ethereum"

        "99" ->
          "poa"

        "100" ->
          "xdai"

        "42220" ->
          "celo"

        _ ->
          nil
      end

    if chain_name do
      try_url =
        "https://raw.githubusercontent.com/trustwallet/assets/master/blockchains/#{chain_name}/assets/#{address_hash}/logo.png"

      try_url
    else
      nil
    end
  end

  defp from_block(options) do
    Keyword.get(options, :from_block) || nil
  end

  def to_block(options) do
    Keyword.get(options, :to_block) || nil
  end

  def convert_date_to_min_block(date_str) do
    date_format = "%Y-%m-%d"

    {:ok, date} =
      date_str
      |> Timex.parse(date_format, :strftime)

    {:ok, day_before} =
      date
      |> Timex.shift(days: -1)
      |> Timex.format(date_format, :strftime)

    convert_date_to_max_block(day_before)
  end

  def convert_date_to_max_block(date) do
    {:ok, from} =
      date
      |> Date.from_iso8601!()
      |> NaiveDateTime.new(~T[00:00:00])

    next_day = from |> NaiveDateTime.add(:timer.hours(24), :millisecond)

    block_query =
      from(b in Block,
        select: %{max: max(b.timestamp), number: b.number},
        where: fragment("? BETWEEN ? AND ?", b.timestamp, ^from, ^next_day),
        group_by: b.number
      )

    query = from(b in subquery(block_query), select: max(b.number))

    query
    |> Repo.one()
  end

  def pending_withdrawals_for_account(account_address) do
    query =
      from(unlocked in CeloUnlocked,
        select: %{
          amount: unlocked.amount,
          available: unlocked.available
        },
        where: unlocked.account_address == ^account_address
      )

    Repo.all(query, timeout: :infinity)
  end
end<|MERGE_RESOLUTION|>--- conflicted
+++ resolved
@@ -28,12 +28,8 @@
   require Logger
 
   alias ABI.{TypeDecoder, TypeEncoder}
-<<<<<<< HEAD
   alias Ecto.Adapters.SQL
   alias Ecto.{Changeset, Multi, Query}
-=======
-  alias Ecto.{Changeset, Multi}
->>>>>>> 8fd8ba62
 
   alias EthereumJSONRPC.Contract
   alias EthereumJSONRPC.Transaction, as: EthereumJSONRPCTransaction
@@ -112,10 +108,6 @@
   @revert_msg_prefix_2 "revert: "
   @revert_msg_prefix_3 "reverted "
   @revert_msg_prefix_4 "Reverted "
-<<<<<<< HEAD
-=======
-  # Geth-like node
->>>>>>> 8fd8ba62
   @revert_msg_prefix_5 "execution reverted: "
   # keccak256("Error(string)")
   @revert_error_method_id "08c379a0"
@@ -3675,7 +3667,6 @@
   end
 
   @doc """
-<<<<<<< HEAD
   Estimated count of `t:Explorer.Chain.Transaction.t/0`.
 
   Estimated count of both collated and pending transactions using the transactions table statistics.
@@ -3713,26 +3704,6 @@
   end
 
   @doc """
-  Estimated count of `t:Explorer.Chain.Block.t/0`.
-
-  Estimated count of consensus blocks.
-  """
-  @spec block_estimated_count() :: non_neg_integer()
-  def block_estimated_count do
-    cached_value = BlockCount.get_count()
-
-    if is_nil(cached_value) do
-      %Postgrex.Result{rows: [[count]]} = Repo.query!("SELECT reltuples FROM pg_class WHERE relname = 'blocks';")
-
-      trunc(count * 0.90)
-    else
-      cached_value
-    end
-  end
-
-  @doc """
-=======
->>>>>>> 8fd8ba62
   `t:Explorer.Chain.InternalTransaction/0`s in `t:Explorer.Chain.Transaction.t/0` with `hash`.
 
   ## Options
@@ -3946,20 +3917,13 @@
         {:error, %{message: message}} ->
           message
 
-        {:error, %{message: message}} ->
-          message
-
         _ ->
           ""
       end
 
     formatted_revert_reason =
-<<<<<<< HEAD
       revert_reason
       |> format_revert_reason_message()
-=======
-      revert_reason |> format_revert_reason_message() |> (&if(String.valid?(&1), do: &1, else: revert_reason)).()
->>>>>>> 8fd8ba62
 
     if byte_size(formatted_revert_reason) > 0 do
       transaction
@@ -3985,7 +3949,6 @@
         @revert_msg_prefix_4 <> rest ->
           extract_revert_reason_message_wrapper(rest)
 
-<<<<<<< HEAD
         @revert_msg_prefix_5 <> rest ->
           extract_revert_reason_message_wrapper(rest)
 
@@ -3994,14 +3957,6 @@
       end
 
     if String.valid?(message), do: message, else: revert_reason
-=======
-      @revert_msg_prefix_5 <> rest ->
-        extract_revert_reason_message_wrapper(rest)
-
-      revert_reason_full ->
-        revert_reason_full
-    end
->>>>>>> 8fd8ba62
   end
 
   defp extract_revert_reason_message_wrapper(revert_reason_message) do
