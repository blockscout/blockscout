defmodule Explorer.Chain do
  @moduledoc """
  The chain context.
  """

  import Ecto.Query,
    only: [
      from: 2,
      join: 4,
      limit: 2,
      lock: 2,
      order_by: 2,
      order_by: 3,
      offset: 2,
      preload: 2,
      select: 2,
      subquery: 1,
      union: 2,
      union_all: 2,
      where: 2,
      where: 3,
      select: 3
    ]

  import EthereumJSONRPC, only: [integer_to_quantity: 1, json_rpc: 2, fetch_block_internal_transactions: 2]

  require Logger

<<<<<<< HEAD
  alias ABI.TypeDecoder
=======
  alias ABI.{TypeDecoder, TypeEncoder}
>>>>>>> 4565b1af
  alias Ecto.Adapters.SQL
  alias Ecto.{Changeset, Multi, Query}

  alias EthereumJSONRPC.Contract
  alias EthereumJSONRPC.Transaction, as: EthereumJSONRPCTransaction

  alias Explorer.Counters.LastFetchedCounter

  alias Explorer.Chain

  alias Explorer.Chain.{
    Address,
    Address.CoinBalance,
    Address.CoinBalanceDaily,
    Address.CurrentTokenBalance,
    Address.TokenBalance,
    Block,
<<<<<<< HEAD
    CeloAccount,
    CeloClaims,
    CeloParams,
    CeloSigners,
    CeloValidator,
    CeloValidatorGroup,
    CeloValidatorHistory,
    CeloVoters,
=======
    BridgedToken,
>>>>>>> 4565b1af
    Data,
    DecompiledSmartContract,
    ExchangeRate,
    Hash,
    Import,
    InternalTransaction,
    Log,
    PendingBlockOperation,
    ProxyContract,
    SmartContract,
    StakingPool,
    Token,
    Token.Instance,
    TokenTransfer,
    Transaction,
    Wei
  }

  alias Explorer.Chain.Block.{EmissionReward, Reward}

  alias Explorer.Chain.Cache.{
    Accounts,
    BlockCount,
    BlockNumber,
    Blocks,
    TransactionCount,
    Transactions,
    Uncles
  }

  alias Explorer.Chain.Import.Runner
  alias Explorer.Chain.InternalTransaction.{CallType, Type}
  alias Explorer.Counters.{AddressesCounter, AddressesWithBalanceCounter}
  alias Explorer.Market.MarketHistoryCache
  alias Explorer.{PagingOptions, Repo}
  alias Explorer.SmartContract.Reader

  alias Dataloader.Ecto, as: DataloaderEcto

  @default_paging_options %PagingOptions{page_size: 50}

  @max_incoming_transactions_count 10_000

  @revert_msg_prefix_1 "Revert: "
  @revert_msg_prefix_2 "revert: "
  @revert_msg_prefix_3 "reverted "
  @revert_msg_prefix_4 "Reverted "
  # keccak256("Error(string)")
  @revert_error_method_id "08c379a0"

  @typedoc """
  The name of an association on the `t:Ecto.Schema.t/0`
  """
  @type association :: atom()

  @typedoc """
  The max `t:Explorer.Chain.Block.block_number/0` for `consensus` `true` `t:Explorer.Chain.Block.t/0`s.
  """
  @type block_height :: Block.block_number()

  @typedoc """
  Event type where data is broadcasted whenever data is inserted from chain indexing.
  """
  @type chain_event ::
          :addresses
          | :address_coin_balances
          | :blocks
          | :block_rewards
          | :exchange_rate
          | :internal_transactions
          | :logs
          | :transactions
          | :token_transfers

  @type direction :: :from | :to

  @typedoc """
   * `:optional` - the association is optional and only needs to be loaded if available
   * `:required` - the association is required and MUST be loaded.  If it is not available, then the parent struct
     SHOULD NOT be returned.
  """
  @type necessity :: :optional | :required

  @typedoc """
  The `t:necessity/0` of each association that should be loaded
  """
  @type necessity_by_association :: %{association => necessity}

  @typep necessity_by_association_option :: {:necessity_by_association, necessity_by_association}
  @typep paging_options :: {:paging_options, PagingOptions.t()}
  @typep balance_by_day :: %{date: String.t(), value: Wei.t()}

  @doc """
  Gets from the cache the count of `t:Explorer.Chain.Address.t/0`'s where the `fetched_coin_balance` is > 0
  """
  @spec count_addresses_with_balance_from_cache :: non_neg_integer()
  def count_addresses_with_balance_from_cache do
    AddressesWithBalanceCounter.fetch()
  end

  @doc """
  Estimated count of `t:Explorer.Chain.Address.t/0`.

  Estimated count of addresses.
  """
  @spec address_estimated_count() :: non_neg_integer()
  def address_estimated_count do
    cached_value = AddressesCounter.fetch()

    if is_nil(cached_value) do
      %Postgrex.Result{rows: [[count]]} = Repo.query!("SELECT reltuples FROM pg_class WHERE relname = 'addresses';")

      count
    else
      cached_value
    end
  end

  @doc """
  Counts the number of addresses with fetched coin balance > 0.

  This function should be used with caution. In larger databases, it may take a
  while to have the return back.
  """
  def count_addresses_with_balance do
    Repo.one(
      Address.count_with_fetched_coin_balance(),
      timeout: :infinity
    )
  end

  @doc """
  Counts the number of all addresses.

  This function should be used with caution. In larger databases, it may take a
  while to have the return back.
  """
  def count_addresses do
    Repo.one(
      Address.count(),
      timeout: :infinity
    )
  end

  @doc """
  `t:Explorer.Chain.InternalTransaction/0`s from the address with the given `hash`.

  This function excludes any internal transactions in the results where the
  internal transaction has no siblings within the parent transaction.

  ## Options

    * `:direction` - if specified, will filter internal transactions by address type. If `:to` is specified, only
      internal transactions where the "to" address matches will be returned. Likewise, if `:from` is specified, only
      internal transactions where the "from" address matches will be returned. If `:direction` is omitted, internal
      transactions either to or from the address will be returned.
    * `:necessity_by_association` - use to load `t:association/0` as `:required` or `:optional`. If an association is
      `:required`, and the `t:Explorer.Chain.InternalTransaction.t/0` has no associated record for that association,
      then the `t:Explorer.Chain.InternalTransaction.t/0` will not be included in the page `entries`.
    * `:paging_options` - a `t:Explorer.PagingOptions.t/0` used to specify the `:page_size` and
      `:key` (a tuple of the lowest/oldest `{block_number, transaction_index, index}`) and. Results will be the internal
      transactions older than the `block_number`, `transaction index`, and `index` that are passed.

  """
  @spec address_to_internal_transactions(Hash.Address.t(), [paging_options | necessity_by_association_option]) :: [
          InternalTransaction.t()
        ]
  def address_to_internal_transactions(hash, options \\ []) do
    necessity_by_association = Keyword.get(options, :necessity_by_association, %{})
    direction = Keyword.get(options, :direction)
    paging_options = Keyword.get(options, :paging_options, @default_paging_options)

    if direction == nil do
      query_to_address_hash_wrapped =
        InternalTransaction
        |> InternalTransaction.where_address_fields_match(hash, :to_address_hash)
        |> common_where_limit_order(paging_options)
        |> wrapped_union_subquery()

      query_from_address_hash_wrapped =
        InternalTransaction
        |> InternalTransaction.where_address_fields_match(hash, :from_address_hash)
        |> common_where_limit_order(paging_options)
        |> wrapped_union_subquery()

      query_created_contract_address_hash_wrapped =
        InternalTransaction
        |> InternalTransaction.where_address_fields_match(hash, :created_contract_address_hash)
        |> common_where_limit_order(paging_options)
        |> wrapped_union_subquery()

      full_query =
        query_to_address_hash_wrapped
        |> union(^query_from_address_hash_wrapped)
        |> union(^query_created_contract_address_hash_wrapped)

      full_query
      |> wrapped_union_subquery()
      |> order_by(
        [q],
        desc: q.block_number,
        desc: q.transaction_index,
        desc: q.index
      )
      |> preload(transaction: :block)
      |> join_associations(necessity_by_association)
      |> Repo.all()
    else
      InternalTransaction
      |> InternalTransaction.where_nonpending_block()
      |> InternalTransaction.where_address_fields_match(hash, direction)
      |> common_where_limit_order(paging_options)
      |> preload(transaction: :block)
      |> join_associations(necessity_by_association)
      |> Repo.all()
    end
  end

  def wrapped_union_subquery(query) do
    from(
      q in subquery(query),
      select: q
    )
  end

  defp common_where_limit_order(query, paging_options) do
    query
    |> InternalTransaction.where_is_different_from_parent_transaction()
    |> InternalTransaction.where_block_number_is_not_null()
    |> page_internal_transaction(paging_options)
    |> limit(^paging_options.page_size)
    |> order_by(
      [it],
      desc: it.block_number,
      desc: it.transaction_index,
      desc: it.index
    )
  end

  @doc """
  Get the total number of transactions sent by the address with the given hash according to the last block indexed.

  We have to increment +1 in the last nonce result because it works like an array position, the first
  nonce has the value 0. When last nonce is nil, it considers that the given address has 0 transactions.
  """
  @spec total_transactions_sent_by_address(Hash.Address.t()) :: non_neg_integer()
  def total_transactions_sent_by_address(address_hash) do
    last_nonce =
      address_hash
      |> Transaction.last_nonce_by_address_query()
      |> Repo.one(timeout: :infinity)

    case last_nonce do
      nil -> 0
      value -> value + 1
    end
  end

  @doc """
  Fetches the transactions related to the address with the given hash, including
  transactions that only have the address in the `token_transfers` related table
  and rewards for block validation.

  This query is divided into multiple subqueries intentionally in order to
  improve the listing performance.

  The `token_trasfers` table tends to grow exponentially, and the query results
  with a `transactions` `join` statement takes too long.

  To solve this the `transaction_hashes` are fetched in a separate query, and
  paginated through the `block_number` already present in the `token_transfers`
  table.

  ## Options

    * `:necessity_by_association` - use to load `t:association/0` as `:required` or `:optional`.  If an association is
      `:required`, and the `t:Explorer.Chain.Transaction.t/0` has no associated record for that association, then the
      `t:Explorer.Chain.Transaction.t/0` will not be included in the page `entries`.
    * `:paging_options` - a `t:Explorer.PagingOptions.t/0` used to specify the `:page_size` and
      `:key` (a tuple of the lowest/oldest `{block_number, index}`) and. Results will be the transactions older than
      the `block_number` and `index` that are passed.

  """
  @spec address_to_mined_transactions_with_rewards(Hash.Address.t(), [paging_options | necessity_by_association_option]) ::
          [
            Transaction.t()
          ]
  def address_to_mined_transactions_with_rewards(address_hash, options \\ []) when is_list(options) do
    paging_options = Keyword.get(options, :paging_options, @default_paging_options)

    if Application.get_env(:block_scout_web, BlockScoutWeb.Chain)[:has_emission_funds] do
      cond do
        Keyword.get(options, :direction) == :from ->
          address_to_mined_transactions_without_rewards(address_hash, options)

        address_has_rewards?(address_hash) ->
          %{payout_key: block_miner_payout_address} = Reward.get_validator_payout_key_by_mining(address_hash)

          if block_miner_payout_address && address_hash == block_miner_payout_address do
            transactions_with_rewards_results(address_hash, options, paging_options)
          else
            address_to_mined_transactions_without_rewards(address_hash, options)
          end

        true ->
          address_to_mined_transactions_without_rewards(address_hash, options)
      end
    else
      address_to_mined_transactions_without_rewards(address_hash, options)
    end
  end

  defp transactions_with_rewards_results(address_hash, options, paging_options) do
    blocks_range = address_to_transactions_tasks_range_of_blocks(address_hash, options)

    rewards_task =
      Task.async(fn -> Reward.fetch_emission_rewards_tuples(address_hash, paging_options, blocks_range) end)

    [rewards_task | address_to_mined_transactions_tasks(address_hash, options)]
    |> wait_for_address_transactions()
    |> Enum.sort_by(fn item ->
      case item do
        {%Reward{} = emission_reward, _} ->
          {-emission_reward.block.number, 1}

        item ->
          {-item.block_number, -item.index}
      end
    end)
    |> Enum.dedup_by(fn item ->
      case item do
        {%Reward{} = emission_reward, _} ->
          {emission_reward.block_hash, emission_reward.address_hash, emission_reward.address_type}

        transaction ->
          transaction.hash
      end
    end)
    |> Enum.take(paging_options.page_size)
  end

  def address_to_transactions_without_rewards(address_hash, options) do
    paging_options = Keyword.get(options, :paging_options, @default_paging_options)

    address_hash
    |> address_to_transactions_tasks(options)
    |> wait_for_address_transactions()
    |> Enum.sort_by(&{&1.block_number, &1.index}, &>=/2)
    |> Enum.dedup_by(& &1.hash)
    |> Enum.take(paging_options.page_size)
  end

  def address_to_mined_transactions_without_rewards(address_hash, options) do
    paging_options = Keyword.get(options, :paging_options, @default_paging_options)

    address_hash
    |> address_to_mined_transactions_tasks(options)
    |> wait_for_address_transactions()
    |> Enum.sort_by(&{&1.block_number, &1.index}, &>=/2)
    |> Enum.dedup_by(& &1.hash)
    |> Enum.take(paging_options.page_size)
  end

  defp address_to_transactions_tasks_query(options) do
    options
    |> Keyword.get(:paging_options, @default_paging_options)
    |> fetch_transactions()
  end

  defp transactions_block_numbers_at_address(address_hash, options) do
    direction = Keyword.get(options, :direction)

    options
    |> address_to_transactions_tasks_query()
    |> Transaction.not_pending_transactions()
    |> select([t], t.block_number)
    |> Transaction.matching_address_queries_list(direction, address_hash)
  end

  defp address_to_transactions_tasks(address_hash, options) do
    direction = Keyword.get(options, :direction)
    necessity_by_association = Keyword.get(options, :necessity_by_association, %{})

    options
    |> address_to_transactions_tasks_query()
    |> join_associations(necessity_by_association)
    |> Transaction.matching_address_queries_list(direction, address_hash)
    |> Enum.map(fn query -> Task.async(fn -> Repo.all(query) end) end)
  end

  defp address_to_mined_transactions_tasks(address_hash, options) do
    direction = Keyword.get(options, :direction)
    necessity_by_association = Keyword.get(options, :necessity_by_association, %{})

    options
    |> address_to_transactions_tasks_query()
    |> Transaction.not_pending_transactions()
    |> join_associations(necessity_by_association)
    |> Transaction.matching_address_queries_list(direction, address_hash)
    |> Enum.map(fn query -> Task.async(fn -> Repo.all(query) end) end)
  end

  def address_to_transactions_tasks_range_of_blocks(address_hash, options) do
    extremums_list =
      address_hash
      |> transactions_block_numbers_at_address(options)
      |> Enum.map(fn query ->
        extremum_query =
          from(
            q in subquery(query),
            select: %{min_block_number: min(q.block_number), max_block_number: max(q.block_number)}
          )

        extremum_query
        |> Repo.one!()
      end)

    extremums_list
    |> Enum.reduce(%{min_block_number: nil, max_block_number: 0}, fn %{
                                                                       min_block_number: min_number,
                                                                       max_block_number: max_number
                                                                     },
                                                                     extremums_result ->
      current_min_number = Map.get(extremums_result, :min_block_number)
      current_max_number = Map.get(extremums_result, :max_block_number)

      extremums_result =
        if is_number(current_min_number) do
          if is_number(min_number) and min_number > 0 and min_number < current_min_number do
            extremums_result
            |> Map.put(:min_block_number, min_number)
          else
            extremums_result
          end
        else
          extremums_result
          |> Map.put(:min_block_number, min_number)
        end

      if is_number(max_number) and max_number > 0 and max_number > current_max_number do
        extremums_result
        |> Map.put(:max_block_number, max_number)
      else
        extremums_result
      end
    end)
  end

  defp wait_for_address_transactions(tasks) do
    tasks
    |> Task.yield_many(:timer.seconds(20))
    |> Enum.flat_map(fn {_task, res} ->
      case res do
        {:ok, result} ->
          result

        {:exit, reason} ->
          raise "Query fetching address transactions terminated: #{inspect(reason)}"

        nil ->
          raise "Query fetching address transactions timed out."
      end
    end)
  end

  @spec address_hash_to_token_transfers(Hash.Address.t(), Keyword.t()) :: [Transaction.t()]
  def address_hash_to_token_transfers(address_hash, options \\ []) do
    paging_options = Keyword.get(options, :paging_options, @default_paging_options)
    direction = Keyword.get(options, :direction)

    direction
    |> Transaction.transactions_with_token_transfers_direction(address_hash)
    |> Transaction.preload_token_transfers(address_hash)
    |> handle_paging_options(paging_options)
    |> Repo.all()
  end

  @spec address_to_logs(Hash.Address.t(), Keyword.t()) :: [Log.t()]
  def address_to_logs(address_hash, options \\ []) when is_list(options) do
    paging_options = Keyword.get(options, :paging_options) || %PagingOptions{page_size: 50}

    {block_number, log_index} = paging_options.key || {BlockNumber.get_max(), 0}

    base_query =
      from(log in Log,
        order_by: [desc: log.block_number, desc: log.index],
        where: log.block_number < ^block_number,
        or_where: log.block_number == ^block_number and log.index > ^log_index,
        where: log.address_hash == ^address_hash,
        limit: ^paging_options.page_size,
        select: log
      )

    wrapped_query =
      from(
        log in subquery(base_query),
        left_join: transaction in Transaction,
        on: log.transaction_hash == transaction.hash,
        preload: [
          :transaction,
          #          transaction: [to_address: :smart_contract],
          #          transaction: [to_address: [implementation_contract: :smart_contract]]
          address: :smart_contract,
          address: [implementation_contract: :smart_contract]
        ],
        select: log
      )

    wrapped_query
    |> filter_topic(options)
    |> Repo.all()
    |> Enum.take(paging_options.page_size)
  end

  defp filter_topic(base_query, topic: topic) do
    from(log in base_query,
      where:
        log.first_topic == ^topic or log.second_topic == ^topic or log.third_topic == ^topic or
          log.fourth_topic == ^topic
    )
  end

  defp filter_topic(base_query, _), do: base_query

  @doc """
  Finds all `t:Explorer.Chain.Transaction.t/0`s given the address_hash and the token contract
  address hash.

  ## Options

    * `:paging_options` - a `t:Explorer.PagingOptions.t/0` used to specify the `:page_size` and
      `:key` (in the form of `%{"inserted_at" => inserted_at}`). Results will be the transactions
      older than the `index` that are passed.
  """
  @spec address_to_transactions_with_token_transfers(Hash.t(), Hash.t(), [paging_options]) :: [Transaction.t()]
  def address_to_transactions_with_token_transfers(address_hash, token_hash, options \\ []) do
    paging_options = Keyword.get(options, :paging_options, @default_paging_options)

    address_hash
    |> Transaction.transactions_with_token_transfers(token_hash)
    |> Transaction.preload_token_transfers(address_hash)
    |> handle_paging_options(paging_options)
    |> Repo.all()
  end

  @doc """
  The `t:Explorer.Chain.Address.t/0` `balance` in `unit`.
  """
  @spec balance(Address.t(), :wei) :: Wei.wei() | nil
  @spec balance(Address.t(), :gwei) :: Wei.gwei() | nil
  @spec balance(Address.t(), :ether) :: Wei.ether() | nil
  def balance(%Address{fetched_coin_balance: balance}, unit) do
    case balance do
      nil -> nil
      _ -> Wei.to(balance, unit)
    end
  end

  @doc """
  The number of `t:Explorer.Chain.Block.t/0`.

      iex> insert_list(2, :block)
      iex> Explorer.Chain.block_count()
      2

  When there are no `t:Explorer.Chain.Block.t/0`.

      iex> Explorer.Chain.block_count()
      0

  """
  def block_count do
    Repo.aggregate(Block, :count, :hash)
  end

  @doc """
  Reward for mining a block.

  The block reward is the sum of the following:

  * Sum of the transaction fees (gas_used * gas_price) for the block
  * A static reward for miner (this value may change during the life of the chain)
  * The reward for uncle blocks (1/32 * static_reward * number_of_uncles)

  *NOTE*

  Uncles are not currently accounted for.
  """
  @spec block_reward(Block.block_number()) :: Wei.t()
  def block_reward(block_number) do
    query =
      from(
        block in Block,
        left_join: transaction in assoc(block, :transactions),
        inner_join: emission_reward in EmissionReward,
        on: fragment("? <@ ?", block.number, emission_reward.block_range),
        where: block.number == ^block_number,
        group_by: emission_reward.reward,
        select: %Wei{
          value: coalesce(sum(transaction.gas_used * transaction.gas_price), 0) + emission_reward.reward
        }
      )

    Repo.one!(query)
  end

  @doc """
  The `t:Explorer.Chain.Wei.t/0` paid to the miners of the `t:Explorer.Chain.Block.t/0`s with `hash`
  `Explorer.Chain.Hash.Full.t/0` by the signers of the transactions in those blocks to cover the gas fee
  (`gas_used * gas_price`).
  """
  @spec gas_payment_by_block_hash([Hash.Full.t()]) :: %{Hash.Full.t() => Wei.t()}
  def gas_payment_by_block_hash(block_hashes) when is_list(block_hashes) do
    query =
      from(
        block in Block,
        left_join: transaction in assoc(block, :transactions),
        where: block.hash in ^block_hashes and block.consensus == true,
        group_by: block.hash,
        select: {block.hash, %Wei{value: coalesce(sum(transaction.gas_used * transaction.gas_price), 0)}}
      )

    query
    |> Repo.all()
    |> Enum.into(%{})
  end

  @doc """
  Finds all `t:Explorer.Chain.Transaction.t/0`s in the `t:Explorer.Chain.Block.t/0`.

  ## Options

    * `:necessity_by_association` - use to load `t:association/0` as `:required` or `:optional`.  If an association is
      `:required`, and the `t:Explorer.Chain.Transaction.t/0` has no associated record for that association, then the
      `t:Explorer.Chain.Transaction.t/0` will not be included in the page `entries`.
    * `:paging_options` - a `t:Explorer.PagingOptions.t/0` used to specify the `:page_size` and
      `:key` (a tuple of the lowest/oldest `{index}`) and. Results will be the transactions older than
      the `index` that are passed.
  """
  @spec block_to_transactions(Hash.Full.t(), [paging_options | necessity_by_association_option]) :: [Transaction.t()]
  def block_to_transactions(block_hash, options \\ []) when is_list(options) do
    necessity_by_association = Keyword.get(options, :necessity_by_association, %{})

    options
    |> Keyword.get(:paging_options, @default_paging_options)
    |> fetch_transactions()
    |> join(:inner, [transaction], block in assoc(transaction, :block))
    |> where([_, block], block.hash == ^block_hash)
    |> join_associations(necessity_by_association)
    |> preload([{:token_transfers, [:token, :from_address, :to_address]}])
    |> Repo.all()
  end

  @doc """
  Counts the number of `t:Explorer.Chain.Transaction.t/0` in the `block`.
  """
  @spec block_to_transaction_count(Hash.Full.t()) :: non_neg_integer()
  def block_to_transaction_count(block_hash) do
    query =
      from(
        transaction in Transaction,
        where: transaction.block_hash == ^block_hash
      )

    Repo.aggregate(query, :count, :hash)
  end

  @spec address_to_incoming_transaction_count(Hash.Address.t()) :: non_neg_integer()
  def address_to_incoming_transaction_count(address_hash) do
    paging_options = %PagingOptions{page_size: @max_incoming_transactions_count}

    base_query =
      paging_options
      |> fetch_transactions()

    to_address_query =
      base_query
      |> where([t], t.to_address_hash == ^address_hash)

    Repo.aggregate(to_address_query, :count, :hash, timeout: :infinity)
  end

  @spec max_incoming_transactions_count() :: non_neg_integer()
  def max_incoming_transactions_count, do: @max_incoming_transactions_count

  @doc """
  How many blocks have confirmed `block` based on the current `max_block_number`

  A consensus block's number of confirmations is the difference between its number and the current block height.

      iex> block = insert(:block, number: 1)
      iex> Explorer.Chain.confirmations(block, block_height: 2)
      {:ok, 1}

  The newest block at the block height has no confirmations.

      iex> block = insert(:block, number: 1)
      iex> Explorer.Chain.confirmations(block, block_height: 1)
      {:ok, 0}

  A non-consensus block has no confirmations and is orphaned even if there are child blocks of it on an orphaned chain.

      iex> parent_block = insert(:block, consensus: false, number: 1)
      iex> insert(
      ...>   :block,
      ...>   parent_hash: parent_block.hash,
      ...>   consensus: false,
      ...>   number: parent_block.number + 1
      ...> )
      iex> Explorer.Chain.confirmations(parent_block, block_height: 3)
      {:error, :non_consensus}

  If you calculate the block height and then get a newer block, the confirmations will be `0` instead of negative.

      iex> block = insert(:block, number: 1)
      iex> Explorer.Chain.confirmations(block, block_height: 0)
      {:ok, 0}
  """
  @spec confirmations(Block.t(), [{:block_height, block_height()}]) ::
          {:ok, non_neg_integer()} | {:error, :non_consensus}

  def confirmations(%Block{consensus: true, number: number}, named_arguments) when is_list(named_arguments) do
    max_consensus_block_number = Keyword.fetch!(named_arguments, :block_height)

    {:ok, max(max_consensus_block_number - number, 0)}
  end

  def confirmations(%Block{consensus: false}, _), do: {:error, :non_consensus}

  @doc """
  Creates an address.

      iex> {:ok, %Explorer.Chain.Address{hash: hash}} = Explorer.Chain.create_address(
      ...>   %{hash: "0xa94f5374fce5edbc8e2a8697c15331677e6ebf0b"}
      ...> )
      ...> to_string(hash)
      "0xa94f5374fce5edbc8e2a8697c15331677e6ebf0b"

  A `String.t/0` value for `Explorer.Chain.Address.t/0` `hash` must have 40 hexadecimal characters after the `0x` prefix
  to prevent short- and long-hash transcription errors.

      iex> {:error, %Ecto.Changeset{errors: errors}} = Explorer.Chain.create_address(
      ...>   %{hash: "0xa94f5374fce5edbc8e2a8697c15331677e6ebf0"}
      ...> )
      ...> errors
      [hash: {"is invalid", [type: Explorer.Chain.Hash.Address, validation: :cast]}]
      iex> {:error, %Ecto.Changeset{errors: errors}} = Explorer.Chain.create_address(
      ...>   %{hash: "0xa94f5374fce5edbc8e2a8697c15331677e6ebf0ba"}
      ...> )
      ...> errors
      [hash: {"is invalid", [type: Explorer.Chain.Hash.Address, validation: :cast]}]

  """
  @spec create_address(map()) :: {:ok, Address.t()} | {:error, Ecto.Changeset.t()}
  def create_address(attrs \\ %{}) do
    %Address{}
    |> Address.changeset(attrs)
    |> Repo.insert()
  end

  @doc """
  Creates a decompiled smart contract.
  """

  @spec create_decompiled_smart_contract(map()) :: {:ok, Address.t()} | {:error, Ecto.Changeset.t()}
  def create_decompiled_smart_contract(attrs) do
    changeset = DecompiledSmartContract.changeset(%DecompiledSmartContract{}, attrs)

    # Enforce ShareLocks tables order (see docs: sharelocks.md)
    Multi.new()
    |> Multi.run(:set_address_decompiled, fn repo, _ ->
      set_address_decompiled(repo, Changeset.get_field(changeset, :address_hash))
    end)
    |> Multi.insert(:decompiled_smart_contract, changeset,
      on_conflict: :replace_all,
      conflict_target: [:decompiler_version, :address_hash]
    )
    |> Repo.transaction()
    |> case do
      {:ok, %{decompiled_smart_contract: decompiled_smart_contract}} -> {:ok, decompiled_smart_contract}
      {:error, _, error_value, _} -> {:error, error_value}
    end
  end

  @doc """
  Converts the `Explorer.Chain.Data.t:t/0` to `iodata` representation that can be written to users efficiently.

      iex> %Explorer.Chain.Data{
      ...>   bytes: <<>>
      ...> } |>
      ...> Explorer.Chain.data_to_iodata() |>
      ...> IO.iodata_to_binary()
      "0x"
      iex> %Explorer.Chain.Data{
      ...>   bytes: <<0, 0, 0, 0, 0, 0, 0, 0, 0, 0, 0, 0, 134, 45, 103, 203, 7,
      ...>     115, 238, 63, 140, 231, 234, 137, 179, 40, 255, 234, 134, 26,
      ...>     179, 239>>
      ...> } |>
      ...> Explorer.Chain.data_to_iodata() |>
      ...> IO.iodata_to_binary()
      "0x000000000000000000000000862d67cb0773ee3f8ce7ea89b328ffea861ab3ef"

  """
  @spec data_to_iodata(Data.t()) :: iodata()
  def data_to_iodata(data) do
    Data.to_iodata(data)
  end

  @doc """
  The fee a `transaction` paid for the `t:Explorer.Transaction.t/0` `gas`

  If the transaction is pending, then the fee will be a range of `unit`

      iex> Explorer.Chain.fee(
      ...>   %Explorer.Chain.Transaction{
      ...>     gas: Decimal.new(3),
      ...>     gas_price: %Explorer.Chain.Wei{value: Decimal.new(2)},
      ...>     gas_used: nil
      ...>   },
      ...>   :wei
      ...> )
      {:maximum, Decimal.new(6)}

  If the transaction has been confirmed in block, then the fee will be the actual fee paid in `unit` for the `gas_used`
  in the `transaction`.

      iex> Explorer.Chain.fee(
      ...>   %Explorer.Chain.Transaction{
      ...>     gas: Decimal.new(3),
      ...>     gas_price: %Explorer.Chain.Wei{value: Decimal.new(2)},
      ...>     gas_used: Decimal.new(2)
      ...>   },
      ...>   :wei
      ...> )
      {:actual, Decimal.new(4)}

  """
  @spec fee(%Transaction{gas_used: nil}, :ether | :gwei | :wei) :: {:maximum, Decimal.t()}
  def fee(%Transaction{gas: gas, gas_price: gas_price, gas_used: nil}, unit) do
    fee =
      gas_price
      |> Wei.to(unit)
      |> Decimal.mult(gas)

    {:maximum, fee}
  end

  @spec fee(%Transaction{gas_used: Decimal.t()}, :ether | :gwei | :wei) :: {:actual, Decimal.t()}
  def fee(%Transaction{gas_price: gas_price, gas_used: gas_used}, unit) do
    fee =
      gas_price
      |> Wei.to(unit)
      |> Decimal.mult(gas_used)

    {:actual, fee}
  end

  @doc """
  Checks to see if the chain is down indexing based on the transaction from the
  oldest block and the `fetch_internal_transactions` pending operation
  """
  @spec finished_indexing?() :: boolean()
  def finished_indexing? do
    json_rpc_named_arguments = Application.fetch_env!(:indexer, :json_rpc_named_arguments)
    variant = Keyword.fetch!(json_rpc_named_arguments, :variant)

    if variant == EthereumJSONRPC.Ganache do
      true
    else
      with {:transactions_exist, true} <- {:transactions_exist, Repo.exists?(Transaction)},
           min_block_number when not is_nil(min_block_number) <- Repo.aggregate(Transaction, :min, :block_number) do
        query =
          from(
            b in Block,
            join: pending_ops in assoc(b, :pending_operations),
            where: pending_ops.fetch_internal_transactions,
            where: b.consensus and b.number == ^min_block_number
          )

        !Repo.exists?(query)
      else
        {:transactions_exist, false} -> true
        nil -> false
      end
    end
  end

  @doc """
  The `t:Explorer.Chain.Transaction.t/0` `gas_price` of the `transaction` in `unit`.
  """
  def gas_price(%Transaction{gas_price: gas_price}, unit) do
    Wei.to(gas_price, unit)
  end

  @doc """
  Converts `t:Explorer.Chain.Address.t/0` `hash` to the `t:Explorer.Chain.Address.t/0` with that `hash`.

  Returns `{:ok, %Explorer.Chain.Address{}}` if found

      iex> {:ok, %Explorer.Chain.Address{hash: hash}} = Explorer.Chain.create_address(
      ...>   %{hash: "0x5aaeb6053f3e94c9b9a09f33669435e7ef1beaed"}
      ...> )
      iex> {:ok, %Explorer.Chain.Address{hash: found_hash}} = Explorer.Chain.hash_to_address(hash)
      iex> found_hash == hash
      true

  Returns `{:error, :not_found}` if not found

      iex> {:ok, hash} = Explorer.Chain.string_to_address_hash("0x5aaeb6053f3e94c9b9a09f33669435e7ef1beaed")
      iex> Explorer.Chain.hash_to_address(hash)
      {:error, :not_found}

  ## Options

    * `:necessity_by_association` - use to load `t:association/0` as `:required` or `:optional`.  If an association is
      `:required`, and the `t:Explorer.Chain.Address.t/0` has no associated record for that association,
      then the `t:Explorer.Chain.Address.t/0` will not be included in the list.

  Optionally it also accepts a boolean to fetch the `has_decompiled_code?` virtual field or not

  """
  @spec hash_to_address(Hash.Address.t(), [necessity_by_association_option], boolean()) ::
          {:ok, Address.t()} | {:error, :not_found}
  def hash_to_address(
        %Hash{byte_count: unquote(Hash.Address.byte_count())} = hash,
        options \\ [
          necessity_by_association: %{
            :contracts_creation_internal_transaction => :optional,
            :names => :optional,
            :smart_contract => :optional,
            :token => :optional,
            :celo_account => :optional,
            :celo_attestation_stats => :optional,
            :celo_delegator => :optional,
            :celo_signers => :optional,
            :celo_claims => :optional,
            :celo_members => :optional,
            [{:celo_delegator, :celo_account}] => :optional,
            [{:celo_delegator, :celo_attestation_stats}] => :optional,
            [{:celo_delegator, :celo_validator}] => :optional,
            [{:celo_delegator, :celo_validator, :group_address}] => :optional,
            [{:celo_delegator, :celo_validator, :signer}] => :optional,
            [{:celo_delegator, :account_address}] => :optional,
            [{:celo_signers, :signer_address}] => :optional,
            [{:celo_claims, :celo_account}] => :optional,
            [{:celo_members, :validator_address}] => :optional,
            [{:celo_voters, :voter_address}] => :optional,
            [{:celo_voted, :group_address}] => :optional,
            [{:celo_voters, :group}] => :optional,
            [{:celo_voted, :group}] => :optional,
            :celo_validator => :optional,
            [{:celo_validator, :group_address}] => :optional,
            [{:celo_validator, :signer}] => :optional,
            :celo_validator_group => :optional,
            :contracts_creation_transaction => :optional
          }
        ],
        query_decompiled_code_flag \\ true
      ) do
    necessity_by_association = Keyword.get(options, :necessity_by_association, %{})

    query =
      from(
        address in Address,
        where: address.hash == ^hash
      )

    address_result =
      query
      |> join_associations(necessity_by_association)
      |> with_decompiled_code_flag(hash, query_decompiled_code_flag)
      |> Repo.one()

    address_updated_result =
      case address_result do
        %{smart_contract: smart_contract} ->
          if smart_contract do
            address_result
          else
            address_verified_twin_contract = Chain.address_verified_twin_contract(hash)

            if address_verified_twin_contract do
              address_verified_twin_contract_updated =
                address_verified_twin_contract
                |> Map.put(:address_hash, hash)
                |> Map.put_new(:metadata_from_verified_twin, true)

              address_result
              |> Map.put(:smart_contract, address_verified_twin_contract_updated)
            else
              address_result
            end
          end

        _ ->
          address_result
      end

    address_updated_result
    |> case do
      nil ->
        {:error, :not_found}

      address ->
        address2 =
          if Ecto.assoc_loaded?(address.celo_delegator) and address.celo_delegator != nil do
            Map.put(address, :celo_account, address.celo_delegator.celo_account)
          else
            address
          end

        address3 =
          if Ecto.assoc_loaded?(address.celo_delegator) and address.celo_delegator != nil do
            Map.put(address2, :celo_validator, address.celo_delegator.celo_validator)
          else
            address2
          end

        address4 =
          if Ecto.assoc_loaded?(address.celo_delegator) and address.celo_delegator != nil do
            Map.put(address3, :celo_attestation_stats, address.celo_delegator.celo_attestation_stats)
          else
            address3
          end

        {:ok, address4}
    end
  end

  def decompiled_code(address_hash, version) do
    query =
      from(contract in DecompiledSmartContract,
        where: contract.address_hash == ^address_hash and contract.decompiler_version == ^version
      )

    query
    |> Repo.one()
    |> case do
      nil -> {:error, :not_found}
      contract -> {:ok, contract.decompiled_source_code}
    end
  end

  @spec token_contract_address_from_token_name(String.t()) :: {:ok, Hash.Address.t()} | {:error, :not_found}
  def token_contract_address_from_token_name(name) when is_binary(name) do
    query =
      from(token in Token,
        where: ilike(token.symbol, ^name),
        select: token.contract_address_hash
      )

    query
    |> Repo.all()
    |> case do
      [] -> {:error, :not_found}
      hashes -> {:ok, List.first(hashes)}
    end
  end

  @spec address_from_name(String.t()) :: {:ok, Hash.Address.t()} | {:error, :not_found}
  def address_from_name(name) when is_binary(name) do
    token_query =
      from(token in Token,
        where: ilike(token.symbol, ^name),
        select: token.contract_address_hash
      )

    name_query =
      from(it in Address.Name,
        where: ilike(it.name, ^name),
        select: it.address_hash
      )

    query = union(token_query, ^name_query)

    query
    |> Repo.all()
    |> case do
      [] -> {:error, :not_found}
      hashes -> {:ok, List.first(hashes)}
    end
  end

  @spec search_token(String.t()) :: [Token.t()]
  def search_token(word) do
    term =
      word
      |> String.replace(~r/ +/, " & ")

    term_final = term <> ":*"

    query =
      from(token in Token,
        where: fragment("to_tsvector('english', symbol || ' ' || name ) @@ to_tsquery(?)", ^term_final),
        select: %{
          contract_address_hash: token.contract_address_hash,
          symbol: token.symbol,
          name:
            fragment(
              "'<b>' || coalesce(?, '') || '</b>' || ' (' || coalesce(?, '') || ') ' || '<i>' || coalesce(?::varchar(255), '') || ' holder(s)' || '</i>'",
              token.name,
              token.symbol,
              token.holder_count
            )
        },
        order_by: [desc: token.holder_count]
      )

    Repo.all(query)
  end

  @spec search_contract(String.t()) :: [SmartContract.t()]
  def search_contract(word) do
    term =
      word
      |> String.replace(~r/ +/, " & ")

    term_final = term <> ":*"

    query =
      from(smart_contract in SmartContract,
        where: fragment("to_tsvector('english', name ) @@ to_tsquery(?)", ^term_final),
        select: %{contract_address_hash: smart_contract.address_hash, name: smart_contract.name}
      )

    Repo.all(query)
  end

  @doc """
  Converts `t:Explorer.Chain.Address.t/0` `hash` to the `t:Explorer.Chain.Address.t/0` with that `hash`.

  Returns `{:ok, %Explorer.Chain.Address{}}` if found

      iex> {:ok, %Explorer.Chain.Address{hash: hash}} = Explorer.Chain.create_address(
      ...>   %{hash: "0x5aaeb6053f3e94c9b9a09f33669435e7ef1beaed"}
      ...> )
      iex> {:ok, %Explorer.Chain.Address{hash: found_hash}} = Explorer.Chain.hash_to_address(hash)
      iex> found_hash == hash
      true

  Returns `{:error, address}` if not found but created an address

      iex> {:ok, %Explorer.Chain.Address{hash: hash}} = Explorer.Chain.create_address(
      ...>   %{hash: "0x5aaeb6053f3e94c9b9a09f33669435e7ef1beaed"}
      ...> )
      iex> {:ok, %Explorer.Chain.Address{hash: found_hash}} = Explorer.Chain.hash_to_address(hash)
      iex> found_hash == hash
      true


  ## Options

    * `:necessity_by_association` - use to load `t:association/0` as `:required` or `:optional`.  If an association is
      `:required`, and the `t:Explorer.Chain.Address.t/0` has no associated record for that association,
      then the `t:Explorer.Chain.Address.t/0` will not be included in the list.

  Optionally it also accepts a boolean to fetch the `has_decompiled_code?` virtual field or not

  """
  @spec find_or_insert_address_from_hash(Hash.Address.t(), [necessity_by_association_option], boolean()) ::
          {:ok, Address.t()}
  def find_or_insert_address_from_hash(
        %Hash{byte_count: unquote(Hash.Address.byte_count())} = hash,
        options \\ [
          necessity_by_association: %{
            :contracts_creation_internal_transaction => :optional,
            :names => :optional,
            :smart_contract => :optional,
            :token => :optional,
            :celo_account => :optional,
            :celo_delegator => :optional,
            [{:celo_delegator, :celo_account}] => :optional,
            :contracts_creation_transaction => :optional
          }
        ],
        query_decompiled_code_flag \\ true
      ) do
    case hash_to_address(hash, options, query_decompiled_code_flag) do
      {:ok, address} ->
        {:ok, address}

      {:error, :not_found} ->
        create_address(%{hash: to_string(hash)})
        hash_to_address(hash, options, query_decompiled_code_flag)
    end
  end

  @doc """
  Converts list of `t:Explorer.Chain.Address.t/0` `hash` to the `t:Explorer.Chain.Address.t/0` with that `hash`.

  Returns `[%Explorer.Chain.Address{}]}` if found

  """
  @spec hashes_to_addresses([Hash.Address.t()]) :: [Address.t()]
  def hashes_to_addresses(hashes) when is_list(hashes) do
    query =
      from(
        address in Address,
        where: address.hash in ^hashes,
        # https://stackoverflow.com/a/29598910/470451
        order_by: fragment("array_position(?, ?)", type(^hashes, {:array, Hash.Address}), address.hash)
      )

    Repo.all(query)
  end

  def get_elected_validators(num) do
    query =
      from(
        address in Address,
        join: sel in CeloValidatorHistory,
        on: sel.address == address.hash,
        where: sel.block_number == ^num,
        select_merge: %{
          online: sel.online
        }
      )

    Repo.all(query)
  end

  @doc """
  Returns the balance of the given address and block combination.

  Returns `{:error, :not_found}` if there is no address by that hash present.
  Returns `{:error, :no_balance}` if there is no balance for that address at that block.
  """
  @spec get_balance_as_of_block(Hash.Address.t(), Block.block_number() | :earliest | :latest | :pending) ::
          {:ok, Wei.t()} | {:error, :no_balance} | {:error, :not_found}
  def get_balance_as_of_block(address, block) when is_integer(block) do
    coin_balance_query =
      from(coin_balance in CoinBalance,
        where: coin_balance.address_hash == ^address,
        where: not is_nil(coin_balance.value),
        where: coin_balance.block_number <= ^block,
        order_by: [desc: coin_balance.block_number],
        limit: 1,
        select: coin_balance.value
      )

    case Repo.one(coin_balance_query) do
      nil -> {:error, :not_found}
      coin_balance -> {:ok, coin_balance}
    end
  end

  def get_balance_as_of_block(address, :latest) do
    case max_consensus_block_number() do
      {:ok, latest_block_number} ->
        get_balance_as_of_block(address, latest_block_number)

      {:error, :not_found} ->
        {:error, :not_found}
    end
  end

  def get_balance_as_of_block(address, :earliest) do
    query =
      from(coin_balance in CoinBalance,
        where: coin_balance.address_hash == ^address,
        where: not is_nil(coin_balance.value),
        where: coin_balance.block_number == 0,
        limit: 1,
        select: coin_balance.value
      )

    case Repo.one(query) do
      nil -> {:error, :not_found}
      coin_balance -> {:ok, coin_balance}
    end
  end

  def get_balance_as_of_block(address, :pending) do
    query =
      case max_consensus_block_number() do
        {:ok, latest_block_number} ->
          from(coin_balance in CoinBalance,
            where: coin_balance.address_hash == ^address,
            where: not is_nil(coin_balance.value),
            where: coin_balance.block_number > ^latest_block_number,
            order_by: [desc: coin_balance.block_number],
            limit: 1,
            select: coin_balance.value
          )

        {:error, :not_found} ->
          from(coin_balance in CoinBalance,
            where: coin_balance.address_hash == ^address,
            where: not is_nil(coin_balance.value),
            order_by: [desc: coin_balance.block_number],
            limit: 1,
            select: coin_balance.value
          )
      end

    case Repo.one(query) do
      nil -> {:error, :not_found}
      coin_balance -> {:ok, coin_balance}
    end
  end

  @spec list_ordered_addresses(non_neg_integer(), non_neg_integer()) :: [Address.t()]
  def list_ordered_addresses(offset, limit) do
    query =
      from(
        address in Address,
        order_by: [asc: address.inserted_at],
        offset: ^offset,
        limit: ^limit
      )

    Repo.all(query)
  end

  @doc """
  Finds an `t:Explorer.Chain.Address.t/0` that has the provided `t:Explorer.Chain.Address.t/0` `hash` and a contract.

  ## Options

    * `:necessity_by_association` - use to load `t:association/0` as `:required` or `:optional`.  If an association is
      `:required`, and the `t:Explorer.Chain.Address.t/0` has no associated record for that association,
      then the `t:Explorer.Chain.Address.t/0` will not be included in the list.

  Optionally it also accepts a boolean to fetch the `has_decompiled_code?` virtual field or not

  """
  @spec find_contract_address(Hash.Address.t(), [necessity_by_association_option], boolean()) ::
          {:ok, Address.t()} | {:error, :not_found}
  def find_contract_address(
        %Hash{byte_count: unquote(Hash.Address.byte_count())} = hash,
        options \\ [],
        query_decompiled_code_flag \\ false
      ) do
    necessity_by_association = Keyword.get(options, :necessity_by_association, %{})

    query =
      from(
        address in Address,
        where: address.hash == ^hash and not is_nil(address.contract_code)
      )

    address_result =
      query
      |> join_associations(necessity_by_association)
      |> with_decompiled_code_flag(hash, query_decompiled_code_flag)
      |> Repo.one()

    address_updated_result =
      case address_result do
        %{smart_contract: smart_contract} ->
          if smart_contract do
            address_result
          else
            address_verified_twin_contract = Chain.address_verified_twin_contract(hash)

            if address_verified_twin_contract do
              address_verified_twin_contract_updated =
                address_verified_twin_contract
                |> Map.put(:address_hash, hash)
                |> Map.put_new(:metadata_from_verified_twin, true)

              address_result
              |> Map.put(:smart_contract, address_verified_twin_contract_updated)
            else
              address_result
            end
          end

        _ ->
          address_result
      end

    address_updated_result
    |> case do
      nil -> {:error, :not_found}
      address -> {:ok, address}
    end
  end

  @spec find_decompiled_contract_address(Hash.Address.t()) :: {:ok, Address.t()} | {:error, :not_found}
  def find_decompiled_contract_address(%Hash{byte_count: unquote(Hash.Address.byte_count())} = hash) do
    query =
      from(
        address in Address,
        preload: [
          :contracts_creation_internal_transaction,
          :names,
          :smart_contract,
          :token,
          :contracts_creation_transaction,
          :decompiled_smart_contracts
        ],
        where: address.hash == ^hash
      )

    address = Repo.one(query)

    if address do
      {:ok, address}
    else
      {:error, :not_found}
    end
  end

  @doc """
  Converts `t:Explorer.Chain.Block.t/0` `hash` to the `t:Explorer.Chain.Block.t/0` with that `hash`.

  Unlike `number_to_block/1`, both consensus and non-consensus blocks can be returned when looked up by `hash`.

  Returns `{:ok, %Explorer.Chain.Block{}}` if found

      iex> %Block{hash: hash} = insert(:block, consensus: false)
      iex> {:ok, %Explorer.Chain.Block{hash: found_hash}} = Explorer.Chain.hash_to_block(hash)
      iex> found_hash == hash
      true

  Returns `{:error, :not_found}` if not found

      iex> {:ok, hash} = Explorer.Chain.string_to_block_hash(
      ...>   "0x9fc76417374aa880d4449a1f7f31ec597f00b1f6f3dd2d66f4c9c6c445836d8b"
      ...> )
      iex> Explorer.Chain.hash_to_block(hash)
      {:error, :not_found}

  ## Options

    * `:necessity_by_association` - use to load `t:association/0` as `:required` or `:optional`.  If an association is
      `:required`, and the `t:Explorer.Chain.Block.t/0` has no associated record for that association, then the
      `t:Explorer.Chain.Block.t/0` will not be included in the page `entries`.

  """
  @spec hash_to_block(Hash.Full.t(), [necessity_by_association_option]) :: {:ok, Block.t()} | {:error, :not_found}
  def hash_to_block(%Hash{byte_count: unquote(Hash.Full.byte_count())} = hash, options \\ []) when is_list(options) do
    necessity_by_association = Keyword.get(options, :necessity_by_association, %{})

    Block
    |> where(hash: ^hash)
    |> join_associations(necessity_by_association)
    |> Repo.one()
    |> case do
      nil ->
        {:error, :not_found}

      block ->
        {:ok, block}
    end
  end

  @doc """
  Converts the `Explorer.Chain.Hash.t:t/0` to `iodata` representation that can be written efficiently to users.

      iex> %Explorer.Chain.Hash{
      ...>   byte_count: 32,
      ...>   bytes: <<0x9fc76417374aa880d4449a1f7f31ec597f00b1f6f3dd2d66f4c9c6c445836d8b ::
      ...>            big-integer-size(32)-unit(8)>>
      ...> } |>
      ...> Explorer.Chain.hash_to_iodata() |>
      ...> IO.iodata_to_binary()
      "0x9fc76417374aa880d4449a1f7f31ec597f00b1f6f3dd2d66f4c9c6c445836d8b"

  Always pads number, so that it is a valid format for casting.

      iex> %Explorer.Chain.Hash{
      ...>   byte_count: 32,
      ...>   bytes: <<0x1234567890abcdef :: big-integer-size(32)-unit(8)>>
      ...> } |>
      ...> Explorer.Chain.hash_to_iodata() |>
      ...> IO.iodata_to_binary()
      "0x0000000000000000000000000000000000000000000000001234567890abcdef"

  """
  @spec hash_to_iodata(Hash.t()) :: iodata()
  def hash_to_iodata(hash) do
    Hash.to_iodata(hash)
  end

  @doc """
  Converts `t:Explorer.Chain.Transaction.t/0` `hash` to the `t:Explorer.Chain.Transaction.t/0` with that `hash`.

  Returns `{:ok, %Explorer.Chain.Transaction{}}` if found

      iex> %Transaction{hash: hash} = insert(:transaction)
      iex> {:ok, %Explorer.Chain.Transaction{hash: found_hash}} = Explorer.Chain.hash_to_transaction(hash)
      iex> found_hash == hash
      true

  Returns `{:error, :not_found}` if not found

      iex> {:ok, hash} = Explorer.Chain.string_to_transaction_hash(
      ...>   "0x9fc76417374aa880d4449a1f7f31ec597f00b1f6f3dd2d66f4c9c6c445836d8b"
      ...> )
      iex> Explorer.Chain.hash_to_transaction(hash)
      {:error, :not_found}

  ## Options

    * `:necessity_by_association` - use to load `t:association/0` as `:required` or `:optional`.  If an association is
      `:required`, and the `t:Explorer.Chain.Transaction.t/0` has no associated record for that association, then the
      `t:Explorer.Chain.Transaction.t/0` will not be included in the page `entries`.
  """
  @spec hash_to_transaction(Hash.Full.t(), [necessity_by_association_option]) ::
          {:ok, Transaction.t()} | {:error, :not_found}
  def hash_to_transaction(
        %Hash{byte_count: unquote(Hash.Full.byte_count())} = hash,
        options \\ []
      )
      when is_list(options) do
    necessity_by_association = Keyword.get(options, :necessity_by_association, %{})

    Transaction
    |> where(hash: ^hash)
    |> join_associations(necessity_by_association)
    |> Repo.one()
    |> case do
      nil ->
        {:error, :not_found}

      transaction ->
        {:ok, transaction}
    end
  end

  @doc """
  Converts list of `t:Explorer.Chain.Transaction.t/0` `hashes` to the list of `t:Explorer.Chain.Transaction.t/0`s for
  those `hashes`.

  Returns list of `%Explorer.Chain.Transaction{}`s if found

      iex> [%Transaction{hash: hash1}, %Transaction{hash: hash2}] = insert_list(2, :transaction)
      iex> [%Explorer.Chain.Transaction{hash: found_hash1}, %Explorer.Chain.Transaction{hash: found_hash2}] =
      ...>   Explorer.Chain.hashes_to_transactions([hash1, hash2])
      iex> found_hash1 in [hash1, hash2]
      true
      iex> found_hash2 in [hash1, hash2]
      true

  Returns `[]` if not found

      iex> {:ok, hash} = Explorer.Chain.string_to_transaction_hash(
      ...>   "0x9fc76417374aa880d4449a1f7f31ec597f00b1f6f3dd2d66f4c9c6c445836d8b"
      ...> )
      iex> Explorer.Chain.hashes_to_transactions([hash])
      []

  ## Options

    * `:necessity_by_association` - use to load `t:association/0` as `:required` or `:optional`.  If an association is
      `:required`, and the `t:Explorer.Chain.Transaction.t/0` has no associated record for that association, then the
      `t:Explorer.Chain.Transaction.t/0` will not be included in the page `entries`.
  """
  @spec hashes_to_transactions([Hash.Full.t()], [necessity_by_association_option]) :: [Transaction.t()] | []
  def hashes_to_transactions(hashes, options \\ []) when is_list(hashes) and is_list(options) do
    necessity_by_association = Keyword.get(options, :necessity_by_association, %{})

    fetch_transactions()
    |> where([transaction], transaction.hash in ^hashes)
    |> join_associations(necessity_by_association)
    |> preload([{:token_transfers, [:token, :from_address, :to_address]}])
    |> Repo.all()
  end

  @doc """
  Bulk insert all data stored in the `Explorer`.

  See `Explorer.Chain.Import.all/1` for options and returns.
  """
  @spec import(Import.all_options()) :: Import.all_result()
  def import(options) do
    Import.all(options)
  end

  @doc """
  The percentage of indexed blocks on the chain.

      iex> for index <- 5..9 do
      ...>   insert(:block, number: index)
      ...> end
      iex> Explorer.Chain.indexed_ratio()
      Decimal.new(1, 50, -2)

  If there are no blocks, the percentage is 0.

      iex> Explorer.Chain.indexed_ratio()
      Decimal.new(0)

  """
  @spec indexed_ratio() :: Decimal.t()
  def indexed_ratio do
    %{min: min, max: max} = BlockNumber.get_all()

    case {min, max} do
      {0, 0} ->
        Decimal.new(0)

      _ ->
        result = Decimal.div(max - min + 1, max + 1)

        Decimal.round(result, 2, :down)
    end
  end

  @spec fetch_min_block_number() :: non_neg_integer
  def fetch_min_block_number do
    query =
      from(block in Block,
        select: block.number,
        where: block.consensus == true,
        order_by: [asc: block.number],
        limit: 1
      )

    Repo.one(query) || 0
  end

  @spec fetch_max_block_number() :: non_neg_integer
  def fetch_max_block_number do
    query =
      from(block in Block,
        select: block.number,
        where: block.consensus == true,
        order_by: [desc: block.number],
        limit: 1
      )

    Repo.one(query) || 0
  end

  @spec fetch_count_consensus_block() :: non_neg_integer
  def fetch_count_consensus_block do
    query =
      from(block in Block,
        select: count(block.hash),
        where: block.consensus == true
      )

    Repo.one!(query)
  end

  @spec fetch_sum_coin_total_supply_minus_burnt() :: non_neg_integer
  def fetch_sum_coin_total_supply_minus_burnt do
    {:ok, burn_address_hash} = string_to_address_hash("0x0000000000000000000000000000000000000000")

    query =
      from(
        a0 in Address,
        select: fragment("SUM(a0.fetched_coin_balance)"),
        where: a0.hash != ^burn_address_hash,
        where: a0.fetched_coin_balance > ^0
      )

    Repo.one!(query) || 0
  end

  @spec fetch_sum_coin_total_supply() :: non_neg_integer
  def fetch_sum_coin_total_supply do
    query =
      from(
        a0 in Address,
        select: fragment("SUM(a0.fetched_coin_balance)"),
        where: a0.fetched_coin_balance > ^0
      )

    Repo.one!(query) || 0
  end

  @doc """
  The number of `t:Explorer.Chain.InternalTransaction.t/0`.

      iex> transaction = :transaction |> insert() |> with_block()
      iex> insert(:internal_transaction, index: 0, transaction: transaction, block_hash: transaction.block_hash, block_index: 0)
      iex> Explorer.Chain.internal_transaction_count()
      1

  If there are none, the count is `0`.

      iex> Explorer.Chain.internal_transaction_count()
      0

  """
  def internal_transaction_count do
    Repo.aggregate(InternalTransaction.where_nonpending_block(), :count, :transaction_hash)
  end

  @doc """
  Finds all `t:Explorer.Chain.Transaction.t/0` in the `t:Explorer.Chain.Block.t/0`.

  ## Options

    * `:necessity_by_association` - use to load `t:association/0` as `:required` or `:optional`.  If an association is
        `:required`, and the `t:Explorer.Chain.Block.t/0` has no associated record for that association, then the
        `t:Explorer.Chain.Block.t/0` will not be included in the page `entries`.
    * `:paging_options` - a `t:Explorer.PagingOptions.t/0` used to specify the `:page_size` and
      `:key` (a tuple of the lowest/oldest `{block_number}`). Results will be the internal
      transactions older than the `block_number` that are passed.
    * ':block_type' - use to filter by type of block; Uncle`, `Reorg`, or `Block` (default).

  """
  @spec list_blocks([paging_options | necessity_by_association_option]) :: [Block.t()]
  def list_blocks(options \\ []) when is_list(options) do
    necessity_by_association = Keyword.get(options, :necessity_by_association, %{})
    paging_options = Keyword.get(options, :paging_options) || @default_paging_options
    block_type = Keyword.get(options, :block_type, "Block")

    cond do
      block_type == "Block" && !paging_options.key ->
        block_from_cache(block_type, paging_options, necessity_by_association)

      block_type == "Uncle" && !paging_options.key ->
        uncles_from_cache(block_type, paging_options, necessity_by_association)

      true ->
        fetch_blocks(block_type, paging_options, necessity_by_association)
    end
  end

  defp block_from_cache(block_type, paging_options, necessity_by_association) do
    case Blocks.take_enough(paging_options.page_size) do
      nil ->
        elements = fetch_blocks(block_type, paging_options, necessity_by_association)

        Blocks.update(elements)

        elements

      blocks ->
        blocks
    end
  end

  def uncles_from_cache(block_type, paging_options, necessity_by_association) do
    case Uncles.take_enough(paging_options.page_size) do
      nil ->
        elements = fetch_blocks(block_type, paging_options, necessity_by_association)

        Uncles.update(elements)

        elements

      blocks ->
        blocks
    end
  end

  defp fetch_blocks(block_type, paging_options, necessity_by_association) do
    Block
    |> Block.block_type_filter(block_type)
    |> page_blocks(paging_options)
    |> limit(^paging_options.page_size)
    |> order_by(desc: :number)
    |> join_associations(necessity_by_association)
    |> Repo.all()
  end

  @doc """
  Map `block_number`s to their `t:Explorer.Chain.Block.t/0` `hash` `t:Explorer.Chain.Hash.Full.t/0`.

  Does not include non-consensus blocks.

      iex> block = insert(:block, consensus: false)
      iex> Explorer.Chain.block_hash_by_number([block.number])
      %{}

  """
  @spec block_hash_by_number([Block.block_number()]) :: %{Block.block_number() => Hash.Full.t()}
  def block_hash_by_number(block_numbers) when is_list(block_numbers) do
    query =
      from(block in Block,
        where: block.consensus == true and block.number in ^block_numbers,
        select: {block.number, block.hash}
      )

    query
    |> Repo.all()
    |> Enum.into(%{})
  end

  @doc """
  Lists the top `t:Explorer.Chain.Address.t/0`'s' in descending order based on coin balance and address hash.

  """
  @spec list_top_addresses :: [{Address.t(), non_neg_integer()}]
  def list_top_addresses(options \\ []) do
    paging_options = Keyword.get(options, :paging_options, @default_paging_options)

    if is_nil(paging_options.key) do
      paging_options.page_size
      |> Accounts.take_enough()
      |> case do
        nil ->
          accounts_with_n = fetch_top_addresses(paging_options)

          accounts_with_n
          |> Enum.map(fn {address, _n} -> address end)
          |> Accounts.update()

          accounts_with_n

        accounts ->
          Enum.map(
            accounts,
            &{&1,
             if is_nil(&1.nonce) do
               0
             else
               &1.nonce + 1
             end}
          )
      end
    else
      fetch_top_addresses(paging_options)
    end
  end

  defp fetch_top_addresses(paging_options) do
    base_query =
      from(a in Address,
        where: a.fetched_coin_balance > ^0,
        order_by: [desc: a.fetched_coin_balance, asc: a.hash],
        preload: [:names],
        select: {a, fragment("coalesce(1 + ?, 0)", a.nonce)}
      )

    base_query
    |> page_addresses(paging_options)
    |> limit(^paging_options.page_size)
    |> Repo.all()
  end

  @doc """
  Lists the top `t:Explorer.Chain.Token.t/0`'s'.

  """
  @spec list_top_tokens :: [{Token.t(), non_neg_integer()}]
  def list_top_tokens(options \\ []) do
    paging_options = Keyword.get(options, :paging_options, @default_paging_options)

    fetch_top_tokens(paging_options)
  end

  @spec list_top_bridged_tokens :: [{Token.t(), non_neg_integer()}]
  def list_top_bridged_tokens(options \\ []) do
    paging_options = Keyword.get(options, :paging_options, @default_paging_options)

    fetch_top_bridged_tokens(paging_options)
  end

  defp fetch_top_tokens(paging_options) do
    base_query =
      from(t in Token,
        where: t.total_supply > ^0,
        order_by: [desc: t.holder_count, asc: t.name],
        preload: [:contract_address]
      )

    base_query
    |> page_tokens(paging_options)
    |> limit(^paging_options.page_size)
    |> Repo.all()
  end

  defp fetch_top_bridged_tokens(paging_options) do
    bridged_tokens_query =
      from(bt in BridgedToken,
        select: bt
      )

    base_query =
      from(t in Token,
        left_join: bt in subquery(bridged_tokens_query),
        on: t.contract_address_hash == bt.home_token_contract_address_hash,
        where: t.total_supply > ^0,
        where: t.bridged,
        order_by: [desc: t.holder_count, asc: t.name],
        select: [t, bt],
        preload: [:contract_address]
      )

    base_query
    |> page_tokens(paging_options)
    |> limit(^paging_options.page_size)
    |> Repo.all()
  end

  @doc """
  Calls `reducer` on a stream of `t:Explorer.Chain.Block.t/0` without `t:Explorer.Chain.Block.Reward.t/0`.
  """
  def stream_blocks_without_rewards(initial, reducer) when is_function(reducer, 2) do
    Block.blocks_without_reward_query()
    |> Repo.stream_reduce(initial, reducer)
  end

  @doc """
  Finds all transactions of a certain block number
  """
  def get_transactions_of_block_number(block_number) do
    block_number
    |> Transaction.transactions_with_block_number()
    |> Repo.all()
  end

  @doc """
  Finds all Blocks validated by the address with the given hash.

    ## Options
      * `:necessity_by_association` - use to load `t:association/0` as `:required` or `:optional`.  If an association is
          `:required`, and the `t:Explorer.Chain.Block.t/0` has no associated record for that association, then the
          `t:Explorer.Chain.Block.t/0` will not be included in the page `entries`.
      * `:paging_options` - a `t:Explorer.PagingOptions.t/0` used to specify the `:page_size` and
        `:key` (a tuple of the lowest/oldest `{block_number}`) and. Results will be the internal
        transactions older than the `block_number` that are passed.

  Returns all blocks validated by the address given.
  """
  @spec get_blocks_validated_by_address(
          [paging_options | necessity_by_association_option],
          Hash.Address.t()
        ) :: [Block.t()]
  def get_blocks_validated_by_address(options \\ [], address_hash) when is_list(options) do
    necessity_by_association = Keyword.get(options, :necessity_by_association, %{})
    paging_options = Keyword.get(options, :paging_options, @default_paging_options)

    Block
    |> join_associations(necessity_by_association)
    |> where(miner_hash: ^address_hash)
    |> page_blocks(paging_options)
    |> limit(^paging_options.page_size)
    |> order_by(desc: :number)
    |> Repo.all()
  end

<<<<<<< HEAD
  def get_blocks_handled_by_address(options \\ [], address_hash) when is_list(options) do
    necessity_by_association = Keyword.get(options, :necessity_by_association, %{})
    paging_options = Keyword.get(options, :paging_options, @default_paging_options)

    query =
      from(b in Block,
        join: h in CeloValidatorHistory,
        where: b.number == h.block_number,
        where: h.address == ^address_hash,
        select: b
      )

    online_query =
      from(
        h in CeloValidatorHistory,
        where: h.address == ^address_hash,
        select: h.online
      )

    query
    |> join_associations(necessity_by_association)
    |> page_blocks(paging_options)
    |> limit(^paging_options.page_size)
    |> order_by(desc: :number)
    |> preload(online: ^online_query)
    |> Repo.all()
  end

  def get_downtime_by_address(options \\ [], address_hash) when is_list(options) do
    necessity_by_association = Keyword.get(options, :necessity_by_association, %{})
    paging_options = Keyword.get(options, :paging_options, @default_paging_options)

    query =
      from(b in Block,
        join: h in CeloValidatorHistory,
        where: b.number == h.block_number,
        where: h.address == ^address_hash,
        where: h.online == false,
        select: b
      )

    online_query =
      from(
        h in CeloValidatorHistory,
        where: h.address == ^address_hash,
        select: h.online
      )

    query
    |> join_associations(necessity_by_association)
    |> page_blocks(paging_options)
    |> limit(^paging_options.page_size)
    |> order_by(desc: :number)
    |> preload(online: ^online_query)
    |> Repo.all()
=======
  def check_if_validated_blocks_at_address(address_hash) do
    Repo.exists?(from(b in Block, where: b.miner_hash == ^address_hash))
  end

  def check_if_logs_at_address(address_hash) do
    Repo.exists?(from(l in Log, where: l.address_hash == ^address_hash))
  end

  def check_if_internal_transactions_at_address(address_hash) do
    internal_transactions_exists_by_created_contract_address_hash =
      Repo.exists?(from(it in InternalTransaction, where: it.created_contract_address_hash == ^address_hash))

    internal_transactions_exists_by_from_address_hash =
      Repo.exists?(from(it in InternalTransaction, where: it.from_address_hash == ^address_hash))

    internal_transactions_exists_by_to_address_hash =
      Repo.exists?(from(it in InternalTransaction, where: it.to_address_hash == ^address_hash))

    internal_transactions_exists_by_created_contract_address_hash || internal_transactions_exists_by_from_address_hash ||
      internal_transactions_exists_by_to_address_hash
  end

  def check_if_token_transfers_at_address(address_hash) do
    token_transfers_exists_by_from_address_hash =
      Repo.exists?(from(tt in TokenTransfer, where: tt.from_address_hash == ^address_hash))

    token_transfers_exists_by_to_address_hash =
      Repo.exists?(from(tt in TokenTransfer, where: tt.to_address_hash == ^address_hash))

    token_transfers_exists_by_from_address_hash ||
      token_transfers_exists_by_to_address_hash
  end

  def check_if_tokens_at_address(address_hash) do
    Repo.exists?(from(tb in CurrentTokenBalance, where: tb.address_hash == ^address_hash))
>>>>>>> 4565b1af
  end

  @doc """
  Counts all of the block validations and groups by the `miner_hash`.
  """
  def each_address_block_validation_count(fun) when is_function(fun, 1) do
    query =
      from(
        b in Block,
        join: addr in Address,
        where: b.miner_hash == addr.hash,
        select: {b.miner_hash, count(b.miner_hash)},
        group_by: b.miner_hash
      )

    Repo.stream_each(query, fun)
  end

  @doc """
  Counts the number of `t:Explorer.Chain.Block.t/0` validated by the address with the given `hash`.
  """
  @spec address_to_validation_count(Hash.Address.t()) :: non_neg_integer()
  def address_to_validation_count(hash) do
    query = from(block in Block, where: block.miner_hash == ^hash, select: fragment("COUNT(*)"))

    Repo.one(query)
  end

  @doc """
  Returns a stream of unfetched `t:Explorer.Chain.Address.CoinBalance.t/0`.

  When there are addresses, the `reducer` is called for each `t:Explorer.Chain.Address.t/0` `hash` and all
  `t:Explorer.Chain.Block.t/0` `block_number` that address is mentioned.

  | Address Hash Schema                        | Address Hash Field              | Block Number Schema                | Block Number Field |
  |--------------------------------------------|---------------------------------|------------------------------------|--------------------|
  | `t:Explorer.Chain.Block.t/0`               | `miner_hash`                    | `t:Explorer.Chain.Block.t/0`       | `number`           |
  | `t:Explorer.Chain.Transaction.t/0`         | `from_address_hash`             | `t:Explorer.Chain.Transaction.t/0` | `block_number`     |
  | `t:Explorer.Chain.Transaction.t/0`         | `to_address_hash`               | `t:Explorer.Chain.Transaction.t/0` | `block_number`     |
  | `t:Explorer.Chain.Log.t/0`                 | `address_hash`                  | `t:Explorer.Chain.Transaction.t/0` | `block_number`     |
  | `t:Explorer.Chain.InternalTransaction.t/0` | `created_contract_address_hash` | `t:Explorer.Chain.Transaction.t/0` | `block_number`     |
  | `t:Explorer.Chain.InternalTransaction.t/0` | `from_address_hash`             | `t:Explorer.Chain.Transaction.t/0` | `block_number`     |
  | `t:Explorer.Chain.InternalTransaction.t/0` | `to_address_hash`               | `t:Explorer.Chain.Transaction.t/0` | `block_number`     |

  Pending `t:Explorer.Chain.Transaction.t/0` `from_address_hash` and `to_address_hash` aren't returned because they
  don't have an associated block number.

  When there are no addresses, the `reducer` is never called and the `initial` is returned in an `:ok` tuple.

  When an `t:Explorer.Chain.Address.t/0` `hash` is used multiple times, all unique `t:Explorer.Chain.Block.t/0` `number`
  will be returned.
  """
  @spec stream_unfetched_balances(
          initial :: accumulator,
          reducer ::
            (entry :: %{address_hash: Hash.Address.t(), block_number: Block.block_number()}, accumulator -> accumulator)
        ) :: {:ok, accumulator}
        when accumulator: term()
  def stream_unfetched_balances(initial, reducer) when is_function(reducer, 2) do
    query =
      from(
        balance in CoinBalance,
        where: is_nil(balance.value_fetched_at),
        select: %{address_hash: balance.address_hash, block_number: balance.block_number}
      )

    Repo.stream_reduce(query, initial, reducer)
  end

  @doc """
  Returns a stream of all token balances that weren't fetched values.
  """
  @spec stream_unfetched_token_balances(
          initial :: accumulator,
          reducer :: (entry :: TokenBalance.t(), accumulator -> accumulator)
        ) :: {:ok, accumulator}
        when accumulator: term()
  def stream_unfetched_token_balances(initial, reducer) when is_function(reducer, 2) do
    TokenBalance.unfetched_token_balances()
    |> Repo.stream_reduce(initial, reducer)
  end

  @doc """
  Returns a stream of all blocks with unfetched internal transactions, using
  the `pending_block_operation` table.

  Only blocks with consensus are returned.

      iex> non_consensus = insert(:block, consensus: false)
      iex> insert(:pending_block_operation, block: non_consensus, fetch_internal_transactions: true)
      iex> unfetched = insert(:block)
      iex> insert(:pending_block_operation, block: unfetched, fetch_internal_transactions: true)
      iex> fetched = insert(:block)
      iex> insert(:pending_block_operation, block: fetched, fetch_internal_transactions: false)
      iex> {:ok, number_set} = Explorer.Chain.stream_blocks_with_unfetched_internal_transactions(
      ...>   MapSet.new(),
      ...>   fn number, acc ->
      ...>     MapSet.put(acc, number)
      ...>   end
      ...> )
      iex> non_consensus.number in number_set
      false
      iex> unfetched.number in number_set
      true
      iex> fetched.hash in number_set
      false

  """
  @spec stream_blocks_with_unfetched_internal_transactions(
          initial :: accumulator,
          reducer :: (entry :: term(), accumulator -> accumulator)
        ) :: {:ok, accumulator}
        when accumulator: term()
  def stream_blocks_with_unfetched_internal_transactions(initial, reducer) when is_function(reducer, 2) do
    query =
      from(
        b in Block,
        join: pending_ops in assoc(b, :pending_operations),
        where: pending_ops.fetch_internal_transactions,
        where: b.consensus,
        where: b.update_count < 20,
        select: b.number
      )

    Repo.stream_reduce(query, initial, reducer)
  end

  def remove_nonconsensus_blocks_from_pending_ops(block_hashes) do
    query =
      from(
        po in PendingBlockOperation,
        where: po.block_hash in ^block_hashes
      )

    {_, _} = Repo.delete_all(query)

    :ok
  end

  def remove_nonconsensus_blocks_from_pending_ops do
    query =
      from(
        po in PendingBlockOperation,
        inner_join: block in Block,
        on: block.hash == po.block_hash,
        where: block.consensus == false
      )

    {_, _} = Repo.delete_all(query)

    :ok
  end

  @spec stream_transactions_with_unfetched_created_contract_codes(
          fields :: [
            :block_hash
            | :created_contract_code_indexed_at
            | :from_address_hash
            | :gas
            | :gas_price
            | :gas_currency_hash
            | :gas_fee_recipient_hash
            | :gateway_fee
            | :hash
            | :index
            | :input
            | :nonce
            | :r
            | :s
            | :to_address_hash
            | :v
            | :value
          ],
          initial :: accumulator,
          reducer :: (entry :: term(), accumulator -> accumulator)
        ) :: {:ok, accumulator}
        when accumulator: term()
  def stream_transactions_with_unfetched_created_contract_codes(fields, initial, reducer)
      when is_function(reducer, 2) do
    query =
      from(t in Transaction,
        where:
          not is_nil(t.block_hash) and not is_nil(t.created_contract_address_hash) and
            is_nil(t.created_contract_code_indexed_at),
        select: ^fields
      )

    Repo.stream_reduce(query, initial, reducer)
  end

  @spec stream_mined_transactions(
          fields :: [
            :block_hash
            | :created_contract_code_indexed_at
            | :from_address_hash
            | :gas
            | :gas_price
            | :gas_currency_hash
            | :gas_fee_recipient_hash
            | :gateway_fee
            | :hash
            | :index
            | :input
            | :nonce
            | :r
            | :s
            | :to_address_hash
            | :v
            | :value
          ],
          initial :: accumulator,
          reducer :: (entry :: term(), accumulator -> accumulator)
        ) :: {:ok, accumulator}
        when accumulator: term()
  def stream_mined_transactions(fields, initial, reducer) when is_function(reducer, 2) do
    query =
      from(t in Transaction,
        where: not is_nil(t.block_hash) and not is_nil(t.nonce) and not is_nil(t.from_address_hash),
        select: ^fields
      )

    Repo.stream_reduce(query, initial, reducer)
  end

  @spec stream_pending_transactions(
          fields :: [
            :block_hash
            | :created_contract_code_indexed_at
            | :from_address_hash
            | :gas
            | :gas_price
            | :gas_currency_hash
            | :gas_fee_recipient_hash
            | :gateway_fee
            | :hash
            | :index
            | :input
            | :nonce
            | :r
            | :s
            | :to_address_hash
            | :v
            | :value
          ],
          initial :: accumulator,
          reducer :: (entry :: term(), accumulator -> accumulator)
        ) :: {:ok, accumulator}
        when accumulator: term()
  def stream_pending_transactions(fields, initial, reducer) when is_function(reducer, 2) do
    query =
      Transaction
      |> pending_transactions_query()
      |> select(^fields)

    Repo.stream_reduce(query, initial, reducer)
  end

  @doc """
  Returns a stream of all blocks that are marked as unfetched in `t:Explorer.Chain.Block.SecondDegreeRelation.t/0`.
  For each uncle block a `hash` of nephew block and an `index` of the block in it are returned.

  When a block is fetched, its uncles are transformed into `t:Explorer.Chain.Block.SecondDegreeRelation.t/0` and can be
  returned.  Once the uncle is imported its corresponding `t:Explorer.Chain.Block.SecondDegreeRelation.t/0`
  `uncle_fetched_at` will be set and it won't be returned anymore.
  """
  @spec stream_unfetched_uncles(
          initial :: accumulator,
          reducer :: (entry :: term(), accumulator -> accumulator)
        ) :: {:ok, accumulator}
        when accumulator: term()
  def stream_unfetched_uncles(initial, reducer) when is_function(reducer, 2) do
    query =
      from(bsdr in Block.SecondDegreeRelation,
        where: is_nil(bsdr.uncle_fetched_at) and not is_nil(bsdr.index),
        select: [:nephew_hash, :index]
      )

    Repo.stream_reduce(query, initial, reducer)
  end

  @doc """
  The number of `t:Explorer.Chain.Log.t/0`.

      iex> transaction = :transaction |> insert() |> with_block()
      iex> insert(:log, transaction: transaction, index: 0)
      iex> Explorer.Chain.log_count()
      1

  When there are no `t:Explorer.Chain.Log.t/0`.

      iex> Explorer.Chain.log_count()
      0

  """
  def log_count do
    Repo.one!(from(log in "logs", select: fragment("COUNT(*)")))
  end

  @doc """
  Max consensus block numbers.

  If blocks are skipped and inserted out of number order, the max number is still returned

      iex> insert(:block, number: 2)
      iex> insert(:block, number: 1)
      iex> Explorer.Chain.max_consensus_block_number()
      {:ok, 2}

  Non-consensus blocks are ignored

      iex> insert(:block, number: 3, consensus: false)
      iex> insert(:block, number: 2, consensus: true)
      iex> Explorer.Chain.max_consensus_block_number()
      {:ok, 2}

  If there are no blocks, `{:error, :not_found}` is returned

      iex> Explorer.Chain.max_consensus_block_number()
      {:error, :not_found}

  """
  @spec max_consensus_block_number() :: {:ok, Block.block_number()} | {:error, :not_found}
  def max_consensus_block_number do
    Block
    |> where(consensus: true)
    |> Repo.aggregate(:max, :number)
    |> case do
      nil -> {:error, :not_found}
      number -> {:ok, number}
    end
  end

  @spec max_non_consensus_block_number(integer | nil) :: {:ok, Block.block_number()} | {:error, :not_found}
  def max_non_consensus_block_number(max_consensus_block_number \\ nil) do
    max =
      if max_consensus_block_number do
        {:ok, max_consensus_block_number}
      else
        max_consensus_block_number()
      end

    case max do
      {:ok, number} ->
        query =
          from(block in Block,
            where: block.consensus == false,
            where: block.number > ^number
          )

        query
        |> Repo.aggregate(:max, :number)
        |> case do
          nil -> {:error, :not_found}
          number -> {:ok, number}
        end
    end
  end

  @spec block_height() :: block_height()
  def block_height do
    query = from(block in Block, select: coalesce(max(block.number), 0), where: block.consensus == true)

    Repo.one!(query)
  end

  def last_db_block_status do
    query =
      from(block in Block,
        select: {block.number, block.timestamp},
        where: block.consensus == true,
        order_by: [desc: block.number],
        limit: 1
      )

    query
    |> Repo.one()
    |> block_status()
  end

  def last_cache_block_status do
    [
      paging_options: %PagingOptions{page_size: 1}
    ]
    |> list_blocks()
    |> List.last()
    |> case do
      %{timestamp: timestamp, number: number} ->
        block_status({number, timestamp})

      _ ->
        block_status(nil)
    end
  end

  @spec upsert_last_fetched_counter(map()) :: {:ok, LastFetchedCounter.t()} | {:error, Ecto.Changeset.t()}
  def upsert_last_fetched_counter(params) do
    changeset = LastFetchedCounter.changeset(%LastFetchedCounter{}, params)

    Repo.insert(changeset,
      on_conflict: :replace_all,
      conflict_target: [:counter_type]
    )
  end

  def get_last_fetched_counter(type) do
    query =
      from(
        last_fetched_counter in LastFetchedCounter,
        where: last_fetched_counter.counter_type == ^type,
        select: last_fetched_counter.value
      )

    Repo.one!(query) || 0
  end

  defp block_status({number, timestamp}) do
    now = DateTime.utc_now()
    last_block_period = DateTime.diff(now, timestamp, :millisecond)

    if last_block_period > Application.get_env(:explorer, :healthy_blocks_period) do
      {:error, number, timestamp}
    else
      {:ok, number, timestamp}
    end
  end

  defp block_status(nil), do: {:error, :no_blocks}

  @doc """
  Calculates the ranges of missing consensus blocks in `range`.

  When there are no blocks, the entire range is missing.

      iex> Explorer.Chain.missing_block_number_ranges(0..5)
      [0..5]

  If the block numbers from `0` to `max_block_number/0` are contiguous, then no block numbers are missing

      iex> insert(:block, number: 0)
      iex> insert(:block, number: 1)
      iex> Explorer.Chain.missing_block_number_ranges(0..1)
      []

  If there are gaps between the `first` and `last` of `range`, then the missing numbers are compacted into ranges.
  Single missing numbers become ranges with the single number as the start and end.

      iex> insert(:block, number: 0)
      iex> insert(:block, number: 2)
      iex> insert(:block, number: 5)
      iex> Explorer.Chain.missing_block_number_ranges(0..5)
      [1..1, 3..4]

  Flipping the order of `first` and `last` in the `range` flips the order that the missing ranges are returned.  This
  allows `missing_block_numbers` to be used to generate the sequence down or up from a starting block number.

      iex> insert(:block, number: 0)
      iex> insert(:block, number: 2)
      iex> insert(:block, number: 5)
      iex> Explorer.Chain.missing_block_number_ranges(5..0)
      [4..3, 1..1]

  If only non-consensus blocks exist for a number, the number still counts as missing.

      iex> insert(:block, number: 0)
      iex> insert(:block, number: 1, consensus: false)
      iex> insert(:block, number: 2)
      iex> Explorer.Chain.missing_block_number_ranges(2..0)
      [1..1]

  """
  @spec missing_block_number_ranges(Range.t()) :: [Range.t()]
  def missing_block_number_ranges(range)

  def missing_block_number_ranges(range_start..range_end) do
    range_min = min(range_start, range_end)
    range_max = max(range_start, range_end)

    missing_prefix_query =
      from(block in Block,
        select: %{min: type(^range_min, block.number), max: min(block.number) - 1},
        where: block.consensus == true,
        having: ^range_min < min(block.number) and min(block.number) < ^range_max
      )

    missing_suffix_query =
      from(block in Block,
        select: %{min: max(block.number) + 1, max: type(^range_max, block.number)},
        where: block.consensus == true,
        having: ^range_min < max(block.number) and max(block.number) < ^range_max
      )

    missing_infix_query =
      from(block in Block,
        select: %{min: type(^range_min, block.number), max: type(^range_max, block.number)},
        where: block.consensus == true,
        having:
          (is_nil(min(block.number)) and is_nil(max(block.number))) or
            (^range_max < min(block.number) or max(block.number) < ^range_min)
      )

    # Gaps and Islands is the term-of-art for finding the runs of missing (gaps) and existing (islands) data.  If you
    # Google for `sql missing ranges` you won't find much, but `sql gaps and islands` will get a lot of hits.

    land_query =
      from(block in Block,
        where: block.consensus == true and ^range_min <= block.number and block.number <= ^range_max,
        windows: [w: [order_by: block.number]],
        select: %{last_number: block.number |> lag() |> over(:w), next_number: block.number}
      )

    gap_query =
      from(
        coastline in subquery(land_query),
        where: coastline.last_number != coastline.next_number - 1,
        select: %{min: coastline.last_number + 1, max: coastline.next_number - 1}
      )

    missing_query =
      missing_prefix_query
      |> union_all(^missing_infix_query)
      |> union_all(^gap_query)
      |> union_all(^missing_suffix_query)

    {first, last, direction} =
      if range_start <= range_end do
        {:min, :max, :asc}
      else
        {:max, :min, :desc}
      end

    ordered_missing_query =
      from(missing_range in subquery(missing_query),
        select: %Range{first: field(missing_range, ^first), last: field(missing_range, ^last)},
        order_by: [{^direction, field(missing_range, ^first)}]
      )

    Repo.all(ordered_missing_query, timeout: :infinity)
  end

  @doc """
  Finds consensus `t:Explorer.Chain.Block.t/0` with `number`.

  ## Options

    * `:necessity_by_association` - use to load `t:association/0` as `:required` or `:optional`.  If an association is
      `:required`, and the `t:Explorer.Chain.Block.t/0` has no associated record for that association, then the
      `t:Explorer.Chain.Block.t/0` will not be included in the page `entries`.

  """
  @spec number_to_block(Block.block_number(), [necessity_by_association_option]) ::
          {:ok, Block.t()} | {:error, :not_found}
  def number_to_block(number, options \\ []) when is_list(options) do
    necessity_by_association = Keyword.get(options, :necessity_by_association, %{})

    Block
    |> where(consensus: true, number: ^number)
    |> join_associations(necessity_by_association)
    |> Repo.one()
    |> case do
      nil -> {:error, :not_found}
      block -> {:ok, block}
    end
  end

  @doc """
  Count of pending `t:Explorer.Chain.Transaction.t/0`.

  A count of all pending transactions.

      iex> insert(:transaction)
      iex> :transaction |> insert() |> with_block()
      iex> Explorer.Chain.pending_transaction_count()
      1

  """
  @spec pending_transaction_count() :: non_neg_integer()
  def pending_transaction_count do
    Transaction
    |> pending_transactions_query()
    |> Repo.aggregate(:count, :hash)
  end

  @doc """
  Returns the paged list of collated transactions that occurred recently from newest to oldest using `block_number`
  and `index`.

      iex> newest_first_transactions = 50 |> insert_list(:transaction) |> with_block() |> Enum.reverse()
      iex> oldest_seen = Enum.at(newest_first_transactions, 9)
      iex> paging_options = %Explorer.PagingOptions{page_size: 10, key: {oldest_seen.block_number, oldest_seen.index}}
      iex> recent_collated_transactions = Explorer.Chain.recent_collated_transactions(paging_options: paging_options)
      iex> length(recent_collated_transactions)
      10
      iex> hd(recent_collated_transactions).hash == Enum.at(newest_first_transactions, 10).hash
      true

  ## Options

    * `:necessity_by_association` - use to load `t:association/0` as `:required` or `:optional`.  If an association is
      `:required`, and the `t:Explorer.Chain.Transaction.t/0` has no associated record for that association,
      then the `t:Explorer.Chain.Transaction.t/0` will not be included in the list.
    * `:paging_options` - a `t:Explorer.PagingOptions.t/0` used to specify the `:page_size` and
      `:key` (a tuple of the lowest/oldest `{block_number, index}`) and. Results will be the transactions older than
      the `block_number` and `index` that are passed.

  """
  @spec recent_collated_transactions([paging_options | necessity_by_association_option]) :: [Transaction.t()]
  def recent_collated_transactions(options \\ []) when is_list(options) do
    necessity_by_association = Keyword.get(options, :necessity_by_association, %{})
    paging_options = Keyword.get(options, :paging_options, @default_paging_options)

    if is_nil(paging_options.key) do
      paging_options.page_size
      |> Transactions.take_enough()
      |> case do
        nil ->
          transactions = fetch_recent_collated_transactions(paging_options, necessity_by_association)
          Transactions.update(transactions)
          transactions

        transactions ->
          transactions
      end
    else
      fetch_recent_collated_transactions(paging_options, necessity_by_association)
    end
  end

  def fetch_recent_collated_transactions(paging_options, necessity_by_association) do
    paging_options
    |> fetch_transactions()
    |> where([transaction], not is_nil(transaction.block_number) and not is_nil(transaction.index))
    |> join_associations(necessity_by_association)
    |> preload([{:token_transfers, [:token, :from_address, :to_address]}])
    |> Repo.all()
  end

  @doc """
  Return the list of pending transactions that occurred recently.

      iex> 2 |> insert_list(:transaction)
      iex> :transaction |> insert() |> with_block()
      iex> 8 |> insert_list(:transaction)
      iex> recent_pending_transactions = Explorer.Chain.recent_pending_transactions()
      iex> length(recent_pending_transactions)
      10
      iex> Enum.all?(recent_pending_transactions, fn %Explorer.Chain.Transaction{block_hash: block_hash} ->
      ...>   is_nil(block_hash)
      ...> end)
      true

  ## Options

    * `:necessity_by_association` - use to load `t:association/0` as `:required` or `:optional`.  If an association is
      `:required`, and the `t:Explorer.Chain.Transaction.t/0` has no associated record for that association,
      then the `t:Explorer.Chain.Transaction.t/0` will not be included in the list.
    * `:paging_options` - a `t:Explorer.PagingOptions.t/0` used to specify the `:page_size` (defaults to
      `#{@default_paging_options.page_size}`) and `:key` (a tuple of the lowest/oldest `{inserted_at, hash}`) and.
      Results will be the transactions older than the `inserted_at` and `hash` that are passed.

  """
  @spec recent_pending_transactions([paging_options | necessity_by_association_option]) :: [Transaction.t()]
  def recent_pending_transactions(options \\ []) when is_list(options) do
    necessity_by_association = Keyword.get(options, :necessity_by_association, %{})
    paging_options = Keyword.get(options, :paging_options, @default_paging_options)

    Transaction
    |> page_pending_transaction(paging_options)
    |> limit(^paging_options.page_size)
    |> pending_transactions_query()
    |> order_by([transaction], desc: transaction.inserted_at, desc: transaction.hash)
    |> join_associations(necessity_by_association)
    |> preload([{:token_transfers, [:token, :from_address, :to_address]}])
    |> Repo.all()
  end

  def pending_transactions_query(query) do
    from(transaction in query,
      where: is_nil(transaction.block_hash) and (is_nil(transaction.error) or transaction.error != "dropped/replaced")
    )
  end

  @doc """
  The `string` must start with `0x`, then is converted to an integer and then to `t:Explorer.Chain.Hash.Address.t/0`.

      iex> Explorer.Chain.string_to_address_hash("0x5aAeb6053F3E94C9b9A09f33669435E7Ef1BeAed")
      {
        :ok,
        %Explorer.Chain.Hash{
          byte_count: 20,
          bytes: <<0x5aAeb6053F3E94C9b9A09f33669435E7Ef1BeAed :: big-integer-size(20)-unit(8)>>
        }
      }

  `String.t` format must always have 40 hexadecimal digits after the `0x` base prefix.

      iex> Explorer.Chain.string_to_address_hash("0x0")
      :error

  """
  @spec string_to_address_hash(String.t()) :: {:ok, Hash.Address.t()} | :error
  def string_to_address_hash(string) when is_binary(string) do
    Hash.Address.cast(string)
  end

  @doc """
  The `string` must start with `0x`, then is converted to an integer and then to `t:Explorer.Chain.Hash.t/0`.

      iex> Explorer.Chain.string_to_block_hash(
      ...>   "0x9fc76417374aa880d4449a1f7f31ec597f00b1f6f3dd2d66f4c9c6c445836d8b"
      ...> )
      {
        :ok,
        %Explorer.Chain.Hash{
          byte_count: 32,
          bytes: <<0x9fc76417374aa880d4449a1f7f31ec597f00b1f6f3dd2d66f4c9c6c445836d8b :: big-integer-size(32)-unit(8)>>
        }
      }

  `String.t` format must always have 64 hexadecimal digits after the `0x` base prefix.

      iex> Explorer.Chain.string_to_block_hash("0x0")
      :error

  """
  @spec string_to_block_hash(String.t()) :: {:ok, Hash.t()} | :error
  def string_to_block_hash(string) when is_binary(string) do
    Hash.Full.cast(string)
  end

  @doc """
  The `string` must start with `0x`, then is converted to an integer and then to `t:Explorer.Chain.Hash.t/0`.

      iex> Explorer.Chain.string_to_transaction_hash(
      ...>  "0x9fc76417374aa880d4449a1f7f31ec597f00b1f6f3dd2d66f4c9c6c445836d8b"
      ...> )
      {
        :ok,
        %Explorer.Chain.Hash{
          byte_count: 32,
          bytes: <<0x9fc76417374aa880d4449a1f7f31ec597f00b1f6f3dd2d66f4c9c6c445836d8b :: big-integer-size(32)-unit(8)>>
        }
      }

  `String.t` format must always have 64 hexadecimal digits after the `0x` base prefix.

      iex> Explorer.Chain.string_to_transaction_hash("0x0")
      :error

  """
  @spec string_to_transaction_hash(String.t()) :: {:ok, Hash.t()} | :error
  def string_to_transaction_hash(string) when is_binary(string) do
    Hash.Full.cast(string)
  end

  @doc """
  Estimated count of `t:Explorer.Chain.Transaction.t/0`.

  Estimated count of both collated and pending transactions using the transactions table statistics.
  """
  @spec transaction_estimated_count() :: non_neg_integer()
  def transaction_estimated_count do
    cached_value = TransactionCount.get_count()

    if is_nil(cached_value) do
      %Postgrex.Result{rows: [[rows]]} =
        SQL.query!(Repo, "SELECT reltuples::BIGINT AS estimate FROM pg_class WHERE relname='transactions'")

      rows
    else
      cached_value
    end
  end

  @doc """
  Estimated count of `t:Explorer.Chain.Block.t/0`.

  Estimated count of consensus blocks.
  """
  @spec block_estimated_count() :: non_neg_integer()
  def block_estimated_count do
    cached_value = BlockCount.get_count()

    if is_nil(cached_value) do
      %Postgrex.Result{rows: [[count]]} = Repo.query!("SELECT reltuples FROM pg_class WHERE relname = 'blocks';")

      trunc(count * 0.90)
    else
      cached_value
    end
  end

  @doc """
  `t:Explorer.Chain.InternalTransaction/0`s in `t:Explorer.Chain.Transaction.t/0` with `hash`.

  ## Options

    * `:necessity_by_association` - use to load `t:association/0` as `:required` or `:optional`.  If an association is
      `:required`, and the `t:Explorer.Chain.InternalTransaction.t/0` has no associated record for that association,
      then the `t:Explorer.Chain.InternalTransaction.t/0` will not be included in the list.
    * `:paging_options` - a `t:Explorer.PagingOptions.t/0` used to specify the `:page_size` and
      `:key` (a tuple of the lowest/oldest `{index}`). Results will be the internal transactions older than
      the `index` that is passed.

  """

  @spec all_transaction_to_internal_transactions(Hash.Full.t(), [paging_options | necessity_by_association_option]) :: [
          InternalTransaction.t()
        ]
  def all_transaction_to_internal_transactions(hash, options \\ []) when is_list(options) do
    necessity_by_association = Keyword.get(options, :necessity_by_association, %{})
    paging_options = Keyword.get(options, :paging_options, @default_paging_options)

    InternalTransaction
    |> for_parent_transaction(hash)
    |> join_associations(necessity_by_association)
    |> InternalTransaction.where_nonpending_block()
    |> page_internal_transaction(paging_options)
    |> limit(^paging_options.page_size)
    |> order_by([internal_transaction], asc: internal_transaction.index)
    |> preload(:transaction)
    |> Repo.all()
  end

  @spec transaction_to_internal_transactions(Hash.Full.t(), [paging_options | necessity_by_association_option]) :: [
          InternalTransaction.t()
        ]
  def transaction_to_internal_transactions(hash, options \\ []) when is_list(options) do
    necessity_by_association = Keyword.get(options, :necessity_by_association, %{})
    paging_options = Keyword.get(options, :paging_options, @default_paging_options)

    InternalTransaction
    |> for_parent_transaction(hash)
    |> join_associations(necessity_by_association)
    |> where_transaction_has_multiple_internal_transactions()
    |> InternalTransaction.where_is_different_from_parent_transaction()
    |> InternalTransaction.where_nonpending_block()
    |> page_internal_transaction(paging_options)
    |> limit(^paging_options.page_size)
    |> order_by([internal_transaction], asc: internal_transaction.index)
    |> preload(:transaction)
    |> Repo.all()
  end

  @doc """
  Finds all `t:Explorer.Chain.Log.t/0`s for `t:Explorer.Chain.Transaction.t/0`.

  ## Options

    * `:necessity_by_association` - use to load `t:association/0` as `:required` or `:optional`.  If an association is
      `:required`, and the `t:Explorer.Chain.Log.t/0` has no associated record for that association, then the
      `t:Explorer.Chain.Log.t/0` will not be included in the page `entries`.
    * `:paging_options` - a `t:Explorer.PagingOptions.t/0` used to specify the `:page_size` and
      `:key` (a tuple of the lowest/oldest `{index}`). Results will be the transactions older than
      the `index` that are passed.

  """
  @spec transaction_to_logs(Hash.Full.t(), [paging_options | necessity_by_association_option]) :: [Log.t()]
  def transaction_to_logs(transaction_hash, options \\ []) when is_list(options) do
    necessity_by_association = Keyword.get(options, :necessity_by_association, %{})
    paging_options = Keyword.get(options, :paging_options, @default_paging_options)

    log_with_transactions =
      from(log in Log,
        inner_join: transaction in Transaction,
        on:
          transaction.block_hash == log.block_hash and transaction.block_number == log.block_number and
            transaction.hash == log.transaction_hash
      )

    log_with_transactions
    |> where([_, transaction], transaction.hash == ^transaction_hash)
    |> page_logs(paging_options)
    |> limit(^paging_options.page_size)
    |> order_by([log], asc: log.index)
    |> join_associations(necessity_by_association)
    |> Repo.all()
  end

  @doc """
  Finds all `t:Explorer.Chain.TokenTransfer.t/0`s for `t:Explorer.Chain.Transaction.t/0`.

  ## Options

    * `:necessity_by_association` - use to load `t:association/0` as `:required` or `:optional`.  If an association is
      `:required`, and the `t:Explorer.Chain.TokenTransfer.t/0` has no associated record for that association, then the
      `t:Explorer.Chain.TokenTransfer.t/0` will not be included in the page `entries`.
    * `:paging_options` - a `t:Explorer.PagingOptions.t/0` used to specify the `:page_size` and
      `:key` (in the form of `%{"inserted_at" => inserted_at}`). Results will be the transactions older than
      the `index` that are passed.

  """
  @spec transaction_to_token_transfers(Hash.Full.t(), [paging_options | necessity_by_association_option]) :: [
          TokenTransfer.t()
        ]
  def transaction_to_token_transfers(transaction_hash, options \\ []) when is_list(options) do
    necessity_by_association = Keyword.get(options, :necessity_by_association, %{})
    paging_options = Keyword.get(options, :paging_options, @default_paging_options)

    TokenTransfer
    |> join(:inner, [token_transfer], transaction in assoc(token_transfer, :transaction))
    |> where(
      [token_transfer, transaction],
      transaction.hash == ^transaction_hash and token_transfer.block_hash == transaction.block_hash and
        token_transfer.block_number == transaction.block_number
    )
    |> TokenTransfer.page_token_transfer(paging_options)
    |> limit(^paging_options.page_size)
    |> order_by([token_transfer], asc: token_transfer.inserted_at)
    |> join_associations(necessity_by_association)
    |> Repo.all()
  end

  @doc """
  Converts `transaction` to the status of the `t:Explorer.Chain.Transaction.t/0` whether pending or collated.

  ## Returns

    * `:pending` - the transaction has not be confirmed in a block yet.
    * `:awaiting_internal_transactions` - the transaction happened in a pre-Byzantium block or on a chain like Ethereum
      Classic (ETC) that never adopted [EIP-658](https://github.com/Arachnid/EIPs/blob/master/EIPS/eip-658.md), which
      add transaction status to transaction receipts, so the status can only be derived whether the first internal
      transaction has an error.
    * `:success` - the transaction has been confirmed in a block
    * `{:error, :awaiting_internal_transactions}` - the transactions happened post-Byzantium, but the error message
       requires the internal transactions.
    * `{:error, reason}` - the transaction failed due to `reason` in its first internal transaction.

  """
  @spec transaction_to_status(Transaction.t()) ::
          :pending
          | :awaiting_internal_transactions
          | :success
          | {:error, :awaiting_internal_transactions}
          | {:error, reason :: String.t()}
  def transaction_to_status(%Transaction{error: "dropped/replaced"}), do: {:error, "dropped/replaced"}
  def transaction_to_status(%Transaction{block_hash: nil, status: nil}), do: :pending
  def transaction_to_status(%Transaction{status: nil}), do: :awaiting_internal_transactions
  def transaction_to_status(%Transaction{status: :ok}), do: :success

  def transaction_to_status(%Transaction{status: :error, error: nil}),
    do: {:error, :awaiting_internal_transactions}

  def transaction_to_status(%Transaction{status: :error, error: error}) when is_binary(error), do: {:error, error}

  def transaction_to_revert_reason(transaction) do
    %Transaction{revert_reason: revert_reason} = transaction

    if revert_reason == nil do
      fetch_tx_revert_reason(transaction)
    else
      revert_reason
    end
  end

  def fetch_tx_revert_reason(
        %Transaction{
          block_number: block_number,
          to_address_hash: to_address_hash,
          from_address_hash: from_address_hash,
          input: data,
          gas: gas,
          gas_price: gas_price,
          value: value
        } = transaction
      ) do
    json_rpc_named_arguments = Application.get_env(:explorer, :json_rpc_named_arguments)

    gas_hex =
      if gas do
        gas_hex_without_prefix =
          gas
          |> Decimal.to_integer()
          |> Integer.to_string(16)
          |> String.downcase()

        "0x" <> gas_hex_without_prefix
      else
        "0x0"
      end

    req =
      EthereumJSONRPCTransaction.eth_call_request(
        0,
        block_number,
        data,
        to_address_hash,
        from_address_hash,
        gas_hex,
        Wei.hex_format(gas_price),
        Wei.hex_format(value)
      )

    data =
      case EthereumJSONRPC.json_rpc(req, json_rpc_named_arguments) do
        {:error, %{data: data}} ->
          data

        _ ->
          ""
      end

    formatted_revert_reason = format_revert_reason_message(data)

    if byte_size(formatted_revert_reason) > 0 do
      transaction
      |> Changeset.change(%{revert_reason: formatted_revert_reason})
      |> Repo.update()
    end

    formatted_revert_reason
  end

  defp format_revert_reason_message(revert_reason) do
    case revert_reason do
      @revert_msg_prefix_1 <> rest ->
        rest

      @revert_msg_prefix_2 <> rest ->
        rest

      @revert_msg_prefix_3 <> rest ->
        extract_revert_reason_message_wrapper(rest)

      @revert_msg_prefix_4 <> rest ->
        extract_revert_reason_message_wrapper(rest)

      revert_reason_full ->
        revert_reason_full
    end
  end

  defp extract_revert_reason_message_wrapper(revert_reason_message) do
    case revert_reason_message do
      "0x" <> hex ->
        extract_revert_reason_message(hex)

      _ ->
        revert_reason_message
    end
  end

  defp extract_revert_reason_message(hex) do
    case hex do
      @revert_error_method_id <> msg_with_offset ->
        [msg] =
          msg_with_offset
          |> Base.decode16!(case: :mixed)
          |> TypeDecoder.decode_raw([:string])

        msg

      _ ->
        hex
    end
  end

  @doc """
  The `t:Explorer.Chain.Transaction.t/0` or `t:Explorer.Chain.InternalTransaction.t/0` `value` of the `transaction` in
  `unit`.
  """
  @spec value(InternalTransaction.t(), :wei) :: Wei.wei()
  @spec value(InternalTransaction.t(), :gwei) :: Wei.gwei()
  @spec value(InternalTransaction.t(), :ether) :: Wei.ether()
  @spec value(Transaction.t(), :wei) :: Wei.wei()
  @spec value(Transaction.t(), :gwei) :: Wei.gwei()
  @spec value(Transaction.t(), :ether) :: Wei.ether()
  def value(%type{value: value}, unit) when type in [InternalTransaction, Transaction] do
    Wei.to(value, unit)
  end

  def smart_contract_bytecode(address_hash) do
    query =
      from(
        address in Address,
        where: address.hash == ^address_hash,
        select: address.contract_code
      )

    query
    |> Repo.one()
    |> Data.to_string()
  end

  def smart_contract_creation_tx_bytecode(address_hash) do
    creation_tx_query =
      from(
        tx in Transaction,
        where: tx.created_contract_address_hash == ^address_hash,
        select: tx.input
      )

    tx_input =
      creation_tx_query
      |> Repo.one()

    if tx_input do
      Data.to_string(tx_input)
    else
      creation_int_tx_query =
        from(
          itx in InternalTransaction,
          join: t in assoc(itx, :transaction),
          where: itx.created_contract_address_hash == ^address_hash,
          where: t.status == ^1,
          select: itx.init
        )

      itx_init_code =
        creation_int_tx_query
        |> Repo.one()

      if itx_init_code do
        Data.to_string(itx_init_code)
      else
        nil
      end
    end
  end

  @doc """
  Checks if an address is a contract
  """
  @spec contract_address?(String.t(), non_neg_integer(), Keyword.t()) :: boolean() | :json_rpc_error
  def contract_address?(address_hash, block_number, json_rpc_named_arguments \\ []) do
    {:ok, binary_hash} = Explorer.Chain.Hash.Address.cast(address_hash)

    query =
      from(
        address in Address,
        where: address.hash == ^binary_hash
      )

    address = Repo.one(query)

    cond do
      is_nil(address) ->
        block_quantity = integer_to_quantity(block_number)

        case EthereumJSONRPC.fetch_codes(
               [%{block_quantity: block_quantity, address: address_hash}],
               json_rpc_named_arguments
             ) do
          {:ok, %EthereumJSONRPC.FetchedCodes{params_list: fetched_codes}} ->
            result = List.first(fetched_codes)

            result && !(is_nil(result[:code]) || result[:code] == "" || result[:code] == "0x")

          _ ->
            :json_rpc_error
        end

      is_nil(address.contract_code) ->
        false

      true ->
        true
    end
  end

  @doc """
  Fetches contract creation input data.
  """
  @spec contract_creation_input_data(String.t()) :: nil | String.t()
  def contract_creation_input_data(address_hash) do
    query =
      from(
        address in Address,
        where: address.hash == ^address_hash,
        preload: [:contracts_creation_internal_transaction, :contracts_creation_transaction]
      )

    transaction = Repo.one(query)

    cond do
      is_nil(transaction) ->
        ""

      transaction.contracts_creation_internal_transaction && transaction.contracts_creation_internal_transaction.input ->
        Data.to_string(transaction.contracts_creation_internal_transaction.input)

      transaction.contracts_creation_internal_transaction && transaction.contracts_creation_internal_transaction.init ->
        Data.to_string(transaction.contracts_creation_internal_transaction.init)

      transaction.contracts_creation_transaction && transaction.contracts_creation_transaction.input ->
        Data.to_string(transaction.contracts_creation_transaction.input)

      true ->
        ""
    end
  end

  @doc """
  Inserts a `t:SmartContract.t/0`.

  As part of inserting a new smart contract, an additional record is inserted for
  naming the address for reference.
  """
  @spec create_smart_contract(map()) :: {:ok, SmartContract.t()} | {:error, Ecto.Changeset.t()}
  def create_smart_contract(attrs \\ %{}, external_libraries \\ [], proxy_address \\ nil) do
    new_contract = %SmartContract{}

    smart_contract_changeset =
      new_contract
      |> SmartContract.changeset(attrs)
      |> Changeset.put_change(:external_libraries, external_libraries)

    address_hash = Changeset.get_field(smart_contract_changeset, :address_hash)

    # Enforce ShareLocks tables order (see docs: sharelocks.md)
    insert_result =
      if proxy_address != nil and proxy_address != "" do
        proxy_address = attrs[:proxy_address]
        Logger.debug(fn -> "Adding Proxy Address Mapping: #{proxy_address}" end)

        Multi.new()
        |> Multi.run(:set_address_verified, fn repo, _ -> set_address_verified(repo, address_hash) end)
        |> Multi.run(:clear_primary_address_names, fn repo, _ -> clear_primary_address_names(repo, address_hash) end)
        |> Multi.run(:insert_address_name, fn repo, _ ->
          name = Changeset.get_field(smart_contract_changeset, :name)
          create_address_name(repo, name, address_hash)
        end)
        |> Multi.run(:proxy_address_contract, fn repo, _ -> set_address_proxy(repo, proxy_address, address_hash) end)
        |> Multi.insert(:smart_contract, smart_contract_changeset)
        |> Repo.transaction()
      else
        Multi.new()
        |> Multi.run(:set_address_verified, fn repo, _ -> set_address_verified(repo, address_hash) end)
        |> Multi.run(:clear_primary_address_names, fn repo, _ -> clear_primary_address_names(repo, address_hash) end)
        |> Multi.run(:insert_address_name, fn repo, _ ->
          name = Changeset.get_field(smart_contract_changeset, :name)
          create_address_name(repo, name, address_hash)
        end)
        |> Multi.insert(:smart_contract, smart_contract_changeset)
        |> Repo.transaction()
      end

    case insert_result do
      {:ok, %{smart_contract: smart_contract}} ->
        {:ok, smart_contract}

      {:error, :smart_contract, changeset, _} ->
        {:error, changeset}

      {:error, :proxy_address_contract, changeset, _} ->
        {:error, changeset}

      {:error, :set_address_verified, message, _} ->
        {:error, message}
    end
  end

  defp set_address_verified(repo, address_hash) do
    query =
      from(
        address in Address,
        where: address.hash == ^address_hash
      )

    case repo.update_all(query, set: [verified: true]) do
      {1, _} -> {:ok, []}
      _ -> {:error, "There was an error annotating that the address has been verified."}
    end
  end

  defp set_address_decompiled(repo, address_hash) do
    query =
      from(
        address in Address,
        where: address.hash == ^address_hash
      )

    case repo.update_all(query, set: [decompiled: true]) do
      {1, _} -> {:ok, []}
      _ -> {:error, "There was an error annotating that the address has been decompiled."}
    end
  end

  defp set_address_proxy(repo, proxy_address, implementation_address) do
    params = %{
      proxy_address: proxy_address,
      implementation_address: implementation_address
    }

    Logger.debug(fn -> "Setting Proxy Address Mapping: #{proxy_address} - #{implementation_address}" end)

    %ProxyContract{}
    |> ProxyContract.changeset(params)
    |> repo.insert(
      on_conflict: :replace_all,
      conflict_target: [:proxy_address]
    )
  end

  defp clear_primary_address_names(repo, address_hash) do
    query =
      from(
        address_name in Address.Name,
        where: address_name.address_hash == ^address_hash,
        # Enforce Name ShareLocks order (see docs: sharelocks.md)
        order_by: [asc: :address_hash, asc: :name],
        lock: "FOR UPDATE"
      )

    repo.update_all(
      from(n in Address.Name, join: s in subquery(query), on: n.address_hash == s.address_hash and n.name == s.name),
      set: [primary: false]
    )

    {:ok, []}
  end

  defp create_address_name(repo, name, address_hash) do
    params = %{
      address_hash: address_hash,
      name: name,
      primary: true
    }

    %Address.Name{}
    |> Address.Name.changeset(params)
    |> repo.insert(on_conflict: :nothing, conflict_target: [:address_hash, :name])
  end

  @spec address_hash_to_address_with_source_code(Hash.Address.t()) :: Address.t() | nil
  def address_hash_to_address_with_source_code(address_hash) do
    case Repo.get(Address, address_hash) do
      nil ->
        nil

      address ->
        address_with_smart_contract = Repo.preload(address, [:smart_contract, :decompiled_smart_contracts])

        if address_with_smart_contract.smart_contract do
          formatted_code =
            SmartContract.add_submitted_comment(
              address_with_smart_contract.smart_contract.contract_source_code,
              address_with_smart_contract.smart_contract.inserted_at
            )

          %{
            address_with_smart_contract
            | smart_contract: %{address_with_smart_contract.smart_contract | contract_source_code: formatted_code}
          }
        else
          address_with_smart_contract
        end
    end
  end

<<<<<<< HEAD
  def get_proxied_address(address_hash) do
    query =
      from(contract in ProxyContract,
        where: contract.proxy_address == ^address_hash
      )

    query
    |> Repo.one()
    |> case do
      nil -> {:error, :not_found}
      proxy_contract -> {:ok, proxy_contract.implementation_address}
=======
  @doc """
  Finds metadata for verification of a contract from verified twins: contracts with the same bytecode
  which were verified previously, returns a single t:SmartContract.t/0
  """
  def address_verified_twin_contract(address_hash) do
    address_verified_twins =
      case Repo.get(Address, address_hash) do
        nil ->
          []

        target_address ->
          target_address_hash = target_address.hash
          contract_code = target_address.contract_code

          case contract_code do
            %Chain.Data{bytes: contract_code_bytes} ->
              contract_code_md5 =
                Base.encode16(:crypto.hash(:md5, "\\x" <> Base.encode16(contract_code_bytes, case: :lower)),
                  case: :lower
                )

              query =
                from(
                  address in Address,
                  inner_join: smart_contract in SmartContract,
                  on: address.hash == smart_contract.address_hash,
                  where: fragment("md5(contract_code::text)") == ^contract_code_md5,
                  where: address.hash != ^target_address_hash,
                  select: smart_contract
                )

              query
              |> Repo.all()

            _ ->
              []
          end
      end

    if Enum.count(address_verified_twins) > 0 do
      Enum.at(address_verified_twins, 0)
    else
      nil
>>>>>>> 4565b1af
    end
  end

  @spec address_hash_to_smart_contract(Hash.Address.t()) :: SmartContract.t() | nil
  def address_hash_to_smart_contract(address_hash) do
    query =
      from(
        smart_contract in SmartContract,
        where: smart_contract.address_hash == ^address_hash
      )

    current_smart_contract = Repo.one(query)

    if current_smart_contract do
      current_smart_contract
    else
      address_verified_twin_contract = Chain.address_verified_twin_contract(address_hash)

      if address_verified_twin_contract do
        Map.put(address_verified_twin_contract, :address_hash, address_hash)
      else
        current_smart_contract
      end
    end
  end

  defp fetch_transactions(paging_options \\ nil) do
    Transaction
    |> order_by([transaction], desc: transaction.block_number, desc: transaction.index)
    |> handle_paging_options(paging_options)
  end

  defp for_parent_transaction(query, %Hash{byte_count: unquote(Hash.Full.byte_count())} = hash) do
    from(
      child in query,
      inner_join: transaction in assoc(child, :transaction),
      where: transaction.hash == ^hash
    )
  end

  defp handle_paging_options(query, nil), do: query

  defp handle_paging_options(query, paging_options) do
    query
    |> page_transaction(paging_options)
    |> limit(^paging_options.page_size)
  end

  defp join_association(query, [{association, nested_preload}], necessity)
       when is_atom(association) and is_atom(nested_preload) do
    case necessity do
      :optional ->
        preload(query, [{^association, ^nested_preload}])

      :required ->
        from(q in query,
          inner_join: a in assoc(q, ^association),
          left_join: b in assoc(a, ^nested_preload),
          preload: [{^association, {a, [{^nested_preload, b}]}}]
        )
    end
  end

  defp join_association(query, association, necessity) when is_atom(association) do
    case necessity do
      :optional ->
        preload(query, ^association)

      :required ->
        from(q in query, inner_join: a in assoc(q, ^association), preload: [{^association, a}])
    end
  end

  defp join_association(query, [{arg1, arg2, arg3}], :optional) do
    preload(query, [{^arg1, [{^arg2, ^arg3}]}])
  end

  defp join_association(query, [{arg1, arg2, arg3, arg4}], :optional) do
    preload(query, [{^arg1, [{^arg2, [{^arg3, ^arg4}]}]}])
  end

  defp join_association(query, [{arg1, arg2, arg3, arg4, arg5}], :optional) do
    preload(query, [{^arg1, [{^arg2, [{^arg3, [{^arg4, ^arg5}]}]}]}])
  end

  defp join_associations(query, necessity_by_association) when is_map(necessity_by_association) do
    Enum.reduce(necessity_by_association, query, fn {association, join}, acc_query ->
      join_association(acc_query, association, join)
    end)
  end

  defp page_addresses(query, %PagingOptions{key: nil}), do: query

  defp page_addresses(query, %PagingOptions{key: {coin_balance, hash}}) do
    from(address in query,
      where:
        (address.fetched_coin_balance == ^coin_balance and address.hash > ^hash) or
          address.fetched_coin_balance < ^coin_balance
    )
  end

  defp page_tokens(query, %PagingOptions{key: nil}), do: query

  defp page_tokens(query, %PagingOptions{key: {holder_count, contract_address_hash}}) do
    from(token in query,
      where:
        (token.holder_count == ^holder_count and token.contract_address_hash > ^contract_address_hash) or
          token.holder_count < ^holder_count
    )
  end

  defp page_blocks(query, %PagingOptions{key: nil}), do: query

  defp page_blocks(query, %PagingOptions{key: {block_number}}) do
    where(query, [block], block.number < ^block_number)
  end

  defp page_coin_balances(query, %PagingOptions{key: nil}), do: query

  defp page_coin_balances(query, %PagingOptions{key: {block_number}}) do
    where(query, [coin_balance], coin_balance.block_number < ^block_number)
  end

  defp page_internal_transaction(query, %PagingOptions{key: nil}), do: query

  defp page_internal_transaction(query, %PagingOptions{key: {block_number, transaction_index, index}}) do
    where(
      query,
      [internal_transaction],
      internal_transaction.block_number < ^block_number or
        (internal_transaction.block_number == ^block_number and
           internal_transaction.transaction_index < ^transaction_index) or
        (internal_transaction.block_number == ^block_number and
           internal_transaction.transaction_index == ^transaction_index and internal_transaction.index < ^index)
    )
  end

  defp page_internal_transaction(query, %PagingOptions{key: {index}}) do
    where(query, [internal_transaction], internal_transaction.index > ^index)
  end

  defp page_logs(query, %PagingOptions{key: nil}), do: query

  defp page_logs(query, %PagingOptions{key: {_, index}}) do
    where(query, [log], log.index > ^index)
  end

  defp page_pending_transaction(query, %PagingOptions{key: nil}), do: query

  defp page_pending_transaction(query, %PagingOptions{key: {inserted_at, hash}}) do
    where(
      query,
      [transaction],
      transaction.inserted_at < ^inserted_at or (transaction.inserted_at == ^inserted_at and transaction.hash < ^hash)
    )
  end

  defp page_transaction(query, %PagingOptions{key: nil}), do: query

  defp page_transaction(query, %PagingOptions{key: {block_number, index}}) do
    where(
      query,
      [transaction],
      transaction.block_number < ^block_number or
        (transaction.block_number == ^block_number and transaction.index < ^index)
    )
  end

  defp page_transaction(query, %PagingOptions{key: {index}}) do
    where(query, [transaction], transaction.index < ^index)
  end

  @doc """
  Ensures the following conditions are true:

    * excludes internal transactions of type call with no siblings in the
      transaction
    * includes internal transactions of type create, reward, or selfdestruct
      even when they are alone in the parent transaction

  """
  @spec where_transaction_has_multiple_internal_transactions(Ecto.Query.t()) :: Ecto.Query.t()
  def where_transaction_has_multiple_internal_transactions(query) do
    where(
      query,
      [internal_transaction, transaction],
      internal_transaction.type != ^:call or
        fragment(
          """
          EXISTS (SELECT sibling.*
          FROM internal_transactions AS sibling
          WHERE sibling.transaction_hash = ? AND sibling.index != ?
          )
          """,
          transaction.hash,
          internal_transaction.index
        )
    )
  end

  @doc """
  The current total number of coins minted minus verifiably burned coins.
  """
  @spec total_supply :: non_neg_integer() | nil
  def total_supply do
    supply_module().total() || 0
  end

  @doc """
  The current number coins in the market for trading.
  """
  @spec circulating_supply :: non_neg_integer() | nil
  def circulating_supply do
    supply_module().circulating()
  end

  defp supply_module do
    Application.get_env(:explorer, :supply, Explorer.Chain.Supply.ExchangeRate)
  end

  @doc """
  Calls supply_for_days from the configured supply_module
  """
  def supply_for_days, do: supply_module().supply_for_days(MarketHistoryCache.recent_days_count())

  @doc """
  Streams a lists token contract addresses that haven't been cataloged.
  """
  @spec stream_uncataloged_token_contract_address_hashes(
          initial :: accumulator,
          reducer :: (entry :: Hash.Address.t(), accumulator -> accumulator)
        ) :: {:ok, accumulator}
        when accumulator: term()
  def stream_uncataloged_token_contract_address_hashes(initial, reducer) when is_function(reducer, 2) do
    query =
      from(
        token in Token,
        where: token.cataloged == false,
        select: token.contract_address_hash
      )

    Repo.stream_reduce(query, initial, reducer)
  end

  @spec stream_unfetched_token_instances(
          initial :: accumulator,
          reducer :: (entry :: map(), accumulator -> accumulator)
        ) :: {:ok, accumulator}
        when accumulator: term()
  def stream_unfetched_token_instances(initial, reducer) when is_function(reducer, 2) do
    nft_tokens =
      from(
        token in Token,
        where: token.type == ^"ERC-721",
        select: token.contract_address_hash
      )

    query =
      from(
        token_transfer in TokenTransfer,
        inner_join: token in subquery(nft_tokens),
        on: token.contract_address_hash == token_transfer.token_contract_address_hash,
        left_join: instance in Instance,
        on:
          token_transfer.token_id == instance.token_id and
            token_transfer.token_contract_address_hash == instance.token_contract_address_hash,
        where: is_nil(instance.token_id) and not is_nil(token_transfer.token_id),
        select: %{contract_address_hash: token_transfer.token_contract_address_hash, token_id: token_transfer.token_id}
      )

    distinct_query =
      from(
        q in subquery(query),
        distinct: [q.contract_address_hash, q.token_id]
      )

    Repo.stream_reduce(distinct_query, initial, reducer)
  end

  @doc """
  Streams a list of token contract addresses that have been cataloged.
  """
  @spec stream_cataloged_token_contract_address_hashes(
          initial :: accumulator,
          reducer :: (entry :: Hash.Address.t(), accumulator -> accumulator)
        ) :: {:ok, accumulator}
        when accumulator: term()
<<<<<<< HEAD
  def stream_cataloged_token_contract_address_hashes(initial, reducer, seconds_ago_updated \\ 36000)
      when is_function(reducer, 2) do
    seconds_ago_updated
=======
  def stream_cataloged_token_contract_address_hashes(initial, reducer, some_time_ago_updated \\ 2880)
      when is_function(reducer, 2) do
    some_time_ago_updated
>>>>>>> 4565b1af
    |> Token.cataloged_tokens()
    |> order_by(asc: :updated_at)
    |> Repo.stream_reduce(initial, reducer)
  end

  @doc """
  Returns a list of block numbers token transfer `t:Log.t/0`s that don't have an
  associated `t:TokenTransfer.t/0` record.
  """
  def uncataloged_token_transfer_block_numbers do
    query =
      from(l in Log,
        join: t in assoc(l, :transaction),
        left_join: tf in TokenTransfer,
        on: tf.transaction_hash == l.transaction_hash and tf.log_index == l.index,
        where: l.first_topic == unquote(TokenTransfer.constant()),
        where: is_nil(tf.transaction_hash) and is_nil(tf.log_index),
        where: not is_nil(t.block_hash),
        select: t.block_number,
        distinct: t.block_number
      )

    Repo.stream_reduce(query, [], &[&1 | &2])
  end

  @doc """
  Returns a list of token addresses `t:Address.t/0`s that don't have an
  bridged property revealed.
  """
  def unprocessed_token_addresses_to_reveal_bridged_tokens do
    query =
      from(t in Token,
        where: is_nil(t.bridged),
        select: t.contract_address_hash
      )

    Repo.stream_reduce(query, [], &[&1 | &2])
  end

  @doc """
  Processes AMB tokens from mediators addresses provided
  """
  def process_amb_tokens do
    amb_bridge_mediators_var = Application.get_env(:block_scout_web, :amb_bridge_mediators)
    amb_bridge_mediators = (amb_bridge_mediators_var && String.split(amb_bridge_mediators_var, ",")) || []

    json_rpc_named_arguments = Application.get_env(:explorer, :json_rpc_named_arguments)

    foreign_json_rpc = Application.get_env(:block_scout_web, :foreign_json_rpc)

    eth_call_foreign_json_rpc_named_arguments =
      compose_foreign_json_rpc_named_arguments(json_rpc_named_arguments, foreign_json_rpc)

    amb_bridge_mediators
    |> Enum.each(fn amb_bridge_mediator_hash ->
      with {:ok, bridge_contract_hash_resp} <-
             get_bridge_contract_hash(amb_bridge_mediator_hash, json_rpc_named_arguments),
           bridge_contract_hash <- decode_contract_address_hash_response(bridge_contract_hash_resp),
           {:ok, destination_chain_id_resp} <- get_destination_chain_id(bridge_contract_hash, json_rpc_named_arguments),
           foreign_chain_id <- decode_contract_integer_response(destination_chain_id_resp),
           {:ok, home_token_contract_hash_resp} <-
             get_erc677_token_hash(amb_bridge_mediator_hash, json_rpc_named_arguments),
           home_token_contract_hash_string <- decode_contract_address_hash_response(home_token_contract_hash_resp),
           {:ok, home_token_contract_hash} <- Chain.string_to_address_hash(home_token_contract_hash_string),
           {:ok, foreign_mediator_contract_hash_resp} <-
             get_foreign_mediator_contract_hash(amb_bridge_mediator_hash, json_rpc_named_arguments),
           foreign_mediator_contract_hash <- decode_contract_address_hash_response(foreign_mediator_contract_hash_resp),
           {:ok, foreign_token_contract_hash_resp} <-
             get_erc677_token_hash(foreign_mediator_contract_hash, eth_call_foreign_json_rpc_named_arguments),
           foreign_token_contract_hash_string <-
             decode_contract_address_hash_response(foreign_token_contract_hash_resp),
           {:ok, foreign_token_contract_hash} <- Chain.string_to_address_hash(foreign_token_contract_hash_string) do
        insert_bridged_token_metadata(home_token_contract_hash, %{
          foreign_chain_id: foreign_chain_id,
          foreign_token_address_hash: foreign_token_contract_hash,
          custom_metadata: nil,
          type: "amb"
        })

        set_token_bridged_status(home_token_contract_hash, true)
      else
        result ->
          Logger.debug([
            "failed to fetch metadata for token bridged with AMB mediator #{amb_bridge_mediator_hash}",
            inspect(result)
          ])
      end
    end)

    :ok
  end

  @doc """
  Fetches bridged tokens metadata from OmniBridge.
  """
  def fetch_omni_bridged_tokens_metadata(token_addresses) do
    Enum.each(token_addresses, fn token_address_hash ->
      created_from_int_tx_success_query =
        from(
          it in InternalTransaction,
          inner_join: t in assoc(it, :transaction),
          where: it.created_contract_address_hash == ^token_address_hash,
          where: t.status == ^1
        )

      created_from_int_tx_success =
        created_from_int_tx_success_query
        |> Repo.one()

      created_from_tx_query =
        from(
          t in Transaction,
          where: t.created_contract_address_hash == ^token_address_hash
        )

      created_from_tx =
        created_from_tx_query
        |> Repo.all()
        |> Enum.count() > 0

      created_from_int_tx_query =
        from(
          it in InternalTransaction,
          where: it.created_contract_address_hash == ^token_address_hash
        )

      created_from_int_tx =
        created_from_int_tx_query
        |> Repo.all()
        |> Enum.count() > 0

      cond do
        created_from_tx ->
          set_token_bridged_status(token_address_hash, false)

        created_from_int_tx && !created_from_int_tx_success ->
          set_token_bridged_status(token_address_hash, false)

        created_from_int_tx && created_from_int_tx_success ->
          extract_omni_bridged_token_metadata_wrapper(token_address_hash, created_from_int_tx_success)

        true ->
          :ok
      end
    end)

    :ok
  end

  defp extract_omni_bridged_token_metadata_wrapper(token_address_hash, created_from_int_tx_success) do
    omni_bridge_mediator = Application.get_env(:block_scout_web, :omni_bridge_mediator)
    %{transaction_hash: transaction_hash} = created_from_int_tx_success

    if omni_bridge_mediator && omni_bridge_mediator !== "" do
      {:ok, omni_bridge_mediator_hash} = Chain.string_to_address_hash(omni_bridge_mediator)

      created_by_amb_mediator_query =
        from(
          it in InternalTransaction,
          where: it.transaction_hash == ^transaction_hash,
          where: it.to_address_hash == ^omni_bridge_mediator_hash
        )

      created_by_amb_mediator =
        created_by_amb_mediator_query
        |> Repo.all()

      if Enum.count(created_by_amb_mediator) > 0 do
        extract_omni_bridged_token_metadata(
          token_address_hash,
          omni_bridge_mediator,
          omni_bridge_mediator_hash
        )
      else
        set_token_bridged_status(token_address_hash, false)
      end
    end
  end

  defp extract_omni_bridged_token_metadata(token_address_hash, omni_bridge_mediator, omni_bridge_mediator_hash) do
    json_rpc_named_arguments = Application.get_env(:explorer, :json_rpc_named_arguments)

    with {:ok, _} <-
           get_token_interfaces_version_signature(token_address_hash, json_rpc_named_arguments),
         {:ok, foreign_token_address_abi_encoded} <-
           get_foreign_token_address(omni_bridge_mediator, token_address_hash, json_rpc_named_arguments),
         {:ok, bridge_contract_hash_resp} <-
           get_bridge_contract_hash(omni_bridge_mediator_hash, json_rpc_named_arguments) do
      foreign_token_address_hash_string = decode_contract_address_hash_response(foreign_token_address_abi_encoded)
      {:ok, foreign_token_address_hash} = Chain.string_to_address_hash(foreign_token_address_hash_string)

      multi_token_bridge_hash_string = decode_contract_address_hash_response(bridge_contract_hash_resp)

      {:ok, foreign_chain_id_abi_encoded} =
        get_destination_chain_id(multi_token_bridge_hash_string, json_rpc_named_arguments)

      foreign_chain_id = decode_contract_integer_response(foreign_chain_id_abi_encoded)

      foreign_json_rpc = Application.get_env(:block_scout_web, :foreign_json_rpc)

      custom_metadata =
        get_bridged_token_custom_metadata(foreign_token_address_hash, json_rpc_named_arguments, foreign_json_rpc)

      insert_bridged_token_metadata(token_address_hash, %{
        foreign_chain_id: foreign_chain_id,
        foreign_token_address_hash: foreign_token_address_hash,
        custom_metadata: custom_metadata,
        type: "omni"
      })

      set_token_bridged_status(token_address_hash, true)
    end
  end

  defp get_bridge_contract_hash(mediator_hash, json_rpc_named_arguments) do
    # keccak 256 from bridgeContract()
    bridge_contract_signature = "0xcd596583"

    perform_eth_call_request(bridge_contract_signature, mediator_hash, json_rpc_named_arguments)
  end

  defp get_erc677_token_hash(mediator_hash, json_rpc_named_arguments) do
    # keccak 256 from erc677token()
    erc677_token_signature = "0x18d8f9c9"

    perform_eth_call_request(erc677_token_signature, mediator_hash, json_rpc_named_arguments)
  end

  defp get_foreign_mediator_contract_hash(mediator_hash, json_rpc_named_arguments) do
    # keccak 256 from mediatorContractOnOtherSide()
    mediator_contract_on_other_side_signature = "0x871c0760"

    perform_eth_call_request(mediator_contract_on_other_side_signature, mediator_hash, json_rpc_named_arguments)
  end

  defp get_destination_chain_id(bridge_contract_hash, json_rpc_named_arguments) do
    # keccak 256 from destinationChainId()
    destination_chain_id_signature = "0xb0750611"

    perform_eth_call_request(destination_chain_id_signature, bridge_contract_hash, json_rpc_named_arguments)
  end

  defp get_token_interfaces_version_signature(token_address_hash, json_rpc_named_arguments) do
    # keccak 256 from getTokenInterfacesVersion()
    get_token_interfaces_version_signature = "0x859ba28c"

    perform_eth_call_request(get_token_interfaces_version_signature, token_address_hash, json_rpc_named_arguments)
  end

  defp get_foreign_token_address(omni_bridge_mediator, token_address_hash, json_rpc_named_arguments) do
    # keccak 256 from foreignTokenAddress(address)
    foreign_token_address_signature = "0x47ac7d6a"

    token_address_hash_abi_encoded =
      [token_address_hash.bytes]
      |> TypeEncoder.encode([:address])
      |> Base.encode16()

    foreign_token_address_method = foreign_token_address_signature <> token_address_hash_abi_encoded

    perform_eth_call_request(foreign_token_address_method, omni_bridge_mediator, json_rpc_named_arguments)
  end

  defp perform_eth_call_request(method, destination, json_rpc_named_arguments)
       when not is_nil(json_rpc_named_arguments) do
    method
    |> Contract.eth_call_request(destination, 1, nil, nil)
    |> json_rpc(json_rpc_named_arguments)
  end

  defp perform_eth_call_request(_method, _destination, json_rpc_named_arguments)
       when is_nil(json_rpc_named_arguments) do
    :error
  end

  def decode_contract_address_hash_response(resp) do
    case resp do
      "0x000000000000000000000000" <> address ->
        "0x" <> address

      _ ->
        nil
    end
  end

  def decode_contract_integer_response(resp) do
    case resp do
      "0x" <> integer_encoded ->
        {integer_value, _} = Integer.parse(integer_encoded, 16)
        integer_value

      _ ->
        nil
    end
  end

  defp set_token_bridged_status(token_address_hash, status) do
    case Repo.get(Token, token_address_hash) do
      %Explorer.Chain.Token{bridged: bridged} = target_token ->
        if !bridged do
          token = Changeset.change(target_token, bridged: status)

          Repo.update(token)
        end

      _ ->
        :ok
    end
  end

  defp insert_bridged_token_metadata(token_address_hash, %{
         foreign_chain_id: foreign_chain_id,
         foreign_token_address_hash: foreign_token_address_hash,
         custom_metadata: custom_metadata,
         type: type
       }) do
    target_token = Repo.get(Token, token_address_hash)

    if target_token do
      {:ok, _} =
        Repo.insert(
          %BridgedToken{
            home_token_contract_address_hash: token_address_hash,
            foreign_chain_id: foreign_chain_id,
            foreign_token_contract_address_hash: foreign_token_address_hash,
            custom_metadata: custom_metadata,
            type: type
          },
          on_conflict: :nothing
        )
    end
  end

  # Fetches custom metadata for bridged tokens from the node.
  # Currently, gets Balancer token composite tokens with their weights
  # from foreign chain 
  defp get_bridged_token_custom_metadata(foreign_token_address_hash, json_rpc_named_arguments, foreign_json_rpc)
       when not is_nil(foreign_json_rpc) and foreign_json_rpc !== "" do
    eth_call_foreign_json_rpc_named_arguments =
      compose_foreign_json_rpc_named_arguments(json_rpc_named_arguments, foreign_json_rpc)

    # keccak 256 from getCurrentTokens()
    get_current_tokens_signature = "0xcc77828d"

    case get_current_tokens_signature
         |> Contract.eth_call_request(foreign_token_address_hash, 1, nil, nil)
         |> json_rpc(eth_call_foreign_json_rpc_named_arguments) do
      {:ok, "0x"} ->
        nil

      {:ok, "0x" <> balancer_current_tokens_encoded} ->
        [balancer_current_tokens] =
          try do
            balancer_current_tokens_encoded
            |> Base.decode16!(case: :mixed)
            |> TypeDecoder.decode_raw([{:array, :address}])
          rescue
            _ -> []
          end

        bridged_token_custom_metadata =
          parse_bridged_token_custom_metadata(
            balancer_current_tokens,
            eth_call_foreign_json_rpc_named_arguments,
            foreign_token_address_hash
          )

        if is_map(bridged_token_custom_metadata) do
          tokens = Map.get(bridged_token_custom_metadata, :tokens)
          weights = Map.get(bridged_token_custom_metadata, :weights)

          if tokens == "" do
            nil
          else
            if weights !== "", do: "#{tokens} #{weights}", else: tokens
          end
        else
          nil
        end

      _ ->
        nil
    end
  end

  defp get_bridged_token_custom_metadata(_foreign_token_address_hash, _json_rpc_named_arguments, foreign_json_rpc)
       when is_nil(foreign_json_rpc) do
    nil
  end

  defp get_bridged_token_custom_metadata(_foreign_token_address_hash, _json_rpc_named_arguments, foreign_json_rpc)
       when foreign_json_rpc == "" do
    nil
  end

  defp compose_foreign_json_rpc_named_arguments(json_rpc_named_arguments, foreign_json_rpc)
       when foreign_json_rpc != "" do
    {_, eth_call_foreign_json_rpc_named_arguments} =
      Keyword.get_and_update(json_rpc_named_arguments, :transport_options, fn transport_options ->
        {_, updated_transport_options} =
          update_transport_options_set_foreign_json_rpc(transport_options, foreign_json_rpc)

        {transport_options, updated_transport_options}
      end)

    eth_call_foreign_json_rpc_named_arguments
  end

  defp compose_foreign_json_rpc_named_arguments(_json_rpc_named_arguments, foreign_json_rpc)
       when foreign_json_rpc == "" do
    nil
  end

  defp compose_foreign_json_rpc_named_arguments(json_rpc_named_arguments, _foreign_json_rpc)
       when is_nil(json_rpc_named_arguments) do
    nil
  end

  defp update_transport_options_set_foreign_json_rpc(transport_options, foreign_json_rpc) do
    Keyword.get_and_update(transport_options, :method_to_url, fn method_to_url ->
      {_, updated_method_to_url} =
        Keyword.get_and_update(method_to_url, :eth_call, fn eth_call ->
          {eth_call, foreign_json_rpc}
        end)

      {method_to_url, updated_method_to_url}
    end)
  end

  defp parse_bridged_token_custom_metadata(
         balancer_current_tokens,
         eth_call_foreign_json_rpc_named_arguments,
         foreign_token_address_hash
       ) do
    balancer_current_tokens
    |> Enum.reduce(%{:tokens => "", :weights => ""}, fn balancer_token_bytes, balancer_tokens_weights ->
      balancer_token_hash_without_0x =
        balancer_token_bytes
        |> Base.encode16(case: :lower)

      balancer_token_hash = "0x" <> balancer_token_hash_without_0x

      # 95d89b41 = keccak256(symbol())
      symbol_signature = "0x95d89b41"

      case symbol_signature
           |> Contract.eth_call_request(balancer_token_hash, 1, nil, nil)
           |> json_rpc(eth_call_foreign_json_rpc_named_arguments) do
        {:ok, "0x" <> symbol_encoded} ->
          [symbol] =
            symbol_encoded
            |> Base.decode16!(case: :mixed)
            |> TypeDecoder.decode_raw([:string])

          # f1b8a9b7 = keccak256(getNormalizedWeight(address))
          get_normalized_weight_signature = "0xf1b8a9b7"

          get_normalized_weight_arg_abi_encoded =
            [balancer_token_bytes]
            |> TypeEncoder.encode([:address])
            |> Base.encode16(case: :lower)

          get_normalized_weight_abi_encoded = get_normalized_weight_signature <> get_normalized_weight_arg_abi_encoded

          get_normalized_weight_resp =
            get_normalized_weight_abi_encoded
            |> Contract.eth_call_request(foreign_token_address_hash, 1, nil, nil)
            |> json_rpc(eth_call_foreign_json_rpc_named_arguments)

          parse_balancer_weights(get_normalized_weight_resp, balancer_tokens_weights, symbol)

        _ ->
          nil
      end
    end)
  end

  defp parse_balancer_weights(get_normalized_weight_resp, balancer_tokens_weights, symbol) do
    case get_normalized_weight_resp do
      {:ok, "0x" <> normalized_weight_encoded} ->
        [normalized_weight] =
          try do
            normalized_weight_encoded
            |> Base.decode16!(case: :mixed)
            |> TypeDecoder.decode_raw([{:uint, 256}])
          rescue
            _ ->
              []
          end

        normalized_weight_to_100_perc = calc_normalized_weight_to_100_perc(normalized_weight)

        normalized_weight_in_perc =
          normalized_weight_to_100_perc
          |> div(1_000_000_000_000_000_000)

        current_tokens = Map.get(balancer_tokens_weights, :tokens)
        current_weights = Map.get(balancer_tokens_weights, :weights)

        tokens_value = combine_tokens_value(current_tokens, symbol)
        weights_value = combine_weights_value(current_weights, normalized_weight_in_perc)

        %{:tokens => tokens_value, :weights => weights_value}

      _ ->
        nil
    end
  end

  defp calc_normalized_weight_to_100_perc(normalized_weight) do
    if normalized_weight, do: 100 * normalized_weight, else: 0
  end

  defp combine_tokens_value(current_tokens, symbol) do
    if current_tokens == "", do: symbol, else: current_tokens <> "/" <> symbol
  end

  defp combine_weights_value(current_weights, normalized_weight_in_perc) do
    if current_weights == "",
      do: "#{normalized_weight_in_perc}",
      else: current_weights <> "/" <> "#{normalized_weight_in_perc}"
  end

  @doc """
  Fetches a `t:Token.t/0` by an address hash.

  ## Options

      * `:necessity_by_association` - use to load `t:association/0` as `:required` or `:optional`.  If an association is
      `:required`, and the `t:Token.t/0` has no associated record for that association,
      then the `t:Token.t/0` will not be included in the list.
  """
  @spec token_from_address_hash(Hash.Address.t(), [necessity_by_association_option]) ::
          {:ok, Token.t()} | {:error, :not_found}
  def token_from_address_hash(
        %Hash{byte_count: unquote(Hash.Address.byte_count())} = hash,
        options \\ []
      ) do
    necessity_by_association = Keyword.get(options, :necessity_by_association, %{})

    query =
      from(
        t in Token,
        left_join: bt in BridgedToken,
        on: t.contract_address_hash == bt.home_token_contract_address_hash,
        where: t.contract_address_hash == ^hash,
        select: [t, bt]
      )

    query
    |> join_associations(necessity_by_association)
    |> Repo.one()
    |> case do
      nil ->
        {:error, :not_found}

      [%Token{} = token, %BridgedToken{} = bridged_token] ->
        foreign_token_contract_address_hash = Map.get(bridged_token, :foreign_token_contract_address_hash)
        foreign_chain_id = Map.get(bridged_token, :foreign_chain_id)
        custom_metadata = Map.get(bridged_token, :custom_metadata)

        extended_token =
          token
          |> Map.put(:foreign_token_contract_address_hash, foreign_token_contract_address_hash)
          |> Map.put(:foreign_chain_id, foreign_chain_id)
          |> Map.put(:custom_metadata, custom_metadata)

        {:ok, extended_token}

      [%Token{} = token, nil] ->
        {:ok, token}
    end
  end

  @spec fetch_token_transfers_from_token_hash(Hash.t(), [paging_options]) :: []
  def fetch_token_transfers_from_token_hash(token_address_hash, options \\ []) do
    TokenTransfer.fetch_token_transfers_from_token_hash(token_address_hash, options)
  end

  @spec fetch_token_transfers_from_token_hash_and_token_id(Hash.t(), binary(), [paging_options]) :: []
  def fetch_token_transfers_from_token_hash_and_token_id(token_address_hash, token_id, options \\ []) do
    TokenTransfer.fetch_token_transfers_from_token_hash_and_token_id(token_address_hash, token_id, options)
  end

  @spec count_token_transfers_from_token_hash(Hash.t()) :: non_neg_integer()
  def count_token_transfers_from_token_hash(token_address_hash) do
    TokenTransfer.count_token_transfers_from_token_hash(token_address_hash)
  end

  @spec count_token_transfers_from_token_hash_and_token_id(Hash.t(), binary()) :: non_neg_integer()
  def count_token_transfers_from_token_hash_and_token_id(token_address_hash, token_id) do
    TokenTransfer.count_token_transfers_from_token_hash_and_token_id(token_address_hash, token_id)
  end

  @spec transaction_has_token_transfers?(Hash.t()) :: boolean()
  def transaction_has_token_transfers?(transaction_hash) do
    query = from(tt in TokenTransfer, where: tt.transaction_hash == ^transaction_hash)

    Repo.exists?(query)
  end

  @spec address_has_rewards?(Address.t()) :: boolean()
  def address_has_rewards?(address_hash) do
    query = from(r in Reward, where: r.address_hash == ^address_hash)

    Repo.exists?(query)
  end

  @spec address_tokens_with_balance(Hash.Address.t(), [any()]) :: []
  def address_tokens_with_balance(address_hash, paging_options \\ []) do
    address_hash
    |> Address.Token.list_address_tokens_with_balance(paging_options)
    |> Repo.all()
  end

  @spec find_and_update_replaced_transactions([
          %{
            required(:nonce) => non_neg_integer,
            required(:from_address_hash) => Hash.Address.t(),
            required(:hash) => Hash.t()
          }
        ]) :: {integer(), nil | [term()]}
  def find_and_update_replaced_transactions(transactions, timeout \\ :infinity) do
    query =
      transactions
      |> Enum.reduce(
        Transaction,
        fn %{hash: hash, nonce: nonce, from_address_hash: from_address_hash}, query ->
          from(t in query,
            or_where:
              t.nonce == ^nonce and t.from_address_hash == ^from_address_hash and t.hash != ^hash and
                not is_nil(t.block_number)
          )
        end
      )
      # Enforce Transaction ShareLocks order (see docs: sharelocks.md)
      |> order_by(asc: :hash)
      |> lock("FOR UPDATE")

    hashes = Enum.map(transactions, & &1.hash)

    transactions_to_update =
      from(pending in Transaction,
        join: duplicate in subquery(query),
        on: duplicate.nonce == pending.nonce,
        on: duplicate.from_address_hash == pending.from_address_hash,
        where: pending.hash in ^hashes and is_nil(pending.block_hash)
      )

    Repo.update_all(transactions_to_update, [set: [error: "dropped/replaced", status: :error]], timeout: timeout)
  end

  @spec update_replaced_transactions([
          %{
            required(:nonce) => non_neg_integer,
            required(:from_address_hash) => Hash.Address.t(),
            required(:block_hash) => Hash.Full.t()
          }
        ]) :: {integer(), nil | [term()]}
  def update_replaced_transactions(transactions, timeout \\ :infinity) do
    filters =
      transactions
      |> Enum.filter(fn transaction ->
        transaction.block_hash && transaction.nonce && transaction.from_address_hash
      end)
      |> Enum.map(fn transaction ->
        {transaction.nonce, transaction.from_address_hash}
      end)
      |> Enum.uniq()

    if Enum.empty?(filters) do
      {:ok, []}
    else
      query =
        filters
        |> Enum.reduce(Transaction, fn {nonce, from_address}, query ->
          from(t in query,
            or_where: t.nonce == ^nonce and t.from_address_hash == ^from_address and is_nil(t.block_hash)
          )
        end)
        # Enforce Transaction ShareLocks order (see docs: sharelocks.md)
        |> order_by(asc: :hash)
        |> lock("FOR UPDATE")

      Repo.update_all(
        from(t in Transaction, join: s in subquery(query), on: t.hash == s.hash),
        [set: [error: "dropped/replaced", status: :error]],
        timeout: timeout
      )
    end
  end

  @spec upsert_token_instance(map()) :: {:ok, Instance.t()} | {:error, Ecto.Changeset.t()}
  def upsert_token_instance(params) do
    changeset = Instance.changeset(%Instance{}, params)

    Repo.insert(changeset,
      on_conflict: :replace_all,
      conflict_target: [:token_id, :token_contract_address_hash]
    )
  end

  @doc """
  Update a new `t:Token.t/0` record.

  As part of updating token, an additional record is inserted for
  naming the address for reference if a name is provided for a token.
  """
  @spec update_token(Token.t(), map()) :: {:ok, Token.t()} | {:error, Ecto.Changeset.t()}
  def update_token(%Token{contract_address_hash: address_hash} = token, params \\ %{}) do
    token_changeset = Token.changeset(token, params)
    address_name_changeset = Address.Name.changeset(%Address.Name{}, Map.put(params, :address_hash, address_hash))

    stale_error_field = :contract_address_hash
    stale_error_message = "is up to date"

    token_opts = [
      on_conflict: Runner.Tokens.default_on_conflict(),
      conflict_target: :contract_address_hash,
      stale_error_field: stale_error_field,
      stale_error_message: stale_error_message
    ]

    address_name_opts = [on_conflict: :nothing, conflict_target: [:address_hash, :name]]

    # Enforce ShareLocks tables order (see docs: sharelocks.md)
    insert_result =
      Multi.new()
      |> Multi.run(
        :address_name,
        fn repo, _ ->
          {:ok, repo.insert(address_name_changeset, address_name_opts)}
        end
      )
      |> Multi.run(:token, fn repo, _ ->
        with {:error, %Changeset{errors: [{^stale_error_field, {^stale_error_message, [_]}}]}} <-
               repo.insert(token_changeset, token_opts) do
          # the original token passed into `update_token/2` as stale error means it is unchanged
          {:ok, token}
        end
      end)
      |> Repo.transaction()

    case insert_result do
      {:ok, %{token: token}} ->
        {:ok, token}

      {:error, :token, changeset, _} ->
        {:error, changeset}
    end
  end

  @spec fetch_last_token_balances(Hash.Address.t()) :: []
  def fetch_last_token_balances(address_hash) do
    address_hash
    |> CurrentTokenBalance.last_token_balances()
    |> Repo.all()
  end

  @spec erc721_token_instance_from_token_id_and_token_address(binary(), Hash.Address.t()) ::
          {:ok, TokenTransfer.t()} | {:error, :not_found}
  def erc721_token_instance_from_token_id_and_token_address(token_id, token_contract_address) do
    query =
      from(tt in TokenTransfer,
        left_join: instance in Instance,
        on: tt.token_contract_address_hash == instance.token_contract_address_hash and tt.token_id == instance.token_id,
        where: tt.token_contract_address_hash == ^token_contract_address and tt.token_id == ^token_id,
        limit: 1,
        select: %{tt | instance: instance}
      )

    case Repo.one(query) do
      nil -> {:error, :not_found}
      token_instance -> {:ok, token_instance}
    end
  end

  @spec address_to_coin_balances(Hash.Address.t(), [paging_options]) :: []
  def address_to_coin_balances(address_hash, options) do
    paging_options = Keyword.get(options, :paging_options, @default_paging_options)

    balances_raw =
      address_hash
      |> CoinBalance.fetch_coin_balances(paging_options)
      |> page_coin_balances(paging_options)
      |> Repo.all()

    if Enum.empty?(balances_raw) do
      balances_raw
    else
      balances_raw_filtered =
        balances_raw
        |> Enum.filter(fn balance -> balance.value end)

      min_block_number =
        balances_raw_filtered
        |> Enum.min_by(fn balance -> balance.block_number end, fn -> %{} end)
        |> Map.get(:block_number)

      max_block_number =
        balances_raw_filtered
        |> Enum.max_by(fn balance -> balance.block_number end, fn -> %{} end)
        |> Map.get(:block_number)

      min_block_timestamp = find_block_timestamp(min_block_number)
      max_block_timestamp = find_block_timestamp(max_block_number)

      min_block_unix_timestamp =
        min_block_timestamp
        |> Timex.to_unix()

      max_block_unix_timestamp =
        max_block_timestamp
        |> Timex.to_unix()

      blocks_delta = max_block_number - min_block_number

      balances_with_dates =
        if blocks_delta > 0 do
          balances_raw_filtered
          |> Enum.map(fn balance ->
            date =
              trunc(
                min_block_unix_timestamp +
                  (balance.block_number - min_block_number) * (max_block_unix_timestamp - min_block_unix_timestamp) /
                    blocks_delta
              )

            formatted_date = Timex.from_unix(date)
            %{balance | block_timestamp: formatted_date}
          end)
        else
          balances_raw_filtered
          |> Enum.map(fn balance ->
            date = min_block_unix_timestamp

            formatted_date = Timex.from_unix(date)
            %{balance | block_timestamp: formatted_date}
          end)
        end

      balances_with_dates
      |> Enum.sort(fn balance1, balance2 -> balance1.block_number >= balance2.block_number end)
    end
  end

  def get_coin_balance(address_hash, block_number) do
    query = CoinBalance.fetch_coin_balance(address_hash, block_number)

    Repo.one(query)
  end

  @spec address_to_balances_by_day(Hash.Address.t()) :: [balance_by_day]
  def address_to_balances_by_day(address_hash) do
    latest_block_timestamp =
      address_hash
      |> CoinBalance.last_coin_balance_timestamp()
      |> Repo.one()

    address_hash
    |> CoinBalanceDaily.balances_by_day()
    |> Repo.all()
    |> Enum.sort_by(fn %{date: d} -> {d.year, d.month, d.day} end)
    |> replace_last_value(latest_block_timestamp)
    |> normalize_balances_by_day()
  end

  # https://github.com/poanetwork/blockscout/issues/2658
  defp replace_last_value(items, %{value: value, timestamp: timestamp}) do
    List.replace_at(items, -1, %{date: Date.convert!(timestamp, Calendar.ISO), value: value})
  end

  defp replace_last_value(items, _), do: items

  defp normalize_balances_by_day(balances_by_day) do
    result =
      balances_by_day
      |> Enum.filter(fn day -> day.value end)
      |> Enum.map(fn day -> Map.update!(day, :date, &to_string(&1)) end)
      |> Enum.map(fn day -> Map.update!(day, :value, &Wei.to(&1, :ether)) end)

    today = Date.to_string(NaiveDateTime.utc_now())

    if Enum.count(result) > 0 && !Enum.any?(result, fn map -> map[:date] == today end) do
      List.flatten([result | [%{date: today, value: List.last(result)[:value]}]])
    else
      result
    end
  end

  @spec fetch_token_holders_from_token_hash(Hash.Address.t(), [paging_options]) :: [TokenBalance.t()]
  def fetch_token_holders_from_token_hash(contract_address_hash, options) do
    contract_address_hash
    |> CurrentTokenBalance.token_holders_ordered_by_value(options)
    |> Repo.all()
  end

  @spec count_token_holders_from_token_hash(Hash.Address.t()) :: non_neg_integer()
  def count_token_holders_from_token_hash(contract_address_hash) do
    query = from(ctb in CurrentTokenBalance.token_holders_query(contract_address_hash), select: fragment("COUNT(*)"))

    Repo.one!(query)
  end

  @spec address_to_unique_tokens(Hash.Address.t(), [paging_options]) :: [TokenTransfer.t()]
  def address_to_unique_tokens(contract_address_hash, options \\ []) do
    paging_options = Keyword.get(options, :paging_options, @default_paging_options)

    contract_address_hash
    |> TokenTransfer.address_to_unique_tokens()
    |> TokenTransfer.page_token_transfer(paging_options)
    |> limit(^paging_options.page_size)
    |> Repo.all()
  end

  @spec data() :: Dataloader.Ecto.t()
  def data, do: DataloaderEcto.new(Repo)

  def list_decompiled_contracts(limit, offset, not_decompiled_with_version \\ nil) do
    query =
      from(
        address in Address,
        where: address.contract_code != <<>>,
        where: not is_nil(address.contract_code),
        where: address.decompiled == true,
        limit: ^limit,
        offset: ^offset,
        order_by: [asc: address.inserted_at],
        preload: [:smart_contract]
      )

    query
    |> reject_decompiled_with_version(not_decompiled_with_version)
    |> Repo.all()
  end

  @spec transaction_token_transfer_type(Transaction.t()) ::
          :erc20 | :erc721 | :token_transfer | nil
  def transaction_token_transfer_type(
        %Transaction{
          status: :ok,
          created_contract_address_hash: nil,
          input: input,
          value: value
        } = transaction
      ) do
    zero_wei = %Wei{value: Decimal.new(0)}
    result = find_token_transfer_type(transaction, input, value)

    if is_nil(result) && Enum.count(transaction.token_transfers) > 0 && value == zero_wei,
      do: :token_transfer,
      else: result
  rescue
    _ -> nil
  end

  def transaction_token_transfer_type(_), do: nil

  defp find_token_transfer_type(transaction, input, value) do
    zero_wei = %Wei{value: Decimal.new(0)}

    # https://github.com/OpenZeppelin/openzeppelin-solidity/blob/master/contracts/token/ERC721/ERC721.sol#L35
    case {to_string(input), value} do
      # transferFrom(address,address,uint256)
      {"0x23b872dd" <> params, ^zero_wei} ->
        types = [:address, :address, {:uint, 256}]
        [from_address, to_address, _value] = decode_params(params, types)

        find_erc721_token_transfer(transaction.token_transfers, {from_address, to_address})

      # safeTransferFrom(address,address,uint256)
      {"0x42842e0e" <> params, ^zero_wei} ->
        types = [:address, :address, {:uint, 256}]
        [from_address, to_address, _value] = decode_params(params, types)

        find_erc721_token_transfer(transaction.token_transfers, {from_address, to_address})

      # safeTransferFrom(address,address,uint256,bytes)
      {"0xb88d4fde" <> params, ^zero_wei} ->
        types = [:address, :address, {:uint, 256}, :bytes]
        [from_address, to_address, _value, _data] = decode_params(params, types)

        find_erc721_token_transfer(transaction.token_transfers, {from_address, to_address})

      {"0xf907fc5b" <> _params, ^zero_wei} ->
        :erc20

      # check for ERC 20 or for old ERC 721 token versions
      {unquote(TokenTransfer.transfer_function_signature()) <> params, ^zero_wei} ->
        types = [:address, {:uint, 256}]

        [address, value] = decode_params(params, types)

        decimal_value = Decimal.new(value)

        find_erc721_or_erc20_token_transfer(transaction.token_transfers, {address, decimal_value})

      _ ->
        nil
    end
  end

  defp find_erc721_token_transfer(token_transfers, {from_address, to_address}) do
    token_transfer =
      Enum.find(token_transfers, fn token_transfer ->
        token_transfer.from_address_hash.bytes == from_address && token_transfer.to_address_hash.bytes == to_address
      end)

    if token_transfer, do: :erc721
  end

  defp find_erc721_or_erc20_token_transfer(token_transfers, {address, decimal_value}) do
    token_transfer =
      Enum.find(token_transfers, fn token_transfer ->
        token_transfer.to_address_hash.bytes == address && token_transfer.amount == decimal_value
      end)

    if token_transfer do
      case token_transfer.token do
        %Token{type: "ERC-20"} -> :erc20
        %Token{type: "ERC-721"} -> :erc721
        _ -> nil
      end
    else
      :erc20
    end
  end

  defp reject_decompiled_with_version(query, nil), do: query

  defp reject_decompiled_with_version(query, reject_version) do
    from(
      address in query,
      left_join: decompiled_smart_contract in assoc(address, :decompiled_smart_contracts),
      on: decompiled_smart_contract.decompiler_version == ^reject_version,
      where: is_nil(decompiled_smart_contract.address_hash)
    )
  end

  def list_verified_contracts(limit, offset) do
    query =
      from(
        smart_contract in SmartContract,
        order_by: [asc: smart_contract.inserted_at],
        limit: ^limit,
        offset: ^offset,
        preload: [:address]
      )

    query
    |> Repo.all()
    |> Enum.map(fn smart_contract ->
      Map.put(smart_contract.address, :smart_contract, smart_contract)
    end)
  end

  def list_contracts(limit, offset) do
    query =
      from(
        address in Address,
        where: not is_nil(address.contract_code),
        preload: [:smart_contract],
        order_by: [asc: address.inserted_at],
        limit: ^limit,
        offset: ^offset
      )

    Repo.all(query)
  end

  def list_unordered_unverified_contracts(limit, offset) do
    query =
      from(
        address in Address,
        where: address.contract_code != <<>>,
        where: not is_nil(address.contract_code),
        where: fragment("? IS NOT TRUE", address.verified),
        limit: ^limit,
        offset: ^offset
      )

    query
    |> Repo.all()
    |> Enum.map(fn address ->
      %{address | smart_contract: nil}
    end)
  end

  def list_empty_contracts(limit, offset) do
    query =
      from(address in Address,
        where: address.contract_code == <<>>,
        preload: [:smart_contract, :decompiled_smart_contracts],
        order_by: [asc: address.inserted_at],
        limit: ^limit,
        offset: ^offset
      )

    Repo.all(query)
  end

  def list_unordered_not_decompiled_contracts(limit, offset) do
    query =
      from(
        address in Address,
        where: fragment("? IS NOT TRUE", address.verified),
        where: fragment("? IS NOT TRUE", address.decompiled),
        where: address.contract_code != <<>>,
        where: not is_nil(address.contract_code),
        limit: ^limit,
        offset: ^offset
      )

    query
    |> Repo.all()
    |> Enum.map(fn address ->
      %{address | smart_contract: nil}
    end)
  end

  @doc """
  Combined block reward from all the fees.
  """
  @spec block_combined_rewards(Block.t()) :: Wei.t()
  def block_combined_rewards(block) do
    {:ok, value} =
      block.rewards
      |> Enum.reduce(
        0,
        fn block_reward, acc ->
          {:ok, decimal} = Wei.dump(block_reward.reward)

          Decimal.add(decimal, acc)
        end
      )
      |> Wei.cast()

    value
  end

  @doc "Get staking pools from the DB"
  @spec staking_pools(filter :: :validator | :active | :inactive, options :: PagingOptions.t()) :: [map()]
  def staking_pools(filter, %PagingOptions{page_size: page_size, page_number: page_number} \\ @default_paging_options) do
    off = page_size * (page_number - 1)

    StakingPool
    |> staking_pool_filter(filter)
    |> limit(^page_size)
    |> offset(^off)
    |> Repo.all()
  end

  @doc "Get count of staking pools from the DB"
  @spec staking_pools_count(filter :: :validator | :active | :inactive) :: integer
  def staking_pools_count(filter) do
    StakingPool
    |> staking_pool_filter(filter)
    |> Repo.aggregate(:count, :staking_address_hash)
  end

  defp staking_pool_filter(query, :validator) do
    where(
      query,
      [pool],
      pool.is_active == true and
        pool.is_deleted == false and
        pool.is_validator == true
    )
  end

  defp staking_pool_filter(query, :active) do
    where(
      query,
      [pool],
      pool.is_active == true and
        pool.is_deleted == false
    )
  end

  defp staking_pool_filter(query, :inactive) do
    where(
      query,
      [pool],
      pool.is_active == false and
        pool.is_deleted == false
    )
  end

  defp staking_pool_filter(query, _), do: query

  def bump_pending_blocks(pending_numbers) do
    update_query =
      from(
        b in Block,
        where: b.number in ^pending_numbers,
        select: b.hash,
        # ShareLocks order already enforced by `acquire_blocks` (see docs: sharelocks.md)
        update: [set: [update_count: b.update_count + 1]]
      )

    try do
      {_num, result} = Repo.update_all(update_query, [])

      Logger.debug(fn ->
        [
          "bumping following blocks: ",
          inspect(pending_numbers),
          " because of internal transaction issues"
        ]
      end)

      {:ok, result}
    rescue
      postgrex_error in Postgrex.Error ->
        {:error, %{exception: postgrex_error, pending_numbers: pending_numbers}}
    end
  end

  defp compute_votes do
    from(p in CeloVoters,
      inner_join: g in assoc(p, :group),
      group_by: p.voter_address_hash,
      select: %{
        result:
          fragment("sum(? + coalesce(? * ? / nullif(?,0), 0))", p.pending, p.units, g.active_votes, g.total_units),
        address: p.voter_address_hash
      }
    )
  end

  @spec get_celo_account(Hash.Address.t()) :: {:ok, CeloAccount.t()} | {:error, :not_found}
  def get_celo_account(address_hash) do
    get_signer_account(address_hash)
  end

  defp do_get_celo_account(address_hash) do
    query =
      from(account in CeloAccount,
        left_join: data in subquery(compute_votes()),
        on: data.address == account.address,
        where: account.address == ^address_hash,
        select_merge: %{
          active_gold: %{value: data.result}
        }
      )

    query
    |> Repo.one()
    |> case do
      nil ->
        {:error, :not_found}

      data ->
        {:ok, data}
    end
  end

  defp get_signer_account(address_hash) do
    query =
      from(s in CeloSigners,
        inner_join: a in CeloAccount,
        on: s.address == a.address,
        where: s.signer == ^address_hash,
        select: a
      )

    query
    |> Repo.one()
    |> case do
      nil -> do_get_celo_account(address_hash)
      data -> {:ok, data}
    end
  end

  def celo_validator_query do
    from(
      v in CeloValidator,
      left_join: t in assoc(v, :status),
      inner_join: a in assoc(v, :celo_account),
      inner_join: stat in assoc(v, :celo_attestation_stats),
      left_join: data in subquery(compute_votes()),
      on: v.address == data.address,
      select_merge: %{
        last_online: t.last_online,
        last_elected: t.last_elected,
        name: a.name,
        url: a.url,
        locked_gold: a.locked_gold,
        nonvoting_locked_gold: a.nonvoting_locked_gold,
        attestations_requested: stat.requested,
        attestations_fulfilled: stat.fulfilled,
        active_gold: %{value: data.result},
        usd: a.usd
      }
    )
  end

  def get_celo_address(name) do
    query =
      from(p in CeloParams,
        where: p.name == ^name,
        select: p.address_value
      )

    query
    |> Repo.one()
    |> case do
      nil -> {:error, :not_found}
      data -> {:ok, data}
    end
  end

  def celo_validator_group_query do
    denominator =
      from(p in CeloParams,
        where: p.name == "numRegisteredValidators" or p.name == "maxElectableValidators",
        select: %{value: min(p.number_value)}
      )

    from(
      g in CeloValidatorGroup,
      inner_join: a in assoc(g, :celo_account),
      inner_join: b in assoc(g, :celo_accumulated_rewards),
      inner_join: total_locked_gold in CeloParams,
      where: total_locked_gold.name == "totalLockedGold",
      inner_join: denom in subquery(denominator),
      left_join: data in subquery(compute_votes()),
      on: g.address == data.address,
      select_merge: %{
        name: a.name,
        url: a.url,
        locked_gold: a.locked_gold,
        nonvoting_locked_gold: a.nonvoting_locked_gold,
        usd: a.usd,
        accumulated_active: b.active,
        accumulated_rewards: b.reward,
        rewards_ratio: b.ratio,
        active_gold: %{value: data.result},
        receivable_votes: (g.num_members + 1) * total_locked_gold.number_value / fragment("nullif(?,0)", denom.value)
      }
    )
  end

  @spec get_celo_validator(Hash.Address.t()) :: {:ok, CeloValidator.t()} | {:error, :not_found}
  def get_celo_validator(address_hash) do
    celo_validator_query()
    |> where([account], account.address == ^address_hash)
    |> Repo.one()
    |> case do
      nil -> {:error, :not_found}
      data -> {:ok, data}
    end
  end

  @spec get_celo_validator_group(Hash.Address.t()) :: {:ok, CeloValidatorGroup.t()} | {:error, :not_found}
  def get_celo_validator_group(address_hash) do
    celo_validator_group_query()
    |> where([account], account.address == ^address_hash)
    |> Repo.one()
    |> case do
      nil -> {:error, :not_found}
      data -> {:ok, data}
    end
  end

  def get_celo_validator_groups do
    celo_validator_group_query()
    |> Repo.all()
    |> case do
      nil -> {:error, :not_found}
      data -> {:ok, data}
    end
  end

  def get_celo_parameters do
    CeloParams
    |> Repo.all()
    |> case do
      nil -> {:error, :not_found}
      data -> {:ok, data}
    end
  end

  def get_celo_voters(group_address) do
    query =
      from(account in CeloVoters,
        where: account.group_address_hash == ^group_address,
        where: account.total > ^0
      )

    query
    |> Repo.all()
    |> case do
      nil -> []
      data -> data
    end
  end

  def get_celo_claims(address) do
    query =
      from(claim in CeloClaims,
        where: claim.address == ^address
      )

    query
    |> Repo.all()
    |> case do
      nil -> []
      data -> data
    end
  end

  def get_token_balance(address, symbol) do
    query =
      from(token in Token,
        join: balance in CurrentTokenBalance,
        where: token.symbol == ^symbol,
        where: balance.address_hash == ^address,
        where: balance.token_contract_address_hash == token.contract_address_hash,
        select: {balance.value}
      )

    query
    |> Repo.one()
    |> case do
      nil -> {:error, :not_found}
      {data} -> {:ok, %{value: data}}
    end
  end

  def get_latest_validating_block(address) do
    signer_query =
      from(validator in CeloValidator,
        select: validator.signer_address_hash,
        where: validator.address == ^address
      )

    signer_address =
      case Repo.one(signer_query) do
        nil -> address
        data -> data
      end

    direct_query =
      from(history in CeloValidatorHistory,
        where: history.online == true,
        where: history.address == ^signer_address,
        select: max(history.block_number)
      )

    direct_result =
      direct_query
      |> Repo.one()

    case direct_result do
      data when data != nil -> {:ok, data}
      _ -> {:error, :not_found}
    end
  end

  def get_latest_active_block(address) do
    signer_query =
      from(validator in CeloValidator,
        select: validator.signer_address_hash,
        where: validator.address == ^address
      )

    signer_address =
      case Repo.one(signer_query) do
        nil -> address
        data -> data
      end

    direct_query =
      from(history in CeloValidatorHistory,
        where: history.online == true,
        where: history.address == ^signer_address,
        select: max(history.block_number)
      )

    direct_result =
      direct_query
      |> Repo.one()

    case direct_result do
      data when data != nil -> {:ok, data}
      _ -> {:error, :not_found}
    end
  end

  def get_latest_history_block do
    query =
      from(history in CeloValidatorHistory,
        order_by: [desc: history.block_number],
        select: history.block_number
      )

    query
    |> Query.first()
    |> Repo.one()
    |> case do
      nil -> {:error, :not_found}
      data -> {:ok, data}
    end
  end

  def get_exchange_rate(symbol) do
    query =
      from(token in Token,
        join: rate in ExchangeRate,
        where: token.symbol == ^symbol,
        where: rate.token == token.contract_address_hash,
        select: {token, rate}
      )

    query
    |> Repo.one()
    |> case do
      nil -> {:error, :not_found}
      data -> {:ok, data}
    end
  end

  def query_leaderboard do
    # Computes the leaderboard score
    # For each account, the following is computed: CELO balance + cUSD balance * exchange rate
    # Each competitor can have several claimed accounts.
    # Final final score is the sum of account scores modified with the multiplier that is read from Google sheets
    result =
      SQL.query(Repo, """
        SELECT
          competitors.address,
          COALESCE(( SELECT name FROM celo_account WHERE address =  competitors.address), 'Unknown account'),
          (SUM(rate*token_balance+balance+locked_balance)+rate*COALESCE(old_usd,0)+COALESCE(old_gold,0))*
           (multiplier+COALESCE(attestation_multiplier,0)) AS score
        FROM exchange_rates, competitors, tokens, claims,
         ( SELECT claims.address AS c_address, claims.claimed_address AS address,
              COALESCE((SELECT value FROM address_current_token_balances, tokens WHERE claimed_address = address_hash
                        AND token_contract_address_hash = tokens.contract_address_hash AND tokens.symbol = 'cUSD'), 0) as token_balance,
              COALESCE((SELECT fetched_coin_balance FROM addresses WHERE claimed_address = hash), 0) as balance,
              COALESCE((SELECT locked_gold FROM celo_account WHERE claimed_address = address), 0) as locked_balance
            FROM claims ) AS get
        WHERE exchange_rates.token = tokens.contract_address_hash
        AND tokens.symbol = 'cUSD'
        AND claims.claimed_address = get.address
        AND claims.address = competitors.address
        AND claims.address = c_address
        GROUP BY competitors.address, rate, old_usd, old_gold, attestation_multiplier, multiplier
        ORDER BY score DESC
      """)

    case result do
      {:ok, %{rows: res}} -> {:ok, res}
      _ -> {:error, :not_found}
    end
  end

  defp with_decompiled_code_flag(query, _hash, false), do: query

  defp with_decompiled_code_flag(query, hash, true) do
    has_decompiled_code_query =
      from(decompiled_contract in DecompiledSmartContract,
        where: decompiled_contract.address_hash == ^hash,
        limit: 1,
        select: %{has_decompiled_code?: not is_nil(decompiled_contract.address_hash)}
      )

    from(
      address in query,
      left_join: decompiled_code in subquery(has_decompiled_code_query),
      select_merge: %{has_decompiled_code?: decompiled_code.has_decompiled_code?}
    )
  end

  defp decode_params(params, types) do
    params
    |> Base.decode16!(case: :mixed)
    |> TypeDecoder.decode_raw(types)
  end

  @doc """
  Checks if an `t:Explorer.Chain.Address.t/0` with the given `hash` exists.

  Returns `:ok` if found

      iex> {:ok, %Explorer.Chain.Address{hash: hash}} = Explorer.Chain.create_address(
      ...>   %{hash: "0x5aaeb6053f3e94c9b9a09f33669435e7ef1beaed"}
      ...> )
      iex> Explorer.Chain.check_address_exists(hash)
      :ok

  Returns `:not_found` if not found

      iex> {:ok, hash} = Explorer.Chain.string_to_address_hash("0x5aaeb6053f3e94c9b9a09f33669435e7ef1beaed")
      iex> Explorer.Chain.check_address_exists(hash)
      :not_found

  """
  @spec check_address_exists(Hash.Address.t()) :: :ok | :not_found
  def check_address_exists(address_hash) do
    address_hash
    |> address_exists?()
    |> boolean_to_check_result()
  end

  @doc """
  Checks if an `t:Explorer.Chain.Address.t/0` with the given `hash` exists.

  Returns `true` if found

      iex> {:ok, %Explorer.Chain.Address{hash: hash}} = Explorer.Chain.create_address(
      ...>   %{hash: "0x5aaeb6053f3e94c9b9a09f33669435e7ef1beaed"}
      ...> )
      iex> Explorer.Chain.address_exists?(hash)
      true

  Returns `false` if not found

      iex> {:ok, hash} = Explorer.Chain.string_to_address_hash("0x5aaeb6053f3e94c9b9a09f33669435e7ef1beaed")
      iex> Explorer.Chain.address_exists?(hash)
      false

  """
  @spec address_exists?(Hash.Address.t()) :: boolean()
  def address_exists?(address_hash) do
    query =
      from(
        address in Address,
        where: address.hash == ^address_hash
      )

    Repo.exists?(query)
  end

  @doc """
  Checks if it exists an `t:Explorer.Chain.Address.t/0` that has the provided
  `t:Explorer.Chain.Address.t/0` `hash` and a contract.

  Returns `:ok` if found and `:not_found` otherwise.
  """
  @spec check_contract_address_exists(Hash.Address.t()) :: :ok | :not_found
  def check_contract_address_exists(address_hash) do
    address_hash
    |> contract_address_exists?()
    |> boolean_to_check_result()
  end

  @doc """
  Checks if it exists an `t:Explorer.Chain.Address.t/0` that has the provided
  `t:Explorer.Chain.Address.t/0` `hash` and a contract.

  Returns `true` if found and `false` otherwise.
  """
  @spec contract_address_exists?(Hash.Address.t()) :: boolean()
  def contract_address_exists?(address_hash) do
    query =
      from(
        address in Address,
        where: address.hash == ^address_hash and not is_nil(address.contract_code)
      )

    Repo.exists?(query)
  end

  @doc """
  Checks if it exists a `t:Explorer.Chain.DecompiledSmartContract.t/0` for the
  `t:Explorer.Chain.Address.t/0` with the provided `hash` and with the provided version.

  Returns `:ok` if found and `:not_found` otherwise.
  """
  @spec check_decompiled_contract_exists(Hash.Address.t(), String.t()) :: :ok | :not_found
  def check_decompiled_contract_exists(address_hash, version) do
    address_hash
    |> decompiled_contract_exists?(version)
    |> boolean_to_check_result()
  end

  @doc """
  Checks if it exists a `t:Explorer.Chain.DecompiledSmartContract.t/0` for the
  `t:Explorer.Chain.Address.t/0` with the provided `hash` and with the provided version.

  Returns `true` if found and `false` otherwise.
  """
  @spec decompiled_contract_exists?(Hash.Address.t(), String.t()) :: boolean()
  def decompiled_contract_exists?(address_hash, version) do
    query =
      from(contract in DecompiledSmartContract,
        where: contract.address_hash == ^address_hash and contract.decompiler_version == ^version
      )

    Repo.exists?(query)
  end

  @doc """
  Checks if it exists a verified `t:Explorer.Chain.SmartContract.t/0` for the
  `t:Explorer.Chain.Address.t/0` with the provided `hash`.

  Returns `:ok` if found and `:not_found` otherwise.
  """
  @spec check_verified_smart_contract_exists(Hash.Address.t()) :: :ok | :not_found
  def check_verified_smart_contract_exists(address_hash) do
    address_hash
    |> verified_smart_contract_exists?()
    |> boolean_to_check_result()
  end

  @doc """
  Checks if it exists a verified `t:Explorer.Chain.SmartContract.t/0` for the
  `t:Explorer.Chain.Address.t/0` with the provided `hash`.

  Returns `true` if found and `false` otherwise.
  """
  @spec verified_smart_contract_exists?(Hash.Address.t()) :: boolean()
  def verified_smart_contract_exists?(address_hash) do
    query =
      from(
        smart_contract in SmartContract,
        where: smart_contract.address_hash == ^address_hash
      )

    Repo.exists?(query)
  end

  @doc """
  Checks if a `t:Explorer.Chain.Transaction.t/0` with the given `hash` exists.

  Returns `:ok` if found

      iex> %Transaction{hash: hash} = insert(:transaction)
      iex> Explorer.Chain.check_transaction_exists(hash)
      :ok

  Returns `:not_found` if not found

      iex> {:ok, hash} = Explorer.Chain.string_to_transaction_hash(
      ...>   "0x9fc76417374aa880d4449a1f7f31ec597f00b1f6f3dd2d66f4c9c6c445836d8b"
      ...> )
      iex> Explorer.Chain.check_transaction_exists(hash)
      :not_found
  """
  @spec check_transaction_exists(Hash.Full.t()) :: :ok | :not_found
  def check_transaction_exists(hash) do
    hash
    |> transaction_exists?()
    |> boolean_to_check_result()
  end

  @doc """
  Checks if a `t:Explorer.Chain.Transaction.t/0` with the given `hash` exists.

  Returns `true` if found

      iex> %Transaction{hash: hash} = insert(:transaction)
      iex> Explorer.Chain.transaction_exists?(hash)
      true

  Returns `false` if not found

      iex> {:ok, hash} = Explorer.Chain.string_to_transaction_hash(
      ...>   "0x9fc76417374aa880d4449a1f7f31ec597f00b1f6f3dd2d66f4c9c6c445836d8b"
      ...> )
      iex> Explorer.Chain.transaction_exists?(hash)
      false
  """
  @spec transaction_exists?(Hash.Full.t()) :: boolean()
  def transaction_exists?(hash) do
    query =
      from(
        transaction in Transaction,
        where: transaction.hash == ^hash
      )

    Repo.exists?(query)
  end

  @doc """
  Checks if a `t:Explorer.Chain.Token.t/0` with the given `hash` exists.

  Returns `:ok` if found

      iex> address = insert(:address)
      iex> insert(:token, contract_address: address)
      iex> Explorer.Chain.check_token_exists(address.hash)
      :ok

  Returns `:not_found` if not found

      iex> {:ok, hash} = Explorer.Chain.string_to_address_hash("0x5aaeb6053f3e94c9b9a09f33669435e7ef1beaed")
      iex> Explorer.Chain.check_token_exists(hash)
      :not_found
  """
  @spec check_token_exists(Hash.Address.t()) :: :ok | :not_found
  def check_token_exists(hash) do
    hash
    |> token_exists?()
    |> boolean_to_check_result()
  end

  @doc """
  Checks if a `t:Explorer.Chain.Token.t/0` with the given `hash` exists.

  Returns `true` if found

      iex> address = insert(:address)
      iex> insert(:token, contract_address: address)
      iex> Explorer.Chain.token_exists?(address.hash)
      true

  Returns `false` if not found

      iex> {:ok, hash} = Explorer.Chain.string_to_address_hash("0x5aaeb6053f3e94c9b9a09f33669435e7ef1beaed")
      iex> Explorer.Chain.token_exists?(hash)
      false
  """
  @spec token_exists?(Hash.Address.t()) :: boolean()
  def token_exists?(hash) do
    query =
      from(
        token in Token,
        where: token.contract_address_hash == ^hash
      )

    Repo.exists?(query)
  end

  @doc """
  Checks if a `t:Explorer.Chain.TokenTransfer.t/0` with the given `hash` and `token_id` exists.

  Returns `:ok` if found

      iex> contract_address = insert(:address)
      iex> token_id = 10
      iex> insert(:token_transfer,
      ...>  from_address: contract_address,
      ...>  token_contract_address: contract_address,
      ...>  token_id: token_id
      ...> )
      iex> Explorer.Chain.check_erc721_token_instance_exists(token_id, contract_address.hash)
      :ok

  Returns `:not_found` if not found

      iex> {:ok, hash} = Explorer.Chain.string_to_address_hash("0x5aaeb6053f3e94c9b9a09f33669435e7ef1beaed")
      iex> Explorer.Chain.check_erc721_token_instance_exists(10, hash)
      :not_found
  """
  @spec check_erc721_token_instance_exists(binary() | non_neg_integer(), Hash.Address.t()) :: :ok | :not_found
  def check_erc721_token_instance_exists(token_id, hash) do
    token_id
    |> erc721_token_instance_exist?(hash)
    |> boolean_to_check_result()
  end

  @doc """
  Checks if a `t:Explorer.Chain.TokenTransfer.t/0` with the given `hash` and `token_id` exists.

  Returns `true` if found

      iex> contract_address = insert(:address)
      iex> token_id = 10
      iex> insert(:token_transfer,
      ...>  from_address: contract_address,
      ...>  token_contract_address: contract_address,
      ...>  token_id: token_id
      ...> )
      iex> Explorer.Chain.erc721_token_instance_exist?(token_id, contract_address.hash)
      true

  Returns `false` if not found

      iex> {:ok, hash} = Explorer.Chain.string_to_address_hash("0x5aaeb6053f3e94c9b9a09f33669435e7ef1beaed")
      iex> Explorer.Chain.erc721_token_instance_exist?(10, hash)
      false
  """
  @spec erc721_token_instance_exist?(binary() | non_neg_integer(), Hash.Address.t()) :: boolean()
  def erc721_token_instance_exist?(token_id, hash) do
    query =
      from(tt in TokenTransfer,
        where: tt.token_contract_address_hash == ^hash and tt.token_id == ^token_id
      )

    Repo.exists?(query)
  end

  defp boolean_to_check_result(true), do: :ok

  defp boolean_to_check_result(false), do: :not_found

  def extract_db_name(db_url) do
    if db_url == nil do
      ""
    else
      db_url
      |> String.split("/")
      |> Enum.take(-1)
      |> Enum.at(0)
      |> String.split("?")
      |> Enum.at(0)
    end
  end

  def extract_db_host(db_url) do
    if db_url == nil do
      ""
    else
      db_url
      |> String.split("@")
      |> Enum.take(-1)
      |> Enum.at(0)
      |> String.split(":")
      |> Enum.at(0)
    end
  end

  @doc """
  Fetches the first trace from the Parity trace URL.
  """
  def fetch_first_trace(transactions_params, json_rpc_named_arguments) do
    case EthereumJSONRPC.fetch_first_trace(transactions_params, json_rpc_named_arguments) do
      {:ok, [%{first_trace: first_trace, block_hash: block_hash, json_rpc_named_arguments: json_rpc_named_arguments}]} ->
        format_tx_first_trace(first_trace, block_hash, json_rpc_named_arguments)

      {:error, error} ->
        {:error, error}

      :ignore ->
        :ignore
    end
  end

  def combine_proxy_implementation_abi(proxy_address_hash, abi) when not is_nil(abi) do
    implementation_abi = get_implementation_abi_from_proxy(proxy_address_hash, abi)

    if Enum.empty?(implementation_abi), do: abi, else: implementation_abi ++ abi
  end

  def combine_proxy_implementation_abi(_, abi) when is_nil(abi) do
    []
  end

  def is_proxy_contract?(abi) when not is_nil(abi) do
    implementation_method_abi =
      abi
      |> Enum.find(fn method ->
        Map.get(method, "name") == "implementation"
      end)

    if implementation_method_abi, do: true, else: false
  end

  def is_proxy_contract?(abi) when is_nil(abi) do
    false
  end

  def get_implementation_address_hash(proxy_address_hash, abi)
      when not is_nil(proxy_address_hash) and not is_nil(abi) do
    implementation_method_abi =
      abi
      |> Enum.find(fn method ->
        Map.get(method, "name") == "implementation"
      end)

    implementation_method_abi_state_mutability = Map.get(implementation_method_abi, "stateMutability")
    is_eip1967 = if implementation_method_abi_state_mutability == "nonpayable", do: true, else: false

    if is_eip1967 do
      json_rpc_named_arguments = Application.get_env(:explorer, :json_rpc_named_arguments)

      # https://eips.ethereum.org/EIPS/eip-1967
      eip_1967_implementation_storage_pointer = "0x360894a13ba1a3210667c828492db98dca3e2076cc3735a920a3ca505d382bbc"

      {:ok, implementation_address} =
        Contract.eth_get_storage_at_request(
          proxy_address_hash,
          eip_1967_implementation_storage_pointer,
          nil,
          json_rpc_named_arguments
        )

      if String.length(implementation_address) > 42 do
        "0x" <> String.slice(implementation_address, -40, 40)
      else
        implementation_address
      end
    else
      # 5c60da1b = keccak256(implementation())
      implementation_address =
        case Reader.query_contract(proxy_address_hash, abi, %{
               "5c60da1b" => []
             }) do
          %{"5c60da1b" => {:ok, [result]}} -> result
          _ -> nil
        end

      if implementation_address do
        "0x" <> Base.encode16(implementation_address, case: :lower)
      else
        nil
      end
    end
  end

  def get_implementation_address_hash(proxy_address_hash, abi) when is_nil(proxy_address_hash) or is_nil(abi) do
    nil
  end

  def get_implementation_abi(implementation_address_hash_string) when not is_nil(implementation_address_hash_string) do
    case Chain.string_to_address_hash(implementation_address_hash_string) do
      {:ok, implementation_address_hash} ->
        implementation_smart_contract =
          implementation_address_hash
          |> Chain.address_hash_to_smart_contract()

        if implementation_smart_contract do
          implementation_smart_contract
          |> Map.get(:abi)
        else
          []
        end

      _ ->
        []
    end
  end

  def get_implementation_abi(implementation_address_hash_string) when is_nil(implementation_address_hash_string) do
    []
  end

  def get_implementation_abi_from_proxy(proxy_address_hash, abi)
      when not is_nil(proxy_address_hash) and not is_nil(abi) do
    implementation_method_abi =
      abi
      |> Enum.find(fn method ->
        Map.get(method, "name") == "implementation"
      end)

    if implementation_method_abi do
      implementation_address_hash_string = get_implementation_address_hash(proxy_address_hash, abi)

      if implementation_address_hash_string do
        get_implementation_abi(implementation_address_hash_string)
      else
        []
      end
    else
      []
    end
  end

  def get_implementation_abi_from_proxy(proxy_address_hash, abi) when is_nil(proxy_address_hash) or is_nil(abi) do
    []
  end

  defp format_tx_first_trace(first_trace, block_hash, json_rpc_named_arguments) do
    {:ok, to_address_hash} =
      if Map.has_key?(first_trace, :to_address_hash) do
        Chain.string_to_address_hash(first_trace.to_address_hash)
      else
        {:ok, nil}
      end

    {:ok, from_address_hash} = Chain.string_to_address_hash(first_trace.from_address_hash)

    {:ok, created_contract_address_hash} =
      if Map.has_key?(first_trace, :created_contract_address_hash) do
        Chain.string_to_address_hash(first_trace.created_contract_address_hash)
      else
        {:ok, nil}
      end

    {:ok, transaction_hash} = Chain.string_to_transaction_hash(first_trace.transaction_hash)

    {:ok, call_type} =
      if Map.has_key?(first_trace, :call_type) do
        CallType.load(first_trace.call_type)
      else
        {:ok, nil}
      end

    {:ok, type} = Type.load(first_trace.type)

    {:ok, input} =
      if Map.has_key?(first_trace, :input) do
        Data.cast(first_trace.input)
      else
        {:ok, nil}
      end

    {:ok, output} =
      if Map.has_key?(first_trace, :output) do
        Data.cast(first_trace.output)
      else
        {:ok, nil}
      end

    {:ok, created_contract_code} =
      if Map.has_key?(first_trace, :created_contract_code) do
        Data.cast(first_trace.created_contract_code)
      else
        {:ok, nil}
      end

    {:ok, init} =
      if Map.has_key?(first_trace, :init) do
        Data.cast(first_trace.init)
      else
        {:ok, nil}
      end

    block_index =
      get_block_index(%{
        transaction_index: first_trace.transaction_index,
        transaction_hash: first_trace.transaction_hash,
        block_number: first_trace.block_number,
        json_rpc_named_arguments: json_rpc_named_arguments
      })

    value = %Wei{value: Decimal.new(first_trace.value)}

    first_trace_formatted =
      first_trace
      |> Map.merge(%{
        block_index: block_index,
        block_hash: block_hash,
        call_type: call_type,
        to_address_hash: to_address_hash,
        created_contract_address_hash: created_contract_address_hash,
        from_address_hash: from_address_hash,
        input: input,
        output: output,
        created_contract_code: created_contract_code,
        init: init,
        transaction_hash: transaction_hash,
        type: type,
        value: value
      })

    {:ok, [first_trace_formatted]}
  end

  defp get_block_index(%{
         transaction_index: transaction_index,
         transaction_hash: transaction_hash,
         block_number: block_number,
         json_rpc_named_arguments: json_rpc_named_arguments
       }) do
    if transaction_index == 0 do
      0
    else
      {:ok, traces} = fetch_block_internal_transactions([block_number], json_rpc_named_arguments)

      sorted_traces =
        traces
        |> Enum.sort_by(&{&1.transaction_index, &1.index})
        |> Enum.with_index()

      {_, block_index} =
        sorted_traces
        |> Enum.find(fn {trace, _} ->
          trace.transaction_index == transaction_index &&
            trace.transaction_hash == transaction_hash
        end)

      block_index
    end
  end

  defp find_block_timestamp(number) do
    Block
    |> where([b], b.number == ^number)
    |> select([b], b.timestamp)
    |> Repo.one()
  end
end<|MERGE_RESOLUTION|>--- conflicted
+++ resolved
@@ -26,11 +26,7 @@
 
   require Logger
 
-<<<<<<< HEAD
-  alias ABI.TypeDecoder
-=======
   alias ABI.{TypeDecoder, TypeEncoder}
->>>>>>> 4565b1af
   alias Ecto.Adapters.SQL
   alias Ecto.{Changeset, Multi, Query}
 
@@ -48,7 +44,6 @@
     Address.CurrentTokenBalance,
     Address.TokenBalance,
     Block,
-<<<<<<< HEAD
     CeloAccount,
     CeloClaims,
     CeloParams,
@@ -57,9 +52,7 @@
     CeloValidatorGroup,
     CeloValidatorHistory,
     CeloVoters,
-=======
     BridgedToken,
->>>>>>> 4565b1af
     Data,
     DecompiledSmartContract,
     ExchangeRate,
@@ -1990,7 +1983,6 @@
     |> Repo.all()
   end
 
-<<<<<<< HEAD
   def get_blocks_handled_by_address(options \\ [], address_hash) when is_list(options) do
     necessity_by_association = Keyword.get(options, :necessity_by_association, %{})
     paging_options = Keyword.get(options, :paging_options, @default_paging_options)
@@ -2046,7 +2038,8 @@
     |> order_by(desc: :number)
     |> preload(online: ^online_query)
     |> Repo.all()
-=======
+  end
+
   def check_if_validated_blocks_at_address(address_hash) do
     Repo.exists?(from(b in Block, where: b.miner_hash == ^address_hash))
   end
@@ -2082,7 +2075,6 @@
 
   def check_if_tokens_at_address(address_hash) do
     Repo.exists?(from(tb in CurrentTokenBalance, where: tb.address_hash == ^address_hash))
->>>>>>> 4565b1af
   end
 
   @doc """
@@ -3432,7 +3424,6 @@
     end
   end
 
-<<<<<<< HEAD
   def get_proxied_address(address_hash) do
     query =
       from(contract in ProxyContract,
@@ -3444,7 +3435,9 @@
     |> case do
       nil -> {:error, :not_found}
       proxy_contract -> {:ok, proxy_contract.implementation_address}
-=======
+    end
+  end
+
   @doc """
   Finds metadata for verification of a contract from verified twins: contracts with the same bytecode
   which were verified previously, returns a single t:SmartContract.t/0
@@ -3488,7 +3481,6 @@
       Enum.at(address_verified_twins, 0)
     else
       nil
->>>>>>> 4565b1af
     end
   end
 
@@ -3776,15 +3768,9 @@
           reducer :: (entry :: Hash.Address.t(), accumulator -> accumulator)
         ) :: {:ok, accumulator}
         when accumulator: term()
-<<<<<<< HEAD
-  def stream_cataloged_token_contract_address_hashes(initial, reducer, seconds_ago_updated \\ 36000)
-      when is_function(reducer, 2) do
-    seconds_ago_updated
-=======
   def stream_cataloged_token_contract_address_hashes(initial, reducer, some_time_ago_updated \\ 2880)
       when is_function(reducer, 2) do
     some_time_ago_updated
->>>>>>> 4565b1af
     |> Token.cataloged_tokens()
     |> order_by(asc: :updated_at)
     |> Repo.stream_reduce(initial, reducer)
