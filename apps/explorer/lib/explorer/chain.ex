defmodule Explorer.Chain do
  @moduledoc """
  The chain context.
  """

  import Ecto.Query,
    only: [
      dynamic: 1,
      dynamic: 2,
      from: 2,
      join: 4,
      join: 5,
      limit: 2,
      lock: 2,
      offset: 2,
      order_by: 2,
      order_by: 3,
      preload: 2,
      preload: 3,
      select: 2,
      select: 3,
      subquery: 1,
      union: 2,
      where: 2,
      where: 3
    ]

  import EthereumJSONRPC, only: [integer_to_quantity: 1, fetch_block_internal_transactions: 2]

  require Logger

  alias ABI.TypeDecoder
  alias Ecto.{Changeset, Multi}

  alias EthereumJSONRPC.Transaction, as: EthereumJSONRPCTransaction
  alias EthereumJSONRPC.Utility.RangesHelper

  alias Explorer.Account.WatchlistAddress

  alias Explorer.Counters.{LastFetchedCounter, TokenHoldersCounter, TokenTransfersCounter}

  alias Explorer.Chain

  alias Explorer.Chain.{
    Address,
    Address.CoinBalance,
    Address.CoinBalanceDaily,
    Address.CurrentTokenBalance,
    Address.TokenBalance,
    Block,
    CurrencyHelper,
    Data,
    DecompiledSmartContract,
    DenormalizationHelper,
    Hash,
    Import,
    InternalTransaction,
    Log,
    PendingBlockOperation,
    SmartContract,
    Token,
    Token.Instance,
    TokenTransfer,
    Transaction,
    Wei,
    Withdrawal
  }

  alias Explorer.Chain.Cache.{
    BlockNumber,
    Blocks,
    ContractsCounter,
    NewContractsCounter,
    NewVerifiedContractsCounter,
    Transactions,
    Uncles,
    VerifiedContractsCounter,
    WithdrawalsSum
  }

  alias Explorer.Chain.Cache.Block, as: BlockCache
  alias Explorer.Chain.Cache.PendingBlockOperation, as: PendingBlockOperationCache
  alias Explorer.Chain.Fetcher.{CheckBytecodeMatchingOnDemand, LookUpSmartContractSourcesOnDemand}
  alias Explorer.Chain.Import.Runner
  alias Explorer.Chain.InternalTransaction.{CallType, Type}
  alias Explorer.Chain.SmartContract.Proxy.EIP1167

  alias Explorer.Market.MarketHistoryCache
  alias Explorer.{PagingOptions, Repo}

  alias Dataloader.Ecto, as: DataloaderEcto

  @default_paging_options %PagingOptions{page_size: 50}

  @token_transfers_per_transaction_preview 10
  @token_transfers_necessity_by_association %{
    [from_address: :smart_contract] => :optional,
    [to_address: :smart_contract] => :optional,
    [from_address: :names] => :optional,
    [to_address: :names] => :optional,
    token: :optional
  }

  @method_name_to_id_map %{
    "approve" => "095ea7b3",
    "transfer" => "a9059cbb",
    "multicall" => "5ae401dc",
    "mint" => "40c10f19",
    "commit" => "f14fcbc8"
  }

  @revert_msg_prefix_1 "Revert: "
  @revert_msg_prefix_2 "revert: "
  @revert_msg_prefix_3 "reverted "
  @revert_msg_prefix_4 "Reverted "
  # Geth-like node
  @revert_msg_prefix_5 "execution reverted: "
  # keccak256("Error(string)")
  @revert_error_method_id "08c379a0"

<<<<<<< HEAD
  @burn_address_hash_str "0x0000000000000000000000000000000000000000"
  @out_of_gas_msg "Out of gas"

=======
>>>>>>> cc9569c7
  @limit_showing_transactions 10_000
  @default_page_size 50

  @typedoc """
  The name of an association on the `t:Ecto.Schema.t/0`
  """
  @type association :: atom()

  @typedoc """
  The max `t:Explorer.Chain.Block.block_number/0` for `consensus` `true` `t:Explorer.Chain.Block.t/0`s.
  """
  @type block_height :: Block.block_number()

  @typedoc """
  Event type where data is broadcasted whenever data is inserted from chain indexing.
  """
  @type chain_event ::
          :addresses
          | :address_coin_balances
          | :blocks
          | :block_rewards
          | :exchange_rate
          | :internal_transactions
          | :logs
          | :transactions
          | :token_transfers

  @type direction :: :from | :to

  @typedoc """
   * `:optional` - the association is optional and only needs to be loaded if available
   * `:required` - the association is required and MUST be loaded.  If it is not available, then the parent struct
     SHOULD NOT be returned.
  """
  @type necessity :: :optional | :required

  @typedoc """
  The `t:necessity/0` of each association that should be loaded
  """
  @type necessity_by_association :: %{association => necessity}

  @type necessity_by_association_option :: {:necessity_by_association, necessity_by_association}
  @type paging_options :: {:paging_options, PagingOptions.t()}
  @typep balance_by_day :: %{date: String.t(), value: Wei.t()}
  @type api? :: {:api?, true | false}

  @doc """
  `t:Explorer.Chain.InternalTransaction/0`s from the address with the given `hash`.

  This function excludes any internal transactions in the results where the
  internal transaction has no siblings within the parent transaction.

  ## Options

    * `:direction` - if specified, will filter internal transactions by address type. If `:to` is specified, only
      internal transactions where the "to" address matches will be returned. Likewise, if `:from` is specified, only
      internal transactions where the "from" address matches will be returned. If `:direction` is omitted, internal
      transactions either to or from the address will be returned.
    * `:necessity_by_association` - use to load `t:association/0` as `:required` or `:optional`. If an association is
      `:required`, and the `t:Explorer.Chain.InternalTransaction.t/0` has no associated record for that association,
      then the `t:Explorer.Chain.InternalTransaction.t/0` will not be included in the page `entries`.
    * `:paging_options` - a `t:Explorer.PagingOptions.t/0` used to specify the `:page_size` and
      `:key` (a tuple of the lowest/oldest `{block_number, transaction_index, index}`) and. Results will be the internal
      transactions older than the `block_number`, `transaction index`, and `index` that are passed.

  """
  @spec address_to_internal_transactions(Hash.Address.t(), [paging_options | necessity_by_association_option]) :: [
          InternalTransaction.t()
        ]
  def address_to_internal_transactions(hash, options \\ []) do
    necessity_by_association = Keyword.get(options, :necessity_by_association, %{})
    direction = Keyword.get(options, :direction)

    from_block = from_block(options)
    to_block = to_block(options)

    paging_options = Keyword.get(options, :paging_options, @default_paging_options)

    if direction == nil || direction == "" do
      query_to_address_hash_wrapped =
        InternalTransaction
        |> InternalTransaction.where_nonpending_block()
        |> InternalTransaction.where_address_fields_match(hash, :to_address_hash)
        |> where_block_number_in_period(from_block, to_block)
        |> common_where_limit_order(paging_options)
        |> wrapped_union_subquery()

      query_from_address_hash_wrapped =
        InternalTransaction
        |> InternalTransaction.where_nonpending_block()
        |> InternalTransaction.where_address_fields_match(hash, :from_address_hash)
        |> where_block_number_in_period(from_block, to_block)
        |> common_where_limit_order(paging_options)
        |> wrapped_union_subquery()

      query_created_contract_address_hash_wrapped =
        InternalTransaction
        |> InternalTransaction.where_nonpending_block()
        |> InternalTransaction.where_address_fields_match(hash, :created_contract_address_hash)
        |> where_block_number_in_period(from_block, to_block)
        |> common_where_limit_order(paging_options)
        |> wrapped_union_subquery()

      query_to_address_hash_wrapped
      |> union(^query_from_address_hash_wrapped)
      |> union(^query_created_contract_address_hash_wrapped)
      |> wrapped_union_subquery()
      |> common_where_limit_order(paging_options)
      |> preload(:block)
      |> join_associations(necessity_by_association)
      |> select_repo(options).all()
    else
      InternalTransaction
      |> InternalTransaction.where_nonpending_block()
      |> InternalTransaction.where_address_fields_match(hash, direction)
      |> where_block_number_in_period(from_block, to_block)
      |> common_where_limit_order(paging_options)
      |> preload(:block)
      |> join_associations(necessity_by_association)
      |> select_repo(options).all()
    end
  end

  def wrapped_union_subquery(query) do
    from(
      q in subquery(query),
      select: q
    )
  end

  defp common_where_limit_order(query, paging_options) do
    query
    |> InternalTransaction.where_is_different_from_parent_transaction()
    |> page_internal_transaction(paging_options, %{index_int_tx_desc_order: true})
    |> limit(^paging_options.page_size)
    |> order_by(
      [it],
      desc: it.block_number,
      desc: it.transaction_index,
      desc: it.index
    )
  end

  def address_hashes_to_mined_transactions_without_rewards(address_hashes, options) do
    paging_options = Keyword.get(options, :paging_options, @default_paging_options)

    address_hashes
    |> address_hashes_to_mined_transactions_tasks(options)
    |> Transaction.wait_for_address_transactions()
    |> Enum.sort_by(&{&1.block_number, &1.index}, &>=/2)
    |> Enum.dedup_by(& &1.hash)
    |> Enum.take(paging_options.page_size)
  end

  defp address_hashes_to_mined_transactions_tasks(address_hashes, options) do
    direction = Keyword.get(options, :direction)
    necessity_by_association = Keyword.get(options, :necessity_by_association, %{})

    options
    |> Transaction.address_to_transactions_tasks_query(true)
    |> Transaction.not_pending_transactions()
    |> join_associations(necessity_by_association)
    |> Transaction.put_has_token_transfers_to_tx(false)
    |> Transaction.matching_address_queries_list(direction, address_hashes)
    |> Enum.map(fn query -> Task.async(fn -> select_repo(options).all(query) end) end)
  end

  @spec address_hash_to_token_transfers(Hash.Address.t(), Keyword.t()) :: [Transaction.t()]
  def address_hash_to_token_transfers(address_hash, options \\ []) do
    paging_options = Keyword.get(options, :paging_options, @default_paging_options)
    direction = Keyword.get(options, :direction)

    direction
    |> Transaction.transactions_with_token_transfers_direction(address_hash)
    |> Transaction.preload_token_transfers(address_hash)
    |> Transaction.handle_paging_options(paging_options)
    |> Repo.all()
  end

  @spec address_hash_to_token_transfers_new(Hash.Address.t() | String.t(), Keyword.t()) :: [TokenTransfer.t()]
  def address_hash_to_token_transfers_new(address_hash, options \\ []) do
    paging_options = Keyword.get(options, :paging_options, @default_paging_options)
    direction = Keyword.get(options, :direction)
    filters = Keyword.get(options, :token_type)
    necessity_by_association = Keyword.get(options, :necessity_by_association)

    direction
    |> TokenTransfer.token_transfers_by_address_hash(address_hash, filters)
    |> join_associations(necessity_by_association)
    |> TokenTransfer.handle_paging_options(paging_options)
    |> select_repo(options).all()
  end

  @spec address_hash_to_token_transfers_by_token_address_hash(
          Hash.Address.t() | String.t(),
          Hash.Address.t() | String.t(),
          Keyword.t()
        ) :: [TokenTransfer.t()]
  def address_hash_to_token_transfers_by_token_address_hash(address_hash, token_address_hash, options \\ []) do
    paging_options = Keyword.get(options, :paging_options, @default_paging_options)

    necessity_by_association = Keyword.get(options, :necessity_by_association)

    address_hash
    |> TokenTransfer.token_transfers_by_address_hash_and_token_address_hash(token_address_hash)
    |> join_associations(necessity_by_association)
    |> TokenTransfer.handle_paging_options(paging_options)
    |> select_repo(options).all()
  end

  @spec address_hash_to_withdrawals(
          Hash.Address.t(),
          [paging_options | necessity_by_association_option]
        ) :: [Withdrawal.t()]
  def address_hash_to_withdrawals(address_hash, options \\ []) when is_list(options) do
    paging_options = Keyword.get(options, :paging_options, @default_paging_options)
    necessity_by_association = Keyword.get(options, :necessity_by_association, %{})

    address_hash
    |> Withdrawal.address_hash_to_withdrawals_query()
    |> join_associations(necessity_by_association)
    |> handle_withdrawals_paging_options(paging_options)
    |> select_repo(options).all()
  end

  @spec address_to_logs(Hash.Address.t(), Keyword.t()) :: [Log.t()]
  def address_to_logs(address_hash, csv_export?, options \\ []) when is_list(options) do
    paging_options = Keyword.get(options, :paging_options) || %PagingOptions{page_size: 50}

    from_block = from_block(options)
    to_block = to_block(options)

    base =
      if DenormalizationHelper.denormalization_finished?() do
        from(log in Log,
          order_by: [desc: log.block_number, desc: log.index],
          where: log.address_hash == ^address_hash,
          limit: ^paging_options.page_size,
          select: log,
          inner_join: transaction in assoc(log, :transaction),
          where: transaction.block_consensus == true
        )
      else
        from(log in Log,
          order_by: [desc: log.block_number, desc: log.index],
          where: log.address_hash == ^address_hash,
          limit: ^paging_options.page_size,
          select: log,
          inner_join: block in Block,
          on: block.hash == log.block_hash,
          where: block.consensus == true
        )
      end

    preloaded_query =
      if csv_export? do
        base
      else
        base
        |> preload(transaction: [:to_address, :from_address])
      end

    preloaded_query
    |> page_logs(paging_options)
    |> filter_topic(Keyword.get(options, :topic))
    |> where_block_number_in_period(from_block, to_block)
    |> select_repo(options).all()
    |> Enum.take(paging_options.page_size)
  end

  defp filter_topic(base_query, nil), do: base_query

  defp filter_topic(base_query, ""), do: base_query

  defp filter_topic(base_query, topic) do
    from(log in base_query,
      where:
        log.first_topic == ^topic or log.second_topic == ^topic or log.third_topic == ^topic or
          log.fourth_topic == ^topic
    )
  end

  def where_block_number_in_period(base_query, from_block, to_block) when is_nil(from_block) and not is_nil(to_block) do
    from(q in base_query,
      where: q.block_number <= ^to_block
    )
  end

  def where_block_number_in_period(base_query, from_block, to_block) when not is_nil(from_block) and is_nil(to_block) do
    from(q in base_query,
      where: q.block_number > ^from_block
    )
  end

  def where_block_number_in_period(base_query, from_block, to_block) when is_nil(from_block) and is_nil(to_block) do
    base_query
  end

  def where_block_number_in_period(base_query, from_block, to_block) do
    from(q in base_query,
      where: q.block_number > ^from_block and q.block_number <= ^to_block
    )
  end

  @doc """
  Finds all `t:Explorer.Chain.Transaction.t/0`s given the address_hash and the token contract
  address hash.

  ## Options

    * `:paging_options` - a `t:Explorer.PagingOptions.t/0` used to specify the `:page_size` and
      `:key` (in the form of `%{"inserted_at" => inserted_at}`). Results will be the transactions
      older than the `index` that are passed.
  """
  @spec address_to_transactions_with_token_transfers(Hash.t(), Hash.t(), [paging_options]) :: [Transaction.t()]
  def address_to_transactions_with_token_transfers(address_hash, token_hash, options \\ []) do
    paging_options = Keyword.get(options, :paging_options, @default_paging_options)

    address_hash
    |> Transaction.transactions_with_token_transfers(token_hash)
    |> Transaction.preload_token_transfers(address_hash)
    |> Transaction.handle_paging_options(paging_options)
    |> Repo.all()
  end

  @doc """
  The `t:Explorer.Chain.Address.t/0` `balance` in `unit`.
  """
  @spec balance(Address.t(), :wei) :: Wei.wei() | nil
  @spec balance(Address.t(), :gwei) :: Wei.gwei() | nil
  @spec balance(Address.t(), :ether) :: Wei.ether() | nil
  def balance(%Address{fetched_coin_balance: balance}, unit) do
    case balance do
      nil -> nil
      _ -> Wei.to(balance, unit)
    end
  end

  @doc """
  The number of `t:Explorer.Chain.Block.t/0`.

      iex> insert_list(2, :block)
      iex> Explorer.Chain.block_count()
      2

  When there are no `t:Explorer.Chain.Block.t/0`.

      iex> Explorer.Chain.block_count()
      0

  """
  def block_count do
    Repo.aggregate(Block, :count, :hash)
  end

  @doc """
  The `t:Explorer.Chain.Wei.t/0` paid to the miners of the `t:Explorer.Chain.Block.t/0`s with `hash`
  `Explorer.Chain.Hash.Full.t/0` by the signers of the transactions in those blocks to cover the gas fee
  (`gas_used * gas_price`).
  """
  @spec gas_payment_by_block_hash([Hash.Full.t()]) :: %{Hash.Full.t() => Wei.t()}
  def gas_payment_by_block_hash(block_hashes) when is_list(block_hashes) do
    query =
      if DenormalizationHelper.denormalization_finished?() do
        from(
          transaction in Transaction,
          where: transaction.block_hash in ^block_hashes and transaction.block_consensus == true,
          group_by: transaction.block_hash,
          select: {transaction.block_hash, %Wei{value: coalesce(sum(transaction.gas_used * transaction.gas_price), 0)}}
        )
      else
        from(
          block in Block,
          left_join: transaction in assoc(block, :transactions),
          where: block.hash in ^block_hashes and block.consensus == true,
          group_by: block.hash,
          select: {block.hash, %Wei{value: coalesce(sum(transaction.gas_used * transaction.gas_price), 0)}}
        )
      end

    initial_gas_payments =
      block_hashes
      |> Enum.map(&{&1, %Wei{value: Decimal.new(0)}})
      |> Enum.into(%{})

    existing_data =
      query
      |> Repo.all()
      |> Enum.into(%{})

    Map.merge(initial_gas_payments, existing_data)
  end

  def timestamp_by_block_hash(block_hashes) when is_list(block_hashes) do
    query =
      from(
        block in Block,
        where: block.hash in ^block_hashes and block.consensus == true,
        group_by: block.hash,
        select: {block.hash, block.timestamp}
      )

    query
    |> Repo.all()
    |> Enum.into(%{})
  end

  @doc """
  Finds all `t:Explorer.Chain.Transaction.t/0`s in the `t:Explorer.Chain.Block.t/0`.

  ## Options

    * `:necessity_by_association` - use to load `t:association/0` as `:required` or `:optional`.  If an association is
      `:required`, and the `t:Explorer.Chain.Transaction.t/0` has no associated record for that association, then the
      `t:Explorer.Chain.Transaction.t/0` will not be included in the page `entries`.
    * `:paging_options` - a `t:Explorer.PagingOptions.t/0` used to specify the `:page_size` and
      `:key` (a tuple of the lowest/oldest `{index}`) and. Results will be the transactions older than
      the `index` that are passed.
  """
  @spec block_to_transactions(Hash.Full.t(), [paging_options | necessity_by_association_option | api?()], true | false) ::
          [
            Transaction.t()
          ]
  def block_to_transactions(block_hash, options \\ [], old_ui? \\ true) when is_list(options) do
    necessity_by_association = Keyword.get(options, :necessity_by_association, %{})

    options
    |> Keyword.get(:paging_options, @default_paging_options)
    |> fetch_transactions_in_ascending_order_by_index()
    |> join(:inner, [transaction], block in assoc(transaction, :block))
    |> where([_, block], block.hash == ^block_hash)
    |> join_associations(necessity_by_association)
    |> Transaction.put_has_token_transfers_to_tx(old_ui?)
    |> (&if(old_ui?, do: preload(&1, [{:token_transfers, [:token, :from_address, :to_address]}]), else: &1)).()
    |> select_repo(options).all()
    |> (&if(old_ui?,
          do: &1,
          else:
            Enum.map(&1, fn tx -> preload_token_transfers(tx, @token_transfers_necessity_by_association, options) end)
        )).()
  end

  @spec execution_node_to_transactions(Hash.Address.t(), [paging_options | necessity_by_association_option | api?()]) ::
          [Transaction.t()]
  def execution_node_to_transactions(execution_node_hash, options \\ []) when is_list(options) do
    necessity_by_association = Keyword.get(options, :necessity_by_association, %{})

    options
    |> Keyword.get(:paging_options, @default_paging_options)
    |> fetch_transactions_in_descending_order_by_block_and_index()
    |> where(execution_node_hash: ^execution_node_hash)
    |> join_associations(necessity_by_association)
    |> Transaction.put_has_token_transfers_to_tx(false)
    |> (& &1).()
    |> select_repo(options).all()
    |> (&Enum.map(&1, fn tx -> preload_token_transfers(tx, @token_transfers_necessity_by_association, options) end)).()
  end

  @spec block_to_withdrawals(
          Hash.Full.t(),
          [paging_options | necessity_by_association_option]
        ) :: [Withdrawal.t()]
  def block_to_withdrawals(block_hash, options \\ []) when is_list(options) do
    paging_options = Keyword.get(options, :paging_options, @default_paging_options)
    necessity_by_association = Keyword.get(options, :necessity_by_association, %{})

    block_hash
    |> Withdrawal.block_hash_to_withdrawals_query()
    |> join_associations(necessity_by_association)
    |> handle_withdrawals_paging_options(paging_options)
    |> select_repo(options).all()
  end

  @doc """
  Finds sum of gas_used for new (EIP-1559) txs belongs to block
  """
  @spec block_to_gas_used_by_1559_txs(Hash.Full.t()) :: non_neg_integer()
  def block_to_gas_used_by_1559_txs(block_hash) do
    query =
      from(
        tx in Transaction,
        where: tx.block_hash == ^block_hash,
        select: sum(tx.gas_used)
      )

    result = Repo.one(query)
    if result, do: result, else: 0
  end

  @doc """
  Finds sum of priority fee for new (EIP-1559) txs belongs to block
  """
  @spec block_to_priority_fee_of_1559_txs(Hash.Full.t()) :: Decimal.t()
  def block_to_priority_fee_of_1559_txs(block_hash) do
    block = Repo.get_by(Block, hash: block_hash)

    case block.base_fee_per_gas do
      %Wei{value: base_fee_per_gas} ->
        query =
          from(
            tx in Transaction,
            where: tx.block_hash == ^block_hash,
            select:
              sum(
                fragment(
                  "CASE
                    WHEN COALESCE(?,?) = 0 THEN 0
                    WHEN COALESCE(?,?) - ? < COALESCE(?,?) THEN (COALESCE(?,?) - ?) * ?
                    ELSE COALESCE(?,?) * ? END",
                  tx.max_fee_per_gas,
                  tx.gas_price,
                  tx.max_fee_per_gas,
                  tx.gas_price,
                  ^base_fee_per_gas,
                  tx.max_priority_fee_per_gas,
                  tx.gas_price,
                  tx.max_fee_per_gas,
                  tx.gas_price,
                  ^base_fee_per_gas,
                  tx.gas_used,
                  tx.max_priority_fee_per_gas,
                  tx.gas_price,
                  tx.gas_used
                )
              )
          )

        result = Repo.one(query)
        if result, do: result, else: 0

      _ ->
        0
    end
  end

  @doc """
  Counts the number of `t:Explorer.Chain.Transaction.t/0` in the `block`.
  """
  @spec block_to_transaction_count(Hash.Full.t()) :: non_neg_integer()
  def block_to_transaction_count(block_hash) do
    query =
      from(
        transaction in Transaction,
        where: transaction.block_hash == ^block_hash
      )

    Repo.aggregate(query, :count, :hash)
  end

  @spec check_if_withdrawals_in_block(Hash.Full.t()) :: boolean()
  def check_if_withdrawals_in_block(block_hash, options \\ []) do
    block_hash
    |> Withdrawal.block_hash_to_withdrawals_unordered_query()
    |> select_repo(options).exists?()
  end

  @doc """
  How many blocks have confirmed `block` based on the current `max_block_number`

  A consensus block's number of confirmations is the difference between its number and the current block height + 1.

      iex> block = insert(:block, number: 1)
      iex> Explorer.Chain.confirmations(block, block_height: 2)
      {:ok, 2}

  The newest block at the block height has 1 confirmation.

      iex> block = insert(:block, number: 1)
      iex> Explorer.Chain.confirmations(block, block_height: 1)
      {:ok, 1}

  A non-consensus block has no confirmations and is orphaned even if there are child blocks of it on an orphaned chain.

      iex> parent_block = insert(:block, consensus: false, number: 1)
      iex> insert(
      ...>   :block,
      ...>   parent_hash: parent_block.hash,
      ...>   consensus: false,
      ...>   number: parent_block.number + 1
      ...> )
      iex> Explorer.Chain.confirmations(parent_block, block_height: 3)
      {:error, :non_consensus}

  If you calculate the block height and then get a newer block, the confirmations will be `0` instead of negative.

      iex> block = insert(:block, number: 1)
      iex> Explorer.Chain.confirmations(block, block_height: 0)
      {:ok, 1}
  """
  @spec confirmations(Block.t() | nil, [{:block_height, block_height()}]) ::
          {:ok, non_neg_integer()} | {:error, :non_consensus | :pending}

  def confirmations(%Block{consensus: true, number: number}, named_arguments) when is_list(named_arguments) do
    max_consensus_block_number = Keyword.fetch!(named_arguments, :block_height)

    {:ok, max(1 + max_consensus_block_number - number, 1)}
  end

  def confirmations(%Block{consensus: false}, _), do: {:error, :non_consensus}

  def confirmations(nil, _), do: {:error, :pending}

  @doc """
  Creates an address.

      iex> {:ok, %Explorer.Chain.Address{hash: hash}} = Explorer.Chain.create_address(
      ...>   %{hash: "0xa94f5374fce5edbc8e2a8697c15331677e6ebf0b"}
      ...> )
      ...> to_string(hash)
      "0xa94f5374fce5edbc8e2a8697c15331677e6ebf0b"

  A `String.t/0` value for `Explorer.Chain.Address.t/0` `hash` must have 40 hexadecimal characters after the `0x` prefix
  to prevent short- and long-hash transcription errors.

      iex> {:error, %Ecto.Changeset{errors: errors}} = Explorer.Chain.create_address(
      ...>   %{hash: "0xa94f5374fce5edbc8e2a8697c15331677e6ebf0"}
      ...> )
      ...> errors
      [hash: {"is invalid", [type: Explorer.Chain.Hash.Address, validation: :cast]}]
      iex> {:error, %Ecto.Changeset{errors: errors}} = Explorer.Chain.create_address(
      ...>   %{hash: "0xa94f5374fce5edbc8e2a8697c15331677e6ebf0ba"}
      ...> )
      ...> errors
      [hash: {"is invalid", [type: Explorer.Chain.Hash.Address, validation: :cast]}]

  """
  @spec create_address(map()) :: {:ok, Address.t()} | {:error, Ecto.Changeset.t()}
  def create_address(attrs \\ %{}) do
    %Address{}
    |> Address.changeset(attrs)
    |> Repo.insert()
  end

  @doc """
  Creates a decompiled smart contract.
  """

  @spec create_decompiled_smart_contract(map()) :: {:ok, Address.t()} | {:error, Ecto.Changeset.t()}
  def create_decompiled_smart_contract(attrs) do
    changeset = DecompiledSmartContract.changeset(%DecompiledSmartContract{}, attrs)

    # Enforce ShareLocks tables order (see docs: sharelocks.md)
    Multi.new()
    |> Multi.run(:set_address_decompiled, fn repo, _ ->
      set_address_decompiled(repo, Changeset.get_field(changeset, :address_hash))
    end)
    |> Multi.insert(:decompiled_smart_contract, changeset,
      on_conflict: :replace_all,
      conflict_target: [:decompiler_version, :address_hash]
    )
    |> Repo.transaction()
    |> case do
      {:ok, %{decompiled_smart_contract: decompiled_smart_contract}} -> {:ok, decompiled_smart_contract}
      {:error, _, error_value, _} -> {:error, error_value}
    end
  end

  defp set_address_decompiled(repo, address_hash) do
    query =
      from(
        address in Address,
        where: address.hash == ^address_hash
      )

    case repo.update_all(query, set: [decompiled: true]) do
      {1, _} -> {:ok, []}
      _ -> {:error, "There was an error annotating that the address has been decompiled."}
    end
  end

  @spec verified_contracts_top(non_neg_integer()) :: [Hash.Address.t()]
  def verified_contracts_top(limit) do
    query =
      from(contract in SmartContract,
        inner_join: address in Address,
        on: contract.address_hash == address.hash,
        order_by: [desc: address.transactions_count],
        limit: ^limit,
        select: contract.address_hash
      )

    Repo.all(query)
  end

  @doc """
  Converts the `Explorer.Chain.Data.t:t/0` to `iodata` representation that can be written to users efficiently.

      iex> %Explorer.Chain.Data{
      ...>   bytes: <<>>
      ...> } |>
      ...> Explorer.Chain.data_to_iodata() |>
      ...> IO.iodata_to_binary()
      "0x"
      iex> %Explorer.Chain.Data{
      ...>   bytes: <<0, 0, 0, 0, 0, 0, 0, 0, 0, 0, 0, 0, 134, 45, 103, 203, 7,
      ...>     115, 238, 63, 140, 231, 234, 137, 179, 40, 255, 234, 134, 26,
      ...>     179, 239>>
      ...> } |>
      ...> Explorer.Chain.data_to_iodata() |>
      ...> IO.iodata_to_binary()
      "0x000000000000000000000000862d67cb0773ee3f8ce7ea89b328ffea861ab3ef"

  """
  @spec data_to_iodata(Data.t()) :: iodata()
  def data_to_iodata(data) do
    Data.to_iodata(data)
  end

  @doc """
  The fee a `transaction` paid for the `t:Explorer.Transaction.t/0` `gas`

  If the transaction is pending, then the fee will be a range of `unit`

      iex> Explorer.Chain.fee(
      ...>   %Explorer.Chain.Transaction{
      ...>     gas: Decimal.new(3),
      ...>     gas_price: %Explorer.Chain.Wei{value: Decimal.new(2)},
      ...>     gas_used: nil
      ...>   },
      ...>   :wei
      ...> )
      {:maximum, Decimal.new(6)}

  If the transaction has been confirmed in block, then the fee will be the actual fee paid in `unit` for the `gas_used`
  in the `transaction`.

      iex> Explorer.Chain.fee(
      ...>   %Explorer.Chain.Transaction{
      ...>     gas: Decimal.new(3),
      ...>     gas_price: %Explorer.Chain.Wei{value: Decimal.new(2)},
      ...>     gas_used: Decimal.new(2)
      ...>   },
      ...>   :wei
      ...> )
      {:actual, Decimal.new(4)}

  """
  @spec fee(Transaction.t(), :ether | :gwei | :wei) :: {:maximum, Decimal.t()} | {:actual, Decimal.t() | nil}
  def fee(%Transaction{gas: _gas, gas_price: nil, gas_used: nil}, _unit), do: {:maximum, nil}

  def fee(%Transaction{gas: gas, gas_price: gas_price, gas_used: nil}, unit) do
    fee =
      gas_price
      |> Wei.to(unit)
      |> Decimal.mult(gas)

    {:maximum, fee}
  end

  def fee(%Transaction{gas_price: nil, gas_used: _gas_used}, _unit), do: {:actual, nil}

  def fee(%Transaction{gas_price: gas_price, gas_used: gas_used}, unit) do
    fee =
      gas_price
      |> Wei.to(unit)
      |> Decimal.mult(gas_used)

    {:actual, fee}
  end

  @doc """
  Checks to see if the chain is down indexing based on the transaction from the
  oldest block and the pending operation
  """
  @spec finished_indexing_internal_transactions?([api?]) :: boolean()
  def finished_indexing_internal_transactions?(options \\ []) do
    internal_transactions_disabled? =
      Application.get_env(:indexer, Indexer.Fetcher.InternalTransaction.Supervisor)[:disabled?] or
        not Application.get_env(:indexer, Indexer.Supervisor)[:enabled]

    if internal_transactions_disabled? do
      true
    else
      json_rpc_named_arguments = Application.fetch_env!(:indexer, :json_rpc_named_arguments)
      variant = Keyword.fetch!(json_rpc_named_arguments, :variant)

      if variant == EthereumJSONRPC.Ganache || variant == EthereumJSONRPC.Arbitrum do
        true
      else
        check_left_blocks_to_index_internal_transactions(options)
      end
    end
  end

  defp check_left_blocks_to_index_internal_transactions(options) do
    with {:transactions_exist, true} <- {:transactions_exist, select_repo(options).exists?(Transaction)},
         min_block_number when not is_nil(min_block_number) <-
           select_repo(options).aggregate(Transaction, :min, :block_number) do
      min_block_number =
        min_block_number
        |> Decimal.max(Application.get_env(:indexer, :trace_first_block))
        |> Decimal.to_integer()

      query =
        from(
          block in Block,
          join: pending_ops in assoc(block, :pending_operations),
          where: block.consensus and block.number == ^min_block_number
        )

      if select_repo(options).exists?(query) do
        false
      else
        check_indexing_internal_transactions_threshold()
      end
    else
      {:transactions_exist, false} -> true
      nil -> false
    end
  end

  defp check_indexing_internal_transactions_threshold do
    pbo_count = PendingBlockOperationCache.estimated_count()

    if pbo_count <
         Application.get_env(:indexer, Indexer.Fetcher.InternalTransaction)[:indexing_finished_threshold] do
      true
    else
      false
    end
  end

  def finished_indexing_from_ratio?(ratio) do
    Decimal.compare(ratio, 1) !== :lt
  end

  @doc """
  Checks if indexing of blocks and internal transactions finished aka full indexing
  """
  @spec finished_indexing?([api?]) :: boolean()
  def finished_indexing?(options \\ []) do
    if Application.get_env(:indexer, Indexer.Supervisor)[:enabled] do
      indexed_ratio = indexed_ratio_blocks()

      case finished_indexing_from_ratio?(indexed_ratio) do
        false -> false
        _ -> finished_indexing_internal_transactions?(options)
      end
    else
      true
    end
  end

  @doc """
  The `t:Explorer.Chain.Transaction.t/0` `gas_price` of the `transaction` in `unit`.
  """
  def gas_price(%Transaction{gas_price: gas_price}, unit) do
    Wei.to(gas_price, unit)
  end

  @doc """
  Converts `t:Explorer.Chain.Address.t/0` `hash` to the `t:Explorer.Chain.Address.t/0` with that `hash`.

  Returns `{:ok, %Explorer.Chain.Address{}}` if found

      iex> {:ok, %Explorer.Chain.Address{hash: hash}} = Explorer.Chain.create_address(
      ...>   %{hash: "0x5aaeb6053f3e94c9b9a09f33669435e7ef1beaed"}
      ...> )
      iex> {:ok, %Explorer.Chain.Address{hash: found_hash}} = Explorer.Chain.hash_to_address(hash)
      iex> found_hash == hash
      true

  Returns `{:error, :not_found}` if not found

      iex> {:ok, hash} = Explorer.Chain.string_to_address_hash("0x5aaeb6053f3e94c9b9a09f33669435e7ef1beaed")
      iex> Explorer.Chain.hash_to_address(hash)
      {:error, :not_found}

  ## Options

    * `:necessity_by_association` - use to load `t:association/0` as `:required` or `:optional`.  If an association is
      `:required`, and the `t:Explorer.Chain.Address.t/0` has no associated record for that association,
      then the `t:Explorer.Chain.Address.t/0` will not be included in the list.

  Optionally it also accepts a boolean to fetch the `has_decompiled_code?` virtual field or not

  """
  @spec hash_to_address(Hash.Address.t() | binary(), [necessity_by_association_option | api?], boolean()) ::
          {:ok, Address.t()} | {:error, :not_found}
  def hash_to_address(
        hash,
        options \\ [
          necessity_by_association: %{
            :contracts_creation_internal_transaction => :optional,
            :names => :optional,
            :smart_contract => :optional,
            :token => :optional,
            :contracts_creation_transaction => :optional
          }
        ],
        query_decompiled_code_flag \\ true
      ) do
    necessity_by_association = Keyword.get(options, :necessity_by_association, %{})

    query =
      from(
        address in Address,
        where: address.hash == ^hash
      )

    address_result =
      query
      |> join_associations(necessity_by_association)
      |> with_decompiled_code_flag(hash, query_decompiled_code_flag)
      |> select_repo(options).one()

    address_updated_result =
      case address_result do
        %{smart_contract: smart_contract} ->
          if smart_contract do
            address_result
          else
            SmartContract.compose_smart_contract(address_result, hash, options)
          end

        _ ->
          address_result
      end

    address_updated_result
    |> case do
      nil -> {:error, :not_found}
      address -> {:ok, address}
    end
  end

  def decompiled_code(address_hash, version) do
    query =
      from(contract in DecompiledSmartContract,
        where: contract.address_hash == ^address_hash and contract.decompiler_version == ^version
      )

    query
    |> Repo.one()
    |> case do
      nil -> {:error, :not_found}
      contract -> {:ok, contract.decompiled_source_code}
    end
  end

  @spec token_contract_address_from_token_name(String.t()) :: {:ok, Hash.Address.t()} | {:error, :not_found}
  def token_contract_address_from_token_name(name) when is_binary(name) do
    query =
      from(token in Token,
        where: ilike(token.symbol, ^name),
        or_where: ilike(token.name, ^name),
        select: token.contract_address_hash
      )

    query
    |> Repo.all()
    |> case do
      [] ->
        {:error, :not_found}

      hashes ->
        if Enum.count(hashes) == 1 do
          {:ok, List.first(hashes)}
        else
          {:error, :not_found}
        end
    end
  end

  @doc """
  Converts `t:Explorer.Chain.Address.t/0` `hash` to the `t:Explorer.Chain.Address.t/0` with that `hash`.

  Returns `{:ok, %Explorer.Chain.Address{}}` if found

      iex> {:ok, %Explorer.Chain.Address{hash: hash}} = Explorer.Chain.create_address(
      ...>   %{hash: "0x5aaeb6053f3e94c9b9a09f33669435e7ef1beaed"}
      ...> )
      iex> {:ok, %Explorer.Chain.Address{hash: found_hash}} = Explorer.Chain.hash_to_address(hash)
      iex> found_hash == hash
      true

  Returns `{:error, address}` if not found but created an address

      iex> {:ok, %Explorer.Chain.Address{hash: hash}} = Explorer.Chain.create_address(
      ...>   %{hash: "0x5aaeb6053f3e94c9b9a09f33669435e7ef1beaed"}
      ...> )
      iex> {:ok, %Explorer.Chain.Address{hash: found_hash}} = Explorer.Chain.hash_to_address(hash)
      iex> found_hash == hash
      true


  ## Options

    * `:necessity_by_association` - use to load `t:association/0` as `:required` or `:optional`.  If an association is
      `:required`, and the `t:Explorer.Chain.Address.t/0` has no associated record for that association,
      then the `t:Explorer.Chain.Address.t/0` will not be included in the list.

  Optionally it also accepts a boolean to fetch the `has_decompiled_code?` virtual field or not

  """
  @spec find_or_insert_address_from_hash(Hash.Address.t(), [necessity_by_association_option], boolean()) ::
          {:ok, Address.t()}
  def find_or_insert_address_from_hash(
        %Hash{byte_count: unquote(Hash.Address.byte_count())} = hash,
        options \\ [
          necessity_by_association: %{
            :contracts_creation_internal_transaction => :optional,
            :names => :optional,
            :smart_contract => :optional,
            :token => :optional,
            :contracts_creation_transaction => :optional
          }
        ],
        query_decompiled_code_flag \\ true
      ) do
    case hash_to_address(hash, options, query_decompiled_code_flag) do
      {:ok, address} ->
        {:ok, address}

      {:error, :not_found} ->
        create_address(%{hash: to_string(hash)})
        hash_to_address(hash, options, query_decompiled_code_flag)
    end
  end

  @doc """
  Converts list of `t:Explorer.Chain.Address.t/0` `hash` to the `t:Explorer.Chain.Address.t/0` with that `hash`.

  Returns `[%Explorer.Chain.Address{}]}` if found

  """
  @spec hashes_to_addresses([Hash.Address.t()]) :: [Address.t()]
  def hashes_to_addresses(hashes) when is_list(hashes) do
    query =
      from(
        address in Address,
        where: address.hash in ^hashes,
        # https://stackoverflow.com/a/29598910/470451
        order_by: fragment("array_position(?, ?)", type(^hashes, {:array, Hash.Address}), address.hash)
      )

    Repo.all(query)
  end

  @doc """
  Finds an `t:Explorer.Chain.Address.t/0` that has the provided `t:Explorer.Chain.Address.t/0` `hash` and a contract.

  ## Options

    * `:necessity_by_association` - use to load `t:association/0` as `:required` or `:optional`.  If an association is
      `:required`, and the `t:Explorer.Chain.Address.t/0` has no associated record for that association,
      then the `t:Explorer.Chain.Address.t/0` will not be included in the list.

  Optionally it also accepts a boolean to fetch the `has_decompiled_code?` virtual field or not

  """
  @spec find_contract_address(Hash.Address.t(), [necessity_by_association_option], boolean()) ::
          {:ok, Address.t()} | {:error, :not_found}
  def find_contract_address(
        %Hash{byte_count: unquote(Hash.Address.byte_count())} = hash,
        options \\ [],
        query_decompiled_code_flag \\ false
      ) do
    necessity_by_association =
      options
      |> Keyword.get(:necessity_by_association, %{})
      |> Map.merge(%{
        [smart_contract: :smart_contract_additional_sources] => :optional
      })

    query =
      from(
        address in Address,
        where: address.hash == ^hash and not is_nil(address.contract_code)
      )

    address_result =
      query
      |> join_associations(necessity_by_association)
      |> with_decompiled_code_flag(hash, query_decompiled_code_flag)
      |> select_repo(options).one()

    address_updated_result =
      case address_result do
        %{smart_contract: smart_contract} ->
          if smart_contract do
            CheckBytecodeMatchingOnDemand.trigger_check(address_result, smart_contract)
            LookUpSmartContractSourcesOnDemand.trigger_fetch(address_result, smart_contract)
            SmartContract.check_and_update_constructor_args(address_result)
          else
            LookUpSmartContractSourcesOnDemand.trigger_fetch(address_result, nil)

            address_verified_twin_contract =
              EIP1167.get_implementation_address(hash, options) ||
                SmartContract.get_address_verified_twin_contract(hash, options).verified_contract

            SmartContract.add_twin_info_to_contract(address_result, address_verified_twin_contract, hash)
          end

        _ ->
          LookUpSmartContractSourcesOnDemand.trigger_fetch(address_result, nil)
          address_result
      end

    address_updated_result
    |> case do
      nil -> {:error, :not_found}
      address -> {:ok, address}
    end
  end

  @spec find_decompiled_contract_address(Hash.Address.t()) :: {:ok, Address.t()} | {:error, :not_found}
  def find_decompiled_contract_address(%Hash{byte_count: unquote(Hash.Address.byte_count())} = hash) do
    query =
      from(
        address in Address,
        preload: [
          :contracts_creation_internal_transaction,
          :names,
          :smart_contract,
          :token,
          :contracts_creation_transaction,
          :decompiled_smart_contracts
        ],
        where: address.hash == ^hash
      )

    address = Repo.one(query)

    if address do
      {:ok, address}
    else
      {:error, :not_found}
    end
  end

  @doc """
  Converts `t:Explorer.Chain.Block.t/0` `hash` to the `t:Explorer.Chain.Block.t/0` with that `hash`.

  Unlike `number_to_block/1`, both consensus and non-consensus blocks can be returned when looked up by `hash`.

  Returns `{:ok, %Explorer.Chain.Block{}}` if found

      iex> %Block{hash: hash} = insert(:block, consensus: false)
      iex> {:ok, %Explorer.Chain.Block{hash: found_hash}} = Explorer.Chain.hash_to_block(hash)
      iex> found_hash == hash
      true

  Returns `{:error, :not_found}` if not found

      iex> {:ok, hash} = Explorer.Chain.string_to_block_hash(
      ...>   "0x9fc76417374aa880d4449a1f7f31ec597f00b1f6f3dd2d66f4c9c6c445836d8b"
      ...> )
      iex> Explorer.Chain.hash_to_block(hash)
      {:error, :not_found}

  ## Options

    * `:necessity_by_association` - use to load `t:association/0` as `:required` or `:optional`.  If an association is
      `:required`, and the `t:Explorer.Chain.Block.t/0` has no associated record for that association, then the
      `t:Explorer.Chain.Block.t/0` will not be included in the page `entries`.

  """
  @spec hash_to_block(Hash.Full.t(), [necessity_by_association_option | api?]) ::
          {:ok, Block.t()} | {:error, :not_found}
  def hash_to_block(%Hash{byte_count: unquote(Hash.Full.byte_count())} = hash, options \\ []) when is_list(options) do
    necessity_by_association = Keyword.get(options, :necessity_by_association, %{})

    Block
    |> where(hash: ^hash)
    |> join_associations(necessity_by_association)
    |> select_repo(options).one()
    |> case do
      nil ->
        {:error, :not_found}

      block ->
        {:ok, block}
    end
  end

  @doc """
  Converts the `Explorer.Chain.Hash.t:t/0` to `iodata` representation that can be written efficiently to users.

      iex> %Explorer.Chain.Hash{
      ...>   byte_count: 32,
      ...>   bytes: <<0x9fc76417374aa880d4449a1f7f31ec597f00b1f6f3dd2d66f4c9c6c445836d8b ::
      ...>            big-integer-size(32)-unit(8)>>
      ...> } |>
      ...> Explorer.Chain.hash_to_iodata() |>
      ...> IO.iodata_to_binary()
      "0x9fc76417374aa880d4449a1f7f31ec597f00b1f6f3dd2d66f4c9c6c445836d8b"

  Always pads number, so that it is a valid format for casting.

      iex> %Explorer.Chain.Hash{
      ...>   byte_count: 32,
      ...>   bytes: <<0x1234567890abcdef :: big-integer-size(32)-unit(8)>>
      ...> } |>
      ...> Explorer.Chain.hash_to_iodata() |>
      ...> IO.iodata_to_binary()
      "0x0000000000000000000000000000000000000000000000001234567890abcdef"

  """
  @spec hash_to_iodata(Hash.t()) :: iodata()
  def hash_to_iodata(hash) do
    Hash.to_iodata(hash)
  end

  @doc """
  Converts `t:Explorer.Chain.Transaction.t/0` `hash` to the `t:Explorer.Chain.Transaction.t/0` with that `hash`.

  Returns `{:ok, %Explorer.Chain.Transaction{}}` if found

      iex> %Transaction{hash: hash} = insert(:transaction)
      iex> {:ok, %Explorer.Chain.Transaction{hash: found_hash}} = Explorer.Chain.hash_to_transaction(hash)
      iex> found_hash == hash
      true

  Returns `{:error, :not_found}` if not found

      iex> {:ok, hash} = Explorer.Chain.string_to_transaction_hash(
      ...>   "0x9fc76417374aa880d4449a1f7f31ec597f00b1f6f3dd2d66f4c9c6c445836d8b"
      ...> )
      iex> Explorer.Chain.hash_to_transaction(hash)
      {:error, :not_found}

  ## Options

    * `:necessity_by_association` - use to load `t:association/0` as `:required` or `:optional`.  If an association is
      `:required`, and the `t:Explorer.Chain.Transaction.t/0` has no associated record for that association, then the
      `t:Explorer.Chain.Transaction.t/0` will not be included in the page `entries`.
  """
  @spec hash_to_transaction(Hash.Full.t(), [necessity_by_association_option | api?]) ::
          {:ok, Transaction.t()} | {:error, :not_found}
  def hash_to_transaction(
        %Hash{byte_count: unquote(Hash.Full.byte_count())} = hash,
        options \\ []
      )
      when is_list(options) do
    necessity_by_association = Keyword.get(options, :necessity_by_association, %{})

    Transaction
    |> where(hash: ^hash)
    |> join_associations(necessity_by_association)
    |> select_repo(options).one()
    |> case do
      nil ->
        {:error, :not_found}

      transaction ->
        {:ok, transaction}
    end
  end

  # preload_to_detect_tt?: we don't need to preload more than one token transfer in case the tx inside the list (we don't show any token transfers on tx tile in new UI)
  def preload_token_transfers(
        %Transaction{hash: tx_hash, block_hash: block_hash} = transaction,
        necessity_by_association,
        options,
        preload_to_detect_tt? \\ true
      ) do
    if preload_to_detect_tt? do
      transaction
    else
      limit = if(preload_to_detect_tt?, do: 1, else: @token_transfers_per_transaction_preview + 1)

      token_transfers =
        TokenTransfer
        |> (&if(is_nil(block_hash),
              do: where(&1, [token_transfer], token_transfer.transaction_hash == ^tx_hash),
              else:
                where(
                  &1,
                  [token_transfer],
                  token_transfer.transaction_hash == ^tx_hash and token_transfer.block_hash == ^block_hash
                )
            )).()
        |> limit(^limit)
        |> order_by([token_transfer], asc: token_transfer.log_index)
        |> (&if(preload_to_detect_tt?, do: &1, else: join_associations(&1, necessity_by_association))).()
        |> select_repo(options).all()
        |> flat_1155_batch_token_transfers()
        |> Enum.take(limit)

      %Transaction{transaction | token_transfers: token_transfers}
    end
  end

  def get_token_transfers_per_transaction_preview_count, do: @token_transfers_per_transaction_preview

  @doc """
  Converts list of `t:Explorer.Chain.Transaction.t/0` `hashes` to the list of `t:Explorer.Chain.Transaction.t/0`s for
  those `hashes`.

  Returns list of `%Explorer.Chain.Transaction{}`s if found

      iex> [%Transaction{hash: hash1}, %Transaction{hash: hash2}] = insert_list(2, :transaction)
      iex> [%Explorer.Chain.Transaction{hash: found_hash1}, %Explorer.Chain.Transaction{hash: found_hash2}] =
      ...>   Explorer.Chain.hashes_to_transactions([hash1, hash2])
      iex> found_hash1 in [hash1, hash2]
      true
      iex> found_hash2 in [hash1, hash2]
      true

  Returns `[]` if not found

      iex> {:ok, hash} = Explorer.Chain.string_to_transaction_hash(
      ...>   "0x9fc76417374aa880d4449a1f7f31ec597f00b1f6f3dd2d66f4c9c6c445836d8b"
      ...> )
      iex> Explorer.Chain.hashes_to_transactions([hash])
      []

  ## Options

    * `:necessity_by_association` - use to load `t:association/0` as `:required` or `:optional`.  If an association is
      `:required`, and the `t:Explorer.Chain.Transaction.t/0` has no associated record for that association, then the
      `t:Explorer.Chain.Transaction.t/0` will not be included in the page `entries`.
  """
  @spec hashes_to_transactions([Hash.Full.t()], [necessity_by_association_option | api?]) :: [Transaction.t()] | []
  def hashes_to_transactions(hashes, options \\ []) when is_list(hashes) and is_list(options) do
    necessity_by_association = Keyword.get(options, :necessity_by_association, %{})

    Transaction.fetch_transactions()
    |> where([transaction], transaction.hash in ^hashes)
    |> join_associations(necessity_by_association)
    |> preload([{:token_transfers, [:token, :from_address, :to_address]}])
    |> select_repo(options).all()
  end

  @doc """
  Bulk insert all data stored in the `Explorer`.

  See `Explorer.Chain.Import.all/1` for options and returns.
  """
  @spec import(Import.all_options()) :: Import.all_result()
  def import(options) do
    Import.all(options)
  end

  @doc """
  The percentage of indexed blocks on the chain.

  If there are no blocks, the percentage is 0.

      iex> Explorer.Chain.indexed_ratio_blocks()
      Decimal.new(0)

  """
  @spec indexed_ratio_blocks() :: Decimal.t()
  def indexed_ratio_blocks do
    if Application.get_env(:indexer, Indexer.Supervisor)[:enabled] do
      %{min: min_saved_block_number, max: max_saved_block_number} = BlockNumber.get_all()

      min_blockchain_block_number = Application.get_env(:indexer, :first_block)

      case {min_saved_block_number, max_saved_block_number} do
        {0, 0} ->
          Decimal.new(0)

        _ ->
          divisor = max_saved_block_number - min_blockchain_block_number + 1

          ratio = get_ratio(BlockCache.estimated_count(), divisor)

          ratio
          |> (&if(
                greater_or_equal_0_99(&1) &&
                  min_saved_block_number <= min_blockchain_block_number,
                do: Decimal.new(1),
                else: &1
              )).()
          |> format_indexed_ratio()
      end
    else
      Decimal.new(1)
    end
  end

  @spec indexed_ratio_internal_transactions() :: Decimal.t()
  def indexed_ratio_internal_transactions do
    if Application.get_env(:indexer, Indexer.Supervisor)[:enabled] &&
         not Application.get_env(:indexer, Indexer.Fetcher.InternalTransaction.Supervisor)[:disabled?] do
      %{max: max_saved_block_number} = BlockNumber.get_all()
      pbo_count = PendingBlockOperationCache.estimated_count()

      min_blockchain_trace_block_number = Application.get_env(:indexer, :trace_first_block)

      case max_saved_block_number do
        0 ->
          Decimal.new(0)

        _ ->
          full_blocks_range = max_saved_block_number - min_blockchain_trace_block_number + 1
          processed_int_txs_for_blocks_count = max(0, full_blocks_range - pbo_count)

          ratio = get_ratio(processed_int_txs_for_blocks_count, full_blocks_range)

          ratio
          |> (&if(
                greater_or_equal_0_99(&1),
                do: Decimal.new(1),
                else: &1
              )).()
          |> format_indexed_ratio()
      end
    else
      Decimal.new(1)
    end
  end

  @spec get_ratio(non_neg_integer(), non_neg_integer()) :: Decimal.t()
  defp get_ratio(dividend, divisor) do
    if divisor > 0,
      do: dividend |> Decimal.div(divisor),
      else: Decimal.new(1)
  end

  @spec greater_or_equal_0_99(Decimal.t()) :: boolean()
  defp greater_or_equal_0_99(value) do
    Decimal.compare(value, Decimal.from_float(0.99)) == :gt ||
      Decimal.compare(value, Decimal.from_float(0.99)) == :eq
  end

  @spec format_indexed_ratio(Decimal.t()) :: Decimal.t()
  defp format_indexed_ratio(raw_ratio) do
    raw_ratio
    |> Decimal.round(2, :down)
    |> Decimal.min(Decimal.new(1))
  end

  @spec fetch_min_block_number() :: non_neg_integer
  def fetch_min_block_number do
    query =
      from(block in Block,
        select: block.number,
        where: block.consensus == true,
        order_by: [asc: block.number],
        limit: 1
      )

    Repo.one(query) || 0
  rescue
    _ ->
      0
  end

  @spec fetch_max_block_number() :: non_neg_integer
  def fetch_max_block_number do
    query =
      from(block in Block,
        select: block.number,
        where: block.consensus == true,
        order_by: [desc: block.number],
        limit: 1
      )

    Repo.one(query) || 0
  rescue
    _ ->
      0
  end

  def fetch_block_by_hash(block_hash) do
    Repo.get(Block, block_hash)
  end

  def filter_consensus_block_numbers(block_numbers) do
    query =
      from(
        block in Block,
        where: block.number in ^block_numbers,
        where: block.consensus == true,
        select: block.number
      )

    Repo.all(query)
  end

  @doc """
  The number of `t:Explorer.Chain.InternalTransaction.t/0`.

      iex> transaction = :transaction |> insert() |> with_block()
      iex> insert(:internal_transaction, index: 0, transaction: transaction, block_hash: transaction.block_hash, block_index: 0)
      iex> Explorer.Chain.internal_transaction_count()
      1

  If there are none, the count is `0`.

      iex> Explorer.Chain.internal_transaction_count()
      0

  """
  def internal_transaction_count do
    Repo.aggregate(InternalTransaction.where_nonpending_block(), :count, :transaction_hash)
  end

  @doc """
  Finds all `t:Explorer.Chain.Transaction.t/0` in the `t:Explorer.Chain.Block.t/0`.

  ## Options

    * `:necessity_by_association` - use to load `t:association/0` as `:required` or `:optional`.  If an association is
        `:required`, and the `t:Explorer.Chain.Block.t/0` has no associated record for that association, then the
        `t:Explorer.Chain.Block.t/0` will not be included in the page `entries`.
    * `:paging_options` - a `t:Explorer.PagingOptions.t/0` used to specify the `:page_size` and
      `:key` (a tuple of the lowest/oldest `{block_number}`). Results will be the internal
      transactions older than the `block_number` that are passed.
    * ':block_type' - use to filter by type of block; Uncle`, `Reorg`, or `Block` (default).

  """
  @spec list_blocks([paging_options | necessity_by_association_option | api?]) :: [Block.t()]
  def list_blocks(options \\ []) when is_list(options) do
    necessity_by_association = Keyword.get(options, :necessity_by_association, %{})
    paging_options = Keyword.get(options, :paging_options) || @default_paging_options
    block_type = Keyword.get(options, :block_type, "Block")

    cond do
      block_type == "Block" && !paging_options.key ->
        block_from_cache(block_type, paging_options, necessity_by_association, options)

      block_type == "Uncle" && !paging_options.key ->
        uncles_from_cache(block_type, paging_options, necessity_by_association, options)

      true ->
        fetch_blocks(block_type, paging_options, necessity_by_association, options)
    end
  end

  defp block_from_cache(block_type, paging_options, necessity_by_association, options) do
    case Blocks.take_enough(paging_options.page_size) do
      nil ->
        elements = fetch_blocks(block_type, paging_options, necessity_by_association, options)

        Blocks.update(elements)

        elements

      blocks ->
        blocks
    end
  end

  def uncles_from_cache(block_type, paging_options, necessity_by_association, options) do
    case Uncles.take_enough(paging_options.page_size) do
      nil ->
        elements = fetch_blocks(block_type, paging_options, necessity_by_association, options)

        Uncles.update(elements)

        elements

      blocks ->
        blocks
    end
  end

  defp fetch_blocks(block_type, paging_options, necessity_by_association, options) do
    Block
    |> Block.block_type_filter(block_type)
    |> page_blocks(paging_options)
    |> limit(^paging_options.page_size)
    |> order_by(desc: :number)
    |> join_associations(necessity_by_association)
    |> select_repo(options).all()
  end

  @doc """
  Map `block_number`s to their `t:Explorer.Chain.Block.t/0` `hash` `t:Explorer.Chain.Hash.Full.t/0`.

  Does not include non-consensus blocks.

      iex> block = insert(:block, consensus: false)
      iex> Explorer.Chain.block_hash_by_number([block.number])
      %{}

  """
  @spec block_hash_by_number([Block.block_number()]) :: %{Block.block_number() => Hash.Full.t()}
  def block_hash_by_number(block_numbers) when is_list(block_numbers) do
    query =
      from(block in Block,
        where: block.consensus == true and block.number in ^block_numbers,
        select: {block.number, block.hash}
      )

    query
    |> Repo.all()
    |> Enum.into(%{})
  end

  @doc """
  Calls `reducer` on a stream of `t:Explorer.Chain.Block.t/0` without `t:Explorer.Chain.Block.Reward.t/0`.
  """
  def stream_blocks_without_rewards(initial, reducer, limited? \\ false) when is_function(reducer, 2) do
    Block.blocks_without_reward_query()
    |> add_fetcher_limit(limited?)
    |> Repo.stream_reduce(initial, reducer)
  end

  @doc """
  Finds all transactions of a certain block number
  """
  def get_transactions_of_block_number(block_number) do
    block_number
    |> Transaction.transactions_with_block_number()
    |> Repo.all()
  end

  @doc """
  Finds all Blocks validated by the address with the given hash.

    ## Options
      * `:necessity_by_association` - use to load `t:association/0` as `:required` or `:optional`.  If an association is
          `:required`, and the `t:Explorer.Chain.Block.t/0` has no associated record for that association, then the
          `t:Explorer.Chain.Block.t/0` will not be included in the page `entries`.
      * `:paging_options` - a `t:Explorer.PagingOptions.t/0` used to specify the `:page_size` and
        `:key` (a tuple of the lowest/oldest `{block_number}`) and. Results will be the internal
        transactions older than the `block_number` that are passed.

  Returns all blocks validated by the address given.
  """
  @spec get_blocks_validated_by_address(
          [paging_options | necessity_by_association_option],
          Hash.Address.t()
        ) :: [Block.t()]
  def get_blocks_validated_by_address(options \\ [], address_hash) when is_list(options) do
    necessity_by_association = Keyword.get(options, :necessity_by_association, %{})
    paging_options = Keyword.get(options, :paging_options, @default_paging_options)

    Block
    |> join_associations(necessity_by_association)
    |> where(miner_hash: ^address_hash)
    |> page_blocks(paging_options)
    |> limit(^paging_options.page_size)
    |> order_by(desc: :number)
    |> select_repo(options).all()
  end

  @doc """
  Counts all of the block validations and groups by the `miner_hash`.
  """
  def each_address_block_validation_count(fun) when is_function(fun, 1) do
    query =
      from(
        b in Block,
        join: addr in Address,
        on: b.miner_hash == addr.hash,
        select: {b.miner_hash, count(b.miner_hash)},
        group_by: b.miner_hash
      )

    Repo.stream_each(query, fun)
  end

  @doc """
  Return the balance in usd corresponding to this token. Return nil if the fiat_value of the token is not present.
  """
  def balance_in_fiat(%{fiat_value: fiat_value} = token_balance) when not is_nil(fiat_value) do
    token_balance.fiat_value
  end

  def balance_in_fiat(%{token: %{fiat_value: fiat_value, decimals: decimals}}) when nil in [fiat_value, decimals] do
    nil
  end

  def balance_in_fiat(%{token: %{fiat_value: fiat_value, decimals: decimals}} = token_balance) do
    tokens = CurrencyHelper.divide_decimals(token_balance.value, decimals)
    Decimal.mult(tokens, fiat_value)
  end

  def contract?(%{contract_code: nil}), do: false

  def contract?(%{contract_code: _}), do: true

  @doc """
  Returns a stream of unfetched `t:Explorer.Chain.Address.CoinBalance.t/0`.

  When there are addresses, the `reducer` is called for each `t:Explorer.Chain.Address.t/0` `hash` and all
  `t:Explorer.Chain.Block.t/0` `block_number` that address is mentioned.

  | Address Hash Schema                        | Address Hash Field              | Block Number Schema                | Block Number Field |
  |--------------------------------------------|---------------------------------|------------------------------------|--------------------|
  | `t:Explorer.Chain.Block.t/0`               | `miner_hash`                    | `t:Explorer.Chain.Block.t/0`       | `number`           |
  | `t:Explorer.Chain.Transaction.t/0`         | `from_address_hash`             | `t:Explorer.Chain.Transaction.t/0` | `block_number`     |
  | `t:Explorer.Chain.Transaction.t/0`         | `to_address_hash`               | `t:Explorer.Chain.Transaction.t/0` | `block_number`     |
  | `t:Explorer.Chain.Log.t/0`                 | `address_hash`                  | `t:Explorer.Chain.Transaction.t/0` | `block_number`     |
  | `t:Explorer.Chain.InternalTransaction.t/0` | `created_contract_address_hash` | `t:Explorer.Chain.Transaction.t/0` | `block_number`     |
  | `t:Explorer.Chain.InternalTransaction.t/0` | `from_address_hash`             | `t:Explorer.Chain.Transaction.t/0` | `block_number`     |
  | `t:Explorer.Chain.InternalTransaction.t/0` | `to_address_hash`               | `t:Explorer.Chain.Transaction.t/0` | `block_number`     |

  Pending `t:Explorer.Chain.Transaction.t/0` `from_address_hash` and `to_address_hash` aren't returned because they
  don't have an associated block number.

  When there are no addresses, the `reducer` is never called and the `initial` is returned in an `:ok` tuple.

  When an `t:Explorer.Chain.Address.t/0` `hash` is used multiple times, all unique `t:Explorer.Chain.Block.t/0` `number`
  will be returned.
  """
  @spec stream_unfetched_balances(
          initial :: accumulator,
          reducer ::
            (entry :: %{address_hash: Hash.Address.t(), block_number: Block.block_number()}, accumulator -> accumulator),
          limited? :: boolean()
        ) :: {:ok, accumulator}
        when accumulator: term()
  def stream_unfetched_balances(initial, reducer, limited? \\ false) when is_function(reducer, 2) do
    query =
      from(
        balance in CoinBalance,
        where: is_nil(balance.value_fetched_at),
        select: %{address_hash: balance.address_hash, block_number: balance.block_number}
      )

    query
    |> add_coin_balances_fetcher_limit(limited?)
    |> Repo.stream_reduce(initial, reducer)
  end

  @doc """
  Returns a stream of all token balances that weren't fetched values.
  """
  @spec stream_unfetched_token_balances(
          initial :: accumulator,
          reducer :: (entry :: TokenBalance.t(), accumulator -> accumulator),
          limited? :: boolean()
        ) :: {:ok, accumulator}
        when accumulator: term()
  def stream_unfetched_token_balances(initial, reducer, limited? \\ false) when is_function(reducer, 2) do
    TokenBalance.unfetched_token_balances()
    |> add_token_balances_fetcher_limit(limited?)
    |> Repo.stream_reduce(initial, reducer)
  end

  @doc """
  Returns a stream of all blocks with unfetched internal transactions, using
  the `pending_block_operation` table.

      iex> unfetched = insert(:block)
      iex> insert(:pending_block_operation, block: unfetched, block_number: unfetched.number)
      iex> {:ok, number_set} = Explorer.Chain.stream_blocks_with_unfetched_internal_transactions(
      ...>   MapSet.new(),
      ...>   fn number, acc ->
      ...>     MapSet.put(acc, number)
      ...>   end
      ...> )
      iex> unfetched.number in number_set
      true

  """
  @spec stream_blocks_with_unfetched_internal_transactions(
          initial :: accumulator,
          reducer :: (entry :: term(), accumulator -> accumulator),
          limited? :: boolean()
        ) :: {:ok, accumulator}
        when accumulator: term()
  def stream_blocks_with_unfetched_internal_transactions(initial, reducer, limited? \\ false)
      when is_function(reducer, 2) do
    query =
      from(
        po in PendingBlockOperation,
        where: not is_nil(po.block_number),
        select: po.block_number
      )

    query
    |> add_fetcher_limit(limited?)
    |> Repo.stream_reduce(initial, reducer)
  end

  def remove_nonconsensus_blocks_from_pending_ops(block_hashes) do
    query =
      from(
        po in PendingBlockOperation,
        where: po.block_hash in ^block_hashes
      )

    {_, _} = Repo.delete_all(query)

    :ok
  end

  def remove_nonconsensus_blocks_from_pending_ops do
    query =
      from(
        po in PendingBlockOperation,
        inner_join: block in Block,
        on: block.hash == po.block_hash,
        where: block.consensus == false
      )

    {_, _} = Repo.delete_all(query)

    :ok
  end

  @spec stream_transactions_with_unfetched_created_contract_codes(
          fields :: [
            :block_hash
            | :created_contract_code_indexed_at
            | :from_address_hash
            | :gas
            | :gas_price
            | :hash
            | :index
            | :input
            | :nonce
            | :r
            | :s
            | :to_address_hash
            | :v
            | :value
          ],
          initial :: accumulator,
          reducer :: (entry :: term(), accumulator -> accumulator),
          limited? :: boolean()
        ) :: {:ok, accumulator}
        when accumulator: term()
  def stream_transactions_with_unfetched_created_contract_codes(fields, initial, reducer, limited? \\ false)
      when is_function(reducer, 2) do
    query =
      from(t in Transaction,
        where:
          not is_nil(t.block_hash) and not is_nil(t.created_contract_address_hash) and
            is_nil(t.created_contract_code_indexed_at) and t.status == ^1,
        select: ^fields
      )

    query
    |> add_fetcher_limit(limited?)
    |> Repo.stream_reduce(initial, reducer)
  end

  @spec stream_mined_transactions(
          fields :: [
            :block_hash
            | :created_contract_code_indexed_at
            | :from_address_hash
            | :gas
            | :gas_price
            | :hash
            | :index
            | :input
            | :nonce
            | :r
            | :s
            | :to_address_hash
            | :v
            | :value
          ],
          initial :: accumulator,
          reducer :: (entry :: term(), accumulator -> accumulator)
        ) :: {:ok, accumulator}
        when accumulator: term()
  def stream_mined_transactions(fields, initial, reducer) when is_function(reducer, 2) do
    query =
      from(t in Transaction,
        where: not is_nil(t.block_hash) and not is_nil(t.nonce) and not is_nil(t.from_address_hash),
        select: ^fields
      )

    Repo.stream_reduce(query, initial, reducer)
  end

  @spec stream_pending_transactions(
          fields :: [
            :block_hash
            | :created_contract_code_indexed_at
            | :from_address_hash
            | :gas
            | :gas_price
            | :hash
            | :index
            | :input
            | :nonce
            | :r
            | :s
            | :to_address_hash
            | :v
            | :value
          ],
          initial :: accumulator,
          reducer :: (entry :: term(), accumulator -> accumulator),
          limited? :: boolean()
        ) :: {:ok, accumulator}
        when accumulator: term()
  def stream_pending_transactions(fields, initial, reducer, limited? \\ false) when is_function(reducer, 2) do
    query =
      Transaction
      |> pending_transactions_query()
      |> select(^fields)
      |> add_fetcher_limit(limited?)

    Repo.stream_reduce(query, initial, reducer)
  end

  @doc """
  Returns a stream of all blocks that are marked as unfetched in `t:Explorer.Chain.Block.SecondDegreeRelation.t/0`.
  For each uncle block a `hash` of nephew block and an `index` of the block in it are returned.

  When a block is fetched, its uncles are transformed into `t:Explorer.Chain.Block.SecondDegreeRelation.t/0` and can be
  returned.  Once the uncle is imported its corresponding `t:Explorer.Chain.Block.SecondDegreeRelation.t/0`
  `uncle_fetched_at` will be set and it won't be returned anymore.
  """
  @spec stream_unfetched_uncles(
          initial :: accumulator,
          reducer :: (entry :: term(), accumulator -> accumulator),
          limited? :: boolean()
        ) :: {:ok, accumulator}
        when accumulator: term()
  def stream_unfetched_uncles(initial, reducer, limited? \\ false) when is_function(reducer, 2) do
    query =
      from(bsdr in Block.SecondDegreeRelation,
        where: is_nil(bsdr.uncle_fetched_at) and not is_nil(bsdr.index),
        select: [:nephew_hash, :index]
      )

    query
    |> add_fetcher_limit(limited?)
    |> Repo.stream_reduce(initial, reducer)
  end

  @doc """
  The number of `t:Explorer.Chain.Log.t/0`.

      iex> transaction = :transaction |> insert() |> with_block()
      iex> insert(:log, transaction: transaction, index: 0)
      iex> Explorer.Chain.log_count()
      1

  When there are no `t:Explorer.Chain.Log.t/0`.

      iex> Explorer.Chain.log_count()
      0

  """
  def log_count do
    Repo.one!(from(log in "logs", select: fragment("COUNT(*)")))
  end

  @doc """
  Max consensus block numbers.

  If blocks are skipped and inserted out of number order, the max number is still returned

      iex> insert(:block, number: 2)
      iex> insert(:block, number: 1)
      iex> Explorer.Chain.max_consensus_block_number()
      {:ok, 2}

  Non-consensus blocks are ignored

      iex> insert(:block, number: 3, consensus: false)
      iex> insert(:block, number: 2, consensus: true)
      iex> Explorer.Chain.max_consensus_block_number()
      {:ok, 2}

  If there are no blocks, `{:error, :not_found}` is returned

      iex> Explorer.Chain.max_consensus_block_number()
      {:error, :not_found}

  """
  @spec max_consensus_block_number() :: {:ok, Block.block_number()} | {:error, :not_found}
  def max_consensus_block_number do
    Block
    |> where(consensus: true)
    |> Repo.aggregate(:max, :number)
    |> case do
      nil -> {:error, :not_found}
      number -> {:ok, number}
    end
  end

  @spec block_height() :: block_height()
  def block_height(options \\ []) do
    query = from(block in Block, select: coalesce(max(block.number), 0), where: block.consensus == true)

    select_repo(options).one!(query)
  end

  def last_db_block_status do
    query =
      from(block in Block,
        select: {block.number, block.timestamp},
        where: block.consensus == true,
        order_by: [desc: block.number],
        limit: 1
      )

    query
    |> Repo.one()
    |> block_status()
  end

  def last_cache_block_status do
    [
      paging_options: %PagingOptions{page_size: 1}
    ]
    |> list_blocks()
    |> List.last()
    |> case do
      %{timestamp: timestamp, number: number} ->
        block_status({number, timestamp})

      _ ->
        block_status(nil)
    end
  end

  @spec increment_last_fetched_counter(binary(), non_neg_integer()) :: {non_neg_integer(), nil}
  def increment_last_fetched_counter(type, value) do
    query =
      from(counter in LastFetchedCounter,
        where: counter.counter_type == ^type
      )

    Repo.update_all(query, [inc: [value: value]], timeout: :infinity)
  end

  @spec upsert_last_fetched_counter(map()) :: {:ok, LastFetchedCounter.t()} | {:error, Ecto.Changeset.t()}
  def upsert_last_fetched_counter(params) do
    changeset = LastFetchedCounter.changeset(%LastFetchedCounter{}, params)

    Repo.insert(changeset,
      on_conflict: :replace_all,
      conflict_target: [:counter_type]
    )
  end

  def get_last_fetched_counter(type, options \\ []) do
    query =
      from(
        last_fetched_counter in LastFetchedCounter,
        where: last_fetched_counter.counter_type == ^type,
        select: last_fetched_counter.value
      )

    select_repo(options).one(query) || Decimal.new(0)
  end

  defp block_status({number, timestamp}) do
    now = DateTime.utc_now()
    last_block_period = DateTime.diff(now, timestamp, :millisecond)

    if last_block_period > Application.get_env(:explorer, :healthy_blocks_period) do
      {:error, number, timestamp}
    else
      {:ok, number, timestamp}
    end
  end

  defp block_status(nil), do: {:error, :no_blocks}

  def fetch_min_missing_block_cache(from \\ nil, to \\ nil) do
    from_block_number = from || 0
    to_block_number = to || BlockNumber.get_max()

    if to_block_number > 0 do
      query =
        from(b in Block,
          right_join:
            missing_range in fragment(
              """
                (SELECT b1.number
                FROM generate_series((?)::integer, (?)::integer) AS b1(number)
                WHERE NOT EXISTS
                  (SELECT 1 FROM blocks b2 WHERE b2.number=b1.number AND b2.consensus))
              """,
              ^from_block_number,
              ^to_block_number
            ),
          on: b.number == missing_range.number,
          select: min(missing_range.number)
        )

      Repo.one(query, timeout: :infinity)
    else
      nil
    end
  end

  @doc """
  Calculates the ranges of missing consensus blocks in `range`.

  When there are no blocks, the entire range is missing.

      iex> Explorer.Chain.missing_block_number_ranges(0..5)
      [0..5]

  If the block numbers from `0` to `max_block_number/0` are contiguous, then no block numbers are missing

      iex> insert(:block, number: 0)
      iex> insert(:block, number: 1)
      iex> Explorer.Chain.missing_block_number_ranges(0..1)
      []

  If there are gaps between the `first` and `last` of `range`, then the missing numbers are compacted into ranges.
  Single missing numbers become ranges with the single number as the start and end.

      iex> insert(:block, number: 0)
      iex> insert(:block, number: 2)
      iex> insert(:block, number: 5)
      iex> Explorer.Chain.missing_block_number_ranges(0..5)
      [1..1, 3..4]

  Flipping the order of `first` and `last` in the `range` flips the order that the missing ranges are returned.  This
  allows `missing_block_numbers` to be used to generate the sequence down or up from a starting block number.

      iex> insert(:block, number: 0)
      iex> insert(:block, number: 2)
      iex> insert(:block, number: 5)
      iex> Explorer.Chain.missing_block_number_ranges(5..0)
      [4..3, 1..1]

  If only non-consensus blocks exist for a number, the number still counts as missing.

      iex> insert(:block, number: 0)
      iex> insert(:block, number: 1, consensus: false)
      iex> insert(:block, number: 2)
      iex> Explorer.Chain.missing_block_number_ranges(2..0)
      [1..1]

  if range starts with non-consensus block in the middle of the chain, it returns missing numbers.

      iex> insert(:block, number: 12859383, consensus: true)
      iex> insert(:block, number: 12859384, consensus: false)
      iex> insert(:block, number: 12859386, consensus: true)
      iex> Explorer.Chain.missing_block_number_ranges(12859384..12859385)
      [12859384..12859385]

      if range starts with missing block in the middle of the chain, it returns missing numbers.

      iex> insert(:block, number: 12859383, consensus: true)
      iex> insert(:block, number: 12859386, consensus: true)
      iex> Explorer.Chain.missing_block_number_ranges(12859384..12859385)
      [12859384..12859385]

  """
  @spec missing_block_number_ranges(Range.t()) :: [Range.t()]
  def missing_block_number_ranges(range)

  def missing_block_number_ranges(range_start..range_end) do
    range_min = min(range_start, range_end)
    range_max = max(range_start, range_end)

    ordered_missing_query =
      from(b in Block,
        right_join:
          missing_range in fragment(
            """
            (
              SELECT distinct b1.number
              FROM generate_series((?)::integer, (?)::integer) AS b1(number)
              WHERE NOT EXISTS
                (SELECT 1 FROM blocks b2 WHERE b2.number=b1.number AND b2.consensus)
              ORDER BY b1.number DESC
            )
            """,
            ^range_min,
            ^range_max
          ),
        on: b.number == missing_range.number,
        select: missing_range.number,
        order_by: missing_range.number,
        distinct: missing_range.number
      )

    missing_blocks = Repo.all(ordered_missing_query, timeout: :infinity)

    [block_ranges, last_block_range_start, last_block_range_end] =
      missing_blocks
      |> Enum.reduce([[], nil, nil], fn block_number, [block_ranges, last_block_range_start, last_block_range_end] ->
        cond do
          !last_block_range_start ->
            [block_ranges, block_number, block_number]

          block_number == last_block_range_end + 1 ->
            [block_ranges, last_block_range_start, block_number]

          true ->
            block_ranges = block_ranges_extend(block_ranges, last_block_range_start, last_block_range_end)
            [block_ranges, block_number, block_number]
        end
      end)

    final_block_ranges =
      if last_block_range_start && last_block_range_end do
        block_ranges_extend(block_ranges, last_block_range_start, last_block_range_end)
      else
        block_ranges
      end

    ordered_block_ranges =
      final_block_ranges
      |> Enum.sort(fn %Range{first: first1, last: _}, %Range{first: first2, last: _} ->
        if range_start <= range_end, do: first1 <= first2, else: first1 >= first2
      end)
      |> Enum.map(fn %Range{first: first, last: last} = range ->
        if range_start <= range_end do
          range
        else
          set_new_range(last, first)
        end
      end)

    ordered_block_ranges
  end

  defp set_new_range(last, first) do
    if last > first, do: set_range(last, first, -1), else: set_range(last, first, 1)
  end

  defp set_range(last, first, step) do
    %Range{first: last, last: first, step: step}
  end

  defp block_ranges_extend(block_ranges, block_range_start, block_range_end) do
    # credo:disable-for-next-line
    block_ranges ++ [Range.new(block_range_start, block_range_end)]
  end

  @doc """
  Finds consensus `t:Explorer.Chain.Block.t/0` with `number`.

  ## Options

    * `:necessity_by_association` - use to load `t:association/0` as `:required` or `:optional`.  If an association is
      `:required`, and the `t:Explorer.Chain.Block.t/0` has no associated record for that association, then the
      `t:Explorer.Chain.Block.t/0` will not be included in the page `entries`.

  """
  @spec number_to_block(Block.block_number(), [necessity_by_association_option | api?]) ::
          {:ok, Block.t()} | {:error, :not_found}
  def number_to_block(number, options \\ []) when is_list(options) do
    necessity_by_association = Keyword.get(options, :necessity_by_association, %{})

    Block
    |> where(consensus: true, number: ^number)
    |> join_associations(necessity_by_association)
    |> select_repo(options).one()
    |> case do
      nil -> {:error, :not_found}
      block -> {:ok, block}
    end
  end

  @spec nonconsensus_block_by_number(Block.block_number(), [api?]) :: {:ok, Block.t()} | {:error, :not_found}
  def nonconsensus_block_by_number(number, options) do
    Block
    |> where(consensus: false, number: ^number)
    |> select_repo(options).one()
    |> case do
      nil -> {:error, :not_found}
      block -> {:ok, block}
    end
  end

  @spec timestamp_to_block_number(DateTime.t(), :before | :after, boolean()) ::
          {:ok, Block.block_number()} | {:error, :not_found}
  def timestamp_to_block_number(given_timestamp, closest, from_api) do
    {:ok, t} = Timex.format(given_timestamp, "%Y-%m-%d %H:%M:%S", :strftime)

    inner_query =
      from(
        block in Block,
        where: block.consensus == true,
        where:
          fragment("? <= TO_TIMESTAMP(?, 'YYYY-MM-DD HH24:MI:SS') + (1 * interval '1 minute')", block.timestamp, ^t),
        where:
          fragment("? >= TO_TIMESTAMP(?, 'YYYY-MM-DD HH24:MI:SS') - (1 * interval '1 minute')", block.timestamp, ^t)
      )

    query =
      from(
        block in subquery(inner_query),
        select: block,
        order_by:
          fragment("abs(extract(epoch from (? - TO_TIMESTAMP(?, 'YYYY-MM-DD HH24:MI:SS'))))", block.timestamp, ^t),
        limit: 1
      )

    repo = if from_api, do: Repo.replica(), else: Repo

    query
    |> repo.one(timeout: :infinity)
    |> case do
      nil ->
        {:error, :not_found}

      %{:number => number, :timestamp => timestamp} ->
        block_number = get_block_number_based_on_closest(closest, timestamp, given_timestamp, number)

        {:ok, block_number}
    end
  end

  defp get_block_number_based_on_closest(closest, timestamp, given_timestamp, number) do
    case closest do
      :before ->
        if DateTime.compare(timestamp, given_timestamp) == :lt ||
             DateTime.compare(timestamp, given_timestamp) == :eq do
          number
        else
          number - 1
        end

      :after ->
        if DateTime.compare(timestamp, given_timestamp) == :lt ||
             DateTime.compare(timestamp, given_timestamp) == :eq do
          number + 1
        else
          number
        end
    end
  end

  @doc """
  Count of pending `t:Explorer.Chain.Transaction.t/0`.

  A count of all pending transactions.

      iex> insert(:transaction)
      iex> :transaction |> insert() |> with_block()
      iex> Explorer.Chain.pending_transaction_count()
      1

  """
  @spec pending_transaction_count() :: non_neg_integer()
  def pending_transaction_count do
    Transaction
    |> pending_transactions_query()
    |> Repo.aggregate(:count, :hash)
  end

  @doc """
  Returns the paged list of collated transactions that occurred recently from newest to oldest using `block_number`
  and `index`.

      iex> newest_first_transactions = 50 |> insert_list(:transaction) |> with_block() |> Enum.reverse()
      iex> oldest_seen = Enum.at(newest_first_transactions, 9)
      iex> paging_options = %Explorer.PagingOptions{page_size: 10, key: {oldest_seen.block_number, oldest_seen.index}}
      iex> recent_collated_transactions = Explorer.Chain.recent_collated_transactions(true, paging_options: paging_options)
      iex> length(recent_collated_transactions)
      10
      iex> hd(recent_collated_transactions).hash == Enum.at(newest_first_transactions, 10).hash
      true

  ## Options

    * `:necessity_by_association` - use to load `t:association/0` as `:required` or `:optional`.  If an association is
      `:required`, and the `t:Explorer.Chain.Transaction.t/0` has no associated record for that association,
      then the `t:Explorer.Chain.Transaction.t/0` will not be included in the list.
    * `:paging_options` - a `t:Explorer.PagingOptions.t/0` used to specify the `:page_size` and
      `:key` (a tuple of the lowest/oldest `{block_number, index}`) and. Results will be the transactions older than
      the `block_number` and `index` that are passed.

  """
  @spec recent_collated_transactions(true | false, [paging_options | necessity_by_association_option | api?]) :: [
          Transaction.t()
        ]
  def recent_collated_transactions(old_ui?, options \\ [])
      when is_list(options) do
    necessity_by_association = Keyword.get(options, :necessity_by_association, %{})
    paging_options = Keyword.get(options, :paging_options, @default_paging_options)
    method_id_filter = Keyword.get(options, :method)
    type_filter = Keyword.get(options, :type)

    fetch_recent_collated_transactions(
      old_ui?,
      paging_options,
      necessity_by_association,
      method_id_filter,
      type_filter,
      options
    )
  end

  # RAP - random access pagination
  @spec recent_collated_transactions_for_rap([paging_options | necessity_by_association_option]) :: %{
          :total_transactions_count => non_neg_integer(),
          :transactions => [Transaction.t()]
        }
  def recent_collated_transactions_for_rap(options \\ []) when is_list(options) do
    necessity_by_association = Keyword.get(options, :necessity_by_association, %{})
    paging_options = Keyword.get(options, :paging_options, @default_paging_options)

    total_transactions_count = transactions_available_count()

    fetched_transactions =
      if is_nil(paging_options.key) or paging_options.page_number == 1 do
        paging_options.page_size
        |> Kernel.+(1)
        |> Transactions.take_enough()
        |> case do
          nil ->
            transactions = fetch_recent_collated_transactions_for_rap(paging_options, necessity_by_association)
            Transactions.update(transactions)
            transactions

          transactions ->
            transactions
        end
      else
        fetch_recent_collated_transactions_for_rap(paging_options, necessity_by_association)
      end

    %{total_transactions_count: total_transactions_count, transactions: fetched_transactions}
  end

  def default_page_size, do: @default_page_size

  def fetch_recent_collated_transactions_for_rap(paging_options, necessity_by_association) do
    fetch_transactions_for_rap()
    |> where([transaction], not is_nil(transaction.block_number) and not is_nil(transaction.index))
    |> handle_random_access_paging_options(paging_options)
    |> join_associations(necessity_by_association)
    |> preload([{:token_transfers, [:token, :from_address, :to_address]}])
    |> Repo.all()
  end

  defp fetch_transactions_for_rap do
    Transaction
    |> order_by([transaction], desc: transaction.block_number, desc: transaction.index)
  end

  def transactions_available_count do
    Transaction
    |> where([transaction], not is_nil(transaction.block_number) and not is_nil(transaction.index))
    |> limit(^@limit_showing_transactions)
    |> Repo.aggregate(:count, :hash)
  end

  def fetch_recent_collated_transactions(
        old_ui?,
        paging_options,
        necessity_by_association,
        method_id_filter,
        type_filter,
        options
      ) do
    paging_options
    |> Transaction.fetch_transactions()
    |> where([transaction], not is_nil(transaction.block_number) and not is_nil(transaction.index))
    |> apply_filter_by_method_id_to_transactions(method_id_filter)
    |> apply_filter_by_tx_type_to_transactions(type_filter)
    |> join_associations(necessity_by_association)
    |> Transaction.put_has_token_transfers_to_tx(old_ui?)
    |> (&if(old_ui?, do: preload(&1, [{:token_transfers, [:token, :from_address, :to_address]}]), else: &1)).()
    |> select_repo(options).all()
    |> (&if(old_ui?,
          do: &1,
          else:
            Enum.map(&1, fn tx -> preload_token_transfers(tx, @token_transfers_necessity_by_association, options) end)
        )).()
  end

  @doc """
  Return the list of pending transactions that occurred recently.

      iex> 2 |> insert_list(:transaction)
      iex> :transaction |> insert() |> with_block()
      iex> 8 |> insert_list(:transaction)
      iex> recent_pending_transactions = Explorer.Chain.recent_pending_transactions()
      iex> length(recent_pending_transactions)
      10
      iex> Enum.all?(recent_pending_transactions, fn %Explorer.Chain.Transaction{block_hash: block_hash} ->
      ...>   is_nil(block_hash)
      ...> end)
      true

  ## Options

    * `:necessity_by_association` - use to load `t:association/0` as `:required` or `:optional`.  If an association is
      `:required`, and the `t:Explorer.Chain.Transaction.t/0` has no associated record for that association,
      then the `t:Explorer.Chain.Transaction.t/0` will not be included in the list.
    * `:paging_options` - a `t:Explorer.PagingOptions.t/0` used to specify the `:page_size` (defaults to
      `#{@default_paging_options.page_size}`) and `:key` (a tuple of the lowest/oldest `{inserted_at, hash}`) and.
      Results will be the transactions older than the `inserted_at` and `hash` that are passed.

  """
  @spec recent_pending_transactions([paging_options | necessity_by_association_option], true | false) :: [
          Transaction.t()
        ]
  def recent_pending_transactions(options \\ [], old_ui? \\ true)
      when is_list(options) do
    necessity_by_association = Keyword.get(options, :necessity_by_association, %{})
    paging_options = Keyword.get(options, :paging_options, @default_paging_options)
    method_id_filter = Keyword.get(options, :method)
    type_filter = Keyword.get(options, :type)

    Transaction
    |> Transaction.page_pending_transaction(paging_options)
    |> limit(^paging_options.page_size)
    |> pending_transactions_query()
    |> apply_filter_by_method_id_to_transactions(method_id_filter)
    |> apply_filter_by_tx_type_to_transactions(type_filter)
    |> order_by([transaction], desc: transaction.inserted_at, asc: transaction.hash)
    |> join_associations(necessity_by_association)
    |> (&if(old_ui?, do: preload(&1, [{:token_transfers, [:token, :from_address, :to_address]}]), else: &1)).()
    |> select_repo(options).all()
  end

  def pending_transactions_query(query) do
    from(transaction in query,
      where: is_nil(transaction.block_hash) and (is_nil(transaction.error) or transaction.error != "dropped/replaced")
    )
  end

  def pending_transactions_list do
    query =
      from(transaction in Transaction,
        where: is_nil(transaction.block_hash) and (is_nil(transaction.error) or transaction.error != "dropped/replaced")
      )

    query
    |> Repo.all(timeout: :infinity)
  end

  @doc """
  The `string` must start with `0x`, then is converted to an integer and then to `t:Explorer.Chain.Hash.Address.t/0`.

      iex> Explorer.Chain.string_to_address_hash("0x5aAeb6053F3E94C9b9A09f33669435E7Ef1BeAed")
      {
        :ok,
        %Explorer.Chain.Hash{
          byte_count: 20,
          bytes: <<90, 174, 182, 5, 63, 62, 148, 201, 185, 160, 159, 51, 102, 148, 53,
            231, 239, 27, 234, 237>>
        }
      }

      iex> Explorer.Chain.string_to_address_hash("0x5aaeb6053f3e94c9b9a09f33669435e7ef1beaed")
      {
        :ok,
        %Explorer.Chain.Hash{
          byte_count: 20,
          bytes: <<90, 174, 182, 5, 63, 62, 148, 201, 185, 160, 159, 51, 102, 148, 53,
            231, 239, 27, 234, 237>>
        }
      }

      iex> Base.encode16(<<90, 174, 182, 5, 63, 62, 148, 201, 185, 160, 159, 51, 102, 148, 53, 231, 239, 27, 234, 237>>, case: :lower)
      "5aaeb6053f3e94c9b9a09f33669435e7ef1beaed"

  `String.t` format must always have 40 hexadecimal digits after the `0x` base prefix.

      iex> Explorer.Chain.string_to_address_hash("0x0")
      :error

  """
  @spec string_to_address_hash(String.t()) :: {:ok, Hash.Address.t()} | :error
  def string_to_address_hash(string) when is_binary(string) do
    Hash.Address.cast(string)
  end

  def string_to_address_hash(_), do: :error

  @doc """
  The `string` must start with `0x`, then is converted to an integer and then to `t:Explorer.Chain.Hash.t/0`.

      iex> Explorer.Chain.string_to_block_hash(
      ...>   "0x9fc76417374aa880d4449a1f7f31ec597f00b1f6f3dd2d66f4c9c6c445836d8b"
      ...> )
      {
        :ok,
        %Explorer.Chain.Hash{
          byte_count: 32,
          bytes: <<0x9fc76417374aa880d4449a1f7f31ec597f00b1f6f3dd2d66f4c9c6c445836d8b :: big-integer-size(32)-unit(8)>>
        }
      }

  `String.t` format must always have 64 hexadecimal digits after the `0x` base prefix.

      iex> Explorer.Chain.string_to_block_hash("0x0")
      :error

  """
  @spec string_to_block_hash(String.t()) :: {:ok, Hash.t()} | :error
  def string_to_block_hash(string) when is_binary(string) do
    Hash.Full.cast(string)
  end

  def string_to_block_hash(_), do: :error

  @doc """
  The `string` must start with `0x`, then is converted to an integer and then to `t:Explorer.Chain.Hash.t/0`.

      iex> Explorer.Chain.string_to_transaction_hash(
      ...>  "0x9fc76417374aa880d4449a1f7f31ec597f00b1f6f3dd2d66f4c9c6c445836d8b"
      ...> )
      {
        :ok,
        %Explorer.Chain.Hash{
          byte_count: 32,
          bytes: <<0x9fc76417374aa880d4449a1f7f31ec597f00b1f6f3dd2d66f4c9c6c445836d8b :: big-integer-size(32)-unit(8)>>
        }
      }

  `String.t` format must always have 64 hexadecimal digits after the `0x` base prefix.

      iex> Explorer.Chain.string_to_transaction_hash("0x0")
      :error

  """
  @spec string_to_transaction_hash(String.t()) :: {:ok, Hash.t()} | :error
  def string_to_transaction_hash(string) when is_binary(string) do
    Hash.Full.cast(string)
  end

  def string_to_transaction_hash(_), do: :error

  @doc """
  `t:Explorer.Chain.InternalTransaction/0`s in `t:Explorer.Chain.Transaction.t/0` with `hash`.

  ## Options

    * `:necessity_by_association` - use to load `t:association/0` as `:required` or `:optional`.  If an association is
      `:required`, and the `t:Explorer.Chain.InternalTransaction.t/0` has no associated record for that association,
      then the `t:Explorer.Chain.InternalTransaction.t/0` will not be included in the list.
    * `:paging_options` - a `t:Explorer.PagingOptions.t/0` used to specify the `:page_size` and
      `:key` (a tuple of the lowest/oldest `{index}`). Results will be the internal transactions older than
      the `index` that is passed.

  """

  @spec all_transaction_to_internal_transactions(Hash.Full.t(), [
          paging_options | necessity_by_association_option | api?
        ]) :: [
          InternalTransaction.t()
        ]
  def all_transaction_to_internal_transactions(hash, options \\ []) when is_list(options) do
    necessity_by_association = Keyword.get(options, :necessity_by_association, %{})
    paging_options = Keyword.get(options, :paging_options, @default_paging_options)

    InternalTransaction
    |> for_parent_transaction(hash)
    |> join_associations(necessity_by_association)
    |> InternalTransaction.where_nonpending_block()
    |> page_internal_transaction(paging_options)
    |> limit(^paging_options.page_size)
    |> order_by([internal_transaction], asc: internal_transaction.index)
    |> select_repo(options).all()
  end

  @spec transaction_to_internal_transactions(Hash.Full.t(), [paging_options | necessity_by_association_option | api?]) ::
          [
            InternalTransaction.t()
          ]
  def transaction_to_internal_transactions(hash, options \\ []) when is_list(options) do
    necessity_by_association = Keyword.get(options, :necessity_by_association, %{})
    paging_options = Keyword.get(options, :paging_options, @default_paging_options)

    InternalTransaction
    |> for_parent_transaction(hash)
    |> join_associations(necessity_by_association)
    |> where_transaction_has_multiple_internal_transactions()
    |> InternalTransaction.where_is_different_from_parent_transaction()
    |> InternalTransaction.where_nonpending_block()
    |> page_internal_transaction(paging_options)
    |> limit(^paging_options.page_size)
    |> order_by([internal_transaction], asc: internal_transaction.index)
    |> preload(:block)
    |> select_repo(options).all()
  end

  @doc """
  Finds all `t:Explorer.Chain.Log.t/0`s for `t:Explorer.Chain.Transaction.t/0`.

  ## Options

    * `:necessity_by_association` - use to load `t:association/0` as `:required` or `:optional`.  If an association is
      `:required`, and the `t:Explorer.Chain.Log.t/0` has no associated record for that association, then the
      `t:Explorer.Chain.Log.t/0` will not be included in the page `entries`.
    * `:paging_options` - a `t:Explorer.PagingOptions.t/0` used to specify the `:page_size` and
      `:key` (a tuple of the lowest/oldest `{index}`). Results will be the transactions older than
      the `index` that are passed.

  """
  @spec transaction_to_logs(Hash.Full.t(), [paging_options | necessity_by_association_option | api?]) :: [Log.t()]
  def transaction_to_logs(transaction_hash, options \\ []) when is_list(options) do
    necessity_by_association = Keyword.get(options, :necessity_by_association, %{})
    paging_options = Keyword.get(options, :paging_options, @default_paging_options)

    log_with_transactions =
      from(log in Log,
        inner_join: transaction in Transaction,
        on:
          transaction.block_hash == log.block_hash and transaction.block_number == log.block_number and
            transaction.hash == log.transaction_hash
      )

    query =
      log_with_transactions
      |> where([_, transaction], transaction.hash == ^transaction_hash)
      |> page_transaction_logs(paging_options)
      |> limit(^paging_options.page_size)
      |> order_by([log], asc: log.index)
      |> join_associations(necessity_by_association)

    query
    |> select_repo(options).all()
  end

  @doc """
  Finds all `t:Explorer.Chain.TokenTransfer.t/0`s for `t:Explorer.Chain.Transaction.t/0`.

  ## Options

    * `:necessity_by_association` - use to load `t:association/0` as `:required` or `:optional`.  If an association is
      `:required`, and the `t:Explorer.Chain.TokenTransfer.t/0` has no associated record for that association, then the
      `t:Explorer.Chain.TokenTransfer.t/0` will not be included in the page `entries`.
    * `:paging_options` - a `t:Explorer.PagingOptions.t/0` used to specify the `:page_size` and
      `:key` (in the form of `%{"inserted_at" => inserted_at}`). Results will be the transactions older than
      the `index` that are passed.

  """
  @spec transaction_to_token_transfers(Hash.Full.t(), [paging_options | necessity_by_association_option | api?()]) :: [
          TokenTransfer.t()
        ]
  def transaction_to_token_transfers(transaction_hash, options \\ []) when is_list(options) do
    necessity_by_association = Keyword.get(options, :necessity_by_association, %{})
    paging_options = options |> Keyword.get(:paging_options, @default_paging_options) |> Map.put(:asc_order, true)
    token_type = Keyword.get(options, :token_type)

    TokenTransfer
    |> join(:inner, [token_transfer], transaction in assoc(token_transfer, :transaction))
    |> where(
      [token_transfer, transaction],
      transaction.hash == ^transaction_hash and token_transfer.block_hash == transaction.block_hash and
        token_transfer.block_number == transaction.block_number
    )
    |> join(:inner, [tt], token in assoc(tt, :token), as: :token)
    |> preload([token: token], [{:token, token}])
    |> TokenTransfer.filter_by_type(token_type)
    |> TokenTransfer.page_token_transfer(paging_options)
    |> limit(^paging_options.page_size)
    |> order_by([token_transfer], asc: token_transfer.log_index)
    |> join_associations(necessity_by_association)
    |> select_repo(options).all()
  end

  @doc """
  Converts `transaction` to the status of the `t:Explorer.Chain.Transaction.t/0` whether pending or collated.

  ## Returns

    * `:pending` - the transaction has not be confirmed in a block yet.
    * `:awaiting_internal_transactions` - the transaction happened in a pre-Byzantium block or on a chain like Ethereum
      Classic (ETC) that never adopted [EIP-658](https://github.com/Arachnid/EIPs/blob/master/EIPS/eip-658.md), which
      add transaction status to transaction receipts, so the status can only be derived whether the first internal
      transaction has an error.
    * `:success` - the transaction has been confirmed in a block
    * `{:error, :awaiting_internal_transactions}` - the transactions happened post-Byzantium, but the error message
       requires the internal transactions.
    * `{:error, :unrecognized_error}` - the transaction failed without any information about reason.
    * `{:error, reason}` - the transaction failed due to `reason` in its first internal transaction.

  """
  @spec transaction_to_status(Transaction.t()) ::
          :pending
          | :awaiting_internal_transactions
          | :success
          | {:error, :awaiting_internal_transactions}
          | {:error, :unrecognized_error}
          | {:error, reason :: String.t()}
  def transaction_to_status(%Transaction{error: "dropped/replaced"}), do: {:error, "dropped/replaced"}
  def transaction_to_status(%Transaction{block_hash: nil, status: nil}), do: :pending
  def transaction_to_status(%Transaction{status: nil}), do: :awaiting_internal_transactions
  def transaction_to_status(%Transaction{status: :ok}), do: :success
  def transaction_to_status(%Transaction{status: :error, revert_reason: nil} = transaction) do
    if transaction.gas == transaction.gas_used do
      {:error, @out_of_gas_msg}
    else
      {:error, :unrecognized_error}
    end
  end

  def transaction_to_status(%Transaction{status: :error, revert_reason: revert_reason}),
    do: {:error, revert_reason}

  def transaction_to_status(%Transaction{status: :error, error: error}) when is_binary(error), do: {:error, error}

  def transaction_to_revert_reason(transaction) do
    %Transaction{revert_reason: revert_reason} = transaction

    if revert_reason == nil do
      fetch_tx_revert_reason(transaction)
    else
      revert_reason
    end
  end

  def fetch_tx_revert_reason(
        %Transaction{
          block_number: block_number,
          to_address_hash: to_address_hash,
          from_address_hash: from_address_hash,
          input: data,
          gas: gas,
          gas_price: gas_price,
          value: value
        } = transaction
      ) do
    json_rpc_named_arguments = Application.get_env(:explorer, :json_rpc_named_arguments)

    gas_hex =
      if gas do
        gas_hex_without_prefix =
          gas
          |> Decimal.to_integer()
          |> Integer.to_string(16)
          |> String.downcase()

        "0x" <> gas_hex_without_prefix
      else
        "0x0"
      end

    req =
      EthereumJSONRPCTransaction.eth_call_request(
        0,
        block_number,
        data,
        to_address_hash,
        from_address_hash,
        gas_hex,
        Wei.hex_format(gas_price),
        Wei.hex_format(value)
      )

    revert_reason =
      case EthereumJSONRPC.json_rpc(req, json_rpc_named_arguments) do
        {:error, %{data: data}} ->
          data

        {:error, %{message: message}} ->
          message

        _ ->
          ""
      end

    formatted_revert_reason =
      revert_reason |> format_revert_reason_message() |> (&if(String.valid?(&1), do: &1, else: revert_reason)).()

    if byte_size(formatted_revert_reason) > 0 do
      transaction
      |> Changeset.change(%{revert_reason: formatted_revert_reason})
      |> Repo.update()
    end

    formatted_revert_reason
  end

  def format_revert_reason_message(revert_reason) do
    case revert_reason do
      @revert_msg_prefix_1 <> rest ->
        rest

      @revert_msg_prefix_2 <> rest ->
        rest

      @revert_msg_prefix_3 <> rest ->
        extract_revert_reason_message_wrapper(rest)

      @revert_msg_prefix_4 <> rest ->
        extract_revert_reason_message_wrapper(rest)

      @revert_msg_prefix_5 <> rest ->
        extract_revert_reason_message_wrapper(rest)

      revert_reason_full ->
        revert_reason_full
    end
  end

  defp extract_revert_reason_message_wrapper(revert_reason_message) do
    case revert_reason_message do
      "0x" <> hex ->
        extract_revert_reason_message(hex)

      _ ->
        revert_reason_message
    end
  end

  defp extract_revert_reason_message(hex) do
    case hex do
      @revert_error_method_id <> msg_with_offset ->
        [msg] =
          msg_with_offset
          |> Base.decode16!(case: :mixed)
          |> TypeDecoder.decode_raw([:string])

        msg

      _ ->
        hex
    end
  end

  @doc """
  The `t:Explorer.Chain.Transaction.t/0` or `t:Explorer.Chain.InternalTransaction.t/0` `value` of the `transaction` in
  `unit`.
  """
  @spec value(InternalTransaction.t() | Transaction.t(), :wei | :gwei | :ether) :: Wei.wei() | Wei.gwei() | Wei.ether()
  def value(%type{value: value}, unit) when type in [InternalTransaction, Transaction] do
    Wei.to(value, unit)
  end

  def smart_contract_bytecode(address_hash) do
    query =
      from(
        address in Address,
        where: address.hash == ^address_hash,
        select: address.contract_code
      )

    query
    |> Repo.one()
    |> Data.to_string()
  end

  def smart_contract_creation_tx_bytecode(address_hash) do
    creation_tx_query =
      from(
        tx in Transaction,
        left_join: a in Address,
        on: tx.created_contract_address_hash == a.hash,
        where: tx.created_contract_address_hash == ^address_hash,
        where: tx.status == ^1,
        select: %{init: tx.input, created_contract_code: a.contract_code}
      )

    tx_input =
      creation_tx_query
      |> Repo.one()

    if tx_input do
      with %{init: input, created_contract_code: created_contract_code} <- tx_input do
        %{init: Data.to_string(input), created_contract_code: Data.to_string(created_contract_code)}
      end
    else
      creation_int_tx_query =
        from(
          itx in InternalTransaction,
          join: t in assoc(itx, :transaction),
          where: itx.created_contract_address_hash == ^address_hash,
          where: t.status == ^1,
          select: %{init: itx.init, created_contract_code: itx.created_contract_code}
        )

      res = creation_int_tx_query |> Repo.one()

      case res do
        %{init: init, created_contract_code: created_contract_code} ->
          init_str = Data.to_string(init)
          created_contract_code_str = Data.to_string(created_contract_code)
          %{init: init_str, created_contract_code: created_contract_code_str}

        _ ->
          nil
      end
    end
  end

  @doc """
  Checks if an address is a contract
  """
  @spec contract_address?(String.t(), non_neg_integer(), Keyword.t()) :: boolean() | :json_rpc_error
  def contract_address?(address_hash, block_number, json_rpc_named_arguments \\ []) do
    {:ok, binary_hash} = Explorer.Chain.Hash.Address.cast(address_hash)

    query =
      from(
        address in Address,
        where: address.hash == ^binary_hash
      )

    address = Repo.one(query)

    cond do
      is_nil(address) ->
        block_quantity = integer_to_quantity(block_number)

        case EthereumJSONRPC.fetch_codes(
               [%{block_quantity: block_quantity, address: address_hash}],
               json_rpc_named_arguments
             ) do
          {:ok, %EthereumJSONRPC.FetchedCodes{params_list: fetched_codes}} ->
            result = List.first(fetched_codes)

            result && !(is_nil(result[:code]) || result[:code] == "" || result[:code] == "0x")

          _ ->
            :json_rpc_error
        end

      is_nil(address.contract_code) ->
        false

      true ->
        true
    end
  end

  @doc """
  Fetches contract creation input data.
  """
  @spec contract_creation_input_data(String.t()) :: nil | String.t()
  def contract_creation_input_data(address_hash) do
    query =
      from(
        address in Address,
        where: address.hash == ^address_hash,
        preload: [:contracts_creation_internal_transaction, :contracts_creation_transaction]
      )

    contract_address = Repo.one(query)

    contract_creation_input_data_from_address(contract_address)
  end

  # credo:disable-for-next-line /Complexity/
  defp contract_creation_input_data_from_address(address) do
    internal_transaction = address && address.contracts_creation_internal_transaction
    transaction = address && address.contracts_creation_transaction

    cond do
      is_nil(address) ->
        ""

      internal_transaction && internal_transaction.input ->
        Data.to_string(internal_transaction.input)

      internal_transaction && internal_transaction.init ->
        Data.to_string(internal_transaction.init)

      transaction && transaction.input ->
        Data.to_string(transaction.input)

      is_nil(transaction) && is_nil(internal_transaction) &&
          not is_nil(address.contract_code) ->
        %Explorer.Chain.Data{bytes: bytes} = address.contract_code
        Base.encode16(bytes, case: :lower)

      true ->
        ""
    end
  end

  defp fetch_transactions_in_ascending_order_by_index(paging_options) do
    Transaction
    |> order_by([transaction], asc: transaction.index)
    |> handle_block_paging_options(paging_options)
  end

  defp fetch_transactions_in_descending_order_by_block_and_index(paging_options) do
    Transaction
    |> order_by([transaction], desc: transaction.block_number, asc: transaction.index)
    |> handle_block_paging_options(paging_options)
  end

  defp for_parent_transaction(query, %Hash{byte_count: unquote(Hash.Full.byte_count())} = hash) do
    from(
      child in query,
      inner_join: transaction in assoc(child, :transaction),
      where: transaction.hash == ^hash
    )
  end

  defp handle_block_paging_options(query, nil), do: query

  defp handle_block_paging_options(query, %PagingOptions{key: nil, page_size: nil}), do: query

  defp handle_block_paging_options(query, paging_options) do
    query
    |> page_block_transactions(paging_options)
    |> limit(^paging_options.page_size)
  end

  defp handle_withdrawals_paging_options(query, nil), do: query

  defp handle_withdrawals_paging_options(query, paging_options) do
    query
    |> Withdrawal.page_withdrawals(paging_options)
    |> limit(^paging_options.page_size)
  end

  defp handle_random_access_paging_options(query, empty_options) when empty_options in [nil, [], %{}],
    do: limit(query, ^(@default_page_size + 1))

  defp handle_random_access_paging_options(query, paging_options) do
    query
    |> (&if(paging_options |> Map.get(:page_number, 1) |> process_page_number() == 1,
          do: &1,
          else: Transaction.page_transaction(&1, paging_options)
        )).()
    |> handle_page(paging_options)
  end

  defp handle_page(query, paging_options) do
    page_number = paging_options |> Map.get(:page_number, 1) |> process_page_number()
    page_size = Map.get(paging_options, :page_size, @default_page_size)

    cond do
      page_in_bounds?(page_number, page_size) && page_number == 1 ->
        query
        |> limit(^(page_size + 1))

      page_in_bounds?(page_number, page_size) ->
        query
        |> limit(^page_size)
        |> offset(^((page_number - 2) * page_size))

      true ->
        query
        |> limit(^(@default_page_size + 1))
    end
  end

  defp process_page_number(number) when number < 1, do: 1

  defp process_page_number(number), do: number

  defp page_in_bounds?(page_number, page_size),
    do: page_size <= @limit_showing_transactions && @limit_showing_transactions - page_number * page_size >= 0

  def limit_showing_transactions, do: @limit_showing_transactions

  defp join_association(query, [{association, nested_preload}], necessity)
       when is_atom(association) and is_atom(nested_preload) do
    case necessity do
      :optional ->
        preload(query, [{^association, ^nested_preload}])

      :required ->
        from(q in query,
          inner_join: a in assoc(q, ^association),
          as: ^association,
          left_join: b in assoc(a, ^nested_preload),
          as: ^nested_preload,
          preload: [{^association, {a, [{^nested_preload, b}]}}]
        )
    end
  end

  defp join_association(query, association, necessity) do
    case necessity do
      :optional ->
        preload(query, ^association)

      :required ->
        from(q in query, inner_join: a in assoc(q, ^association), as: ^association, preload: [{^association, a}])
    end
  end

  @spec join_associations(atom() | Ecto.Query.t(), map) :: Ecto.Query.t()
  @doc """
    Function to preload entities associated with selected in provided query items
  """
  def join_associations(query, necessity_by_association) when is_map(necessity_by_association) do
    Enum.reduce(necessity_by_association, query, fn {association, join}, acc_query ->
      join_association(acc_query, association, join)
    end)
  end

  defp page_blocks(query, %PagingOptions{key: nil}), do: query

  defp page_blocks(query, %PagingOptions{key: {block_number}}) do
    where(query, [block], block.number < ^block_number)
  end

  defp page_coin_balances(query, %PagingOptions{key: nil}), do: query

  defp page_coin_balances(query, %PagingOptions{key: {block_number}}) do
    where(query, [coin_balance], coin_balance.block_number < ^block_number)
  end

  defp page_internal_transaction(_, _, _ \\ %{index_int_tx_desc_order: false})

  defp page_internal_transaction(query, %PagingOptions{key: nil}, _), do: query

  defp page_internal_transaction(query, %PagingOptions{key: {block_number, transaction_index, index}}, %{
         index_int_tx_desc_order: desc
       }) do
    hardcoded_where_for_page_int_tx(query, block_number, transaction_index, index, desc)
  end

  defp page_internal_transaction(query, %PagingOptions{key: {index}}, %{index_int_tx_desc_order: desc}) do
    if desc do
      where(query, [internal_transaction], internal_transaction.index < ^index)
    else
      where(query, [internal_transaction], internal_transaction.index > ^index)
    end
  end

  defp hardcoded_where_for_page_int_tx(query, block_number, transaction_index, index, false),
    do:
      where(
        query,
        [internal_transaction],
        internal_transaction.block_number < ^block_number or
          (internal_transaction.block_number == ^block_number and
             internal_transaction.transaction_index < ^transaction_index) or
          (internal_transaction.block_number == ^block_number and
             internal_transaction.transaction_index == ^transaction_index and internal_transaction.index > ^index)
      )

  defp hardcoded_where_for_page_int_tx(query, block_number, transaction_index, index, true),
    do:
      where(
        query,
        [internal_transaction],
        internal_transaction.block_number < ^block_number or
          (internal_transaction.block_number == ^block_number and
             internal_transaction.transaction_index < ^transaction_index) or
          (internal_transaction.block_number == ^block_number and
             internal_transaction.transaction_index == ^transaction_index and internal_transaction.index < ^index)
      )

  defp page_logs(query, %PagingOptions{key: nil}), do: query

  defp page_logs(query, %PagingOptions{key: {index}}) do
    where(query, [log], log.index > ^index)
  end

  defp page_logs(query, %PagingOptions{key: {block_number, log_index}}) do
    where(
      query,
      [log],
      log.block_number < ^block_number or (log.block_number == ^block_number and log.index < ^log_index)
    )
  end

  defp page_transaction_logs(query, %PagingOptions{key: nil}), do: query

  defp page_transaction_logs(query, %PagingOptions{key: {index}}) do
    where(query, [log], log.index > ^index)
  end

  defp page_transaction_logs(query, %PagingOptions{key: {_block_number, index}}) do
    where(query, [log], log.index > ^index)
  end

  defp page_block_transactions(query, %PagingOptions{key: nil}), do: query

  defp page_block_transactions(query, %PagingOptions{key: {_block_number, index}, is_index_in_asc_order: true}) do
    where(query, [transaction], transaction.index > ^index)
  end

  defp page_block_transactions(query, %PagingOptions{key: {_block_number, index}}) do
    where(query, [transaction], transaction.index < ^index)
  end

  def page_token_balances(query, %PagingOptions{key: nil}), do: query

  def page_token_balances(query, %PagingOptions{key: {value, address_hash}}) do
    where(
      query,
      [tb],
      tb.value < ^value or (tb.value == ^value and tb.address_hash < ^address_hash)
    )
  end

  def page_current_token_balances(query, keyword) when is_list(keyword),
    do: page_current_token_balances(query, Keyword.get(keyword, :paging_options))

  def page_current_token_balances(query, %PagingOptions{key: nil}), do: query

  def page_current_token_balances(query, %PagingOptions{key: {nil, value, id}}) do
    fiat_balance = CurrentTokenBalance.fiat_value_query()

    condition =
      dynamic(
        [ctb, t],
        is_nil(^fiat_balance) and
          (ctb.value < ^value or
             (ctb.value == ^value and ctb.id < ^id))
      )

    where(
      query,
      [ctb, t],
      ^condition
    )
  end

  def page_current_token_balances(query, %PagingOptions{key: {fiat_value, value, id}}) do
    fiat_balance = CurrentTokenBalance.fiat_value_query()

    condition =
      dynamic(
        [ctb, t],
        ^fiat_balance < ^fiat_value or is_nil(^fiat_balance) or
          (^fiat_balance == ^fiat_value and
             (ctb.value < ^value or
                (ctb.value == ^value and ctb.id < ^id)))
      )

    where(
      query,
      [ctb, t],
      ^condition
    )
  end

  @doc """
  Ensures the following conditions are true:

    * excludes internal transactions of type call with no siblings in the
      transaction
    * includes internal transactions of type create, reward, or selfdestruct
      even when they are alone in the parent transaction

  """
  @spec where_transaction_has_multiple_internal_transactions(Ecto.Query.t()) :: Ecto.Query.t()
  def where_transaction_has_multiple_internal_transactions(query) do
    where(
      query,
      [internal_transaction, transaction],
      internal_transaction.type != ^:call or
        fragment(
          """
          EXISTS (SELECT sibling.*
          FROM internal_transactions AS sibling
          WHERE sibling.transaction_hash = ? AND sibling.index != ?
          )
          """,
          transaction.hash,
          internal_transaction.index
        )
    )
  end

  @doc """
  The current total number of coins minted minus verifiably burnt coins.
  """
  @spec total_supply :: non_neg_integer() | nil
  def total_supply do
    supply_module().total() || 0
  end

  @doc """
  The current number coins in the market for trading.
  """
  @spec circulating_supply :: non_neg_integer() | nil
  def circulating_supply do
    supply_module().circulating()
  end

  defp supply_module do
    Application.get_env(:explorer, :supply, Explorer.Chain.Supply.ExchangeRate)
  end

  @doc """
  Calls supply_for_days from the configured supply_module
  """
  def supply_for_days, do: supply_module().supply_for_days(MarketHistoryCache.recent_days_count())

  @doc """
  Streams a lists token contract addresses that haven't been cataloged.
  """
  @spec stream_uncataloged_token_contract_address_hashes(
          initial :: accumulator,
          reducer :: (entry :: Hash.Address.t(), accumulator -> accumulator),
          limited? :: boolean()
        ) :: {:ok, accumulator}
        when accumulator: term()
  def stream_uncataloged_token_contract_address_hashes(initial, reducer, limited? \\ false)
      when is_function(reducer, 2) do
    query =
      from(
        token in Token,
        where: token.cataloged == false,
        select: token.contract_address_hash
      )

    query
    |> add_fetcher_limit(limited?)
    |> Repo.stream_reduce(initial, reducer)
  end

  @doc """
    Finds all token instances where metadata never tried to fetch
  """
  @spec stream_token_instances_with_unfetched_metadata(
          initial :: accumulator,
          reducer :: (entry :: map(), accumulator -> accumulator)
        ) :: {:ok, accumulator}
        when accumulator: term()
  def stream_token_instances_with_unfetched_metadata(initial, reducer) when is_function(reducer, 2) do
    Instance
    |> where([instance], is_nil(instance.error) and is_nil(instance.metadata))
    |> select([instance], %{
      contract_address_hash: instance.token_contract_address_hash,
      token_id: instance.token_id
    })
    |> Repo.stream_reduce(initial, reducer)
  end

  @spec stream_token_instances_with_error(
          initial :: accumulator,
          reducer :: (entry :: map(), accumulator -> accumulator),
          limited? :: boolean()
        ) :: {:ok, accumulator}
        when accumulator: term()
  def stream_token_instances_with_error(initial, reducer, limited? \\ false) when is_function(reducer, 2) do
    # likely to get valid metadata
    high_priority = ["request error: 429", ":checkout_timeout", ":econnrefused", ":timeout"]
    # almost impossible to get valid metadata
    negative_priority = ["VM execution error", "no uri", "invalid json"]

    Instance
    |> where([instance], not is_nil(instance.error))
    |> select([instance], %{
      contract_address_hash: instance.token_contract_address_hash,
      token_id: instance.token_id,
      updated_at: instance.updated_at
    })
    |> order_by([instance], desc: instance.error in ^high_priority, asc: instance.error in ^negative_priority)
    |> add_fetcher_limit(limited?)
    |> Repo.stream_reduce(initial, reducer)
  end

  @doc """
  Streams a list of token contract addresses that have been cataloged.
  """
  @spec stream_cataloged_token_contract_address_hashes(
          initial :: accumulator,
          reducer :: (entry :: Hash.Address.t(), accumulator -> accumulator),
          some_time_ago_updated :: integer(),
          limited? :: boolean()
        ) :: {:ok, accumulator}
        when accumulator: term()
  def stream_cataloged_token_contract_address_hashes(initial, reducer, some_time_ago_updated \\ 2880, limited? \\ false)
      when is_function(reducer, 2) do
    some_time_ago_updated
    |> Token.cataloged_tokens()
    |> add_fetcher_limit(limited?)
    |> order_by(asc: :updated_at)
    |> Repo.stream_reduce(initial, reducer)
  end

  def decode_contract_address_hash_response(resp) do
    case resp do
      "0x000000000000000000000000" <> address ->
        "0x" <> address

      _ ->
        nil
    end
  end

  def decode_contract_integer_response(resp) do
    case resp do
      "0x" <> integer_encoded ->
        {integer_value, _} = Integer.parse(integer_encoded, 16)
        integer_value

      _ ->
        nil
    end
  end

  @doc """
  Fetches a `t:Token.t/0` by an address hash.

  ## Options

      * `:necessity_by_association` - use to load `t:association/0` as `:required` or `:optional`.  If an association is
      `:required`, and the `t:Token.t/0` has no associated record for that association,
      then the `t:Token.t/0` will not be included in the list.
  """
  @spec token_from_address_hash(Hash.Address.t() | String.t(), [necessity_by_association_option | api?]) ::
          {:ok, Token.t()} | {:error, :not_found}
  def token_from_address_hash(hash, options \\ []) do
    necessity_by_association = Keyword.get(options, :necessity_by_association, %{})

    query =
      from(
        t in Token,
        where: t.contract_address_hash == ^hash,
        select: t
      )

    query
    |> join_associations(necessity_by_association)
    |> preload(:contract_address)
    |> select_repo(options).one()
    |> case do
      nil ->
        {:error, :not_found}

      %Token{} = token ->
        {:ok, token}
    end
  end

  @spec token_from_address_hash_exists?(Hash.Address.t(), [api?]) :: boolean()
  def token_from_address_hash_exists?(%Hash{byte_count: unquote(Hash.Address.byte_count())} = hash, options) do
    query =
      from(
        t in Token,
        where: t.contract_address_hash == ^hash,
        select: t
      )

    select_repo(options).exists?(query)
  end

  @spec fetch_token_transfers_from_token_hash(Hash.t(), [paging_options]) :: []
  def fetch_token_transfers_from_token_hash(token_address_hash, options \\ []) do
    TokenTransfer.fetch_token_transfers_from_token_hash(token_address_hash, options)
  end

  @spec fetch_token_transfers_from_token_hash_and_token_id(Hash.t(), non_neg_integer(), [paging_options]) :: []
  def fetch_token_transfers_from_token_hash_and_token_id(token_address_hash, token_id, options \\ []) do
    TokenTransfer.fetch_token_transfers_from_token_hash_and_token_id(token_address_hash, token_id, options)
  end

  @spec count_token_transfers_from_token_hash(Hash.t()) :: non_neg_integer()
  def count_token_transfers_from_token_hash(token_address_hash) do
    TokenTransfer.count_token_transfers_from_token_hash(token_address_hash)
  end

  @spec count_token_transfers_from_token_hash_and_token_id(Hash.t(), non_neg_integer(), [api?]) :: non_neg_integer()
  def count_token_transfers_from_token_hash_and_token_id(token_address_hash, token_id, options \\ []) do
    TokenTransfer.count_token_transfers_from_token_hash_and_token_id(token_address_hash, token_id, options)
  end

  @spec transaction_has_token_transfers?(Hash.t()) :: boolean()
  def transaction_has_token_transfers?(transaction_hash) do
    query = from(tt in TokenTransfer, where: tt.transaction_hash == ^transaction_hash)

    Repo.exists?(query)
  end

  @spec address_tokens_with_balance(Hash.Address.t(), [any()]) :: []
  def address_tokens_with_balance(address_hash, paging_options \\ []) do
    address_hash
    |> Address.Token.list_address_tokens_with_balance(paging_options)
    |> Repo.all()
  end

  @spec find_and_update_replaced_transactions([
          %{
            required(:nonce) => non_neg_integer,
            required(:from_address_hash) => Hash.Address.t(),
            required(:hash) => Hash.t()
          }
        ]) :: {integer(), nil | [term()]}
  def find_and_update_replaced_transactions(transactions, timeout \\ :infinity) do
    query =
      transactions
      |> Enum.reduce(
        Transaction,
        fn %{hash: hash, nonce: nonce, from_address_hash: from_address_hash}, query ->
          from(t in query,
            or_where:
              t.nonce == ^nonce and t.from_address_hash == ^from_address_hash and t.hash != ^hash and
                not is_nil(t.block_number)
          )
        end
      )
      # Enforce Transaction ShareLocks order (see docs: sharelocks.md)
      |> order_by(asc: :hash)
      |> lock("FOR NO KEY UPDATE")

    hashes = Enum.map(transactions, & &1.hash)

    transactions_to_update =
      from(pending in Transaction,
        join: duplicate in subquery(query),
        on: duplicate.nonce == pending.nonce,
        on: duplicate.from_address_hash == pending.from_address_hash,
        where: pending.hash in ^hashes and is_nil(pending.block_hash)
      )

    Repo.update_all(transactions_to_update, [set: [error: "dropped/replaced", status: :error]], timeout: timeout)
  end

  @spec update_replaced_transactions([
          %{
            required(:nonce) => non_neg_integer,
            required(:from_address_hash) => Hash.Address.t(),
            required(:block_hash) => Hash.Full.t()
          }
        ]) :: {integer(), nil | [term()]}
  def update_replaced_transactions(transactions, timeout \\ :infinity) do
    filters =
      transactions
      |> Enum.filter(fn transaction ->
        transaction.block_hash && transaction.nonce && transaction.from_address_hash
      end)
      |> Enum.map(fn transaction ->
        {transaction.nonce, transaction.from_address_hash}
      end)
      |> Enum.uniq()

    if Enum.empty?(filters) do
      {:ok, []}
    else
      query =
        filters
        |> Enum.reduce(Transaction, fn {nonce, from_address}, query ->
          from(t in query,
            or_where: t.nonce == ^nonce and t.from_address_hash == ^from_address and is_nil(t.block_hash)
          )
        end)
        # Enforce Transaction ShareLocks order (see docs: sharelocks.md)
        |> order_by(asc: :hash)
        |> lock("FOR NO KEY UPDATE")

      Repo.update_all(
        from(t in Transaction, join: s in subquery(query), on: t.hash == s.hash),
        [set: [error: "dropped/replaced", status: :error]],
        timeout: timeout
      )
    end
  end

  @doc """
    Expects map of change params. Inserts using on_conflict: `token_instance_metadata_on_conflict/0`
    !!! Supposed to be used ONLY for import of `metadata` or `error`.
  """
  @spec upsert_token_instance(map()) :: {:ok, Instance.t()} | {:error, Ecto.Changeset.t()}
  def upsert_token_instance(params) do
    changeset = Instance.changeset(%Instance{}, params)

    Repo.insert(changeset,
      on_conflict: token_instance_metadata_on_conflict(),
      conflict_target: [:token_id, :token_contract_address_hash]
    )
  end

  defp token_instance_metadata_on_conflict do
    from(
      token_instance in Instance,
      update: [
        set: [
          metadata: fragment("EXCLUDED.metadata"),
          error: fragment("EXCLUDED.error"),
          owner_updated_at_block: token_instance.owner_updated_at_block,
          owner_updated_at_log_index: token_instance.owner_updated_at_log_index,
          owner_address_hash: token_instance.owner_address_hash,
          inserted_at: fragment("LEAST(?, EXCLUDED.inserted_at)", token_instance.inserted_at),
          updated_at: fragment("GREATEST(?, EXCLUDED.updated_at)", token_instance.updated_at)
        ]
      ],
      where: is_nil(token_instance.metadata)
    )
  end

  @doc """
  Update a new `t:Token.t/0` record.

  As part of updating token, an additional record is inserted for
  naming the address for reference if a name is provided for a token.
  """
  @spec update_token(Token.t(), map()) :: {:ok, Token.t()} | {:error, Ecto.Changeset.t()}
  def update_token(%Token{contract_address_hash: address_hash} = token, params \\ %{}) do
    token_changeset = Token.changeset(token, Map.put(params, :updated_at, DateTime.utc_now()))
    address_name_changeset = Address.Name.changeset(%Address.Name{}, Map.put(params, :address_hash, address_hash))

    stale_error_field = :contract_address_hash
    stale_error_message = "is up to date"

    token_opts = [
      on_conflict: Runner.Tokens.default_on_conflict(),
      conflict_target: :contract_address_hash,
      stale_error_field: stale_error_field,
      stale_error_message: stale_error_message
    ]

    address_name_opts = [on_conflict: :nothing, conflict_target: [:address_hash, :name]]

    # Enforce ShareLocks tables order (see docs: sharelocks.md)
    insert_result =
      Multi.new()
      |> Multi.run(
        :address_name,
        fn repo, _ ->
          {:ok, repo.insert(address_name_changeset, address_name_opts)}
        end
      )
      |> Multi.run(:token, fn repo, _ ->
        with {:error, %Changeset{errors: [{^stale_error_field, {^stale_error_message, [_]}}]}} <-
               repo.update(token_changeset, token_opts) do
          # the original token passed into `update_token/2` as stale error means it is unchanged
          {:ok, token}
        end
      end)
      |> Repo.transaction()

    case insert_result do
      {:ok, %{token: token}} ->
        {:ok, token}

      {:error, :token, changeset, _} ->
        {:error, changeset}
    end
  end

  @spec fetch_last_token_balances_include_unfetched(Hash.Address.t(), [api?]) :: []
  def fetch_last_token_balances_include_unfetched(address_hash, options \\ []) do
    address_hash
    |> CurrentTokenBalance.last_token_balances_include_unfetched()
    |> select_repo(options).all()
  end

  @spec fetch_last_token_balances(Hash.Address.t(), [api?]) :: []
  def fetch_last_token_balances(address_hash, options \\ []) do
    address_hash
    |> CurrentTokenBalance.last_token_balances()
    |> select_repo(options).all()
  end

  @spec fetch_paginated_last_token_balances(Hash.Address.t(), [paging_options]) :: []
  def fetch_paginated_last_token_balances(address_hash, options) do
    filter = Keyword.get(options, :token_type)
    options = Keyword.delete(options, :token_type)

    address_hash
    |> CurrentTokenBalance.last_token_balances(options, filter)
    |> page_current_token_balances(options)
    |> select_repo(options).all()
  end

  @spec erc721_or_erc1155_token_instance_from_token_id_and_token_address(
          Decimal.t() | non_neg_integer(),
          Hash.Address.t(),
          [api?]
        ) ::
          {:ok, Instance.t()} | {:error, :not_found}
  def erc721_or_erc1155_token_instance_from_token_id_and_token_address(token_id, token_contract_address, options \\ []) do
    query = Instance.token_instance_query(token_id, token_contract_address)

    case select_repo(options).one(query) do
      nil -> {:error, :not_found}
      token_instance -> {:ok, token_instance}
    end
  end

  @spec token_instance_exists?(non_neg_integer, Hash.Address.t(), [api?]) :: boolean
  def token_instance_exists?(token_id, token_contract_address, options \\ []) do
    query = Instance.token_instance_query(token_id, token_contract_address)

    select_repo(options).exists?(query)
  end

  @spec token_instance_with_unfetched_metadata?(non_neg_integer, Hash.Address.t(), [api?]) :: boolean
  def token_instance_with_unfetched_metadata?(token_id, token_contract_address, options \\ []) do
    Instance
    |> where([instance], is_nil(instance.error) and is_nil(instance.metadata))
    |> where(
      [instance],
      instance.token_id == ^token_id and instance.token_contract_address_hash == ^token_contract_address
    )
    |> select_repo(options).exists?()
  end

  defp fetch_coin_balances(address, paging_options) do
    address.hash
    |> CoinBalance.fetch_coin_balances(paging_options)
  end

  @spec fetch_last_token_balance(Hash.Address.t(), Hash.Address.t()) :: Decimal.t()
  def fetch_last_token_balance(address_hash, token_contract_address_hash) do
    if address_hash !== %{} do
      address_hash
      |> CurrentTokenBalance.last_token_balance(token_contract_address_hash) || Decimal.new(0)
    else
      Decimal.new(0)
    end
  end

  # @spec fetch_last_token_balance_1155(Hash.Address.t(), Hash.Address.t()) :: Decimal.t()
  def fetch_last_token_balance_1155(address_hash, token_contract_address_hash, token_id) do
    if address_hash !== %{} do
      address_hash
      |> CurrentTokenBalance.last_token_balance_1155(token_contract_address_hash, token_id) || Decimal.new(0)
    else
      Decimal.new(0)
    end
  end

  @spec address_to_coin_balances(Address.t(), [paging_options | api?]) :: []
  def address_to_coin_balances(address, options) do
    paging_options = Keyword.get(options, :paging_options, @default_paging_options)

    balances_raw =
      address
      |> fetch_coin_balances(paging_options)
      |> page_coin_balances(paging_options)
      |> select_repo(options).all()
      |> preload_transactions(options)

    if Enum.empty?(balances_raw) do
      balances_raw
    else
      balances_raw_filtered =
        balances_raw
        |> Enum.filter(fn balance -> balance.value end)

      min_block_number =
        balances_raw_filtered
        |> Enum.min_by(fn balance -> balance.block_number end, fn -> %{} end)
        |> Map.get(:block_number)

      max_block_number =
        balances_raw_filtered
        |> Enum.max_by(fn balance -> balance.block_number end, fn -> %{} end)
        |> Map.get(:block_number)

      min_block_timestamp = find_block_timestamp(min_block_number, options)
      max_block_timestamp = find_block_timestamp(max_block_number, options)

      min_block_unix_timestamp =
        min_block_timestamp
        |> Timex.to_unix()

      max_block_unix_timestamp =
        max_block_timestamp
        |> Timex.to_unix()

      blocks_delta = max_block_number - min_block_number

      balances_with_dates =
        if blocks_delta > 0 do
          add_block_timestamp_to_balances(
            balances_raw_filtered,
            min_block_number,
            min_block_unix_timestamp,
            max_block_unix_timestamp,
            blocks_delta
          )
        else
          add_min_block_timestamp_to_balances(balances_raw_filtered, min_block_unix_timestamp)
        end

      balances_with_dates
      |> Enum.sort(fn balance1, balance2 -> balance1.block_number >= balance2.block_number end)
    end
  end

  # Here we fetch from DB one tx per one coin balance. It's much more faster than LEFT OUTER JOIN which was before.
  defp preload_transactions(balances, options) do
    tasks =
      Enum.map(balances, fn balance ->
        Task.async(fn ->
          Transaction
          |> where(
            [tx],
            tx.block_number == ^balance.block_number and (tx.value > ^0 or (tx.gas_price > ^0 and tx.gas_used > ^0)) and
              (tx.to_address_hash == ^balance.address_hash or tx.from_address_hash == ^balance.address_hash)
          )
          |> select([tx], tx.hash)
          |> limit(1)
          |> select_repo(options).one()
        end)
      end)

    tasks
    |> Task.yield_many(120_000)
    |> Enum.zip(balances)
    |> Enum.map(fn {{task, res}, balance} ->
      case res do
        {:ok, hash} ->
          put_tx_hash(hash, balance)

        {:exit, _reason} ->
          balance

        nil ->
          Task.shutdown(task, :brutal_kill)
          balance
      end
    end)
  end

  defp put_tx_hash(hash, coin_balance),
    do: if(hash, do: %CoinBalance{coin_balance | transaction_hash: hash}, else: coin_balance)

  defp add_block_timestamp_to_balances(
         balances_raw_filtered,
         min_block_number,
         min_block_unix_timestamp,
         max_block_unix_timestamp,
         blocks_delta
       ) do
    balances_raw_filtered
    |> Enum.map(fn balance ->
      date =
        trunc(
          min_block_unix_timestamp +
            (balance.block_number - min_block_number) * (max_block_unix_timestamp - min_block_unix_timestamp) /
              blocks_delta
        )

      add_date_to_balance(balance, date)
    end)
  end

  defp add_min_block_timestamp_to_balances(balances_raw_filtered, min_block_unix_timestamp) do
    balances_raw_filtered
    |> Enum.map(fn balance ->
      date = min_block_unix_timestamp

      add_date_to_balance(balance, date)
    end)
  end

  defp add_date_to_balance(balance, date) do
    formatted_date = Timex.from_unix(date)
    %{balance | block_timestamp: formatted_date}
  end

  def get_token_balance(address_hash, token_contract_address_hash, block_number, token_id \\ nil, options \\ []) do
    query = TokenBalance.fetch_token_balance(address_hash, token_contract_address_hash, block_number, token_id)

    select_repo(options).one(query)
  end

  def get_coin_balance(address_hash, block_number, options \\ []) do
    query = CoinBalance.fetch_coin_balance(address_hash, block_number)

    select_repo(options).one(query)
  end

  @spec address_to_balances_by_day(Hash.Address.t(), [api?]) :: [balance_by_day]
  def address_to_balances_by_day(address_hash, options \\ []) do
    latest_block_timestamp =
      address_hash
      |> CoinBalance.last_coin_balance_timestamp()
      |> select_repo(options).one()

    address_hash
    |> CoinBalanceDaily.balances_by_day()
    |> select_repo(options).all()
    |> Enum.sort_by(fn %{date: d} -> {d.year, d.month, d.day} end)
    |> replace_last_value(latest_block_timestamp)
    |> normalize_balances_by_day(Keyword.get(options, :api?, false))
  end

  # https://github.com/blockscout/blockscout/issues/2658
  defp replace_last_value(items, %{value: value, timestamp: timestamp}) do
    List.replace_at(items, -1, %{date: Date.convert!(timestamp, Calendar.ISO), value: value})
  end

  defp replace_last_value(items, _), do: items

  defp normalize_balances_by_day(balances_by_day, api?) do
    result =
      balances_by_day
      |> Enum.filter(fn day -> day.value end)
      |> (&if(api?, do: &1, else: Enum.map(&1, fn day -> Map.update!(day, :date, fn x -> to_string(x) end) end))).()
      |> (&if(api?, do: &1, else: Enum.map(&1, fn day -> Map.update!(day, :value, fn x -> Wei.to(x, :ether) end) end))).()

    today = Date.to_string(NaiveDateTime.utc_now())

    if Enum.count(result) > 0 && !Enum.any?(result, fn map -> map[:date] == today end) do
      List.flatten([result | [%{date: today, value: List.last(result)[:value]}]])
    else
      result
    end
  end

  @spec fetch_token_holders_from_token_hash(Hash.Address.t(), [paging_options | api?]) :: [TokenBalance.t()]
  def fetch_token_holders_from_token_hash(contract_address_hash, options \\ []) do
    query =
      contract_address_hash
      |> CurrentTokenBalance.token_holders_ordered_by_value(options)

    query
    |> select_repo(options).all()
  end

  def fetch_token_holders_from_token_hash_and_token_id(contract_address_hash, token_id, options \\ []) do
    contract_address_hash
    |> CurrentTokenBalance.token_holders_1155_by_token_id(token_id, options)
    |> select_repo(options).all()
  end

  def token_id_1155_is_unique?(contract_address_hash, token_id, options \\ [])

  def token_id_1155_is_unique?(_, nil, _), do: false

  def token_id_1155_is_unique?(contract_address_hash, token_id, options) do
    result =
      contract_address_hash |> CurrentTokenBalance.token_balances_by_id_limit_2(token_id) |> select_repo(options).all()

    if length(result) == 1 do
      Decimal.compare(Enum.at(result, 0), 1) == :eq
    else
      false
    end
  end

  def get_token_ids_1155(contract_address_hash) do
    contract_address_hash
    |> CurrentTokenBalance.token_ids_query()
    |> Repo.all()
  end

  @spec count_token_holders_from_token_hash(Hash.Address.t()) :: non_neg_integer()
  def count_token_holders_from_token_hash(contract_address_hash) do
    query =
      from(ctb in CurrentTokenBalance.token_holders_query_for_count(contract_address_hash),
        select: fragment("COUNT(DISTINCT(?))", ctb.address_hash)
      )

    Repo.one!(query, timeout: :infinity)
  end

  @spec address_to_unique_tokens(Hash.Address.t(), Token.t(), [paging_options | api?]) :: [Instance.t()]
  def address_to_unique_tokens(contract_address_hash, token, options \\ []) do
    paging_options = Keyword.get(options, :paging_options, @default_paging_options)

    contract_address_hash
    |> Instance.address_to_unique_token_instances()
    |> Instance.page_token_instance(paging_options)
    |> limit(^paging_options.page_size)
    |> preload([_], [:owner])
    |> select_repo(options).all()
    |> Enum.map(&put_owner_to_token_instance(&1, token, options))
  end

  @doc """
    Put owner address to unique token instance. If not unique, return original instance.
  """
  @spec put_owner_to_token_instance(Instance.t(), Token.t(), [api?]) :: Instance.t()
  def put_owner_to_token_instance(token_instance, token, options \\ [])

  def put_owner_to_token_instance(%Instance{is_unique: nil} = token_instance, token, options) do
    put_owner_to_token_instance(Instance.put_is_unique(token_instance, token, options), token, options)
  end

  def put_owner_to_token_instance(
        %Instance{owner: nil, is_unique: true} = token_instance,
        %Token{type: "ERC-1155"},
        options
      ) do
    owner_address_hash =
      token_instance
      |> Instance.owner_query()
      |> select_repo(options).one()

    %{token_instance | owner: select_repo(options).get_by(Address, hash: owner_address_hash)}
  end

  def put_owner_to_token_instance(%Instance{} = token_instance, _token, _options), do: token_instance

  @spec data() :: Dataloader.Ecto.t()
  def data, do: DataloaderEcto.new(Repo)

  @spec transaction_token_transfer_type(Transaction.t()) ::
          :erc20 | :erc721 | :erc1155 | :token_transfer | nil
  def transaction_token_transfer_type(
        %Transaction{
          status: :ok,
          created_contract_address_hash: nil,
          input: input,
          value: value
        } = transaction
      ) do
    zero_wei = %Wei{value: Decimal.new(0)}
    result = find_token_transfer_type(transaction, input, value)

    if is_nil(result) && Enum.count(transaction.token_transfers) > 0 && value == zero_wei,
      do: :token_transfer,
      else: result
  rescue
    _ -> nil
  end

  def transaction_token_transfer_type(_), do: nil

  defp find_token_transfer_type(transaction, input, value) do
    zero_wei = %Wei{value: Decimal.new(0)}

    # https://github.com/OpenZeppelin/openzeppelin-solidity/blob/master/contracts/token/ERC721/ERC721.sol#L35
    case {to_string(input), value} do
      # transferFrom(address,address,uint256)
      {"0x23b872dd" <> params, ^zero_wei} ->
        types = [:address, :address, {:uint, 256}]
        [from_address, to_address, _value] = decode_params(params, types)

        find_erc721_token_transfer(transaction.token_transfers, {from_address, to_address})

      # safeTransferFrom(address,address,uint256)
      {"0x42842e0e" <> params, ^zero_wei} ->
        types = [:address, :address, {:uint, 256}]
        [from_address, to_address, _value] = decode_params(params, types)

        find_erc721_token_transfer(transaction.token_transfers, {from_address, to_address})

      # safeTransferFrom(address,address,uint256,bytes)
      {"0xb88d4fde" <> params, ^zero_wei} ->
        types = [:address, :address, {:uint, 256}, :bytes]
        [from_address, to_address, _value, _data] = decode_params(params, types)

        find_erc721_token_transfer(transaction.token_transfers, {from_address, to_address})

      # safeTransferFrom(address,address,uint256,uint256,bytes)
      {"0xf242432a" <> params, ^zero_wei} ->
        types = [:address, :address, {:uint, 256}, {:uint, 256}, :bytes]
        [from_address, to_address, _id, _value, _data] = decode_params(params, types)

        find_erc1155_token_transfer(transaction.token_transfers, {from_address, to_address})

      # safeBatchTransferFrom(address,address,uint256[],uint256[],bytes)
      {"0x2eb2c2d6" <> params, ^zero_wei} ->
        types = [:address, :address, [{:uint, 256}], [{:uint, 256}], :bytes]
        [from_address, to_address, _ids, _values, _data] = decode_params(params, types)

        find_erc1155_token_transfer(transaction.token_transfers, {from_address, to_address})

      {"0xf907fc5b" <> _params, ^zero_wei} ->
        :erc20

      # check for ERC-20 or for old ERC-721, ERC-1155 token versions
      {unquote(TokenTransfer.transfer_function_signature()) <> params, ^zero_wei} ->
        types = [:address, {:uint, 256}]

        [address, value] = decode_params(params, types)

        decimal_value = Decimal.new(value)

        find_erc721_or_erc20_or_erc1155_token_transfer(transaction.token_transfers, {address, decimal_value})

      _ ->
        nil
    end
  end

  defp find_erc721_token_transfer(token_transfers, {from_address, to_address}) do
    token_transfer =
      Enum.find(token_transfers, fn token_transfer ->
        token_transfer.from_address_hash.bytes == from_address && token_transfer.to_address_hash.bytes == to_address
      end)

    if token_transfer, do: :erc721
  end

  defp find_erc1155_token_transfer(token_transfers, {from_address, to_address}) do
    token_transfer =
      Enum.find(token_transfers, fn token_transfer ->
        token_transfer.from_address_hash.bytes == from_address && token_transfer.to_address_hash.bytes == to_address
      end)

    if token_transfer, do: :erc1155
  end

  defp find_erc721_or_erc20_or_erc1155_token_transfer(token_transfers, {address, decimal_value}) do
    token_transfer =
      Enum.find(token_transfers, fn token_transfer ->
        token_transfer.to_address_hash.bytes == address && token_transfer.amount == decimal_value
      end)

    if token_transfer do
      case token_transfer.token do
        %Token{type: "ERC-20"} -> :erc20
        %Token{type: "ERC-721"} -> :erc721
        %Token{type: "ERC-1155"} -> :erc1155
        _ -> nil
      end
    else
      :erc20
    end
  end

  @doc """
  Combined block reward from all the fees.
  """
  @spec block_combined_rewards(Block.t()) :: Wei.t()
  def block_combined_rewards(block) do
    {:ok, value} =
      block.rewards
      |> Enum.reduce(
        0,
        fn block_reward, acc ->
          {:ok, decimal} = Wei.dump(block_reward.reward)

          Decimal.add(decimal, acc)
        end
      )
      |> Wei.cast()

    value
  end

  defp with_decompiled_code_flag(query, _hash, false), do: query

  defp with_decompiled_code_flag(query, hash, true) do
    has_decompiled_code_query =
      from(decompiled_contract in DecompiledSmartContract,
        where: decompiled_contract.address_hash == ^hash,
        limit: 1,
        select: %{
          address_hash: decompiled_contract.address_hash,
          has_decompiled_code?: not is_nil(decompiled_contract.address_hash)
        }
      )

    from(
      address in query,
      left_join: decompiled_code in subquery(has_decompiled_code_query),
      on: address.hash == decompiled_code.address_hash,
      select_merge: %{has_decompiled_code?: decompiled_code.has_decompiled_code?}
    )
  end

  defp decode_params(params, types) do
    params
    |> Base.decode16!(case: :mixed)
    |> TypeDecoder.decode_raw(types)
  end

  @spec get_token_type(Hash.Address.t()) :: String.t() | nil
  def get_token_type(hash) do
    query =
      from(
        token in Token,
        where: token.contract_address_hash == ^hash,
        select: token.type
      )

    Repo.one(query)
  end

  @spec erc_20_token?(Token.t()) :: bool
  def erc_20_token?(token) do
    erc_20_token_type?(token.type)
  end

  defp erc_20_token_type?(type) do
    case type do
      "ERC-20" -> true
      _ -> false
    end
  end

  @doc """
  Checks if it exists an `t:Explorer.Chain.Address.t/0` that has the provided
  `t:Explorer.Chain.Address.t/0` `hash` and a contract.

  Returns `:ok` if found and `:not_found` otherwise.
  """
  @spec check_contract_address_exists(Hash.Address.t()) :: :ok | :not_found
  def check_contract_address_exists(address_hash) do
    address_hash
    |> contract_address_exists?()
    |> boolean_to_check_result()
  end

  @doc """
  Checks if it exists an `t:Explorer.Chain.Address.t/0` that has the provided
  `t:Explorer.Chain.Address.t/0` `hash` and a contract.

  Returns `true` if found and `false` otherwise.
  """
  @spec contract_address_exists?(Hash.Address.t()) :: boolean()
  def contract_address_exists?(address_hash) do
    query =
      from(
        address in Address,
        where: address.hash == ^address_hash and not is_nil(address.contract_code)
      )

    Repo.exists?(query)
  end

  @doc """
  Checks if it exists a `t:Explorer.Chain.DecompiledSmartContract.t/0` for the
  `t:Explorer.Chain.Address.t/0` with the provided `hash` and with the provided version.

  Returns `:ok` if found and `:not_found` otherwise.
  """
  @spec check_decompiled_contract_exists(Hash.Address.t(), String.t()) :: :ok | :not_found
  def check_decompiled_contract_exists(address_hash, version) do
    address_hash
    |> decompiled_contract_exists?(version)
    |> boolean_to_check_result()
  end

  @doc """
  Checks if it exists a `t:Explorer.Chain.DecompiledSmartContract.t/0` for the
  `t:Explorer.Chain.Address.t/0` with the provided `hash` and with the provided version.

  Returns `true` if found and `false` otherwise.
  """
  @spec decompiled_contract_exists?(Hash.Address.t(), String.t()) :: boolean()
  def decompiled_contract_exists?(address_hash, version) do
    query =
      from(contract in DecompiledSmartContract,
        where: contract.address_hash == ^address_hash and contract.decompiler_version == ^version
      )

    Repo.exists?(query)
  end

  @doc """
  Checks if a `t:Explorer.Chain.Transaction.t/0` with the given `hash` exists.

  Returns `:ok` if found

      iex> %Transaction{hash: hash} = insert(:transaction)
      iex> Explorer.Chain.check_transaction_exists(hash)
      :ok

  Returns `:not_found` if not found

      iex> {:ok, hash} = Explorer.Chain.string_to_transaction_hash(
      ...>   "0x9fc76417374aa880d4449a1f7f31ec597f00b1f6f3dd2d66f4c9c6c445836d8b"
      ...> )
      iex> Explorer.Chain.check_transaction_exists(hash)
      :not_found
  """
  @spec check_transaction_exists(Hash.Full.t()) :: :ok | :not_found
  def check_transaction_exists(hash) do
    hash
    |> transaction_exists?()
    |> boolean_to_check_result()
  end

  @doc """
  Checks if a `t:Explorer.Chain.Transaction.t/0` with the given `hash` exists.

  Returns `true` if found

      iex> %Transaction{hash: hash} = insert(:transaction)
      iex> Explorer.Chain.transaction_exists?(hash)
      true

  Returns `false` if not found

      iex> {:ok, hash} = Explorer.Chain.string_to_transaction_hash(
      ...>   "0x9fc76417374aa880d4449a1f7f31ec597f00b1f6f3dd2d66f4c9c6c445836d8b"
      ...> )
      iex> Explorer.Chain.transaction_exists?(hash)
      false
  """
  @spec transaction_exists?(Hash.Full.t()) :: boolean()
  def transaction_exists?(hash) do
    query =
      from(
        transaction in Transaction,
        where: transaction.hash == ^hash
      )

    Repo.exists?(query)
  end

  @doc """
  Checks if a `t:Explorer.Chain.Token.t/0` with the given `hash` exists.

  Returns `:ok` if found

      iex> address = insert(:address)
      iex> insert(:token, contract_address: address)
      iex> Explorer.Chain.check_token_exists(address.hash)
      :ok

  Returns `:not_found` if not found

      iex> {:ok, hash} = Explorer.Chain.string_to_address_hash("0x5aaeb6053f3e94c9b9a09f33669435e7ef1beaed")
      iex> Explorer.Chain.check_token_exists(hash)
      :not_found
  """
  @spec check_token_exists(Hash.Address.t()) :: :ok | :not_found
  def check_token_exists(hash) do
    hash
    |> token_exists?()
    |> boolean_to_check_result()
  end

  @doc """
  Checks if a `t:Explorer.Chain.Token.t/0` with the given `hash` exists.

  Returns `true` if found

      iex> address = insert(:address)
      iex> insert(:token, contract_address: address)
      iex> Explorer.Chain.token_exists?(address.hash)
      true

  Returns `false` if not found

      iex> {:ok, hash} = Explorer.Chain.string_to_address_hash("0x5aaeb6053f3e94c9b9a09f33669435e7ef1beaed")
      iex> Explorer.Chain.token_exists?(hash)
      false
  """
  @spec token_exists?(Hash.Address.t()) :: boolean()
  def token_exists?(hash) do
    query =
      from(
        token in Token,
        where: token.contract_address_hash == ^hash
      )

    Repo.exists?(query)
  end

  @doc """
  Checks if a `t:Explorer.Chain.Token.Instance.t/0` with the given `hash` and `token_id` exists.

  Returns `:ok` if found

      iex> token = insert(:token)
      iex> token_id = 10
      iex> insert(:token_instance,
      ...>  token_contract_address_hash: token.contract_address_hash,
      ...>  token_id: token_id
      ...> )
      iex> Explorer.Chain.check_erc721_or_erc1155_token_instance_exists(token_id, token.contract_address_hash)
      :ok

  Returns `:not_found` if not found

      iex> {:ok, hash} = Explorer.Chain.string_to_address_hash("0x5aaeb6053f3e94c9b9a09f33669435e7ef1beaed")
      iex> Explorer.Chain.check_erc721_or_erc1155_token_instance_exists(10, hash)
      :not_found
  """
  @spec check_erc721_or_erc1155_token_instance_exists(binary() | non_neg_integer(), Hash.Address.t()) ::
          :ok | :not_found
  def check_erc721_or_erc1155_token_instance_exists(token_id, hash) do
    token_id
    |> erc721_or_erc1155_token_instance_exist?(hash)
    |> boolean_to_check_result()
  end

  @doc """
  Checks if a `t:Explorer.Chain.Token.Instance.t/0` with the given `hash` and `token_id` exists.

  Returns `true` if found

      iex> token = insert(:token)
      iex> token_id = 10
      iex> insert(:token_instance,
      ...>  token_contract_address_hash: token.contract_address_hash,
      ...>  token_id: token_id
      ...> )
      iex> Explorer.Chain.erc721_or_erc1155_token_instance_exist?(token_id, token.contract_address_hash)
      true

  Returns `false` if not found

      iex> {:ok, hash} = Explorer.Chain.string_to_address_hash("0x5aaeb6053f3e94c9b9a09f33669435e7ef1beaed")
      iex> Explorer.Chain.erc721_or_erc1155_token_instance_exist?(10, hash)
      false
  """
  @spec erc721_or_erc1155_token_instance_exist?(binary() | non_neg_integer(), Hash.Address.t()) :: boolean()
  def erc721_or_erc1155_token_instance_exist?(token_id, hash) do
    query =
      from(i in Instance,
        where: i.token_contract_address_hash == ^hash and i.token_id == ^Decimal.new(token_id)
      )

    Repo.exists?(query)
  end

  def boolean_to_check_result(true), do: :ok

  def boolean_to_check_result(false), do: :not_found

  @doc """
  Fetches the first trace from the Nethermind trace URL.
  """
  def fetch_first_trace(transactions_params, json_rpc_named_arguments) do
    case EthereumJSONRPC.fetch_first_trace(transactions_params, json_rpc_named_arguments) do
      {:ok, [%{first_trace: first_trace, block_hash: block_hash, json_rpc_named_arguments: json_rpc_named_arguments}]} ->
        format_tx_first_trace(first_trace, block_hash, json_rpc_named_arguments)

      {:error, error} ->
        {:error, error}

      :ignore ->
        :ignore
    end
  end

  defp format_tx_first_trace(first_trace, block_hash, json_rpc_named_arguments) do
    {:ok, to_address_hash} =
      if Map.has_key?(first_trace, :to_address_hash) do
        Chain.string_to_address_hash(first_trace.to_address_hash)
      else
        {:ok, nil}
      end

    {:ok, from_address_hash} = Chain.string_to_address_hash(first_trace.from_address_hash)

    {:ok, created_contract_address_hash} =
      if Map.has_key?(first_trace, :created_contract_address_hash) do
        Chain.string_to_address_hash(first_trace.created_contract_address_hash)
      else
        {:ok, nil}
      end

    {:ok, transaction_hash} = Chain.string_to_transaction_hash(first_trace.transaction_hash)

    {:ok, call_type} =
      if Map.has_key?(first_trace, :call_type) do
        CallType.load(first_trace.call_type)
      else
        {:ok, nil}
      end

    {:ok, type} = Type.load(first_trace.type)

    {:ok, input} =
      if Map.has_key?(first_trace, :input) do
        Data.cast(first_trace.input)
      else
        {:ok, nil}
      end

    {:ok, output} =
      if Map.has_key?(first_trace, :output) do
        Data.cast(first_trace.output)
      else
        {:ok, nil}
      end

    {:ok, created_contract_code} =
      if Map.has_key?(first_trace, :created_contract_code) do
        Data.cast(first_trace.created_contract_code)
      else
        {:ok, nil}
      end

    {:ok, init} =
      if Map.has_key?(first_trace, :init) do
        Data.cast(first_trace.init)
      else
        {:ok, nil}
      end

    block_index =
      get_block_index(%{
        transaction_index: first_trace.transaction_index,
        transaction_hash: first_trace.transaction_hash,
        block_number: first_trace.block_number,
        json_rpc_named_arguments: json_rpc_named_arguments
      })

    value = %Wei{value: Decimal.new(first_trace.value)}

    first_trace_formatted =
      first_trace
      |> Map.merge(%{
        block_index: block_index,
        block_hash: block_hash,
        call_type: call_type,
        to_address_hash: to_address_hash,
        created_contract_address_hash: created_contract_address_hash,
        from_address_hash: from_address_hash,
        input: input,
        output: output,
        created_contract_code: created_contract_code,
        init: init,
        transaction_hash: transaction_hash,
        type: type,
        value: value
      })

    {:ok, [first_trace_formatted]}
  end

  defp get_block_index(%{
         transaction_index: transaction_index,
         transaction_hash: transaction_hash,
         block_number: block_number,
         json_rpc_named_arguments: json_rpc_named_arguments
       }) do
    if transaction_index == 0 do
      0
    else
      filtered_block_numbers = RangesHelper.filter_traceable_block_numbers([block_number])
      {:ok, traces} = fetch_block_internal_transactions(filtered_block_numbers, json_rpc_named_arguments)

      sorted_traces =
        traces
        |> Enum.sort_by(&{&1.transaction_index, &1.index})
        |> Enum.with_index()

      {_, block_index} =
        sorted_traces
        |> Enum.find({nil, -1}, fn {trace, _} ->
          trace.transaction_index == transaction_index &&
            trace.transaction_hash == transaction_hash
        end)

      block_index
    end
  end

  defp find_block_timestamp(number, options) do
    Block
    |> where([block], block.number == ^number)
    |> select([block], block.timestamp)
    |> limit(1)
    |> select_repo(options).one()
  end

  @spec get_token_transfer_type(TokenTransfer.t()) ::
          :token_burning | :token_minting | :token_spawning | :token_transfer
  def get_token_transfer_type(transfer) do
    {:ok, burn_address_hash} = Chain.string_to_address_hash(SmartContract.burn_address_hash_string())

    cond do
      transfer.to_address_hash == burn_address_hash && transfer.from_address_hash !== burn_address_hash ->
        :token_burning

      transfer.to_address_hash !== burn_address_hash && transfer.from_address_hash == burn_address_hash ->
        :token_minting

      transfer.to_address_hash == burn_address_hash && transfer.from_address_hash == burn_address_hash ->
        :token_spawning

      true ->
        :token_transfer
    end
  end

  @spec get_token_icon_url_by(String.t(), String.t()) :: String.t() | nil
  def get_token_icon_url_by(chain_id, address_hash) do
    chain_name =
      case chain_id do
        "1" ->
          "ethereum"

        "99" ->
          "poa"

        "100" ->
          "xdai"

        _ ->
          nil
      end

    if chain_name do
      try_url =
        "https://raw.githubusercontent.com/trustwallet/assets/master/blockchains/#{chain_name}/assets/#{address_hash}/logo.png"

      try_url
    else
      nil
    end
  end

  @spec from_block(keyword) :: any
  def from_block(options) do
    Keyword.get(options, :from_block) || nil
  end

  @spec to_block(keyword) :: any
  def to_block(options) do
    Keyword.get(options, :to_block) || nil
  end

  def convert_date_to_min_block(date_str) do
    date_format = "%Y-%m-%d"

    {:ok, date} =
      date_str
      |> Timex.parse(date_format, :strftime)

    {:ok, day_before} =
      date
      |> Timex.shift(days: -1)
      |> Timex.format(date_format, :strftime)

    convert_date_to_max_block(day_before)
  end

  def convert_date_to_max_block(date) do
    query =
      from(block in Block,
        where: fragment("DATE(timestamp) = TO_DATE(?, 'YYYY-MM-DD')", ^date),
        select: max(block.number)
      )

    query
    |> Repo.one()
  end

  def address_hash_is_smart_contract?(nil), do: false

  def address_hash_is_smart_contract?(address_hash) do
    with %Address{contract_code: bytecode} <- Repo.get_by(Address, hash: address_hash),
         false <- is_nil(bytecode) do
      true
    else
      _ ->
        false
    end
  end

  def hash_to_lower_case_string(hash) do
    hash
    |> to_string()
    |> String.downcase()
  end

  def recent_transactions(options, [:pending | _]) do
    recent_pending_transactions(options, false)
  end

  def recent_transactions(options, _) do
    recent_collated_transactions(false, options)
  end

  def apply_filter_by_method_id_to_transactions(query, nil), do: query

  def apply_filter_by_method_id_to_transactions(query, filter) when is_list(filter) do
    method_ids = Enum.flat_map(filter, &map_name_or_method_id_to_method_id/1)

    if method_ids != [] do
      query
      |> where([tx], fragment("SUBSTRING(? FOR 4)", tx.input) in ^method_ids)
    else
      query
    end
  end

  def apply_filter_by_method_id_to_transactions(query, filter),
    do: apply_filter_by_method_id_to_transactions(query, [filter])

  defp map_name_or_method_id_to_method_id(string) when is_binary(string) do
    if id = @method_name_to_id_map[string] do
      decode_method_id(id)
    else
      trimmed =
        string
        |> String.replace("0x", "", global: false)

      decode_method_id(trimmed)
    end
  end

  defp decode_method_id(method_id) when is_binary(method_id) do
    case String.length(method_id) == 8 && Base.decode16(method_id, case: :mixed) do
      {:ok, bytes} ->
        [bytes]

      _ ->
        []
    end
  end

  def apply_filter_by_tx_type_to_transactions(query, [_ | _] = filter) do
    {dynamic, modified_query} = apply_filter_by_tx_type_to_transactions_inner(filter, query)

    modified_query
    |> where(^dynamic)
  end

  def apply_filter_by_tx_type_to_transactions(query, _filter), do: query

  def apply_filter_by_tx_type_to_transactions_inner(dynamic \\ dynamic(false), filter, query)

  def apply_filter_by_tx_type_to_transactions_inner(dynamic, [type | remain], query) do
    case type do
      :contract_call ->
        dynamic
        |> filter_contract_call_dynamic()
        |> apply_filter_by_tx_type_to_transactions_inner(
          remain,
          join(query, :inner, [tx], address in assoc(tx, :to_address), as: :to_address)
        )

      :contract_creation ->
        dynamic
        |> filter_contract_creation_dynamic()
        |> apply_filter_by_tx_type_to_transactions_inner(remain, query)

      :coin_transfer ->
        dynamic
        |> filter_transaction_dynamic()
        |> apply_filter_by_tx_type_to_transactions_inner(remain, query)

      :token_transfer ->
        dynamic
        |> filter_token_transfer_dynamic()
        |> apply_filter_by_tx_type_to_transactions_inner(remain, query)

      :token_creation ->
        dynamic
        |> filter_token_creation_dynamic()
        |> apply_filter_by_tx_type_to_transactions_inner(
          remain,
          join(query, :inner, [tx], token in Token,
            on: token.contract_address_hash == tx.created_contract_address_hash,
            as: :created_token
          )
        )
    end
  end

  def apply_filter_by_tx_type_to_transactions_inner(dynamic_query, _, query), do: {dynamic_query, query}

  def filter_contract_creation_dynamic(dynamic) do
    dynamic([tx], ^dynamic or is_nil(tx.to_address_hash))
  end

  def filter_transaction_dynamic(dynamic) do
    dynamic([tx], ^dynamic or tx.value > ^0)
  end

  def filter_contract_call_dynamic(dynamic) do
    dynamic([tx, to_address: to_address], ^dynamic or not is_nil(to_address.contract_code))
  end

  def filter_token_transfer_dynamic(dynamic) do
    # TokenTransfer.__struct__.__meta__.source
    dynamic(
      [tx],
      ^dynamic or
        fragment(
          "NOT (SELECT transaction_hash FROM token_transfers WHERE transaction_hash = ? LIMIT 1) IS NULL",
          tx.hash
        )
    )
  end

  def filter_token_creation_dynamic(dynamic) do
    dynamic([tx, created_token: created_token], ^dynamic or not is_nil(created_token))
  end

  def count_verified_contracts do
    Repo.aggregate(SmartContract, :count, timeout: :infinity)
  end

  def count_new_verified_contracts do
    query =
      from(contract in SmartContract,
        select: contract.inserted_at,
        where: fragment("NOW() - ? at time zone 'UTC' <= interval '24 hours'", contract.inserted_at)
      )

    query
    |> Repo.aggregate(:count, timeout: :infinity)
  end

  def count_contracts do
    query =
      from(address in Address,
        select: address,
        where: not is_nil(address.contract_code)
      )

    query
    |> Repo.aggregate(:count, timeout: :infinity)
  end

  def count_new_contracts do
    query =
      from(tx in Transaction,
        select: tx,
        where:
          tx.status == ^:ok and
            fragment("NOW() - ? at time zone 'UTC' <= interval '24 hours'", tx.created_contract_code_indexed_at)
      )

    query
    |> Repo.aggregate(:count, timeout: :infinity)
  end

  def count_verified_contracts_from_cache(options \\ []) do
    VerifiedContractsCounter.fetch(options)
  end

  def count_new_verified_contracts_from_cache(options \\ []) do
    NewVerifiedContractsCounter.fetch(options)
  end

  def count_contracts_from_cache(options \\ []) do
    ContractsCounter.fetch(options)
  end

  def count_new_contracts_from_cache(options \\ []) do
    NewContractsCounter.fetch(options)
  end

  def fetch_token_counters(address_hash, timeout) do
    total_token_transfers_task =
      Task.async(fn ->
        TokenTransfersCounter.fetch(address_hash)
      end)

    total_token_holders_task =
      Task.async(fn ->
        TokenHoldersCounter.fetch(address_hash)
      end)

    [total_token_transfers_task, total_token_holders_task]
    |> Task.yield_many(timeout)
    |> Enum.map(fn {_task, res} ->
      case res do
        {:ok, result} ->
          result

        {:exit, reason} ->
          Logger.warn("Query fetching token counters terminated: #{inspect(reason)}")
          0

        nil ->
          Logger.warn("Query fetching token counters timed out.")
          0
      end
    end)
    |> List.to_tuple()
  end

  @spec flat_1155_batch_token_transfers([TokenTransfer.t()], Decimal.t() | nil) :: [TokenTransfer.t()]
  def flat_1155_batch_token_transfers(token_transfers, token_id \\ nil) when is_list(token_transfers) do
    Enum.reduce(token_transfers, [], fn tt, acc ->
      case tt.token_ids do
        [] ->
          Enum.reverse([tt | Enum.reverse(acc)])

        [_token_id] ->
          Enum.reverse([tt | Enum.reverse(acc)])

        token_ids when is_list(token_ids) ->
          transfers = flat_1155_batch_token_transfer(tt, tt.amounts, token_ids, token_id)

          acc ++ transfers

        _ ->
          Enum.reverse([tt | Enum.reverse(acc)])
      end
    end)
  end

  defp flat_1155_batch_token_transfer(tt, amounts, token_ids, token_id_to_filter) do
    amounts
    |> Enum.zip(token_ids)
    |> Enum.with_index()
    |> Enum.map(fn {{amount, token_id}, index} ->
      if is_nil(token_id_to_filter) || token_id == token_id_to_filter do
        %TokenTransfer{tt | token_ids: [token_id], amount: amount, amounts: nil, index_in_batch: index}
      end
    end)
    |> Enum.reject(&is_nil/1)
    |> squash_token_transfers_in_batch()
  end

  defp squash_token_transfers_in_batch(token_transfers) do
    token_transfers
    |> Enum.group_by(fn tt -> {List.first(tt.token_ids), tt.from_address_hash, tt.to_address_hash} end)
    |> Enum.map(fn {_k, v} -> Enum.reduce(v, nil, &group_batch_reducer/2) end)
    |> Enum.sort_by(fn tt -> tt.index_in_batch end, :desc)
  end

  defp group_batch_reducer(transfer, nil) do
    transfer
  end

  defp group_batch_reducer(transfer, acc) do
    %TokenTransfer{acc | amount: Decimal.add(acc.amount, transfer.amount)}
  end

  @spec paginate_1155_batch_token_transfers([TokenTransfer.t()], [paging_options]) :: [TokenTransfer.t()]
  def paginate_1155_batch_token_transfers(token_transfers, options) do
    paging_options = options |> Keyword.get(:paging_options, nil)

    case paging_options do
      %PagingOptions{batch_key: batch_key} when not is_nil(batch_key) ->
        filter_previous_page_transfers(token_transfers, batch_key)

      _ ->
        token_transfers
    end
  end

  defp filter_previous_page_transfers(
         token_transfers,
         {batch_block_hash, batch_transaction_hash, batch_log_index, index_in_batch}
       ) do
    token_transfers
    |> Enum.reverse()
    |> Enum.reduce_while([], fn tt, acc ->
      if tt.block_hash == batch_block_hash and tt.transaction_hash == batch_transaction_hash and
           tt.log_index == batch_log_index and tt.index_in_batch == index_in_batch do
        {:halt, acc}
      else
        {:cont, [tt | acc]}
      end
    end)
  end

  def select_repo(options) do
    if Keyword.get(options, :api?, false) do
      Repo.replica()
    else
      Repo
    end
  end

  def select_watchlist_address_id(watchlist_id, address_hash)
      when not is_nil(watchlist_id) and not is_nil(address_hash) do
    WatchlistAddress
    |> where([wa], wa.watchlist_id == ^watchlist_id and wa.address_hash_hash == ^address_hash)
    |> select([wa], wa.id)
    |> Repo.account_repo().one()
  end

  def select_watchlist_address_id(_watchlist_id, _address_hash), do: nil

  def fetch_watchlist_transactions(watchlist_id, options) do
    watchlist_addresses =
      watchlist_id
      |> WatchlistAddress.watchlist_addresses_by_watchlist_id_query()
      |> Repo.account_repo().all()

    address_hashes = Enum.map(watchlist_addresses, fn wa -> wa.address_hash end)

    watchlist_names =
      Enum.reduce(watchlist_addresses, %{}, fn wa, acc ->
        Map.put(acc, wa.address_hash, %{label: wa.name, display_name: wa.name})
      end)

    {watchlist_names, address_hashes_to_mined_transactions_without_rewards(address_hashes, options)}
  end

  def list_withdrawals(options \\ []) do
    paging_options = Keyword.get(options, :paging_options, @default_paging_options)
    necessity_by_association = Keyword.get(options, :necessity_by_association, %{})

    Withdrawal.list_withdrawals()
    |> join_associations(necessity_by_association)
    |> handle_withdrawals_paging_options(paging_options)
    |> select_repo(options).all()
  end

  def sum_withdrawals do
    Repo.aggregate(Withdrawal, :sum, :amount, timeout: :infinity)
  end

  def upsert_count_withdrawals(index) do
    upsert_last_fetched_counter(%{
      counter_type: "withdrawals_count",
      value: index
    })
  end

  def sum_withdrawals_from_cache(options \\ []) do
    WithdrawalsSum.fetch(options)
  end

  def count_withdrawals_from_cache(options \\ []) do
    "withdrawals_count" |> get_last_fetched_counter(options) |> Decimal.add(1)
  end

  def add_fetcher_limit(query, false), do: query

  def add_fetcher_limit(query, true) do
    fetcher_limit = Application.get_env(:indexer, :fetcher_init_limit)

    limit(query, ^fetcher_limit)
  end

  defp add_token_balances_fetcher_limit(query, false), do: query

  defp add_token_balances_fetcher_limit(query, true) do
    token_balances_fetcher_limit = Application.get_env(:indexer, :token_balances_fetcher_init_limit)

    limit(query, ^token_balances_fetcher_limit)
  end

  defp add_coin_balances_fetcher_limit(query, false), do: query

  defp add_coin_balances_fetcher_limit(query, true) do
    coin_balances_fetcher_limit = Application.get_env(:indexer, :coin_balances_fetcher_init_limit)

    limit(query, ^coin_balances_fetcher_limit)
  end

  @spec default_paging_options() :: map()
  def default_paging_options do
    @default_paging_options
  end
end<|MERGE_RESOLUTION|>--- conflicted
+++ resolved
@@ -118,12 +118,9 @@
   # keccak256("Error(string)")
   @revert_error_method_id "08c379a0"
 
-<<<<<<< HEAD
   @burn_address_hash_str "0x0000000000000000000000000000000000000000"
   @out_of_gas_msg "Out of gas"
 
-=======
->>>>>>> cc9569c7
   @limit_showing_transactions 10_000
   @default_page_size 50
 
