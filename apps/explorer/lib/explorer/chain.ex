--- conflicted
+++ resolved
@@ -1147,33 +1147,6 @@
         else
           {:error, :not_found}
         end
-<<<<<<< HEAD
-    end
-  end
-
-  @spec address_from_name(String.t()) :: {:ok, Hash.Address.t()} | {:error, :not_found}
-  def address_from_name(name) when is_binary(name) do
-    token_query =
-      from(token in Token,
-        where: ilike(token.symbol, ^name),
-        select: token.contract_address_hash
-      )
-
-    name_query =
-      from(it in Address.Name,
-        where: ilike(it.name, ^name),
-        select: it.address_hash
-      )
-
-    query = union(token_query, ^name_query)
-
-    query
-    |> Repo.all()
-    |> case do
-      [] -> {:error, :not_found}
-      hashes -> {:ok, List.first(hashes)}
-=======
->>>>>>> 2a723f46
     end
   end
 
@@ -4156,7 +4129,6 @@
     end
   end
 
-<<<<<<< HEAD
   def get_proxied_address(address_hash) do
     query =
       from(contract in ProxyContract,
@@ -4171,15 +4143,7 @@
     end
   end
 
-  defp format_source_code_output(smart_contract) do
-    SmartContract.add_submitted_comment(
-      smart_contract.contract_source_code,
-      smart_contract.inserted_at
-    )
-  end
-=======
   defp format_source_code_output(smart_contract), do: smart_contract.contract_source_code
->>>>>>> 2a723f46
 
   @doc """
   Finds metadata for verification of a contract from verified twins: contracts with the same bytecode
