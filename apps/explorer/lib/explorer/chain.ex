--- conflicted
+++ resolved
@@ -4672,7 +4672,7 @@
     end
   end
 
-  defp join_association(query, association, necessity) when is_atom(association) do
+  defp join_association(query, association, necessity) when do
     case necessity do
       :optional ->
         preload(query, ^association)
@@ -4682,7 +4682,6 @@
     end
   end
 
-<<<<<<< HEAD
   defp join_association(query, [{arg1, arg2, arg3}], :optional) do
     preload(query, [{^arg1, [{^arg2, ^arg3}]}])
   end
@@ -4693,16 +4692,6 @@
 
   defp join_association(query, [{arg1, arg2, arg3, arg4, arg5}], :optional) do
     preload(query, [{^arg1, [{^arg2, [{^arg3, [{^arg4, ^arg5}]}]}]}])
-=======
-  defp join_association(query, association, necessity) do
-    case necessity do
-      :optional ->
-        preload(query, ^association)
-
-      :required ->
-        from(q in query, inner_join: a in assoc(q, ^association), preload: [{^association, a}])
-    end
->>>>>>> d932786d
   end
 
   defp join_associations(query, necessity_by_association) when is_map(necessity_by_association) do
@@ -7122,7 +7111,6 @@
     |> String.downcase()
   end
 
-<<<<<<< HEAD
   def pending_withdrawals_for_account(account_address) do
     query =
       from(unlocked in CeloUnlocked,
@@ -7134,7 +7122,8 @@
       )
 
     Repo.all(query, timeout: :infinity)
-=======
+  end
+
   def recent_transactions(options, [:pending | _], method_id_filter, type_filter_options) do
     recent_pending_transactions(options, false, method_id_filter, type_filter_options)
   end
@@ -7352,6 +7341,5 @@
 
   def count_new_contracts_from_cache do
     ContractsCounter.fetch("new")
->>>>>>> d932786d
   end
 end