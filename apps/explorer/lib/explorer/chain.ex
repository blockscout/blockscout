--- conflicted
+++ resolved
@@ -509,9 +509,6 @@
     |> Enum.take(paging_options.page_size)
   end
 
-<<<<<<< HEAD
-  defp address_to_transactions_tasks_query(options) do
-=======
   def address_hashes_to_mined_transactions_without_rewards(address_hashes, options) do
     paging_options = Keyword.get(options, :paging_options, @default_paging_options)
 
@@ -524,7 +521,6 @@
   end
 
   defp address_to_transactions_tasks_query(options, only_mined? \\ false) do
->>>>>>> 7aea08ed
     from_block = from_block(options)
     to_block = to_block(options)
 
@@ -559,8 +555,6 @@
     |> Enum.map(fn query -> Task.async(fn -> select_repo(options).all(query) end) end)
   end
 
-<<<<<<< HEAD
-=======
   defp address_hashes_to_mined_transactions_tasks(address_hashes, options) do
     direction = Keyword.get(options, :direction)
     necessity_by_association = Keyword.get(options, :necessity_by_association, %{})
@@ -573,7 +567,6 @@
     |> Enum.map(fn query -> Task.async(fn -> select_repo(options).all(query) end) end)
   end
 
->>>>>>> 7aea08ed
   def address_to_transactions_tasks_range_of_blocks(address_hash, options) do
     extremums_list =
       address_hash
