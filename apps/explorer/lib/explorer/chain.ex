--- conflicted
+++ resolved
@@ -6920,19 +6920,6 @@
     |> Repo.one()
   end
 
-<<<<<<< HEAD
-  def pending_withdrawals_for_account(account_address) do
-    query =
-      from(unlocked in CeloUnlocked,
-        select: %{
-          amount: unlocked.amount,
-          available: unlocked.available
-        },
-        where: unlocked.account_address == ^account_address
-      )
-
-    Repo.all(query, timeout: :infinity)
-=======
   def is_address_hash_is_smart_contract?(nil), do: false
 
   def is_address_hash_is_smart_contract?(address_hash) do
@@ -6949,6 +6936,18 @@
     hash
     |> to_string()
     |> String.downcase()
->>>>>>> 25d80b44
+  end
+
+  def pending_withdrawals_for_account(account_address) do
+    query =
+      from(unlocked in CeloUnlocked,
+        select: %{
+          amount: unlocked.amount,
+          available: unlocked.available
+        },
+        where: unlocked.account_address == ^account_address
+      )
+
+    Repo.all(query, timeout: :infinity)
   end
 end