defmodule Explorer.Chain do
  @moduledoc """
  The chain context.
  """

  import Ecto.Query,
    only: [
      from: 2,
      join: 4,
      limit: 2,
      lock: 2,
      offset: 2,
      order_by: 2,
      order_by: 3,
      preload: 2,
      select: 2,
      select: 3,
      subquery: 1,
      union: 2,
      update: 2,
      where: 2,
      where: 3
    ]

  import EthereumJSONRPC, only: [integer_to_quantity: 1, fetch_block_internal_transactions: 2]

  require Logger

<<<<<<< HEAD
  alias ABI.{TypeDecoder, TypeEncoder}
  alias Ecto.Adapters.SQL
  alias Ecto.{Changeset, Multi, Query}
=======
  alias ABI.TypeDecoder
  alias Ecto.{Changeset, Multi}
>>>>>>> 4b303c49

  alias EthereumJSONRPC.Contract
  alias EthereumJSONRPC.Transaction, as: EthereumJSONRPCTransaction

  alias Explorer.Counters.LastFetchedCounter

  alias Explorer.Chain

  alias Explorer.Chain.{
    Address,
    Address.CoinBalance,
    Address.CoinBalanceDaily,
    Address.CurrentTokenBalance,
    Address.TokenBalance,
    Block,
<<<<<<< HEAD
    BridgedToken,
    CeloAccount,
    CeloClaims,
    CeloParams,
    CeloSigners,
    CeloUnlocked,
    CeloValidator,
    CeloValidatorGroup,
    CeloValidatorHistory,
    CeloVoters,
=======
>>>>>>> 4b303c49
    CurrencyHelpers,
    Data,
    DecompiledSmartContract,
    ExchangeRate,
    Hash,
    Import,
    InternalTransaction,
    Log,
    PendingBlockOperation,
    SmartContract,
    SmartContractAdditionalSource,
    Token,
    Token.Instance,
    TokenTransfer,
    Transaction,
    Wei
  }

  alias Explorer.Chain.Block.{EmissionReward, Reward}

  alias Explorer.Chain.Cache.{
    Accounts,
    BlockNumber,
    Blocks,
    Transactions,
    Uncles
  }

  alias Explorer.Chain.Celo.ContractEventTracking
  alias Explorer.Chain.Celo.TransactionStats, as: CeloTxStats

  alias Explorer.Chain.Import.Runner
  alias Explorer.Chain.InternalTransaction.{CallType, Type}
  alias Explorer.Counters.{AddressesCounter, AddressesWithBalanceCounter}
  alias Explorer.Market.MarketHistoryCache
  alias Explorer.{PagingOptions, Repo}
  alias Explorer.Repo.Remote, as: RemoteRepo
  alias Explorer.SmartContract.{Helper, Reader}

  alias Dataloader.Ecto, as: DataloaderEcto

  @default_paging_options %PagingOptions{page_size: 50}

  @max_incoming_transactions_count 10_000

  @revert_msg_prefix_1 "Revert: "
  @revert_msg_prefix_2 "revert: "
  @revert_msg_prefix_3 "reverted "
  @revert_msg_prefix_4 "Reverted "
  @revert_msg_prefix_5 "execution reverted: "
  # keccak256("Error(string)")
  @revert_error_method_id "08c379a0"

  @burn_address_hash_str "0x0000000000000000000000000000000000000000"

  # seconds
  @check_bytecode_interval 86_400

  @limit_showing_transactions 10_000
  @default_page_size 50

  @typedoc """
  The name of an association on the `t:Ecto.Schema.t/0`
  """
  @type association :: atom()

  @typedoc """
  The max `t:Explorer.Chain.Block.block_number/0` for `consensus` `true` `t:Explorer.Chain.Block.t/0`s.
  """
  @type block_height :: Block.block_number()

  @typedoc """
  Event type where data is broadcasted whenever data is inserted from chain indexing.
  """
  @type chain_event ::
          :addresses
          | :address_coin_balances
          | :blocks
          | :block_rewards
          | :exchange_rate
          | :internal_transactions
          | :logs
          | :transactions
          | :token_transfers

  @type direction :: :from | :to

  @typedoc """
   * `:optional` - the association is optional and only needs to be loaded if available
   * `:required` - the association is required and MUST be loaded.  If it is not available, then the parent struct
     SHOULD NOT be returned.
  """
  @type necessity :: :optional | :required

  @typedoc """
  The `t:necessity/0` of each association that should be loaded
  """
  @type necessity_by_association :: %{association => necessity}

  @typep necessity_by_association_option :: {:necessity_by_association, necessity_by_association}
  @typep paging_options :: {:paging_options, PagingOptions.t()}
  @typep balance_by_day :: %{date: String.t(), value: Wei.t()}

  @doc """
  Gets from the cache the count of `t:Explorer.Chain.Address.t/0`'s where the `fetched_coin_balance` is > 0
  """
  @spec count_addresses_with_balance_from_cache :: non_neg_integer()
  def count_addresses_with_balance_from_cache do
    AddressesWithBalanceCounter.fetch()
  end

  @doc """
  Estimated count of `t:Explorer.Chain.Address.t/0`.

  Estimated count of addresses.
  """
  @spec address_estimated_count() :: non_neg_integer()
  def address_estimated_count do
    cached_value = AddressesCounter.fetch()

    if is_nil(cached_value) do
      %Postgrex.Result{rows: [[count]]} = Repo.query!("SELECT reltuples FROM pg_class WHERE relname = 'addresses';")

      count
    else
      cached_value
    end
  end

  @doc """
  Counts the number of addresses with fetched coin balance > 0.

  This function should be used with caution. In larger databases, it may take a
  while to have the return back.
  """
  def count_addresses_with_balance do
    Repo.one(
      Address.count_with_fetched_coin_balance(),
      timeout: :infinity
    )
  end

  @doc """
  Counts the number of all addresses.

  This function should be used with caution. In larger databases, it may take a
  while to have the return back.
  """
  def count_addresses do
    Repo.one(
      Address.count(),
      timeout: :infinity
    )
  end

  @doc """
  `t:Explorer.Chain.InternalTransaction/0`s from the address with the given `hash`.

  This function excludes any internal transactions in the results where the
  internal transaction has no siblings within the parent transaction.

  ## Options

    * `:direction` - if specified, will filter internal transactions by address type. If `:to` is specified, only
      internal transactions where the "to" address matches will be returned. Likewise, if `:from` is specified, only
      internal transactions where the "from" address matches will be returned. If `:direction` is omitted, internal
      transactions either to or from the address will be returned.
    * `:necessity_by_association` - use to load `t:association/0` as `:required` or `:optional`. If an association is
      `:required`, and the `t:Explorer.Chain.InternalTransaction.t/0` has no associated record for that association,
      then the `t:Explorer.Chain.InternalTransaction.t/0` will not be included in the page `entries`.
    * `:paging_options` - a `t:Explorer.PagingOptions.t/0` used to specify the `:page_size` and
      `:key` (a tuple of the lowest/oldest `{block_number, transaction_index, index}`) and. Results will be the internal
      transactions older than the `block_number`, `transaction index`, and `index` that are passed.

  """
  @spec address_to_internal_transactions(Hash.Address.t(), [paging_options | necessity_by_association_option]) :: [
          InternalTransaction.t()
        ]
  def address_to_internal_transactions(hash, options \\ []) do
    necessity_by_association = Keyword.get(options, :necessity_by_association, %{})
    direction = Keyword.get(options, :direction)

    from_block = from_block(options)
    to_block = to_block(options)

    paging_options = Keyword.get(options, :paging_options, @default_paging_options)

    if direction == nil do
      query_to_address_hash_wrapped =
        InternalTransaction
        |> InternalTransaction.where_nonpending_block()
        |> InternalTransaction.where_address_fields_match(hash, :to_address_hash)
        |> InternalTransaction.where_block_number_in_period(from_block, to_block)
        |> common_where_limit_order(paging_options)
        |> wrapped_union_subquery()

      query_from_address_hash_wrapped =
        InternalTransaction
        |> InternalTransaction.where_nonpending_block()
        |> InternalTransaction.where_address_fields_match(hash, :from_address_hash)
        |> InternalTransaction.where_block_number_in_period(from_block, to_block)
        |> common_where_limit_order(paging_options)
        |> wrapped_union_subquery()

      query_created_contract_address_hash_wrapped =
        InternalTransaction
        |> InternalTransaction.where_nonpending_block()
        |> InternalTransaction.where_address_fields_match(hash, :created_contract_address_hash)
        |> InternalTransaction.where_block_number_in_period(from_block, to_block)
        |> common_where_limit_order(paging_options)
        |> wrapped_union_subquery()

      full_query =
        query_to_address_hash_wrapped
        |> union(^query_from_address_hash_wrapped)
        |> union(^query_created_contract_address_hash_wrapped)

      full_query
      |> wrapped_union_subquery()
      |> order_by(
        [q],
        desc: q.block_number,
        desc: q.transaction_index,
        desc: q.index
      )
      |> preload(transaction: :block)
      |> join_associations(necessity_by_association)
      |> Repo.all()
    else
      InternalTransaction
      |> InternalTransaction.where_nonpending_block()
      |> InternalTransaction.where_address_fields_match(hash, direction)
      |> InternalTransaction.where_block_number_in_period(from_block, to_block)
      |> common_where_limit_order(paging_options)
      |> preload(transaction: :block)
      |> join_associations(necessity_by_association)
      |> Repo.all()
    end
  end

  def wrapped_union_subquery(query) do
    from(
      q in subquery(query),
      select: q
    )
  end

  defp common_where_limit_order(query, paging_options) do
    query
    |> InternalTransaction.where_is_different_from_parent_transaction()
    |> InternalTransaction.where_block_number_is_not_null()
    |> page_internal_transaction(paging_options, %{index_int_tx_desc_order: true})
    |> limit(^paging_options.page_size)
    |> order_by(
      [it],
      desc: it.block_number,
      desc: it.transaction_index,
      desc: it.index
    )
  end

  @doc """
  Get the total number of transactions sent by the address with the given hash according to the last block indexed.

  We have to increment +1 in the last nonce result because it works like an array position, the first
  nonce has the value 0. When last nonce is nil, it considers that the given address has 0 transactions.
  """
  @spec total_transactions_sent_by_address(Hash.Address.t()) :: non_neg_integer()
  def total_transactions_sent_by_address(address_hash) do
    last_nonce =
      address_hash
      |> Transaction.last_nonce_by_address_query()
      |> Repo.one(timeout: :infinity)

    case last_nonce do
      nil -> 0
      value -> value + 1
    end
  end

  @doc """
  Fetches the transactions related to the address with the given hash, including
  transactions that only have the address in the `token_transfers` related table
  and rewards for block validation.

  This query is divided into multiple subqueries intentionally in order to
  improve the listing performance.

  The `token_trasfers` table tends to grow exponentially, and the query results
  with a `transactions` `join` statement takes too long.

  To solve this the `transaction_hashes` are fetched in a separate query, and
  paginated through the `block_number` already present in the `token_transfers`
  table.

  ## Options

    * `:necessity_by_association` - use to load `t:association/0` as `:required` or `:optional`.  If an association is
      `:required`, and the `t:Explorer.Chain.Transaction.t/0` has no associated record for that association, then the
      `t:Explorer.Chain.Transaction.t/0` will not be included in the page `entries`.
    * `:paging_options` - a `t:Explorer.PagingOptions.t/0` used to specify the `:page_size` and
      `:key` (a tuple of the lowest/oldest `{block_number, index}`) and. Results will be the transactions older than
      the `block_number` and `index` that are passed.

  """
  @spec address_to_transactions_with_rewards(Hash.Address.t(), [paging_options | necessity_by_association_option]) ::
          [
            Transaction.t()
          ]
  def address_to_transactions_with_rewards(address_hash, options \\ []) when is_list(options) do
    paging_options = Keyword.get(options, :paging_options, @default_paging_options)

    if Application.get_env(:block_scout_web, BlockScoutWeb.Chain)[:has_emission_funds] do
      cond do
        Keyword.get(options, :direction) == :from ->
          address_to_transactions_without_rewards(address_hash, options)

        address_has_rewards?(address_hash) ->
          %{payout_key: block_miner_payout_address} = Reward.get_validator_payout_key_by_mining(address_hash)

          if block_miner_payout_address && address_hash == block_miner_payout_address do
            transactions_with_rewards_results(address_hash, options, paging_options)
          else
            address_to_transactions_without_rewards(address_hash, options)
          end

        true ->
          address_to_transactions_without_rewards(address_hash, options)
      end
    else
      address_to_transactions_without_rewards(address_hash, options)
    end
  end

  defp transactions_with_rewards_results(address_hash, options, paging_options) do
    blocks_range = address_to_transactions_tasks_range_of_blocks(address_hash, options)

    rewards_task =
      Task.async(fn -> Reward.fetch_emission_rewards_tuples(address_hash, paging_options, blocks_range) end)

    [rewards_task | address_to_transactions_tasks(address_hash, options)]
    |> wait_for_address_transactions()
    |> Enum.sort_by(fn item ->
      case item do
        {%Reward{} = emission_reward, _} ->
          {-emission_reward.block.number, 1}

        item ->
          block_number = if item.block_number, do: -item.block_number, else: 0
          index = if item.index, do: -item.index, else: 0
          {block_number, index}
      end
    end)
    |> Enum.dedup_by(fn item ->
      case item do
        {%Reward{} = emission_reward, _} ->
          {emission_reward.block_hash, emission_reward.address_hash, emission_reward.address_type}

        transaction ->
          transaction.hash
      end
    end)
    |> Enum.take(paging_options.page_size)
  end

  def address_to_transactions_without_rewards(address_hash, options) do
    paging_options = Keyword.get(options, :paging_options, @default_paging_options)

    address_hash
    |> address_to_transactions_tasks(options)
    |> wait_for_address_transactions()
    |> Enum.sort_by(&{&1.block_number, &1.index}, &>=/2)
    |> Enum.dedup_by(& &1.hash)
    |> Enum.take(paging_options.page_size)
  end

  def address_to_mined_transactions_without_rewards(address_hash, options) do
    paging_options = Keyword.get(options, :paging_options, @default_paging_options)

    address_hash
    |> address_to_mined_transactions_tasks(options)
    |> wait_for_address_transactions()
    |> Enum.sort_by(&{&1.block_number, &1.index}, &>=/2)
    |> Enum.dedup_by(& &1.hash)
    |> Enum.take(paging_options.page_size)
  end

  defp address_to_transactions_tasks_query(options) do
    from_block = from_block(options)
    to_block = to_block(options)

    options
    |> Keyword.get(:paging_options, @default_paging_options)
    |> fetch_transactions(from_block, to_block)
  end

  defp transactions_block_numbers_at_address(address_hash, options) do
    direction = Keyword.get(options, :direction)

    options
    |> address_to_transactions_tasks_query()
    |> Transaction.not_pending_transactions()
    |> select([t], t.block_number)
    |> Transaction.matching_address_queries_list(direction, address_hash)
  end

  defp address_to_transactions_tasks(address_hash, options) do
    direction = Keyword.get(options, :direction)
    necessity_by_association = Keyword.get(options, :necessity_by_association, %{})

    from_block = from_block(options)
    to_block = to_block(options)

    options
    |> address_to_transactions_tasks_query()
    |> Transaction.not_dropped_or_replaced_transacions()
    |> where_block_number_in_period(from_block, to_block)
    |> join_associations(necessity_by_association)
    |> Transaction.matching_address_queries_list(direction, address_hash)
    |> Enum.map(fn query -> Task.async(fn -> Repo.all(query) end) end)
  end

  defp address_to_mined_transactions_tasks(address_hash, options) do
    direction = Keyword.get(options, :direction)
    necessity_by_association = Keyword.get(options, :necessity_by_association, %{})

    options
    |> address_to_transactions_tasks_query()
    |> Transaction.not_pending_transactions()
    |> join_associations(necessity_by_association)
    |> Transaction.matching_address_queries_list(direction, address_hash)
    |> Enum.map(fn query -> Task.async(fn -> Repo.all(query) end) end)
  end

  def address_to_transactions_tasks_range_of_blocks(address_hash, options) do
    extremums_list =
      address_hash
      |> transactions_block_numbers_at_address(options)
      |> Enum.map(fn query ->
        extremum_query =
          from(
            q in subquery(query),
            select: %{min_block_number: min(q.block_number), max_block_number: max(q.block_number)}
          )

        extremum_query
        |> Repo.one!()
      end)

    extremums_list
    |> Enum.reduce(%{min_block_number: nil, max_block_number: 0}, fn %{
                                                                       min_block_number: min_number,
                                                                       max_block_number: max_number
                                                                     },
                                                                     extremums_result ->
      current_min_number = Map.get(extremums_result, :min_block_number)
      current_max_number = Map.get(extremums_result, :max_block_number)

      extremums_result =
        if is_number(current_min_number) do
          if is_number(min_number) and min_number > 0 and min_number < current_min_number do
            extremums_result
            |> Map.put(:min_block_number, min_number)
          else
            extremums_result
          end
        else
          extremums_result
          |> Map.put(:min_block_number, min_number)
        end

      if is_number(max_number) and max_number > 0 and max_number > current_max_number do
        extremums_result
        |> Map.put(:max_block_number, max_number)
      else
        extremums_result
      end
    end)
  end

  defp wait_for_address_transactions(tasks) do
    tasks
    |> Task.yield_many(:timer.seconds(20))
    |> Enum.flat_map(fn {_task, res} ->
      case res do
        {:ok, result} ->
          result

        {:exit, reason} ->
          raise "Query fetching address transactions terminated: #{inspect(reason)}"

        nil ->
          raise "Query fetching address transactions timed out."
      end
    end)
  end

  @spec address_hash_to_token_transfers(Hash.Address.t(), Keyword.t()) :: [Transaction.t()]
  def address_hash_to_token_transfers(address_hash, options \\ []) do
    paging_options = Keyword.get(options, :paging_options, @default_paging_options)
    direction = Keyword.get(options, :direction)

    direction
    |> Transaction.transactions_with_token_transfers_direction(address_hash)
    |> Transaction.preload_token_transfers(address_hash)
    |> handle_paging_options(paging_options)
    |> Repo.all()
  end

  @doc """
  address_hash_to_token_transfers_including_contract/2 function returns token transfers on address (to/from/contract).
  It is used by CSV export of token transfers button.
  """
  @spec address_hash_to_token_transfers_including_contract(Hash.Address.t(), Keyword.t()) :: [TokenTransfer.t()]
  def address_hash_to_token_transfers_including_contract(address_hash, options \\ []) do
    paging_options = Keyword.get(options, :paging_options, @default_paging_options)
    from_block = Keyword.get(options, :from_block)
    to_block = Keyword.get(options, :to_block)

    query =
      from_block
      |> query_address_hash_to_token_transfers_including_contract(to_block, address_hash)
      |> order_by([token_transfer], asc: token_transfer.block_number, asc: token_transfer.log_index)

    query
    |> handle_token_transfer_paging_options(paging_options)
    |> preload(transaction: :block)
    |> preload(:token)
    |> Repo.all()
  end

  defp query_address_hash_to_token_transfers_including_contract(nil, to_block, address_hash)
       when not is_nil(to_block) do
    from(
      token_transfer in TokenTransfer,
      where:
        (token_transfer.to_address_hash == ^address_hash or
           token_transfer.from_address_hash == ^address_hash or
           token_transfer.token_contract_address_hash == ^address_hash) and
          token_transfer.block_number <= ^to_block
    )
  end

  defp query_address_hash_to_token_transfers_including_contract(from_block, nil, address_hash)
       when not is_nil(from_block) do
    from(
      token_transfer in TokenTransfer,
      where:
        (token_transfer.to_address_hash == ^address_hash or
           token_transfer.from_address_hash == ^address_hash or
           token_transfer.token_contract_address_hash == ^address_hash) and
          token_transfer.block_number >= ^from_block
    )
  end

  defp query_address_hash_to_token_transfers_including_contract(from_block, to_block, address_hash)
       when not is_nil(from_block) and not is_nil(to_block) do
    from(
      token_transfer in TokenTransfer,
      where:
        (token_transfer.to_address_hash == ^address_hash or
           token_transfer.from_address_hash == ^address_hash or
           token_transfer.token_contract_address_hash == ^address_hash) and
          (token_transfer.block_number >= ^from_block and token_transfer.block_number <= ^to_block)
    )
  end

  defp query_address_hash_to_token_transfers_including_contract(_, _, address_hash) do
    from(
      token_transfer in TokenTransfer,
      where:
        token_transfer.to_address_hash == ^address_hash or
          token_transfer.from_address_hash == ^address_hash or
          token_transfer.token_contract_address_hash == ^address_hash
    )
  end

  @spec address_to_logs(Hash.Address.t(), Keyword.t()) :: [Log.t()]
  def address_to_logs(address_hash, options \\ []) when is_list(options) do
    paging_options = Keyword.get(options, :paging_options) || %PagingOptions{page_size: 50}

    from_block = from_block(options)
    to_block = to_block(options)

    {block_number, _transaction_index, log_index} = paging_options.key || {BlockNumber.get_max(), 0, 0}

    base_query =
      from(log in Log,
        order_by: [desc: log.block_number, desc: log.index],
        where: log.block_number < ^block_number,
        or_where: log.block_number == ^block_number and log.index > ^log_index,
        where: log.address_hash == ^address_hash,
        limit: ^paging_options.page_size,
        select: log
      )

    wrapped_query =
      from(
        log in subquery(base_query),
        left_join: transaction in Transaction,
        on: log.transaction_hash == transaction.hash,
        preload: [
          :transaction,
          #          transaction: [to_address: :smart_contract],
          #          transaction: [to_address: [implementation_contract: :smart_contract]]
          address: :smart_contract,
          address: [implementation_contract: :smart_contract]
        ],
        select: log
      )

    wrapped_query
    |> filter_topic(options)
    |> where_block_number_in_period(from_block, to_block)
    |> Repo.all()
    |> Enum.take(paging_options.page_size)
  end

  defp filter_topic(base_query, topic: topic) do
    from(log in base_query,
      where:
        log.first_topic == ^topic or log.second_topic == ^topic or log.third_topic == ^topic or
          log.fourth_topic == ^topic
    )
  end

  defp filter_topic(base_query, _), do: base_query

  def where_block_number_in_period(base_query, from_block, to_block) when is_nil(from_block) and not is_nil(to_block) do
    from(q in base_query,
      where: q.block_number <= ^to_block
    )
  end

  def where_block_number_in_period(base_query, from_block, to_block) when not is_nil(from_block) and is_nil(to_block) do
    from(q in base_query,
      where: q.block_number > ^from_block
    )
  end

  def where_block_number_in_period(base_query, from_block, to_block) when is_nil(from_block) and is_nil(to_block) do
    from(q in base_query,
      where: 1
    )
  end

  def where_block_number_in_period(base_query, from_block, to_block) do
    from(q in base_query,
      where: q.block_number > ^from_block and q.block_number <= ^to_block
    )
  end

  @doc """
  Finds all `t:Explorer.Chain.Transaction.t/0`s given the address_hash and the token contract
  address hash.

  ## Options

    * `:paging_options` - a `t:Explorer.PagingOptions.t/0` used to specify the `:page_size` and
      `:key` (in the form of `%{"inserted_at" => inserted_at}`). Results will be the transactions
      older than the `index` that are passed.
  """
  @spec address_to_transactions_with_token_transfers(Hash.t(), Hash.t(), [paging_options]) :: [Transaction.t()]
  def address_to_transactions_with_token_transfers(address_hash, token_hash, options \\ []) do
    paging_options = Keyword.get(options, :paging_options, @default_paging_options)

    address_hash
    |> Transaction.transactions_with_token_transfers(token_hash)
    |> Transaction.preload_token_transfers(address_hash)
    |> handle_paging_options(paging_options)
    |> Repo.all()
  end

  @doc """
  The `t:Explorer.Chain.Address.t/0` `balance` in `unit`.
  """
  @spec balance(Address.t(), :wei) :: Wei.wei() | nil
  @spec balance(Address.t(), :gwei) :: Wei.gwei() | nil
  @spec balance(Address.t(), :ether) :: Wei.ether() | nil
  def balance(%Address{fetched_coin_balance: balance}, unit) do
    case balance do
      nil -> nil
      _ -> Wei.to(balance, unit)
    end
  end

  @doc """
  The number of `t:Explorer.Chain.Block.t/0`.

      iex> insert_list(2, :block)
      iex> Explorer.Chain.block_count()
      2

  When there are no `t:Explorer.Chain.Block.t/0`.

      iex> Explorer.Chain.block_count()
      0

  """
  def block_count do
    Repo.aggregate(Block, :count, :hash)
  end

  @doc """
  Reward for mining a block.

  The block reward is the sum of the following:

  * Sum of the transaction fees (gas_used * gas_price) for the block
  * A static reward for miner (this value may change during the life of the chain)
  * The reward for uncle blocks (1/32 * static_reward * number_of_uncles)

  *NOTE*

  Uncles are not currently accounted for.
  """
  @spec block_reward(Block.block_number()) :: Wei.t()
  def block_reward(block_number) do
    block_hash =
      Block
      |> where([block], block.number == ^block_number and block.consensus)
      |> select([block], block.hash)
      |> Repo.one!()

    case Repo.one!(
           from(reward in Reward,
             where: reward.block_hash == ^block_hash,
             select: %Wei{
               value: coalesce(sum(reward.reward), 0)
             }
           )
         ) do
      %Wei{
        value: %Decimal{coef: 0}
      } ->
        Repo.one!(
          from(block in Block,
            left_join: transaction in assoc(block, :transactions),
            inner_join: emission_reward in EmissionReward,
            on: fragment("? <@ ?", block.number, emission_reward.block_range),
            where: block.number == ^block_number and block.consensus,
            group_by: [emission_reward.reward, block.hash],
            select: %Wei{
              value: coalesce(sum(transaction.gas_used * transaction.gas_price), 0) + emission_reward.reward
            }
          )
        )

      other_value ->
        other_value
    end
  end

  @uncle_reward_coef 1 / 32
  def block_reward_by_parts(block, transactions) do
    %{hash: block_hash, number: block_number} = block
    base_fee_per_gas = Map.get(block, :base_fee_per_gas)

    txn_fees =
      Enum.reduce(transactions, Decimal.new(0), fn %{gas_used: gas_used, gas_price: gas_price}, acc ->
        gas_used
        |> Decimal.new()
        |> Decimal.mult(Decimal.new(gas_price))
        |> Decimal.add(acc)
      end)

    static_reward =
      Repo.one(
        from(
          er in EmissionReward,
          where: fragment("int8range(?, ?) <@ ?", ^block_number, ^(block_number + 1), er.block_range),
          select: er.reward
        )
      ) || %Wei{value: Decimal.new(0)}

    burned_fee_counter =
      transactions
      |> Enum.reduce(Decimal.new(0), fn %{gas_used: gas_used}, acc ->
        gas_used
        |> Decimal.new()
        |> Decimal.add(acc)
      end)

    has_uncles? = is_list(block.uncles) and not Enum.empty?(block.uncles)

    burned_fees = base_fee_per_gas && Wei.mult(%Wei{value: Decimal.new(base_fee_per_gas)}, burned_fee_counter)
    uncle_reward = (has_uncles? && Wei.mult(static_reward, Decimal.from_float(@uncle_reward_coef))) || nil

    %{
      block_number: block_number,
      block_hash: block_hash,
      miner_hash: block.miner_hash,
      static_reward: static_reward,
      txn_fees: %Wei{value: txn_fees},
      burned_fees: burned_fees || %Wei{value: Decimal.new(0)},
      uncle_reward: uncle_reward || %Wei{value: Decimal.new(0)}
    }
  end

  @doc """
  The `t:Explorer.Chain.Wei.t/0` paid to the miners of the `t:Explorer.Chain.Block.t/0`s with `hash`
  `Explorer.Chain.Hash.Full.t/0` by the signers of the transactions in those blocks to cover the gas fee
  (`gas_used * gas_price`).
  """
  @spec gas_payment_by_block_hash([Hash.Full.t()]) :: %{Hash.Full.t() => Wei.t()}
  def gas_payment_by_block_hash(block_hashes) when is_list(block_hashes) do
    query =
      from(
        block in Block,
        left_join: transaction in assoc(block, :transactions),
        where: block.hash in ^block_hashes and block.consensus == true,
        group_by: block.hash,
        select: {block.hash, %Wei{value: coalesce(sum(transaction.gas_used * transaction.gas_price), 0)}}
      )

    query
    |> Repo.all()
    |> Enum.into(%{})
  end

  def timestamp_by_block_hash(block_hashes) when is_list(block_hashes) do
    query =
      from(
        block in Block,
        where: block.hash in ^block_hashes and block.consensus == true,
        group_by: block.hash,
        select: {block.hash, block.timestamp}
      )

    query
    |> Repo.all()
    |> Enum.into(%{})
  end

  def timestamp_by_block_hash(block_hash) do
    query =
      from(
        block in Block,
        where: block.hash == ^block_hash and block.consensus == true,
        select: block.timestamp
      )

    query
    |> Repo.one()
  end

  @doc """
  Finds all `t:Explorer.Chain.Transaction.t/0`s in the `t:Explorer.Chain.Block.t/0`.

  ## Options

    * `:necessity_by_association` - use to load `t:association/0` as `:required` or `:optional`.  If an association is
      `:required`, and the `t:Explorer.Chain.Transaction.t/0` has no associated record for that association, then the
      `t:Explorer.Chain.Transaction.t/0` will not be included in the page `entries`.
    * `:paging_options` - a `t:Explorer.PagingOptions.t/0` used to specify the `:page_size` and
      `:key` (a tuple of the lowest/oldest `{index}`) and. Results will be the transactions older than
      the `index` that are passed.
  """
  @spec block_to_transactions(Hash.Full.t(), [paging_options | necessity_by_association_option]) :: [Transaction.t()]
  def block_to_transactions(block_hash, options \\ []) when is_list(options) do
    necessity_by_association = Keyword.get(options, :necessity_by_association, %{})

    options
    |> Keyword.get(:paging_options, @default_paging_options)
    |> fetch_transactions_in_ascending_order_by_index()
    |> join(:inner, [transaction], block in assoc(transaction, :block))
    |> where([_, block], block.hash == ^block_hash)
    |> join_associations(necessity_by_association)
    |> preload([{:token_transfers, [:token, :from_address, :to_address]}])
    |> Repo.all()
  end

  @doc """
  Finds sum of gas_used for new (EIP-1559) txs belongs to block
  """
  @spec block_to_gas_used_by_1559_txs(Hash.Full.t()) :: non_neg_integer()
  def block_to_gas_used_by_1559_txs(block_hash) do
    query =
      from(
        tx in Transaction,
        where: tx.block_hash == ^block_hash,
        select: sum(tx.gas_used)
      )

    result = Repo.one(query)
    if result, do: result, else: 0
  end

  @doc """
  Finds sum of priority fee for new (EIP-1559) txs belongs to block
  """
  @spec block_to_priority_fee_of_1559_txs(Hash.Full.t()) :: Decimal.t()
  def block_to_priority_fee_of_1559_txs(block_hash) do
    block = Repo.get_by(Block, hash: block_hash)

    case block.base_fee_per_gas do
      %Wei{value: base_fee_per_gas} ->
        query =
          from(
            tx in Transaction,
            where: tx.block_hash == ^block_hash,
            select:
              sum(
                fragment(
                  "CASE
                    WHEN COALESCE(?,?) = 0 THEN 0
                    WHEN COALESCE(?,?) - ? < COALESCE(?,?) THEN (COALESCE(?,?) - ?) * ?
                    ELSE COALESCE(?,?) * ? END",
                  tx.max_fee_per_gas,
                  tx.gas_price,
                  tx.max_fee_per_gas,
                  tx.gas_price,
                  ^base_fee_per_gas,
                  tx.max_priority_fee_per_gas,
                  tx.gas_price,
                  tx.max_fee_per_gas,
                  tx.gas_price,
                  ^base_fee_per_gas,
                  tx.gas_used,
                  tx.max_priority_fee_per_gas,
                  tx.gas_price,
                  tx.gas_used
                )
              )
          )

        result = Repo.one(query)
        if result, do: result, else: 0

      _ ->
        0
    end
  end

  @doc """
  Counts the number of `t:Explorer.Chain.Transaction.t/0` in the `block`.
  """
  @spec block_to_transaction_count(Hash.Full.t()) :: non_neg_integer()
  def block_to_transaction_count(block_hash) do
    query =
      from(
        transaction in Transaction,
        where: transaction.block_hash == ^block_hash
      )

    Repo.aggregate(query, :count, :hash)
  end

  @spec address_to_incoming_transaction_count(Hash.Address.t()) :: non_neg_integer()
  def address_to_incoming_transaction_count(address_hash) do
    to_address_query =
      from(
        transaction in Transaction,
        where: transaction.to_address_hash == ^address_hash
      )

    Repo.aggregate(to_address_query, :count, :hash, timeout: :infinity)
  end

  @spec address_to_incoming_transaction_gas_usage(Hash.Address.t()) :: Decimal.t() | nil
  def address_to_incoming_transaction_gas_usage(address_hash) do
    to_address_query =
      from(
        transaction in Transaction,
        where: transaction.to_address_hash == ^address_hash
      )

    Repo.aggregate(to_address_query, :sum, :gas_used, timeout: :infinity)
  end

  @spec address_to_outcoming_transaction_gas_usage(Hash.Address.t()) :: Decimal.t() | nil
  def address_to_outcoming_transaction_gas_usage(address_hash) do
    to_address_query =
      from(
        transaction in Transaction,
        where: transaction.from_address_hash == ^address_hash
      )

    Repo.aggregate(to_address_query, :sum, :gas_used, timeout: :infinity)
  end

  @spec max_incoming_transactions_count() :: non_neg_integer()
  def max_incoming_transactions_count, do: @max_incoming_transactions_count

  @doc """
  How many blocks have confirmed `block` based on the current `max_block_number`

  A consensus block's number of confirmations is the difference between its number and the current block height + 1.

      iex> block = insert(:block, number: 1)
      iex> Explorer.Chain.confirmations(block, block_height: 2)
      {:ok, 2}

  The newest block at the block height has 1 confirmation.

      iex> block = insert(:block, number: 1)
      iex> Explorer.Chain.confirmations(block, block_height: 1)
      {:ok, 1}

  A non-consensus block has no confirmations and is orphaned even if there are child blocks of it on an orphaned chain.

      iex> parent_block = insert(:block, consensus: false, number: 1)
      iex> insert(
      ...>   :block,
      ...>   parent_hash: parent_block.hash,
      ...>   consensus: false,
      ...>   number: parent_block.number + 1
      ...> )
      iex> Explorer.Chain.confirmations(parent_block, block_height: 3)
      {:error, :non_consensus}

  If you calculate the block height and then get a newer block, the confirmations will be `0` instead of negative.

      iex> block = insert(:block, number: 1)
      iex> Explorer.Chain.confirmations(block, block_height: 0)
      {:ok, 1}
  """
  @spec confirmations(Block.t(), [{:block_height, block_height()}]) ::
          {:ok, non_neg_integer()} | {:error, :non_consensus}

  def confirmations(%Block{consensus: true, number: number}, named_arguments) when is_list(named_arguments) do
    max_consensus_block_number = Keyword.fetch!(named_arguments, :block_height)

    {:ok, max(1 + max_consensus_block_number - number, 1)}
  end

  def confirmations(%Block{consensus: false}, _), do: {:error, :non_consensus}

  @doc """
  Creates an address.

      iex> {:ok, %Explorer.Chain.Address{hash: hash}} = Explorer.Chain.create_address(
      ...>   %{hash: "0xa94f5374fce5edbc8e2a8697c15331677e6ebf0b"}
      ...> )
      ...> to_string(hash)
      "0xa94f5374fce5edbc8e2a8697c15331677e6ebf0b"

  A `String.t/0` value for `Explorer.Chain.Address.t/0` `hash` must have 40 hexadecimal characters after the `0x` prefix
  to prevent short- and long-hash transcription errors.

      iex> {:error, %Ecto.Changeset{errors: errors}} = Explorer.Chain.create_address(
      ...>   %{hash: "0xa94f5374fce5edbc8e2a8697c15331677e6ebf0"}
      ...> )
      ...> errors
      [hash: {"is invalid", [type: Explorer.Chain.Hash.Address, validation: :cast]}]
      iex> {:error, %Ecto.Changeset{errors: errors}} = Explorer.Chain.create_address(
      ...>   %{hash: "0xa94f5374fce5edbc8e2a8697c15331677e6ebf0ba"}
      ...> )
      ...> errors
      [hash: {"is invalid", [type: Explorer.Chain.Hash.Address, validation: :cast]}]

  """
  @spec create_address(map()) :: {:ok, Address.t()} | {:error, Ecto.Changeset.t()}
  def create_address(attrs \\ %{}) do
    %Address{}
    |> Address.changeset(attrs)
    |> Repo.insert()
  end

  @doc """
  Creates a decompiled smart contract.
  """

  @spec create_decompiled_smart_contract(map()) :: {:ok, Address.t()} | {:error, Ecto.Changeset.t()}
  def create_decompiled_smart_contract(attrs) do
    changeset = DecompiledSmartContract.changeset(%DecompiledSmartContract{}, attrs)

    # Enforce ShareLocks tables order (see docs: sharelocks.md)
    Multi.new()
    |> Multi.run(:set_address_decompiled, fn repo, _ ->
      set_address_decompiled(repo, Changeset.get_field(changeset, :address_hash))
    end)
    |> Multi.insert(:decompiled_smart_contract, changeset,
      on_conflict: :replace_all,
      conflict_target: [:decompiler_version, :address_hash]
    )
    |> Repo.transaction()
    |> case do
      {:ok, %{decompiled_smart_contract: decompiled_smart_contract}} -> {:ok, decompiled_smart_contract}
      {:error, _, error_value, _} -> {:error, error_value}
    end
  end

  @doc """
  Converts the `Explorer.Chain.Data.t:t/0` to `iodata` representation that can be written to users efficiently.

      iex> %Explorer.Chain.Data{
      ...>   bytes: <<>>
      ...> } |>
      ...> Explorer.Chain.data_to_iodata() |>
      ...> IO.iodata_to_binary()
      "0x"
      iex> %Explorer.Chain.Data{
      ...>   bytes: <<0, 0, 0, 0, 0, 0, 0, 0, 0, 0, 0, 0, 134, 45, 103, 203, 7,
      ...>     115, 238, 63, 140, 231, 234, 137, 179, 40, 255, 234, 134, 26,
      ...>     179, 239>>
      ...> } |>
      ...> Explorer.Chain.data_to_iodata() |>
      ...> IO.iodata_to_binary()
      "0x000000000000000000000000862d67cb0773ee3f8ce7ea89b328ffea861ab3ef"

  """
  @spec data_to_iodata(Data.t()) :: iodata()
  def data_to_iodata(data) do
    Data.to_iodata(data)
  end

  @doc """
  The fee a `transaction` paid for the `t:Explorer.Transaction.t/0` `gas`

  If the transaction is pending, then the fee will be a range of `unit`

      iex> Explorer.Chain.fee(
      ...>   %Explorer.Chain.Transaction{
      ...>     gas: Decimal.new(3),
      ...>     gas_price: %Explorer.Chain.Wei{value: Decimal.new(2)},
      ...>     gas_used: nil
      ...>   },
      ...>   :wei
      ...> )
      {:maximum, Decimal.new(6)}

  If the transaction has been confirmed in block, then the fee will be the actual fee paid in `unit` for the `gas_used`
  in the `transaction`.

      iex> Explorer.Chain.fee(
      ...>   %Explorer.Chain.Transaction{
      ...>     gas: Decimal.new(3),
      ...>     gas_price: %Explorer.Chain.Wei{value: Decimal.new(2)},
      ...>     gas_used: Decimal.new(2)
      ...>   },
      ...>   :wei
      ...> )
      {:actual, Decimal.new(4)}

  """
  @spec fee(Transaction.t(), :ether | :gwei | :wei) :: {:maximum, Decimal.t()} | {:actual, Decimal.t()}
  def fee(%Transaction{gas: gas, gas_price: gas_price, gas_used: nil}, unit) do
    fee =
      gas_price
      |> Wei.to(unit)
      |> Decimal.mult(gas)

    {:maximum, fee}
  end

  def fee(%Transaction{gas_price: gas_price, gas_used: gas_used}, unit) do
    fee =
      gas_price
      |> Wei.to(unit)
      |> Decimal.mult(gas_used)

    {:actual, fee}
  end

  @doc """
  Checks to see if the chain is down indexing based on the transaction from the
  oldest block and the `fetch_internal_transactions` pending operation
  """
  @spec finished_indexing?() :: boolean()
  def finished_indexing? do
    json_rpc_named_arguments = Application.fetch_env!(:indexer, :json_rpc_named_arguments)
    variant = Keyword.fetch!(json_rpc_named_arguments, :variant)

    if variant == EthereumJSONRPC.Ganache || variant == EthereumJSONRPC.Arbitrum do
      true
    else
      with {:transactions_exist, true} <- {:transactions_exist, Repo.exists?(Transaction)},
           min_block_number when not is_nil(min_block_number) <- Repo.aggregate(Transaction, :min, :block_number) do
        min_block_number =
          min_block_number
          |> Decimal.max(EthereumJSONRPC.first_block_to_fetch(:trace_first_block))
          |> Decimal.to_integer()

        query =
          from(
            b in Block,
            join: pending_ops in assoc(b, :pending_operations),
            where: pending_ops.fetch_internal_transactions,
            where: b.consensus and b.number == ^min_block_number
          )

        !Repo.exists?(query)
      else
        {:transactions_exist, false} -> true
        nil -> false
      end
    end
  end

  @doc """
  The `t:Explorer.Chain.Transaction.t/0` `gas_price` of the `transaction` in `unit`.
  """
  def gas_price(%Transaction{gas_price: gas_price}, unit) do
    Wei.to(gas_price, unit)
  end

  defp augment_celo_address(nil), do: {:error, :not_found}

  defp augment_celo_address(orig_address) do
    augmented =
      if Ecto.assoc_loaded?(orig_address.celo_delegator) and orig_address.celo_delegator != nil do
        orig_address
        |> Map.put(:celo_account, orig_address.celo_delegator.celo_account)
        |> Map.put(:celo_validator, orig_address.celo_delegator.celo_validator)
      else
        orig_address
      end

    {:ok, augmented}
  end

  @doc """
  Converts `t:Explorer.Chain.Address.t/0` `hash` to the `t:Explorer.Chain.Address.t/0` with that `hash`.

  Returns `{:ok, %Explorer.Chain.Address{}}` if found

      iex> {:ok, %Explorer.Chain.Address{hash: hash}} = Explorer.Chain.create_address(
      ...>   %{hash: "0x5aaeb6053f3e94c9b9a09f33669435e7ef1beaed"}
      ...> )
      iex> {:ok, %Explorer.Chain.Address{hash: found_hash}} = Explorer.Chain.hash_to_address(hash)
      iex> found_hash == hash
      true

  Returns `{:error, :not_found}` if not found

      iex> {:ok, hash} = Explorer.Chain.string_to_address_hash("0x5aaeb6053f3e94c9b9a09f33669435e7ef1beaed")
      iex> Explorer.Chain.hash_to_address(hash)
      {:error, :not_found}

  ## Options

    * `:necessity_by_association` - use to load `t:association/0` as `:required` or `:optional`.  If an association is
      `:required`, and the `t:Explorer.Chain.Address.t/0` has no associated record for that association,
      then the `t:Explorer.Chain.Address.t/0` will not be included in the list.

  Optionally it also accepts a boolean to fetch the `has_decompiled_code?` virtual field or not

  """
  @spec hash_to_address(Hash.Address.t(), [necessity_by_association_option], boolean()) ::
          {:ok, Address.t()} | {:error, :not_found}
  def hash_to_address(
        %Hash{byte_count: unquote(Hash.Address.byte_count())} = hash,
        options \\ [
          necessity_by_association: %{
            :contracts_creation_internal_transaction => :optional,
            :names => :optional,
            :smart_contract => :optional,
            :token => :optional,
            :celo_account => :optional,
            :celo_delegator => :optional,
            :celo_signers => :optional,
            :celo_claims => :optional,
            :celo_members => :optional,
            [{:celo_delegator, :celo_account}] => :optional,
            [{:celo_delegator, :celo_validator}] => :optional,
            [{:celo_delegator, :celo_validator, :group_address}] => :optional,
            [{:celo_delegator, :celo_validator, :signer}] => :optional,
            [{:celo_delegator, :account_address}] => :optional,
            [{:celo_signers, :signer_address}] => :optional,
            [{:celo_claims, :celo_account}] => :optional,
            [{:celo_members, :validator_address}] => :optional,
            [{:celo_voters, :voter_address}] => :optional,
            [{:celo_voted, :group_address}] => :optional,
            [{:celo_voters, :group}] => :optional,
            [{:celo_voted, :group}] => :optional,
            :celo_validator => :optional,
            [{:celo_validator, :group_address}] => :optional,
            [{:celo_validator, :signer}] => :optional,
            :celo_validator_group => :optional,
            :contracts_creation_transaction => :optional
          }
        ],
        query_decompiled_code_flag \\ true
      ) do
    necessity_by_association = Keyword.get(options, :necessity_by_association, %{})

    query =
      from(
        address in Address,
        where: address.hash == ^hash
      )

    address_result =
      query
      |> join_associations(necessity_by_association)
      |> with_decompiled_code_flag(hash, query_decompiled_code_flag)
      |> Repo.one()

    address_updated_result =
      case address_result do
        %{smart_contract: smart_contract} ->
          if smart_contract do
            address_result
          else
            address_verified_twin_contract =
              Chain.get_minimal_proxy_template(hash) ||
                Chain.get_address_verified_twin_contract(hash).verified_contract

            if address_verified_twin_contract do
              address_verified_twin_contract_updated =
                address_verified_twin_contract
                |> Map.put(:address_hash, hash)
                |> Map.put_new(:metadata_from_verified_twin, true)

              address_result
              |> Map.put(:smart_contract, address_verified_twin_contract_updated)
            else
              address_result
            end
          end

        _ ->
          address_result
      end

    augment_celo_address(address_updated_result)
  end

  def decompiled_code(address_hash, version) do
    query =
      from(contract in DecompiledSmartContract,
        where: contract.address_hash == ^address_hash and contract.decompiler_version == ^version
      )

    query
    |> Repo.one()
    |> case do
      nil -> {:error, :not_found}
      contract -> {:ok, contract.decompiled_source_code}
    end
  end

  @spec token_contract_address_from_token_name(String.t()) :: {:ok, Hash.Address.t()} | {:error, :not_found}
  def token_contract_address_from_token_name(name) when is_binary(name) do
    query =
      from(token in Token,
        where: ilike(token.symbol, ^name),
        or_where: ilike(token.name, ^name),
        select: token.contract_address_hash
      )

    query
    |> Repo.all()
    |> case do
      [] ->
        {:error, :not_found}

      hashes ->
        if Enum.count(hashes) == 1 do
          {:ok, List.first(hashes)}
        else
          {:error, :not_found}
        end
    end
  end

  def prepare_search_term(nil), do: {:some, ""}

  def prepare_search_term(string) do
    case Regex.scan(~r/[a-zA-Z0-9]+/, string) do
      [_ | _] = words ->
        term_final =
          words
          |> Enum.map_join(" & ", fn [word] -> word <> ":*" end)

        {:some, term_final}

      _ ->
        :none
    end
  end

  defp search_token_query(term) do
    from(token in Token,
      where: fragment("to_tsvector(symbol || ' ' || name ) @@ to_tsquery(?)", ^term),
      select: %{
        address_hash: token.contract_address_hash,
        tx_hash: fragment("CAST(NULL AS bytea)"),
        block_hash: fragment("CAST(NULL AS bytea)"),
        type: "token",
        name: token.name,
        symbol: token.symbol,
        holder_count: token.holder_count,
        inserted_at: token.inserted_at,
        block_number: 0
      }
    )
  end

  defp search_contract_query(term) do
    from(smart_contract in SmartContract,
      left_join: address in Address,
      on: smart_contract.address_hash == address.hash,
      where: fragment("to_tsvector(name ) @@ to_tsquery(?)", ^term),
      select: %{
        address_hash: smart_contract.address_hash,
        tx_hash: fragment("CAST(NULL AS bytea)"),
        block_hash: fragment("CAST(NULL AS bytea)"),
        type: "contract",
        name: smart_contract.name,
        symbol: ^nil,
        holder_count: ^nil,
        inserted_at: address.inserted_at,
        block_number: 0
      }
    )
  end

  defp search_address_query(term) do
    case Chain.string_to_address_hash(term) do
      {:ok, address_hash} ->
        from(address in Address,
          left_join: address_name in Address.Name,
          on: address.hash == address_name.address_hash,
          where: address.hash == ^address_hash,
          select: %{
            address_hash: address.hash,
            tx_hash: fragment("CAST(NULL AS bytea)"),
            block_hash: fragment("CAST(NULL AS bytea)"),
            type: "address",
            name: address_name.name,
            symbol: ^nil,
            holder_count: ^nil,
            inserted_at: address.inserted_at,
            block_number: 0
          }
        )

      _ ->
        nil
    end
  end

  defp search_tx_query(term) do
    case Chain.string_to_transaction_hash(term) do
      {:ok, tx_hash} ->
        from(transaction in Transaction,
          where: transaction.hash == ^tx_hash,
          select: %{
            address_hash: fragment("CAST(NULL AS bytea)"),
            tx_hash: transaction.hash,
            block_hash: fragment("CAST(NULL AS bytea)"),
            type: "transaction",
            name: ^nil,
            symbol: ^nil,
            holder_count: ^nil,
            inserted_at: transaction.inserted_at,
            block_number: 0
          }
        )

      _ ->
        nil
    end
  end

  defp search_block_query(term) do
    case Chain.string_to_block_hash(term) do
      {:ok, block_hash} ->
        from(block in Block,
          where: block.hash == ^block_hash,
          select: %{
            address_hash: fragment("CAST(NULL AS bytea)"),
            tx_hash: fragment("CAST(NULL AS bytea)"),
            block_hash: block.hash,
            type: "block",
            name: ^nil,
            symbol: ^nil,
            holder_count: ^nil,
            inserted_at: block.inserted_at,
            block_number: block.number
          }
        )

      _ ->
        case Integer.parse(term) do
          {block_number, _} ->
            from(block in Block,
              where: block.number == ^block_number,
              select: %{
                address_hash: fragment("CAST(NULL AS bytea)"),
                tx_hash: fragment("CAST(NULL AS bytea)"),
                block_hash: block.hash,
                type: "block",
                name: ^nil,
                symbol: ^nil,
                holder_count: ^nil,
                inserted_at: block.inserted_at,
                block_number: block.number
              }
            )

          _ ->
            nil
        end
    end
  end

  def joint_search(paging_options, offset, string) do
    case prepare_search_term(string) do
      {:some, term} ->
        tokens_query = search_token_query(term)
        contracts_query = search_contract_query(term)
        tx_query = search_tx_query(string)
        address_query = search_address_query(string)
        block_query = search_block_query(string)

        basic_query =
          from(
            tokens in subquery(tokens_query),
            union: ^contracts_query
          )

        query =
          cond do
            address_query ->
              basic_query
              |> union(^address_query)

            tx_query ->
              basic_query
              |> union(^tx_query)
              |> union(^block_query)

            block_query ->
              basic_query
              |> union(^block_query)

            true ->
              basic_query
          end

        ordered_query =
          from(items in subquery(query),
            order_by: [desc_nulls_last: items.holder_count, asc: items.name, desc: items.inserted_at],
            limit: ^paging_options.page_size,
            offset: ^offset
          )

        paginated_ordered_query =
          ordered_query
          |> page_search_results(paging_options)

        search_results = Repo.all(paginated_ordered_query)

        search_results
        |> Enum.map(fn result ->
          result_checksummed_address_hash =
            if result.address_hash do
              result
              |> Map.put(:address_hash, Address.checksum(result.address_hash))
            else
              result
            end

          result_checksummed_address_hash
        end)

      _ ->
        []
    end
  end

  @spec search_token(String.t()) :: [Token.t()]
  def search_token(string) do
    case prepare_search_term(string) do
      {:some, term} ->
        query =
          from(token in Token,
            where: fragment("to_tsvector(symbol || ' ' || name ) @@ to_tsquery(?)", ^term),
            select: %{
              link: token.contract_address_hash,
              symbol: token.symbol,
              name: token.name,
              holder_count: token.holder_count,
              type: "token"
            },
            order_by: [desc: token.holder_count]
          )

        Repo.all(query)

      _ ->
        []
    end
  end

  @spec search_contract(String.t()) :: [SmartContract.t()]
  def search_contract(string) do
    case prepare_search_term(string) do
      {:some, term} ->
        query =
          from(smart_contract in SmartContract,
            left_join: address in Address,
            on: smart_contract.address_hash == address.hash,
            where: fragment("to_tsvector(name ) @@ to_tsquery(?)", ^term),
            select: %{
              link: smart_contract.address_hash,
              name: smart_contract.name,
              inserted_at: address.inserted_at,
              type: "contract"
            },
            order_by: [desc: smart_contract.inserted_at]
          )

        Repo.all(query)

      _ ->
        []
    end
  end

  def search_tx(term) do
    case Chain.string_to_transaction_hash(term) do
      {:ok, tx_hash} ->
        query =
          from(transaction in Transaction,
            where: transaction.hash == ^tx_hash,
            select: %{
              link: transaction.hash,
              type: "transaction"
            }
          )

        Repo.all(query)

      _ ->
        []
    end
  end

  def search_address(term) do
    case Chain.string_to_address_hash(term) do
      {:ok, address_hash} ->
        query =
          from(address in Address,
            left_join: address_name in Address.Name,
            on: address.hash == address_name.address_hash,
            where: address.hash == ^address_hash,
            select: %{
              name: address_name.name,
              link: address.hash,
              type: "address"
            }
          )

        Repo.all(query)

      _ ->
        []
    end
  end

  def search_block(term) do
    case Chain.string_to_block_hash(term) do
      {:ok, block_hash} ->
        query =
          from(block in Block,
            where: block.hash == ^block_hash,
            select: %{
              link: block.hash,
              block_number: block.number,
              type: "block"
            }
          )

        Repo.all(query)

      _ ->
        case Integer.parse(term) do
          {block_number, _} ->
            query =
              from(block in Block,
                where: block.number == ^block_number,
                select: %{
                  link: block.hash,
                  block_number: block.number,
                  type: "block"
                }
              )

            Repo.all(query)

          _ ->
            []
        end
    end
  end

  @doc """
  Converts `t:Explorer.Chain.Address.t/0` `hash` to the `t:Explorer.Chain.Address.t/0` with that `hash`.

  Returns `{:ok, %Explorer.Chain.Address{}}` if found

      iex> {:ok, %Explorer.Chain.Address{hash: hash}} = Explorer.Chain.create_address(
      ...>   %{hash: "0x5aaeb6053f3e94c9b9a09f33669435e7ef1beaed"}
      ...> )
      iex> {:ok, %Explorer.Chain.Address{hash: found_hash}} = Explorer.Chain.hash_to_address(hash)
      iex> found_hash == hash
      true

  Returns `{:error, address}` if not found but created an address

      iex> {:ok, %Explorer.Chain.Address{hash: hash}} = Explorer.Chain.create_address(
      ...>   %{hash: "0x5aaeb6053f3e94c9b9a09f33669435e7ef1beaed"}
      ...> )
      iex> {:ok, %Explorer.Chain.Address{hash: found_hash}} = Explorer.Chain.hash_to_address(hash)
      iex> found_hash == hash
      true


  ## Options

    * `:necessity_by_association` - use to load `t:association/0` as `:required` or `:optional`.  If an association is
      `:required`, and the `t:Explorer.Chain.Address.t/0` has no associated record for that association,
      then the `t:Explorer.Chain.Address.t/0` will not be included in the list.

  Optionally it also accepts a boolean to fetch the `has_decompiled_code?` virtual field or not

  """
  @spec find_or_insert_address_from_hash(Hash.Address.t(), [necessity_by_association_option], boolean()) ::
          {:ok, Address.t()}
  def find_or_insert_address_from_hash(
        %Hash{byte_count: unquote(Hash.Address.byte_count())} = hash,
        options \\ [
          necessity_by_association: %{
            :contracts_creation_internal_transaction => :optional,
            :names => :optional,
            :smart_contract => :optional,
            :token => :optional,
            :celo_account => :optional,
            :celo_delegator => :optional,
            [{:celo_delegator, :celo_account}] => :optional,
            :contracts_creation_transaction => :optional
          }
        ],
        query_decompiled_code_flag \\ true
      ) do
    case hash_to_address(hash, options, query_decompiled_code_flag) do
      {:ok, address} ->
        {:ok, address}

      {:error, :not_found} ->
        create_address(%{hash: to_string(hash)})
        hash_to_address(hash, options, query_decompiled_code_flag)
    end
  end

  @doc """
  Converts list of `t:Explorer.Chain.Address.t/0` `hash` to the `t:Explorer.Chain.Address.t/0` with that `hash`.

  Returns `[%Explorer.Chain.Address{}]}` if found

  """
  @spec hashes_to_addresses([Hash.Address.t()]) :: [Address.t()]
  def hashes_to_addresses(hashes) when is_list(hashes) do
    query =
      from(
        address in Address,
        where: address.hash in ^hashes,
        # https://stackoverflow.com/a/29598910/470451
        order_by: fragment("array_position(?, ?)", type(^hashes, {:array, Hash.Address}), address.hash)
      )

    Repo.all(query)
  end

  def get_elected_validators(num) do
    query =
      from(
        address in Address,
        join: sel in CeloValidatorHistory,
        on: sel.address == address.hash,
        where: sel.block_number == ^num,
        select_merge: %{
          online: sel.online
        }
      )

    Repo.all(query)
  end

  @doc """
  Finds an `t:Explorer.Chain.Address.t/0` that has the provided `t:Explorer.Chain.Address.t/0` `hash` and a contract.

  ## Options

    * `:necessity_by_association` - use to load `t:association/0` as `:required` or `:optional`.  If an association is
      `:required`, and the `t:Explorer.Chain.Address.t/0` has no associated record for that association,
      then the `t:Explorer.Chain.Address.t/0` will not be included in the list.

  Optionally it also accepts a boolean to fetch the `has_decompiled_code?` virtual field or not

  """
  @spec find_contract_address(Hash.Address.t(), [necessity_by_association_option], boolean()) ::
          {:ok, Address.t()} | {:error, :not_found}
  def find_contract_address(
        %Hash{byte_count: unquote(Hash.Address.byte_count())} = hash,
        options \\ [],
        query_decompiled_code_flag \\ false
      ) do
    necessity_by_association =
      options
      |> Keyword.get(:necessity_by_association, %{})
      |> Map.merge(%{
        smart_contract_additional_sources: :optional,
        smart_contract: :optional
      })

    query =
      from(
        address in Address,
        where: address.hash == ^hash and not is_nil(address.contract_code)
      )

    address_result =
      query
      |> join_associations(necessity_by_association)
      |> with_decompiled_code_flag(hash, query_decompiled_code_flag)
      |> Repo.one()

    address_updated_result =
      case address_result do
        %{smart_contract: smart_contract} ->
          if smart_contract do
            check_bytecode_matching(address_result)
          else
            address_verified_twin_contract =
              Chain.get_minimal_proxy_template(hash) ||
                Chain.get_address_verified_twin_contract(hash).verified_contract

            if address_verified_twin_contract do
              address_verified_twin_contract_updated =
                address_verified_twin_contract
                |> Map.put(:address_hash, hash)
                |> Map.put_new(:metadata_from_verified_twin, true)

              address_result
              |> Map.put(:smart_contract, address_verified_twin_contract_updated)
            else
              address_result
            end
          end

        _ ->
          address_result
      end

    address_updated_result
    |> case do
      nil -> {:error, :not_found}
      address -> {:ok, address}
    end
  end

  defp check_bytecode_matching(address) do
    now = DateTime.utc_now()
    json_rpc_named_arguments = Application.get_env(:explorer, :json_rpc_named_arguments)

    if !address.smart_contract.is_changed_bytecode and
         address.smart_contract.bytecode_checked_at
         |> DateTime.add(@check_bytecode_interval, :second)
         |> DateTime.compare(now) != :gt do
      case EthereumJSONRPC.fetch_codes(
             [%{block_quantity: "latest", address: address.smart_contract.address_hash}],
             json_rpc_named_arguments
           ) do
        {:ok, %EthereumJSONRPC.FetchedCodes{params_list: []}} ->
          address

        {:ok, %EthereumJSONRPC.FetchedCodes{params_list: fetched_codes}} ->
          bytecode_from_node = fetched_codes |> List.first() |> Map.get(:code)
          bytecode_from_db = "0x" <> (address.contract_code.bytes |> Base.encode16(case: :lower))

          if bytecode_from_node == bytecode_from_db do
            {:ok, smart_contract} =
              address.smart_contract
              |> Changeset.change(%{bytecode_checked_at: now})
              |> Repo.update()

            %{address | smart_contract: smart_contract}
          else
            {:ok, smart_contract} =
              address.smart_contract
              |> Changeset.change(%{bytecode_checked_at: now, is_changed_bytecode: true})
              |> Repo.update()

            %{address | smart_contract: smart_contract}
          end

        _ ->
          address
      end
    else
      address
    end
  end

  @spec find_decompiled_contract_address(Hash.Address.t()) :: {:ok, Address.t()} | {:error, :not_found}
  def find_decompiled_contract_address(%Hash{byte_count: unquote(Hash.Address.byte_count())} = hash) do
    query =
      from(
        address in Address,
        preload: [
          :contracts_creation_internal_transaction,
          :names,
          :smart_contract,
          :token,
          :contracts_creation_transaction,
          :decompiled_smart_contracts
        ],
        where: address.hash == ^hash
      )

    address = Repo.one(query)

    if address do
      {:ok, address}
    else
      {:error, :not_found}
    end
  end

  @doc """
  Converts `t:Explorer.Chain.Block.t/0` `hash` to the `t:Explorer.Chain.Block.t/0` with that `hash`.

  Unlike `number_to_block/1`, both consensus and non-consensus blocks can be returned when looked up by `hash`.

  Returns `{:ok, %Explorer.Chain.Block{}}` if found

      iex> %Block{hash: hash} = insert(:block, consensus: false)
      iex> {:ok, %Explorer.Chain.Block{hash: found_hash}} = Explorer.Chain.hash_to_block(hash)
      iex> found_hash == hash
      true

  Returns `{:error, :not_found}` if not found

      iex> {:ok, hash} = Explorer.Chain.string_to_block_hash(
      ...>   "0x9fc76417374aa880d4449a1f7f31ec597f00b1f6f3dd2d66f4c9c6c445836d8b"
      ...> )
      iex> Explorer.Chain.hash_to_block(hash)
      {:error, :not_found}

  ## Options

    * `:necessity_by_association` - use to load `t:association/0` as `:required` or `:optional`.  If an association is
      `:required`, and the `t:Explorer.Chain.Block.t/0` has no associated record for that association, then the
      `t:Explorer.Chain.Block.t/0` will not be included in the page `entries`.

  """
  @spec hash_to_block(Hash.Full.t(), [necessity_by_association_option]) :: {:ok, Block.t()} | {:error, :not_found}
  def hash_to_block(%Hash{byte_count: unquote(Hash.Full.byte_count())} = hash, options \\ []) when is_list(options) do
    necessity_by_association = Keyword.get(options, :necessity_by_association, %{})

    Block
    |> where(hash: ^hash)
    |> join_associations(necessity_by_association)
    |> Repo.one()
    |> case do
      nil ->
        {:error, :not_found}

      block ->
        {:ok, block}
    end
  end

  @doc """
  Converts the `Explorer.Chain.Hash.t:t/0` to `iodata` representation that can be written efficiently to users.

      iex> %Explorer.Chain.Hash{
      ...>   byte_count: 32,
      ...>   bytes: <<0x9fc76417374aa880d4449a1f7f31ec597f00b1f6f3dd2d66f4c9c6c445836d8b ::
      ...>            big-integer-size(32)-unit(8)>>
      ...> } |>
      ...> Explorer.Chain.hash_to_iodata() |>
      ...> IO.iodata_to_binary()
      "0x9fc76417374aa880d4449a1f7f31ec597f00b1f6f3dd2d66f4c9c6c445836d8b"

  Always pads number, so that it is a valid format for casting.

      iex> %Explorer.Chain.Hash{
      ...>   byte_count: 32,
      ...>   bytes: <<0x1234567890abcdef :: big-integer-size(32)-unit(8)>>
      ...> } |>
      ...> Explorer.Chain.hash_to_iodata() |>
      ...> IO.iodata_to_binary()
      "0x0000000000000000000000000000000000000000000000001234567890abcdef"

  """
  @spec hash_to_iodata(Hash.t()) :: iodata()
  def hash_to_iodata(hash) do
    Hash.to_iodata(hash)
  end

  @doc """
  Converts `t:Explorer.Chain.Transaction.t/0` `hash` to the `t:Explorer.Chain.Transaction.t/0` with that `hash`.

  Returns `{:ok, %Explorer.Chain.Transaction{}}` if found

      iex> %Transaction{hash: hash} = insert(:transaction)
      iex> {:ok, %Explorer.Chain.Transaction{hash: found_hash}} = Explorer.Chain.hash_to_transaction(hash)
      iex> found_hash == hash
      true

  Returns `{:error, :not_found}` if not found

      iex> {:ok, hash} = Explorer.Chain.string_to_transaction_hash(
      ...>   "0x9fc76417374aa880d4449a1f7f31ec597f00b1f6f3dd2d66f4c9c6c445836d8b"
      ...> )
      iex> Explorer.Chain.hash_to_transaction(hash)
      {:error, :not_found}

  ## Options

    * `:necessity_by_association` - use to load `t:association/0` as `:required` or `:optional`.  If an association is
      `:required`, and the `t:Explorer.Chain.Transaction.t/0` has no associated record for that association, then the
      `t:Explorer.Chain.Transaction.t/0` will not be included in the page `entries`.
  """
  @spec hash_to_transaction(Hash.Full.t(), [necessity_by_association_option]) ::
          {:ok, Transaction.t()} | {:error, :not_found}
  def hash_to_transaction(
        %Hash{byte_count: unquote(Hash.Full.byte_count())} = hash,
        options \\ []
      )
      when is_list(options) do
    necessity_by_association = Keyword.get(options, :necessity_by_association, %{})

    Transaction
    |> where(hash: ^hash)
    |> join_associations(necessity_by_association)
    |> Repo.one()
    |> case do
      nil ->
        {:error, :not_found}

      transaction ->
        {:ok, transaction}
    end
  end

  @doc """
  Converts list of `t:Explorer.Chain.Transaction.t/0` `hashes` to the list of `t:Explorer.Chain.Transaction.t/0`s for
  those `hashes`.

  Returns list of `%Explorer.Chain.Transaction{}`s if found

      iex> [%Transaction{hash: hash1}, %Transaction{hash: hash2}] = insert_list(2, :transaction)
      iex> [%Explorer.Chain.Transaction{hash: found_hash1}, %Explorer.Chain.Transaction{hash: found_hash2}] =
      ...>   Explorer.Chain.hashes_to_transactions([hash1, hash2])
      iex> found_hash1 in [hash1, hash2]
      true
      iex> found_hash2 in [hash1, hash2]
      true

  Returns `[]` if not found

      iex> {:ok, hash} = Explorer.Chain.string_to_transaction_hash(
      ...>   "0x9fc76417374aa880d4449a1f7f31ec597f00b1f6f3dd2d66f4c9c6c445836d8b"
      ...> )
      iex> Explorer.Chain.hashes_to_transactions([hash])
      []

  ## Options

    * `:necessity_by_association` - use to load `t:association/0` as `:required` or `:optional`.  If an association is
      `:required`, and the `t:Explorer.Chain.Transaction.t/0` has no associated record for that association, then the
      `t:Explorer.Chain.Transaction.t/0` will not be included in the page `entries`.
  """
  @spec hashes_to_transactions([Hash.Full.t()], [necessity_by_association_option]) :: [Transaction.t()] | []
  def hashes_to_transactions(hashes, options \\ []) when is_list(hashes) and is_list(options) do
    necessity_by_association = Keyword.get(options, :necessity_by_association, %{})

    fetch_transactions()
    |> where([transaction], transaction.hash in ^hashes)
    |> join_associations(necessity_by_association)
    |> preload([{:token_transfers, [:token, :from_address, :to_address]}])
    |> Repo.all()
  end

  @doc """
  Bulk insert all data stored in the `Explorer`.

  See `Explorer.Chain.Import.all/1` for options and returns.
  """
  @spec import(Import.all_options()) :: Import.all_result()
  def import(options) do
    Import.all(options)
  end

  @doc """
  The percentage of indexed blocks on the chain.

      iex> for index <- 5..9 do
      ...>   insert(:block, number: index)
      ...>   Process.sleep(200)
      ...> end
      iex> Explorer.Chain.indexed_ratio()
      Decimal.new(1, 50, -2)

  If there are no blocks, the percentage is 0.

      iex> Explorer.Chain.indexed_ratio()
      Decimal.new(0)

  """
  @spec indexed_ratio() :: Decimal.t()
  def indexed_ratio do
    %{min: min, max: max} = BlockNumber.get_all()

    case {min, max} do
      {0, 0} ->
        Decimal.new(0)

      _ ->
        result = Decimal.div(max - min + 1, max + 1)

        Decimal.round(result, 2, :down)
    end
  end

  @spec fetch_min_block_number() :: non_neg_integer
  def fetch_min_block_number do
    query =
      from(block in Block,
        select: block.number,
        where: block.consensus == true,
        order_by: [asc: block.number],
        limit: 1
      )

    Repo.one(query) || 0
  rescue
    _ ->
      0
  end

  @spec fetch_max_block_number() :: non_neg_integer
  def fetch_max_block_number do
    query =
      from(block in Block,
        select: block.number,
        where: block.consensus == true,
        order_by: [desc: block.number],
        limit: 1
      )

    Repo.one(query) || 0
  rescue
    _ ->
      0
  end

  def fetch_block_by_hash(block_hash) do
    Repo.get(Block, block_hash)
  end

  @doc """
  The number of `t:Explorer.Chain.InternalTransaction.t/0`.

      iex> transaction = :transaction |> insert() |> with_block()
      iex> insert(:internal_transaction, index: 0, transaction: transaction, block_hash: transaction.block_hash, block_index: 0)
      iex> Explorer.Chain.internal_transaction_count()
      1

  If there are none, the count is `0`.

      iex> Explorer.Chain.internal_transaction_count()
      0

  """
  def internal_transaction_count do
    Repo.aggregate(InternalTransaction.where_nonpending_block(), :count, :transaction_hash)
  end

  @doc """
  Finds all `t:Explorer.Chain.Transaction.t/0` in the `t:Explorer.Chain.Block.t/0`.

  ## Options

    * `:necessity_by_association` - use to load `t:association/0` as `:required` or `:optional`.  If an association is
        `:required`, and the `t:Explorer.Chain.Block.t/0` has no associated record for that association, then the
        `t:Explorer.Chain.Block.t/0` will not be included in the page `entries`.
    * `:paging_options` - a `t:Explorer.PagingOptions.t/0` used to specify the `:page_size` and
      `:key` (a tuple of the lowest/oldest `{block_number}`). Results will be the internal
      transactions older than the `block_number` that are passed.
    * ':block_type' - use to filter by type of block; Uncle`, `Reorg`, or `Block` (default).

  """
  @spec list_blocks([paging_options | necessity_by_association_option]) :: [Block.t()]
  def list_blocks(options \\ []) when is_list(options) do
    necessity_by_association = Keyword.get(options, :necessity_by_association, %{})
    paging_options = Keyword.get(options, :paging_options) || @default_paging_options
    block_type = Keyword.get(options, :block_type, "Block")

    cond do
      block_type == "Block" && !paging_options.key ->
        block_from_cache(block_type, paging_options, necessity_by_association)

      block_type == "Uncle" && !paging_options.key ->
        uncles_from_cache(block_type, paging_options, necessity_by_association)

      true ->
        fetch_blocks(block_type, paging_options, necessity_by_association)
    end
  end

  defp block_from_cache(block_type, paging_options, necessity_by_association) do
    case Blocks.take_enough(paging_options.page_size) do
      nil ->
        elements = fetch_blocks(block_type, paging_options, necessity_by_association)

        Blocks.update(elements)

        elements

      blocks ->
        blocks
    end
  end

  def uncles_from_cache(block_type, paging_options, necessity_by_association) do
    case Uncles.take_enough(paging_options.page_size) do
      nil ->
        elements = fetch_blocks(block_type, paging_options, necessity_by_association)

        Uncles.update(elements)

        elements

      blocks ->
        blocks
    end
  end

  defp fetch_blocks(block_type, paging_options, necessity_by_association) do
    Block
    |> Block.block_type_filter(block_type)
    |> page_blocks(paging_options)
    |> limit(^paging_options.page_size)
    |> order_by(desc: :number)
    |> join_associations(necessity_by_association)
    |> Repo.all()
  end

  @doc """
  Map `block_number`s to their `t:Explorer.Chain.Block.t/0` `hash` `t:Explorer.Chain.Hash.Full.t/0`.

  Does not include non-consensus blocks.

      iex> block = insert(:block, consensus: false)
      iex> Explorer.Chain.block_hash_by_number([block.number])
      %{}

  """
  @spec block_hash_by_number([Block.block_number()]) :: %{Block.block_number() => Hash.Full.t()}
  def block_hash_by_number(block_numbers) when is_list(block_numbers) do
    query =
      from(block in Block,
        where: block.consensus == true and block.number in ^block_numbers,
        select: {block.number, block.hash}
      )

    query
    |> Repo.all()
    |> Enum.into(%{})
  end

  @doc """
  Lists the top `t:Explorer.Chain.Address.t/0`'s' in descending order based on coin balance and address hash.

  """
  @spec list_top_addresses :: [{Address.t(), non_neg_integer()}]
  def list_top_addresses(options \\ []) do
    paging_options = Keyword.get(options, :paging_options, @default_paging_options)

    if is_nil(paging_options.key) do
      paging_options.page_size
      |> Accounts.take_enough()
      |> case do
        nil ->
          accounts_with_n = fetch_top_addresses(paging_options)

          accounts_with_n
          |> Enum.map(fn {address, _n} -> address end)
          |> Accounts.update()

          accounts_with_n

        accounts ->
          Enum.map(
            accounts,
            &{&1,
             if is_nil(&1.nonce) do
               0
             else
               &1.nonce + 1
             end}
          )
      end
    else
      fetch_top_addresses(paging_options)
    end
  end

  defp fetch_top_addresses(paging_options) do
    base_query =
      from(a in Address,
        where: a.fetched_coin_balance > ^0,
        order_by: [desc: a.fetched_coin_balance, asc: a.hash],
        preload: [:names],
        select: {a, fragment("coalesce(1 + ?, 0)", a.nonce)}
      )

    base_query
    |> page_addresses(paging_options)
    |> limit(^paging_options.page_size)
    |> Repo.all()
  end

  @doc """
  Lists the top `t:Explorer.Chain.Token.t/0`'s'.

  """
  @spec list_top_tokens(String.t()) :: [{Token.t(), non_neg_integer()}]
  def list_top_tokens(filter, options \\ []) do
    paging_options = Keyword.get(options, :paging_options, @default_paging_options)

    fetch_top_tokens(filter, paging_options)
  end

  defp fetch_top_tokens(filter, paging_options) do
    base_query =
      from(t in Token,
        where: t.total_supply > ^0,
        order_by: [desc_nulls_last: t.holder_count, asc: t.name],
        preload: [:contract_address]
      )

    base_query_with_paging =
      base_query
      |> page_tokens(paging_options)
      |> limit(^paging_options.page_size)

    case prepare_search_term(filter) do
      {:some, term} ->
        query =
          if String.length(term) > 0 do
            base_query_with_paging
            |> where(fragment("to_tsvector('english', symbol || ' ' || name ) @@ to_tsquery(?)", ^term))
          else
            base_query_with_paging
          end

        query |> Repo.all()

      _ ->
        []
    end
  end

<<<<<<< HEAD
  defp fetch_top_bridged_tokens(destination, paging_options, filter, from_api) do
    offset = (max(paging_options.page_number, 1) - 1) * paging_options.page_size
    chain_id = translate_destination_to_chain_id(destination)

    if chain_id == :undefined do
      []
    else
      bridged_tokens_query =
        if chain_id do
          from(bt in BridgedToken,
            select: bt,
            where: bt.foreign_chain_id == ^chain_id
          )
        else
          from(bt in BridgedToken,
            select: bt
          )
        end

      base_query =
        from(t in Token,
          right_join: bt in subquery(bridged_tokens_query),
          on: t.contract_address_hash == bt.home_token_contract_address_hash,
          where: t.total_supply > ^0,
          where: t.bridged,
          order_by: [desc: t.holder_count, asc: t.name],
          select: [t, bt],
          preload: [:contract_address]
        )

      base_query_with_paging =
        base_query
        |> page_tokens(paging_options)
        |> limit(^paging_options.page_size)
        |> offset(^offset)

      case prepare_search_term(filter) do
        {:some, term} ->
          query =
            if String.length(term) > 0 do
              base_query_with_paging
              |> where(fragment("to_tsvector('english', symbol || ' ' || name ) @@ to_tsquery(?)", ^term))
            else
              base_query_with_paging
            end

          if from_api do
            query
            |> Repo.replica().all()
          else
            query
            |> Repo.all()
          end

        _ ->
          []
      end
    end
  end

  defp translate_destination_to_chain_id(destination) do
    case destination do
      :eth -> 1
      :kovan -> 42
      :bsc -> 56
      :poa -> 99
      nil -> nil
      _ -> :undefined
    end
  end

=======
>>>>>>> 4b303c49
  @doc """
  Calls `reducer` on a stream of `t:Explorer.Chain.Block.t/0` without `t:Explorer.Chain.Block.Reward.t/0`.
  """
  def stream_blocks_without_rewards(initial, reducer) when is_function(reducer, 2) do
    Block.blocks_without_reward_query()
    |> Repo.stream_reduce(initial, reducer)
  end

  @doc """
  Finds all transactions of a certain block number
  """
  def get_transactions_of_block_number(block_number) do
    block_number
    |> Transaction.transactions_with_block_number()
    |> Repo.all()
  end

  @doc """
  Finds all Blocks validated by the address with the given hash.

    ## Options
      * `:necessity_by_association` - use to load `t:association/0` as `:required` or `:optional`.  If an association is
          `:required`, and the `t:Explorer.Chain.Block.t/0` has no associated record for that association, then the
          `t:Explorer.Chain.Block.t/0` will not be included in the page `entries`.
      * `:paging_options` - a `t:Explorer.PagingOptions.t/0` used to specify the `:page_size` and
        `:key` (a tuple of the lowest/oldest `{block_number}`) and. Results will be the internal
        transactions older than the `block_number` that are passed.

  Returns all blocks validated by the address given.
  """
  @spec get_blocks_validated_by_address(
          [paging_options | necessity_by_association_option],
          Hash.Address.t()
        ) :: [Block.t()]
  def get_blocks_validated_by_address(options \\ [], address_hash) when is_list(options) do
    necessity_by_association = Keyword.get(options, :necessity_by_association, %{})
    paging_options = Keyword.get(options, :paging_options, @default_paging_options)

    Block
    |> join_associations(necessity_by_association)
    |> where(miner_hash: ^address_hash)
    |> page_blocks(paging_options)
    |> limit(^paging_options.page_size)
    |> order_by(desc: :number)
    |> Repo.all()
  end

  def get_blocks_handled_by_address(options \\ [], address_hash) when is_list(options) do
    necessity_by_association = Keyword.get(options, :necessity_by_association, %{})
    paging_options = Keyword.get(options, :paging_options, @default_paging_options)

    query =
      from(b in Block,
        join: h in CeloValidatorHistory,
        where: b.number == h.block_number,
        where: h.address == ^address_hash,
        select: b
      )

    online_query =
      from(
        h in CeloValidatorHistory,
        where: h.address == ^address_hash,
        select: h.online
      )

    query
    |> join_associations(necessity_by_association)
    |> page_blocks(paging_options)
    |> limit(^paging_options.page_size)
    |> order_by(desc: :number)
    |> preload(online: ^online_query)
    |> Repo.all()
  end

  def get_downtime_by_address(options \\ [], address_hash) when is_list(options) do
    necessity_by_association = Keyword.get(options, :necessity_by_association, %{})
    paging_options = Keyword.get(options, :paging_options, @default_paging_options)

    query =
      from(b in Block,
        join: h in CeloValidatorHistory,
        where: b.number == h.block_number,
        where: h.address == ^address_hash,
        where: h.online == false,
        select: b
      )

    online_query =
      from(
        h in CeloValidatorHistory,
        where: h.address == ^address_hash,
        select: h.online
      )

    query
    |> join_associations(necessity_by_association)
    |> page_blocks(paging_options)
    |> limit(^paging_options.page_size)
    |> order_by(desc: :number)
    |> preload(online: ^online_query)
    |> Repo.all()
  end

  def check_if_validated_blocks_at_address(address_hash) do
    Repo.exists?(from(b in Block, where: b.miner_hash == ^address_hash))
  end

  def check_if_logs_at_address(address_hash) do
    Repo.exists?(from(l in Log, where: l.address_hash == ^address_hash))
  end

  def check_if_internal_transactions_at_address(address_hash) do
    internal_transactions_exists_by_created_contract_address_hash =
      Repo.exists?(from(it in InternalTransaction, where: it.created_contract_address_hash == ^address_hash))

    internal_transactions_exists_by_from_address_hash =
      Repo.exists?(from(it in InternalTransaction, where: it.from_address_hash == ^address_hash))

    internal_transactions_exists_by_to_address_hash =
      Repo.exists?(from(it in InternalTransaction, where: it.to_address_hash == ^address_hash))

    internal_transactions_exists_by_created_contract_address_hash || internal_transactions_exists_by_from_address_hash ||
      internal_transactions_exists_by_to_address_hash
  end

  def check_if_token_transfers_at_address(address_hash) do
    token_transfers_exists_by_from_address_hash =
      Repo.exists?(from(tt in TokenTransfer, where: tt.from_address_hash == ^address_hash))

    token_transfers_exists_by_to_address_hash =
      Repo.exists?(from(tt in TokenTransfer, where: tt.to_address_hash == ^address_hash))

    token_transfers_exists_by_from_address_hash ||
      token_transfers_exists_by_to_address_hash
  end

  def check_if_tokens_at_address(address_hash) do
    Repo.exists?(
      from(
        tb in CurrentTokenBalance,
        where: tb.address_hash == ^address_hash,
        where: tb.value > 0
      )
    )
  end

  @doc """
  Counts all of the block validations and groups by the `miner_hash`.
  """
  def each_address_block_validation_count(fun) when is_function(fun, 1) do
    query =
      from(
        b in Block,
        join: addr in Address,
        where: b.miner_hash == addr.hash,
        select: {b.miner_hash, count(b.miner_hash)},
        group_by: b.miner_hash
      )

    Repo.stream_each(query, fun)
  end

  @doc """
  Counts the number of `t:Explorer.Chain.Block.t/0` validated by the address with the given `hash`.
  """
  @spec address_to_validation_count(Hash.Address.t()) :: non_neg_integer()
  def address_to_validation_count(hash) do
    query = from(block in Block, where: block.miner_hash == ^hash, select: fragment("COUNT(*)"))

    Repo.one(query)
  end

  @spec address_to_transaction_count(Address.t()) :: non_neg_integer()
  def address_to_transaction_count(address) do
    if contract?(address) do
      incoming_transaction_count = address_to_incoming_transaction_count(address.hash)

      if incoming_transaction_count == 0 do
        total_transactions_sent_by_address(address.hash)
      else
        incoming_transaction_count
      end
    else
      total_transactions_sent_by_address(address.hash)
    end
  end

  @spec address_to_token_transfer_count(Address.t()) :: non_neg_integer()
  def address_to_token_transfer_count(address) do
    query =
      from(
        token_transfer in TokenTransfer,
        where: token_transfer.to_address_hash == ^address.hash,
        or_where: token_transfer.from_address_hash == ^address.hash
      )

    Repo.aggregate(query, :count, timeout: :infinity)
  end

  @spec address_to_gas_usage_count(Address.t()) :: Decimal.t() | nil
  def address_to_gas_usage_count(address) do
    if contract?(address) do
      incoming_transaction_gas_usage = address_to_incoming_transaction_gas_usage(address.hash)

      cond do
        !incoming_transaction_gas_usage ->
          address_to_outcoming_transaction_gas_usage(address.hash)

        Decimal.compare(incoming_transaction_gas_usage, 0) == :eq ->
          address_to_outcoming_transaction_gas_usage(address.hash)

        true ->
          incoming_transaction_gas_usage
      end
    else
      address_to_outcoming_transaction_gas_usage(address.hash)
    end
  end

  @doc """
  Return the balance in usd corresponding to this token. Return nil if the usd_value of the token is not present.
  """
  def balance_in_usd(%{token: %{usd_value: nil}}) do
    nil
  end

  def balance_in_usd(token_balance) do
    tokens = CurrencyHelpers.divide_decimals(token_balance.value, token_balance.token.decimals)
    price = token_balance.token.usd_value
    Decimal.mult(tokens, price)
  end

  def address_tokens_usd_sum(token_balances) do
    token_balances
    |> Enum.reduce(Decimal.new(0), fn {token_balance, _, _}, acc ->
      if token_balance.value && token_balance.token.usd_value do
        Decimal.add(acc, balance_in_usd(token_balance))
      else
        acc
      end
    end)
  end

  defp contract?(%{contract_code: nil}), do: false

  defp contract?(%{contract_code: _}), do: true

  @doc """
  Returns a stream of unfetched `t:Explorer.Chain.Address.CoinBalance.t/0`.

  When there are addresses, the `reducer` is called for each `t:Explorer.Chain.Address.t/0` `hash` and all
  `t:Explorer.Chain.Block.t/0` `block_number` that address is mentioned.

  | Address Hash Schema                        | Address Hash Field              | Block Number Schema                | Block Number Field |
  |--------------------------------------------|---------------------------------|------------------------------------|--------------------|
  | `t:Explorer.Chain.Block.t/0`               | `miner_hash`                    | `t:Explorer.Chain.Block.t/0`       | `number`           |
  | `t:Explorer.Chain.Transaction.t/0`         | `from_address_hash`             | `t:Explorer.Chain.Transaction.t/0` | `block_number`     |
  | `t:Explorer.Chain.Transaction.t/0`         | `to_address_hash`               | `t:Explorer.Chain.Transaction.t/0` | `block_number`     |
  | `t:Explorer.Chain.Log.t/0`                 | `address_hash`                  | `t:Explorer.Chain.Transaction.t/0` | `block_number`     |
  | `t:Explorer.Chain.InternalTransaction.t/0` | `created_contract_address_hash` | `t:Explorer.Chain.Transaction.t/0` | `block_number`     |
  | `t:Explorer.Chain.InternalTransaction.t/0` | `from_address_hash`             | `t:Explorer.Chain.Transaction.t/0` | `block_number`     |
  | `t:Explorer.Chain.InternalTransaction.t/0` | `to_address_hash`               | `t:Explorer.Chain.Transaction.t/0` | `block_number`     |

  Pending `t:Explorer.Chain.Transaction.t/0` `from_address_hash` and `to_address_hash` aren't returned because they
  don't have an associated block number.

  When there are no addresses, the `reducer` is never called and the `initial` is returned in an `:ok` tuple.

  When an `t:Explorer.Chain.Address.t/0` `hash` is used multiple times, all unique `t:Explorer.Chain.Block.t/0` `number`
  will be returned.
  """
  @spec stream_unfetched_balances(
          initial :: accumulator,
          reducer ::
            (entry :: %{address_hash: Hash.Address.t(), block_number: Block.block_number()}, accumulator -> accumulator)
        ) :: {:ok, accumulator}
        when accumulator: term()
  def stream_unfetched_balances(initial, reducer) when is_function(reducer, 2) do
    query =
      from(
        balance in CoinBalance,
        where: is_nil(balance.value_fetched_at),
        select: %{address_hash: balance.address_hash, block_number: balance.block_number}
      )

    Repo.stream_reduce(query, initial, reducer)
  end

  @doc """
  Returns a stream of all token balances that weren't fetched values.
  """
  @spec stream_unfetched_token_balances(
          initial :: accumulator,
          reducer :: (entry :: TokenBalance.t(), accumulator -> accumulator)
        ) :: {:ok, accumulator}
        when accumulator: term()
  def stream_unfetched_token_balances(initial, reducer) when is_function(reducer, 2) do
    TokenBalance.unfetched_token_balances()
    |> Repo.stream_reduce(initial, reducer)
  end

  @doc """
  Returns a stream of all blocks with unfetched internal transactions, using
  the `pending_block_operation` table.

  Only blocks with consensus are returned.

      iex> non_consensus = insert(:block, consensus: false)
      iex> insert(:pending_block_operation, block: non_consensus, fetch_internal_transactions: true)
      iex> unfetched = insert(:block)
      iex> insert(:pending_block_operation, block: unfetched, fetch_internal_transactions: true)
      iex> fetched = insert(:block)
      iex> insert(:pending_block_operation, block: fetched, fetch_internal_transactions: false)
      iex> {:ok, number_set} = Explorer.Chain.stream_blocks_with_unfetched_internal_transactions(
      ...>   MapSet.new(),
      ...>   fn number, acc ->
      ...>     MapSet.put(acc, number)
      ...>   end
      ...> )
      iex> non_consensus.number in number_set
      false
      iex> unfetched.number in number_set
      true
      iex> fetched.hash in number_set
      false

  """
  @spec stream_blocks_with_unfetched_internal_transactions(
          initial :: accumulator,
          reducer :: (entry :: term(), accumulator -> accumulator)
        ) :: {:ok, accumulator}
        when accumulator: term()
  def stream_blocks_with_unfetched_internal_transactions(initial, reducer) when is_function(reducer, 2) do
    query =
      from(
        b in Block,
        join: pending_ops in assoc(b, :pending_operations),
        where: pending_ops.fetch_internal_transactions,
        where: b.consensus,
        where: b.update_count < 20,
        select: b.number
      )

    Repo.stream_reduce(query, initial, reducer)
  end

  @spec stream_blocks_with_unfetched_rewards(
          initial :: accumulator,
          reducer :: (entry :: term(), accumulator -> accumulator)
        ) :: {:ok, accumulator}
        when accumulator: term()
  def stream_blocks_with_unfetched_rewards(initial, reducer) when is_function(reducer, 2) do
    query =
      from(
        b in Block,
        join: celo_pending_ops in Chain.CeloPendingEpochOperation,
        on: b.number == celo_pending_ops.block_number,
        where: celo_pending_ops.fetch_epoch_data,
        select: %{block_hash: b.hash, block_number: b.number, block_timestamp: b.timestamp},
        order_by: [asc: b.number]
      )

    Repo.stream_reduce(query, initial, reducer)
  end

  @doc """
  Streams tuples of {contract_address, event_topic, {block_number, log_index} event_tracking_id} for backfill
    of historical event data.
  """
  def stream_events_to_backfill(initial, reducer) do
    query =
      from(
        cet in ContractEventTracking,
        join: sc in SmartContract,
        on: sc.id == cet.smart_contract_id,
        where: cet.backfilled == false,
        where: cet.enabled == true,
        select: {sc.address_hash, cet.topic, cet.backfilled_up_to, cet.id}
      )

    Repo.stream_reduce(query, initial, reducer)
  end

  def remove_nonconsensus_blocks_from_pending_ops(block_hashes) do
    query =
      from(
        po in PendingBlockOperation,
        where: po.block_hash in ^block_hashes
      )

    {_, _} = Repo.delete_all(query)

    :ok
  end

  def remove_nonconsensus_blocks_from_pending_ops do
    query =
      from(
        po in PendingBlockOperation,
        inner_join: block in Block,
        on: block.hash == po.block_hash,
        where: block.consensus == false
      )

    {_, _} = Repo.delete_all(query)

    :ok
  end

  @spec stream_transactions_with_unfetched_created_contract_codes(
          fields :: [
            :block_hash
            | :created_contract_code_indexed_at
            | :from_address_hash
            | :gas
            | :gas_price
            | :gas_currency_hash
            | :gas_fee_recipient_hash
            | :gateway_fee
            | :hash
            | :index
            | :input
            | :nonce
            | :r
            | :s
            | :to_address_hash
            | :v
            | :value
          ],
          initial :: accumulator,
          reducer :: (entry :: term(), accumulator -> accumulator)
        ) :: {:ok, accumulator}
        when accumulator: term()
  def stream_transactions_with_unfetched_created_contract_codes(fields, initial, reducer)
      when is_function(reducer, 2) do
    query =
      from(t in Transaction,
        where:
          not is_nil(t.block_hash) and not is_nil(t.created_contract_address_hash) and
            is_nil(t.created_contract_code_indexed_at),
        select: ^fields
      )

    Repo.stream_reduce(query, initial, reducer)
  end

  @spec stream_mined_transactions(
          fields :: [
            :block_hash
            | :created_contract_code_indexed_at
            | :from_address_hash
            | :gas
            | :gas_price
            | :gas_currency_hash
            | :gas_fee_recipient_hash
            | :gateway_fee
            | :hash
            | :index
            | :input
            | :nonce
            | :r
            | :s
            | :to_address_hash
            | :v
            | :value
          ],
          initial :: accumulator,
          reducer :: (entry :: term(), accumulator -> accumulator)
        ) :: {:ok, accumulator}
        when accumulator: term()
  def stream_mined_transactions(fields, initial, reducer) when is_function(reducer, 2) do
    query =
      from(t in Transaction,
        where: not is_nil(t.block_hash) and not is_nil(t.nonce) and not is_nil(t.from_address_hash),
        select: ^fields
      )

    Repo.stream_reduce(query, initial, reducer)
  end

  @spec stream_pending_transactions(
          fields :: [
            :block_hash
            | :created_contract_code_indexed_at
            | :from_address_hash
            | :gas
            | :gas_price
            | :gas_currency_hash
            | :gas_fee_recipient_hash
            | :gateway_fee
            | :hash
            | :index
            | :input
            | :nonce
            | :r
            | :s
            | :to_address_hash
            | :v
            | :value
          ],
          initial :: accumulator,
          reducer :: (entry :: term(), accumulator -> accumulator)
        ) :: {:ok, accumulator}
        when accumulator: term()
  def stream_pending_transactions(fields, initial, reducer) when is_function(reducer, 2) do
    query =
      Transaction
      |> pending_transactions_query()
      |> select(^fields)

    Repo.stream_reduce(query, initial, reducer)
  end

  @doc """
  Returns a stream of all blocks that are marked as unfetched in `t:Explorer.Chain.Block.SecondDegreeRelation.t/0`.
  For each uncle block a `hash` of nephew block and an `index` of the block in it are returned.

  When a block is fetched, its uncles are transformed into `t:Explorer.Chain.Block.SecondDegreeRelation.t/0` and can be
  returned.  Once the uncle is imported its corresponding `t:Explorer.Chain.Block.SecondDegreeRelation.t/0`
  `uncle_fetched_at` will be set and it won't be returned anymore.
  """
  @spec stream_unfetched_uncles(
          initial :: accumulator,
          reducer :: (entry :: term(), accumulator -> accumulator)
        ) :: {:ok, accumulator}
        when accumulator: term()
  def stream_unfetched_uncles(initial, reducer) when is_function(reducer, 2) do
    query =
      from(bsdr in Block.SecondDegreeRelation,
        where: is_nil(bsdr.uncle_fetched_at) and not is_nil(bsdr.index),
        select: [:nephew_hash, :index]
      )

    Repo.stream_reduce(query, initial, reducer)
  end

  @doc """
  The number of `t:Explorer.Chain.Log.t/0`.

      iex> transaction = :transaction |> insert() |> with_block()
      iex> insert(:log, transaction: transaction, index: 0)
      iex> Explorer.Chain.log_count()
      1

  When there are no `t:Explorer.Chain.Log.t/0`.

      iex> Explorer.Chain.log_count()
      0

  """
  def log_count do
    Repo.one!(from(log in "logs", select: fragment("COUNT(*)")))
  end

  @doc """
  Max consensus block numbers.

  If blocks are skipped and inserted out of number order, the max number is still returned

      iex> insert(:block, number: 2)
      iex> insert(:block, number: 1)
      iex> Explorer.Chain.max_consensus_block_number()
      {:ok, 2}

  Non-consensus blocks are ignored

      iex> insert(:block, number: 3, consensus: false)
      iex> insert(:block, number: 2, consensus: true)
      iex> Explorer.Chain.max_consensus_block_number()
      {:ok, 2}

  If there are no blocks, `{:error, :not_found}` is returned

      iex> Explorer.Chain.max_consensus_block_number()
      {:error, :not_found}

  """
  @spec max_consensus_block_number() :: {:ok, Block.block_number()} | {:error, :not_found}
  def max_consensus_block_number do
    Block
    |> where(consensus: true)
    |> Repo.aggregate(:max, :number)
    |> case do
      nil -> {:error, :not_found}
      number -> {:ok, number}
    end
  end

  @spec block_height() :: block_height()
  def block_height do
    query = from(block in Block, select: coalesce(max(block.number), 0), where: block.consensus == true)

    Repo.one!(query)
  end

  def last_db_block_status do
    query =
      from(block in Block,
        select: {block.number, block.timestamp},
        where: block.consensus == true,
        order_by: [desc: block.number],
        limit: 1
      )

    query
    |> Repo.one()
    |> block_status()
  end

  def last_cache_block_status do
    [
      paging_options: %PagingOptions{page_size: 1}
    ]
    |> list_blocks()
    |> List.last()
    |> case do
      %{timestamp: timestamp, number: number} ->
        block_status({number, timestamp})

      _ ->
        block_status(nil)
    end
  end

  @spec upsert_last_fetched_counter(map()) :: {:ok, LastFetchedCounter.t()} | {:error, Ecto.Changeset.t()}
  def upsert_last_fetched_counter(params) do
    changeset = LastFetchedCounter.changeset(%LastFetchedCounter{}, params)

    Repo.insert(changeset,
      on_conflict: :replace_all,
      conflict_target: [:counter_type]
    )
  end

  def get_last_fetched_counter(type) do
    query =
      from(
        last_fetched_counter in LastFetchedCounter,
        where: last_fetched_counter.counter_type == ^type,
        select: last_fetched_counter.value
      )

    Repo.one(query) || Decimal.new(0)
  end

  defp block_status({number, timestamp}) do
    now = DateTime.utc_now()
    last_block_period = DateTime.diff(now, timestamp, :millisecond)

    if last_block_period > Application.get_env(:explorer, :healthy_blocks_period) do
      {:error, number, timestamp}
    else
      {:ok, number, timestamp}
    end
  end

  defp block_status(nil), do: {:error, :no_blocks}

  def fetch_min_missing_block_cache do
    max_block_number = BlockNumber.get_max()

    min_missing_block_number =
      "min_missing_block_number"
      |> Chain.get_last_fetched_counter()
      |> Decimal.to_integer()

    if max_block_number > 0 do
      query =
        from(b in Block,
          right_join:
            missing_range in fragment(
              """
                (SELECT b1.number
                FROM generate_series((?)::integer, (?)::integer) AS b1(number)
                WHERE NOT EXISTS
                  (SELECT 1 FROM blocks b2 WHERE b2.number=b1.number AND b2.consensus))
              """,
              ^min_missing_block_number,
              ^max_block_number
            ),
          on: b.number == missing_range.number,
          select: min(missing_range.number)
        )

      query
      |> Repo.one(timeout: :infinity) || 0
    else
      0
    end
  end

  @doc """
  Calculates the ranges of missing consensus blocks in `range`.

  When there are no blocks, the entire range is missing.

      iex> Explorer.Chain.missing_block_number_ranges(0..5)
      [0..5]

  If the block numbers from `0` to `max_block_number/0` are contiguous, then no block numbers are missing

      iex> insert(:block, number: 0)
      iex> insert(:block, number: 1)
      iex> Explorer.Chain.missing_block_number_ranges(0..1)
      []

  If there are gaps between the `first` and `last` of `range`, then the missing numbers are compacted into ranges.
  Single missing numbers become ranges with the single number as the start and end.

      iex> insert(:block, number: 0)
      iex> insert(:block, number: 2)
      iex> insert(:block, number: 5)
      iex> Explorer.Chain.missing_block_number_ranges(0..5)
      [1..1, 3..4]

  Flipping the order of `first` and `last` in the `range` flips the order that the missing ranges are returned.  This
  allows `missing_block_numbers` to be used to generate the sequence down or up from a starting block number.

      iex> insert(:block, number: 0)
      iex> insert(:block, number: 2)
      iex> insert(:block, number: 5)
      iex> Explorer.Chain.missing_block_number_ranges(5..0)
      [4..3, 1..1]

  If only non-consensus blocks exist for a number, the number still counts as missing.

      iex> insert(:block, number: 0)
      iex> insert(:block, number: 1, consensus: false)
      iex> insert(:block, number: 2)
      iex> Explorer.Chain.missing_block_number_ranges(2..0)
      [1..1]

  if range starts with non-consensus block in the middle of the chain, it returns missing numbers.

      iex> insert(:block, number: 12859383, consensus: true)
      iex> insert(:block, number: 12859384, consensus: false)
      iex> insert(:block, number: 12859386, consensus: true)
      iex> Explorer.Chain.missing_block_number_ranges(12859384..12859385)
      [12859384..12859385]

      if range starts with missing block in the middle of the chain, it returns missing numbers.

      iex> insert(:block, number: 12859383, consensus: true)
      iex> insert(:block, number: 12859386, consensus: true)
      iex> Explorer.Chain.missing_block_number_ranges(12859384..12859385)
      [12859384..12859385]

  """
  @spec missing_block_number_ranges(Range.t()) :: [Range.t()]
  def missing_block_number_ranges(range)

  def missing_block_number_ranges(range_start..range_end) do
    range_min = min(range_start, range_end)
    range_max = max(range_start, range_end)

    ordered_missing_query =
      from(b in Block,
        right_join:
          missing_range in fragment(
            """
              (SELECT distinct b1.number
              FROM generate_series((?)::integer, (?)::integer) AS b1(number)
              WHERE NOT EXISTS
                (SELECT 1 FROM blocks b2 WHERE b2.number=b1.number AND b2.consensus))
            """,
            ^range_min,
            ^range_max
          ),
        on: b.number == missing_range.number,
        select: missing_range.number,
        order_by: missing_range.number,
        distinct: missing_range.number
      )

    missing_blocks = Repo.all(ordered_missing_query, timeout: :infinity)

    [block_ranges, last_block_range_start, last_block_range_end] =
      missing_blocks
      |> Enum.reduce([[], nil, nil], fn block_number, [block_ranges, last_block_range_start, last_block_range_end] ->
        cond do
          !last_block_range_start ->
            [block_ranges, block_number, block_number]

          block_number == last_block_range_end + 1 ->
            [block_ranges, last_block_range_start, block_number]

          true ->
            block_ranges = block_ranges_extend(block_ranges, last_block_range_start, last_block_range_end)
            [block_ranges, block_number, block_number]
        end
      end)

    final_block_ranges =
      if last_block_range_start && last_block_range_end do
        block_ranges_extend(block_ranges, last_block_range_start, last_block_range_end)
      else
        block_ranges
      end

    ordered_block_ranges =
      final_block_ranges
      |> Enum.sort(fn %Range{first: first1, last: _}, %Range{first: first2, last: _} ->
        if range_start <= range_end do
          first1 <= first2
        else
          first1 >= first2
        end
      end)
      |> Enum.map(fn %Range{first: first, last: last} = range ->
        if range_start <= range_end do
          range
        else
          if last > first do
            %Range{first: last, last: first, step: -1}
          else
            %Range{first: last, last: first, step: 1}
          end
        end
      end)

    ordered_block_ranges
  end

  defp block_ranges_extend(block_ranges, block_range_start, block_range_end) do
    # credo:disable-for-next-line
    block_ranges ++ [Range.new(block_range_start, block_range_end)]
  end

  @doc """
  Finds consensus `t:Explorer.Chain.Block.t/0` with `number`.

  ## Options

    * `:necessity_by_association` - use to load `t:association/0` as `:required` or `:optional`.  If an association is
      `:required`, and the `t:Explorer.Chain.Block.t/0` has no associated record for that association, then the
      `t:Explorer.Chain.Block.t/0` will not be included in the page `entries`.

  """
  @spec number_to_block(Block.block_number(), [necessity_by_association_option]) ::
          {:ok, Block.t()} | {:error, :not_found}
  def number_to_block(number, options \\ []) when is_list(options) do
    necessity_by_association = Keyword.get(options, :necessity_by_association, %{})

    Block
    |> where(consensus: true, number: ^number)
    |> join_associations(necessity_by_association)
    |> Repo.one()
    |> case do
      nil -> {:error, :not_found}
      block -> {:ok, block}
    end
  end

  @spec number_to_any_block(Block.block_number(), [necessity_by_association_option]) ::
          {:ok, Block.t()} | {:error, :not_found}
  def number_to_any_block(number, options \\ []) when is_list(options) do
    necessity_by_association = Keyword.get(options, :necessity_by_association, %{})

    Block
    |> where(number: ^number)
    |> join_associations(necessity_by_association)
    |> Repo.one()
    |> case do
      nil -> {:error, :not_found}
      block -> {:ok, block}
    end
  end

  @spec timestamp_to_block_number(DateTime.t(), :before | :after, boolean()) ::
          {:ok, Block.block_number()} | {:error, :not_found}
  def timestamp_to_block_number(given_timestamp, closest, from_api) do
    {:ok, t} = Timex.format(given_timestamp, "%Y-%m-%d %H:%M:%S", :strftime)

    inner_query =
      from(
        block in Block,
        where: block.consensus == true,
        where:
          fragment("? <= TO_TIMESTAMP(?, 'YYYY-MM-DD HH24:MI:SS') + (1 * interval '1 minute')", block.timestamp, ^t),
        where:
          fragment("? >= TO_TIMESTAMP(?, 'YYYY-MM-DD HH24:MI:SS') - (1 * interval '1 minute')", block.timestamp, ^t)
      )

    query =
      from(
        block in subquery(inner_query),
        select: block,
        order_by:
          fragment("abs(extract(epoch from (? - TO_TIMESTAMP(?, 'YYYY-MM-DD HH24:MI:SS'))))", block.timestamp, ^t),
        limit: 1
      )

    response =
      if from_api do
        query
        |> Repo.replica().one()
      else
        query
        |> Repo.one()
      end

    response
    |> case do
      nil ->
        {:error, :not_found}

      %{:number => number, :timestamp => timestamp} ->
        block_number = get_block_number_based_on_closest(closest, timestamp, given_timestamp, number)

        {:ok, block_number}
    end
  end

  defp get_block_number_based_on_closest(closest, timestamp, given_timestamp, number) do
    case closest do
      :before ->
        if DateTime.compare(timestamp, given_timestamp) == :lt ||
             DateTime.compare(timestamp, given_timestamp) == :eq do
          number
        else
          number - 1
        end

      :after ->
        if DateTime.compare(timestamp, given_timestamp) == :lt ||
             DateTime.compare(timestamp, given_timestamp) == :eq do
          number + 1
        else
          number
        end
    end
  end

  @doc """
  Count of pending `t:Explorer.Chain.Transaction.t/0`.

  A count of all pending transactions.

      iex> insert(:transaction)
      iex> :transaction |> insert() |> with_block()
      iex> Explorer.Chain.pending_transaction_count()
      1

  """
  @spec pending_transaction_count() :: non_neg_integer()
  def pending_transaction_count do
    Transaction
    |> pending_transactions_query()
    |> Repo.aggregate(:count, :hash)
  end

  @doc """
  Returns the paged list of collated transactions that occurred recently from newest to oldest using `block_number`
  and `index`.

      iex> newest_first_transactions = 50 |> insert_list(:transaction) |> with_block() |> Enum.reverse()
      iex> oldest_seen = Enum.at(newest_first_transactions, 9)
      iex> paging_options = %Explorer.PagingOptions{page_size: 10, key: {oldest_seen.block_number, oldest_seen.index}}
      iex> recent_collated_transactions = Explorer.Chain.recent_collated_transactions(paging_options: paging_options)
      iex> length(recent_collated_transactions)
      10
      iex> hd(recent_collated_transactions).hash == Enum.at(newest_first_transactions, 10).hash
      true

  ## Options

    * `:necessity_by_association` - use to load `t:association/0` as `:required` or `:optional`.  If an association is
      `:required`, and the `t:Explorer.Chain.Transaction.t/0` has no associated record for that association,
      then the `t:Explorer.Chain.Transaction.t/0` will not be included in the list.
    * `:paging_options` - a `t:Explorer.PagingOptions.t/0` used to specify the `:page_size` and
      `:key` (a tuple of the lowest/oldest `{block_number, index}`) and. Results will be the transactions older than
      the `block_number` and `index` that are passed.

  """
  @spec recent_collated_transactions([paging_options | necessity_by_association_option]) :: [Transaction.t()]
  def recent_collated_transactions(options \\ []) when is_list(options) do
    necessity_by_association = Keyword.get(options, :necessity_by_association, %{})
    paging_options = Keyword.get(options, :paging_options, @default_paging_options)

    if is_nil(paging_options.key) do
      paging_options.page_size
      |> Transactions.take_enough()
      |> case do
        nil ->
          transactions = fetch_recent_collated_transactions(paging_options, necessity_by_association)
          Transactions.update(transactions)
          transactions

        transactions ->
          transactions
      end
    else
      fetch_recent_collated_transactions(paging_options, necessity_by_association)
    end
  end

  # RAP - random access pagination
  @spec recent_collated_transactions_for_rap([paging_options | necessity_by_association_option]) :: %{
          :total_transactions_count => non_neg_integer(),
          :transactions => [Transaction.t()]
        }
  def recent_collated_transactions_for_rap(options \\ []) when is_list(options) do
    necessity_by_association = Keyword.get(options, :necessity_by_association, %{})
    paging_options = Keyword.get(options, :paging_options, @default_paging_options)

    total_transactions_count = transactions_available_count()

    fetched_transactions =
      if is_nil(paging_options.key) or paging_options.page_number == 1 do
        paging_options.page_size
        |> Kernel.+(1)
        |> Transactions.take_enough()
        |> case do
          nil ->
            transactions = fetch_recent_collated_transactions_for_rap(paging_options, necessity_by_association)
            Transactions.update(transactions)
            transactions

          transactions ->
            transactions
        end
      else
        fetch_recent_collated_transactions_for_rap(paging_options, necessity_by_association)
      end

    %{total_transactions_count: total_transactions_count, transactions: fetched_transactions}
  end

  def default_page_size, do: @default_page_size

  def fetch_recent_collated_transactions_for_rap(paging_options, necessity_by_association) do
    fetch_transactions_for_rap()
    |> where([transaction], not is_nil(transaction.block_number) and not is_nil(transaction.index))
    |> handle_random_access_paging_options(paging_options)
    |> join_associations(necessity_by_association)
    |> preload([{:token_transfers, [:token, :from_address, :to_address]}])
    |> Repo.all()
  end

  defp fetch_transactions_for_rap do
    Transaction
    |> order_by([transaction], desc: transaction.block_number, desc: transaction.index)
  end

  def transactions_available_count do
    Transaction
    |> where([transaction], not is_nil(transaction.block_number) and not is_nil(transaction.index))
    |> limit(^@limit_showing_transactions)
    |> Repo.aggregate(:count, :hash)
  end

  def fetch_recent_collated_transactions(paging_options, necessity_by_association) do
    paging_options
    |> fetch_transactions()
    |> where([transaction], not is_nil(transaction.block_number) and not is_nil(transaction.index))
    |> join_associations(necessity_by_association)
    |> preload([{:token_transfers, [:token, :from_address, :to_address]}])
    |> Repo.all()
  end

  @doc """
  Return the list of pending transactions that occurred recently.

      iex> 2 |> insert_list(:transaction)
      iex> :transaction |> insert() |> with_block()
      iex> 8 |> insert_list(:transaction)
      iex> recent_pending_transactions = Explorer.Chain.recent_pending_transactions()
      iex> length(recent_pending_transactions)
      10
      iex> Enum.all?(recent_pending_transactions, fn %Explorer.Chain.Transaction{block_hash: block_hash} ->
      ...>   is_nil(block_hash)
      ...> end)
      true

  ## Options

    * `:necessity_by_association` - use to load `t:association/0` as `:required` or `:optional`.  If an association is
      `:required`, and the `t:Explorer.Chain.Transaction.t/0` has no associated record for that association,
      then the `t:Explorer.Chain.Transaction.t/0` will not be included in the list.
    * `:paging_options` - a `t:Explorer.PagingOptions.t/0` used to specify the `:page_size` (defaults to
      `#{@default_paging_options.page_size}`) and `:key` (a tuple of the lowest/oldest `{inserted_at, hash}`) and.
      Results will be the transactions older than the `inserted_at` and `hash` that are passed.

  """
  @spec recent_pending_transactions([paging_options | necessity_by_association_option]) :: [Transaction.t()]
  def recent_pending_transactions(options \\ []) when is_list(options) do
    necessity_by_association = Keyword.get(options, :necessity_by_association, %{})
    paging_options = Keyword.get(options, :paging_options, @default_paging_options)

    Transaction
    |> page_pending_transaction(paging_options)
    |> limit(^paging_options.page_size)
    |> pending_transactions_query()
    |> order_by([transaction], desc: transaction.inserted_at, desc: transaction.hash)
    |> join_associations(necessity_by_association)
    |> preload([{:token_transfers, [:token, :from_address, :to_address]}])
    |> Repo.all()
  end

  def pending_transactions_query(query) do
    from(transaction in query,
      where: is_nil(transaction.block_hash) and (is_nil(transaction.error) or transaction.error != "dropped/replaced")
    )
  end

  def pending_transactions_list do
    Transaction
    |> pending_transactions_query()
    |> Repo.all(timeout: :infinity)
  end

  def pending_transactions_count do
    Transaction
    |> pending_transactions_query()
    |> Repo.aggregate(:count, :hash)
  end

  @doc """
  The `string` must start with `0x`, then is converted to an integer and then to `t:Explorer.Chain.Hash.Address.t/0`.

      iex> Explorer.Chain.string_to_address_hash("0x5aAeb6053F3E94C9b9A09f33669435E7Ef1BeAed")
      {
        :ok,
        %Explorer.Chain.Hash{
          byte_count: 20,
          bytes: <<90, 174, 182, 5, 63, 62, 148, 201, 185, 160, 159, 51, 102, 148, 53,
            231, 239, 27, 234, 237>>
        }
      }

      iex> Explorer.Chain.string_to_address_hash("0x5aaeb6053f3e94c9b9a09f33669435e7ef1beaed")
      {
        :ok,
        %Explorer.Chain.Hash{
          byte_count: 20,
          bytes: <<90, 174, 182, 5, 63, 62, 148, 201, 185, 160, 159, 51, 102, 148, 53,
            231, 239, 27, 234, 237>>
        }
      }

      iex> Base.encode16(<<90, 174, 182, 5, 63, 62, 148, 201, 185, 160, 159, 51, 102, 148, 53, 231, 239, 27, 234, 237>>, case: :lower)
      "5aaeb6053f3e94c9b9a09f33669435e7ef1beaed"

  `String.t` format must always have 40 hexadecimal digits after the `0x` base prefix.

      iex> Explorer.Chain.string_to_address_hash("0x0")
      :error

  """
  @spec string_to_address_hash(String.t()) :: {:ok, Hash.Address.t()} | :error
  def string_to_address_hash(string) when is_binary(string) do
    Hash.Address.cast(string)
  end

  def string_to_address_hash(_), do: :error

  @doc """
  The `string` must start with `0x`, then is converted to an integer and then to `t:Explorer.Chain.Hash.t/0`.

      iex> Explorer.Chain.string_to_block_hash(
      ...>   "0x9fc76417374aa880d4449a1f7f31ec597f00b1f6f3dd2d66f4c9c6c445836d8b"
      ...> )
      {
        :ok,
        %Explorer.Chain.Hash{
          byte_count: 32,
          bytes: <<0x9fc76417374aa880d4449a1f7f31ec597f00b1f6f3dd2d66f4c9c6c445836d8b :: big-integer-size(32)-unit(8)>>
        }
      }

  `String.t` format must always have 64 hexadecimal digits after the `0x` base prefix.

      iex> Explorer.Chain.string_to_block_hash("0x0")
      :error

  """
  @spec string_to_block_hash(String.t()) :: {:ok, Hash.t()} | :error
  def string_to_block_hash(string) when is_binary(string) do
    Hash.Full.cast(string)
  end

  def string_to_block_hash(_), do: :error

  @doc """
  The `string` must start with `0x`, then is converted to an integer and then to `t:Explorer.Chain.Hash.t/0`.

      iex> Explorer.Chain.string_to_transaction_hash(
      ...>  "0x9fc76417374aa880d4449a1f7f31ec597f00b1f6f3dd2d66f4c9c6c445836d8b"
      ...> )
      {
        :ok,
        %Explorer.Chain.Hash{
          byte_count: 32,
          bytes: <<0x9fc76417374aa880d4449a1f7f31ec597f00b1f6f3dd2d66f4c9c6c445836d8b :: big-integer-size(32)-unit(8)>>
        }
      }

  `String.t` format must always have 64 hexadecimal digits after the `0x` base prefix.

      iex> Explorer.Chain.string_to_transaction_hash("0x0")
      :error

  """
  @spec string_to_transaction_hash(String.t()) :: {:ok, Hash.t()} | :error
  def string_to_transaction_hash(string) when is_binary(string) do
    Hash.Full.cast(string)
  end

  def string_to_transaction_hash(_), do: :error

  @doc """
  Estimated count of `t:Explorer.Chain.Transaction.t/0`.

  Estimated count of both collated and pending transactions using the transactions table statistics.

  Celo changes: Implemented via db trigger mechanism on `transactions` table directly and returns accurate tx count
    with fallback to gc estimate.
  """
  @spec transaction_estimated_count() :: non_neg_integer()
  def transaction_estimated_count do
    count = CeloTxStats.transaction_count()

    case count do
      nil ->
        Logger.warn("Couldn't retrieve tx count from celo_transaction_stats - falling back to PG gc estimation")

        %Postgrex.Result{rows: [[rows]]} =
          SQL.query!(Repo.Local, "SELECT reltuples::BIGINT AS estimate FROM pg_class WHERE relname='transactions'")

        rows

      n ->
        n
    end
  end

  @spec total_gas_usage() :: non_neg_integer()
  def total_gas_usage do
    total_gas = CeloTxStats.total_gas()

    if is_nil(total_gas) do
      0
    else
      total_gas
    end
  end

  @doc """
  `t:Explorer.Chain.InternalTransaction/0`s in `t:Explorer.Chain.Transaction.t/0` with `hash`.

  ## Options

    * `:necessity_by_association` - use to load `t:association/0` as `:required` or `:optional`.  If an association is
      `:required`, and the `t:Explorer.Chain.InternalTransaction.t/0` has no associated record for that association,
      then the `t:Explorer.Chain.InternalTransaction.t/0` will not be included in the list.
    * `:paging_options` - a `t:Explorer.PagingOptions.t/0` used to specify the `:page_size` and
      `:key` (a tuple of the lowest/oldest `{index}`). Results will be the internal transactions older than
      the `index` that is passed.

  """

  @spec all_transaction_to_internal_transactions(Hash.Full.t(), [paging_options | necessity_by_association_option]) :: [
          InternalTransaction.t()
        ]
  def all_transaction_to_internal_transactions(hash, options \\ []) when is_list(options) do
    necessity_by_association = Keyword.get(options, :necessity_by_association, %{})
    paging_options = Keyword.get(options, :paging_options, @default_paging_options)

    InternalTransaction
    |> for_parent_transaction(hash)
    |> join_associations(necessity_by_association)
    |> InternalTransaction.where_nonpending_block()
    |> page_internal_transaction(paging_options)
    |> limit(^paging_options.page_size)
    |> order_by([internal_transaction], asc: internal_transaction.index)
    |> preload(:transaction)
    |> Repo.all()
  end

  @spec transaction_to_internal_transactions(Hash.Full.t(), [paging_options | necessity_by_association_option]) :: [
          InternalTransaction.t()
        ]
  def transaction_to_internal_transactions(hash, options \\ []) when is_list(options) do
    necessity_by_association = Keyword.get(options, :necessity_by_association, %{})
    paging_options = Keyword.get(options, :paging_options, @default_paging_options)

    InternalTransaction
    |> for_parent_transaction(hash)
    |> join_associations(necessity_by_association)
    |> where_transaction_has_multiple_internal_transactions()
    |> InternalTransaction.where_is_different_from_parent_transaction()
    |> InternalTransaction.where_nonpending_block()
    |> page_internal_transaction(paging_options)
    |> limit(^paging_options.page_size)
    |> order_by([internal_transaction], asc: internal_transaction.index)
    |> preload(:transaction)
    |> Repo.all()
  end

  @doc """
  Finds all `t:Explorer.Chain.Log.t/0`s for `t:Explorer.Chain.Transaction.t/0`.

  ## Options

    * `:necessity_by_association` - use to load `t:association/0` as `:required` or `:optional`.  If an association is
      `:required`, and the `t:Explorer.Chain.Log.t/0` has no associated record for that association, then the
      `t:Explorer.Chain.Log.t/0` will not be included in the page `entries`.
    * `:paging_options` - a `t:Explorer.PagingOptions.t/0` used to specify the `:page_size` and
      `:key` (a tuple of the lowest/oldest `{index}`). Results will be the transactions older than
      the `index` that are passed.

  """
  @spec transaction_to_logs(Hash.Full.t(), boolean(), [paging_options | necessity_by_association_option]) :: [Log.t()]
  def transaction_to_logs(transaction_hash, from_api, options \\ []) when is_list(options) do
    necessity_by_association = Keyword.get(options, :necessity_by_association, %{})
    paging_options = Keyword.get(options, :paging_options, @default_paging_options)

    log_with_transactions =
      from(log in Log,
        inner_join: transaction in Transaction,
        on:
          transaction.block_hash == log.block_hash and transaction.block_number == log.block_number and
            transaction.hash == log.transaction_hash
      )

    query =
      log_with_transactions
      |> where([_, transaction], transaction.hash == ^transaction_hash)
      |> page_logs(paging_options)
      |> limit(^paging_options.page_size)
      |> order_by([log], asc: log.index)
      |> join_associations(necessity_by_association)

    if from_api do
      query
      |> Repo.replica().all()
    else
      query
      |> Repo.all()
    end
  end

  @doc """
  Finds all `t:Explorer.Chain.TokenTransfer.t/0`s for `t:Explorer.Chain.Transaction.t/0`.

  ## Options

    * `:necessity_by_association` - use to load `t:association/0` as `:required` or `:optional`.  If an association is
      `:required`, and the `t:Explorer.Chain.TokenTransfer.t/0` has no associated record for that association, then the
      `t:Explorer.Chain.TokenTransfer.t/0` will not be included in the page `entries`.
    * `:paging_options` - a `t:Explorer.PagingOptions.t/0` used to specify the `:page_size` and
      `:key` (in the form of `%{"inserted_at" => inserted_at}`). Results will be the transactions older than
      the `index` that are passed.

  """
  @spec transaction_to_token_transfers(Hash.Full.t(), [paging_options | necessity_by_association_option]) :: [
          TokenTransfer.t()
        ]
  def transaction_to_token_transfers(transaction_hash, options \\ []) when is_list(options) do
    necessity_by_association = Keyword.get(options, :necessity_by_association, %{})
    paging_options = options |> Keyword.get(:paging_options, @default_paging_options) |> Map.put(:asc_order, true)

    TokenTransfer
    |> join(:inner, [token_transfer], transaction in assoc(token_transfer, :transaction))
    |> where(
      [token_transfer, transaction],
      transaction.hash == ^transaction_hash and token_transfer.block_hash == transaction.block_hash and
        token_transfer.block_number == transaction.block_number
    )
    |> TokenTransfer.page_token_transfer(paging_options)
    |> limit(^paging_options.page_size)
    |> order_by([token_transfer], asc: token_transfer.log_index)
    |> join_associations(necessity_by_association)
    |> Repo.all()
  end

  @doc """
  Converts `transaction` to the status of the `t:Explorer.Chain.Transaction.t/0` whether pending or collated.

  ## Returns

    * `:pending` - the transaction has not be confirmed in a block yet.
    * `:awaiting_internal_transactions` - the transaction happened in a pre-Byzantium block or on a chain like Ethereum
      Classic (ETC) that never adopted [EIP-658](https://github.com/Arachnid/EIPs/blob/master/EIPS/eip-658.md), which
      add transaction status to transaction receipts, so the status can only be derived whether the first internal
      transaction has an error.
    * `:success` - the transaction has been confirmed in a block
    * `{:error, :awaiting_internal_transactions}` - the transactions happened post-Byzantium, but the error message
       requires the internal transactions.
    * `{:error, reason}` - the transaction failed due to `reason` in its first internal transaction.

  """
  @spec transaction_to_status(Transaction.t()) ::
          :pending
          | :awaiting_internal_transactions
          | :success
          | {:error, :awaiting_internal_transactions}
          | {:error, reason :: String.t()}
  def transaction_to_status(%Transaction{error: "dropped/replaced"}), do: {:error, "dropped/replaced"}
  def transaction_to_status(%Transaction{block_hash: nil, status: nil}), do: :pending
  def transaction_to_status(%Transaction{status: nil}), do: :awaiting_internal_transactions
  def transaction_to_status(%Transaction{status: :ok}), do: :success

  def transaction_to_status(%Transaction{status: :error, error: nil}),
    do: {:error, :awaiting_internal_transactions}

  def transaction_to_status(%Transaction{status: :error, error: error}) when is_binary(error), do: {:error, error}

  def transaction_to_revert_reason(transaction) do
    %Transaction{revert_reason: revert_reason} = transaction

    if revert_reason == nil do
      fetch_tx_revert_reason(transaction)
    else
      revert_reason
    end
  end

  def fetch_tx_revert_reason(
        %Transaction{
          block_number: block_number,
          to_address_hash: to_address_hash,
          from_address_hash: from_address_hash,
          input: data,
          gas: gas,
          gas_price: gas_price,
          value: value
        } = transaction
      ) do
    json_rpc_named_arguments = Application.get_env(:explorer, :json_rpc_named_arguments)

    gas_hex =
      if gas do
        gas_hex_without_prefix =
          gas
          |> Decimal.to_integer()
          |> Integer.to_string(16)
          |> String.downcase()

        "0x" <> gas_hex_without_prefix
      else
        "0x0"
      end

    req =
      EthereumJSONRPCTransaction.eth_call_request(
        0,
        block_number,
        data,
        to_address_hash,
        from_address_hash,
        gas_hex,
        Wei.hex_format(gas_price),
        Wei.hex_format(value)
      )

    revert_reason =
      case EthereumJSONRPC.json_rpc(req, json_rpc_named_arguments) do
        {:error, %{message: message}} ->
          message

        _ ->
          ""
      end

    formatted_revert_reason =
      revert_reason
      |> format_revert_reason_message()

    if byte_size(formatted_revert_reason) > 0 do
      transaction
      |> Changeset.change(%{revert_reason: formatted_revert_reason})
      |> Repo.update()
    end

    formatted_revert_reason
  end

  def format_revert_reason_message(revert_reason) do
    message =
      case revert_reason do
        @revert_msg_prefix_1 <> rest ->
          rest

        @revert_msg_prefix_2 <> rest ->
          rest

        @revert_msg_prefix_3 <> rest ->
          extract_revert_reason_message_wrapper(rest)

        @revert_msg_prefix_4 <> rest ->
          extract_revert_reason_message_wrapper(rest)

        @revert_msg_prefix_5 <> rest ->
          extract_revert_reason_message_wrapper(rest)

        revert_reason_full ->
          revert_reason_full
      end

    if String.valid?(message), do: message, else: revert_reason
  end

  defp extract_revert_reason_message_wrapper(revert_reason_message) do
    case revert_reason_message do
      "0x" <> hex ->
        extract_revert_reason_message(hex)

      _ ->
        revert_reason_message
    end
  end

  defp extract_revert_reason_message(hex) do
    case hex do
      @revert_error_method_id <> msg_with_offset ->
        [msg] =
          msg_with_offset
          |> Base.decode16!(case: :mixed)
          |> TypeDecoder.decode_raw([:string])

        msg

      _ ->
        hex
    end
  end

  @doc """
  The `t:Explorer.Chain.Transaction.t/0` or `t:Explorer.Chain.InternalTransaction.t/0` `value` of the `transaction` in
  `unit`.
  """
  @spec value(InternalTransaction.t(), :wei) :: Wei.wei()
  @spec value(InternalTransaction.t(), :gwei) :: Wei.gwei()
  @spec value(InternalTransaction.t(), :ether) :: Wei.ether()
  @spec value(Transaction.t(), :wei) :: Wei.wei()
  @spec value(Transaction.t(), :gwei) :: Wei.gwei()
  @spec value(Transaction.t(), :ether) :: Wei.ether()
  def value(%type{value: value}, unit) when type in [InternalTransaction, Transaction] do
    Wei.to(value, unit)
  end

  def smart_contract_bytecode(address_hash) do
    query =
      from(
        address in Address,
        where: address.hash == ^address_hash,
        select: address.contract_code
      )

    query
    |> Repo.one()
    |> Data.to_string()
  end

  def smart_contract_creation_tx_bytecode(address_hash) do
    creation_tx_query =
      from(
        tx in Transaction,
        left_join: a in Address,
        on: tx.created_contract_address_hash == a.hash,
        where: tx.created_contract_address_hash == ^address_hash,
        where: tx.status == ^1,
        select: %{init: tx.input, created_contract_code: a.contract_code}
      )

    tx_input =
      creation_tx_query
      |> Repo.one()

    if tx_input do
      with %{init: input, created_contract_code: created_contract_code} <- tx_input do
        %{init: Data.to_string(input), created_contract_code: Data.to_string(created_contract_code)}
      end
    else
      creation_int_tx_query =
        from(
          itx in InternalTransaction,
          join: t in assoc(itx, :transaction),
          where: itx.created_contract_address_hash == ^address_hash,
          where: t.status == ^1,
          select: %{init: itx.init, created_contract_code: itx.created_contract_code}
        )

      res = creation_int_tx_query |> Repo.one()

      case res do
        %{init: init, created_contract_code: created_contract_code} ->
          init_str = Data.to_string(init)
          created_contract_code_str = Data.to_string(created_contract_code)
          %{init: init_str, created_contract_code: created_contract_code_str}

        _ ->
          nil
      end
    end
  end

  @doc """
  Checks if an address is a contract
  """
  @spec contract_address?(String.t(), non_neg_integer(), Keyword.t()) :: boolean() | :json_rpc_error
  def contract_address?(address_hash, block_number, json_rpc_named_arguments \\ []) do
    {:ok, binary_hash} = Explorer.Chain.Hash.Address.cast(address_hash)

    query =
      from(
        address in Address,
        where: address.hash == ^binary_hash
      )

    address = Repo.one(query)

    cond do
      is_nil(address) ->
        block_quantity = integer_to_quantity(block_number)

        case EthereumJSONRPC.fetch_codes(
               [%{block_quantity: block_quantity, address: address_hash}],
               json_rpc_named_arguments
             ) do
          {:ok, %EthereumJSONRPC.FetchedCodes{params_list: fetched_codes}} ->
            result = List.first(fetched_codes)

            result && !(is_nil(result[:code]) || result[:code] == "" || result[:code] == "0x")

          _ ->
            :json_rpc_error
        end

      is_nil(address.contract_code) ->
        false

      true ->
        true
    end
  end

  @doc """
  Fetches contract creation input data.
  """
  @spec contract_creation_input_data(String.t()) :: nil | String.t()
  def contract_creation_input_data(address_hash) do
    query =
      from(
        address in Address,
        where: address.hash == ^address_hash,
        preload: [:contracts_creation_internal_transaction, :contracts_creation_transaction]
      )

    contract_address = Repo.one(query)

    contract_creation_input_data_from_address(contract_address)
  end

  # credo:disable-for-next-line /Complexity/
  defp contract_creation_input_data_from_address(address) do
    internal_transaction = address && address.contracts_creation_internal_transaction
    transaction = address && address.contracts_creation_transaction

    cond do
      is_nil(address) ->
        ""

      internal_transaction && internal_transaction.input ->
        Data.to_string(internal_transaction.input)

      internal_transaction && internal_transaction.init ->
        Data.to_string(internal_transaction.init)

      transaction && transaction.input ->
        Data.to_string(transaction.input)

      is_nil(transaction) && is_nil(internal_transaction) &&
          not is_nil(address.contract_code) ->
        %Explorer.Chain.Data{bytes: bytes} = address.contract_code
        Base.encode16(bytes, case: :lower)

      true ->
        ""
    end
  end

  @doc """
  Inserts a `t:SmartContract.t/0`.

  As part of inserting a new smart contract, an additional record is inserted for
  naming the address for reference.
  """
  @spec create_smart_contract(map()) :: {:ok, SmartContract.t()} | {:error, Ecto.Changeset.t()}
  def create_smart_contract(attrs \\ %{}, external_libraries \\ [], secondary_sources \\ []) do
    new_contract = %SmartContract{}

    attrs =
      attrs
      |> Helper.add_contract_code_md5()

    smart_contract_changeset =
      new_contract
      |> SmartContract.changeset(attrs)
      |> Changeset.put_change(:external_libraries, external_libraries)

    new_contract_additional_source = %SmartContractAdditionalSource{}

    smart_contract_additional_sources_changesets =
      if secondary_sources do
        secondary_sources
        |> Enum.map(fn changeset ->
          new_contract_additional_source
          |> SmartContractAdditionalSource.changeset(changeset)
        end)
      else
        []
      end

    address_hash = Changeset.get_field(smart_contract_changeset, :address_hash)

    # Enforce ShareLocks tables order (see docs: sharelocks.md)
    insert_contract_query =
      Multi.new()
      |> Multi.run(:set_address_verified, fn repo, _ -> set_address_verified(repo, address_hash) end)
      |> Multi.run(:clear_primary_address_names, fn repo, _ -> clear_primary_address_names(repo, address_hash) end)
      |> Multi.run(:insert_address_name, fn repo, _ ->
        name = Changeset.get_field(smart_contract_changeset, :name)
        create_address_name(repo, name, address_hash)
      end)
      |> Multi.insert(:smart_contract, smart_contract_changeset)

    insert_contract_query_with_additional_sources =
      smart_contract_additional_sources_changesets
      |> Enum.with_index()
      |> Enum.reduce(insert_contract_query, fn {changeset, index}, multi ->
        Multi.insert(multi, "smart_contract_additional_source_#{Integer.to_string(index)}", changeset)
      end)

    insert_result =
      insert_contract_query_with_additional_sources
      |> RemoteRepo.transaction()

    create_address_name(Repo.Remote, Changeset.get_field(smart_contract_changeset, :name), address_hash)

    case insert_result do
      {:ok, %{smart_contract: smart_contract}} ->
        {:ok, smart_contract}

      {:error, :smart_contract, changeset, _} ->
        {:error, changeset}

      {:error, :set_address_verified, message, _} ->
        {:error, message}
    end
  end

  @doc """
  Updates a `t:SmartContract.t/0`.

  Has the similar logic as create_smart_contract/1.
  Used in cases when you need to update row in DB contains SmartContract, e.g. in case of changing
  status `partially verified` to `fully verified` (re-verify).
  """
  @spec update_smart_contract(map()) :: {:ok, SmartContract.t()} | {:error, Ecto.Changeset.t()}
  def update_smart_contract(attrs \\ %{}, external_libraries \\ [], secondary_sources \\ []) do
    address_hash = Map.get(attrs, :address_hash)

    query =
      from(
        smart_contract in SmartContract,
        where: smart_contract.address_hash == ^address_hash
      )

    query_sources =
      from(
        source in SmartContractAdditionalSource,
        where: source.address_hash == ^address_hash
      )

    _delete_sources = Repo.delete_all(query_sources)

    smart_contract = Repo.one(query)

    smart_contract_changeset =
      smart_contract
      |> SmartContract.changeset(attrs)
      |> Changeset.put_change(:external_libraries, external_libraries)

    new_contract_additional_source = %SmartContractAdditionalSource{}

    smart_contract_additional_sources_changesets =
      if secondary_sources do
        secondary_sources
        |> Enum.map(fn changeset ->
          new_contract_additional_source
          |> SmartContractAdditionalSource.changeset(changeset)
        end)
      else
        []
      end

    # Enforce ShareLocks tables order (see docs: sharelocks.md)
    insert_contract_query =
      Multi.new()
      |> Multi.update(:smart_contract, smart_contract_changeset)

    insert_contract_query_with_additional_sources =
      smart_contract_additional_sources_changesets
      |> Enum.with_index()
      |> Enum.reduce(insert_contract_query, fn {changeset, index}, multi ->
        Multi.insert(multi, "smart_contract_additional_source_#{Integer.to_string(index)}", changeset)
      end)

    insert_result =
      insert_contract_query_with_additional_sources
      |> Repo.transaction()

    case insert_result do
      {:ok, %{smart_contract: smart_contract}} ->
        {:ok, smart_contract}

      {:error, :smart_contract, changeset, _} ->
        {:error, changeset}

      {:error, :set_address_verified, message, _} ->
        {:error, message}
    end
  end

  defp set_address_verified(repo, address_hash) do
    query =
      from(
        address in Address,
        where: address.hash == ^address_hash
      )

    case repo.update_all(query, set: [verified: true]) do
      {1, _} -> {:ok, []}
      _ -> {:error, "There was an error annotating that the address has been verified."}
    end
  end

  defp set_address_decompiled(repo, address_hash) do
    query =
      from(
        address in Address,
        where: address.hash == ^address_hash
      )

    case repo.update_all(query, set: [decompiled: true]) do
      {1, _} -> {:ok, []}
      _ -> {:error, "There was an error annotating that the address has been decompiled."}
    end
  end

  defp clear_primary_address_names(repo, address_hash) do
    query =
      from(
        address_name in Address.Name,
        where: address_name.address_hash == ^address_hash,
        # Enforce Name ShareLocks order (see docs: sharelocks.md)
        order_by: [asc: :address_hash, asc: :name],
        lock: "FOR UPDATE"
      )

    repo.update_all(
      from(n in Address.Name, join: s in subquery(query), on: n.address_hash == s.address_hash and n.name == s.name),
      set: [primary: false]
    )

    {:ok, []}
  end

  defp create_address_name(repo, name, address_hash) do
    params = %{
      address_hash: address_hash,
      name: name,
      primary: true
    }

    %Address.Name{}
    |> Address.Name.changeset(params)
    |> repo.insert(on_conflict: :nothing, conflict_target: [:address_hash, :name])
  end

  @doc """
  Finds metadata for verification of a contract from verified twins: contracts with the same bytecode
  which were verified previously, returns a single t:SmartContract.t/0
  """
  def get_address_verified_twin_contract(hash) when is_binary(hash) do
    case string_to_address_hash(hash) do
      {:ok, address_hash} -> get_address_verified_twin_contract(address_hash)
      _ -> %{:verified_contract => nil, :additional_sources => nil}
    end
  end

  def get_address_verified_twin_contract(%Explorer.Chain.Hash{} = address_hash) do
    with target_address <- Repo.get(Address, address_hash),
         false <- is_nil(target_address),
         %{contract_code: %Chain.Data{bytes: contract_code_bytes}} <- target_address do
      target_address_hash = target_address.hash

      contract_code_md5 = Helper.contract_code_md5(contract_code_bytes)

      verified_contract_twin_query =
        from(
          smart_contract in SmartContract,
          where: smart_contract.contract_code_md5 == ^contract_code_md5,
          where: smart_contract.address_hash != ^target_address_hash,
          select: smart_contract,
          limit: 1
        )

      verified_contract_twin =
        verified_contract_twin_query
        |> Repo.one(timeout: 10_000)

      verified_contract_twin_additional_sources = get_contract_additional_sources(verified_contract_twin)

      %{
        :verified_contract => verified_contract_twin,
        :additional_sources => verified_contract_twin_additional_sources
      }
    else
      _ ->
        %{:verified_contract => nil, :additional_sources => nil}
    end
  end

  def get_minimal_proxy_template(address_hash) do
    minimal_proxy_template =
      case Repo.get(Address, address_hash) do
        nil ->
          nil

        target_address ->
          contract_code = target_address.contract_code

          case contract_code do
            %Chain.Data{bytes: contract_code_bytes} ->
              contract_bytecode = Base.encode16(contract_code_bytes, case: :lower)

              get_minimal_proxy_from_template_code(contract_bytecode)

            _ ->
              nil
          end
      end

    minimal_proxy_template
  end

  defp get_minimal_proxy_from_template_code(contract_bytecode) do
    case contract_bytecode do
      "363d3d373d3d3d363d73" <> <<template_address::binary-size(40)>> <> _ ->
        template_address = "0x" <> template_address

        query =
          from(
            smart_contract in SmartContract,
            where: smart_contract.address_hash == ^template_address,
            select: smart_contract
          )

        template =
          query
          |> Repo.one(timeout: 10_000)

        template

      _ ->
        nil
    end
  end

  defp get_contract_additional_sources(verified_contract_twin) do
    if verified_contract_twin do
      verified_contract_twin_additional_sources_query =
        from(
          s in SmartContractAdditionalSource,
          where: s.address_hash == ^verified_contract_twin.address_hash
        )

      verified_contract_twin_additional_sources_query
      |> Repo.all()
    else
      []
    end
  end

  @spec address_hash_to_smart_contract(Hash.Address.t()) :: SmartContract.t() | nil
  def address_hash_to_smart_contract(address_hash) do
    query =
      from(
        smart_contract in SmartContract,
        where: smart_contract.address_hash == ^address_hash
      )

    current_smart_contract = Repo.one(query)

    if current_smart_contract do
      current_smart_contract
    else
      address_verified_twin_contract =
        Chain.get_minimal_proxy_template(address_hash) ||
          Chain.get_address_verified_twin_contract(address_hash).verified_contract

      if address_verified_twin_contract do
        Map.put(address_verified_twin_contract, :address_hash, address_hash)
      else
        current_smart_contract
      end
    end
  end

  def smart_contract_fully_verified?(address_hash_str) when is_binary(address_hash_str) do
    case string_to_address_hash(address_hash_str) do
      {:ok, address_hash} ->
        check_fully_verified(address_hash)

      _ ->
        false
    end
  end

  def smart_contract_fully_verified?(address_hash) do
    check_fully_verified(address_hash)
  end

  defp check_fully_verified(address_hash) do
    query =
      from(
        smart_contract in SmartContract,
        where: smart_contract.address_hash == ^address_hash
      )

    result = Repo.one(query)

    if result, do: !result.partially_verified, else: false
  end

  def smart_contract_verified?(address_hash_str) when is_binary(address_hash_str) do
    case string_to_address_hash(address_hash_str) do
      {:ok, address_hash} ->
        check_verified(address_hash)

      _ ->
        false
    end
  end

  def smart_contract_verified?(address_hash) do
    check_verified(address_hash)
  end

  defp check_verified(address_hash) do
    query =
      from(
        smart_contract in SmartContract,
        where: smart_contract.address_hash == ^address_hash
      )

    if Repo.one(query), do: true, else: false
  end

  defp fetch_transactions(paging_options \\ nil, from_block \\ nil, to_block \\ nil) do
    Transaction
    |> order_by([transaction], desc: transaction.block_number, desc: transaction.index)
    |> where_block_number_in_period(from_block, to_block)
    |> handle_paging_options(paging_options)
  end

  defp fetch_transactions_in_ascending_order_by_index(paging_options) do
    Transaction
    |> order_by([transaction], desc: transaction.block_number, asc: transaction.index)
    |> handle_paging_options(paging_options)
  end

  defp for_parent_transaction(query, %Hash{byte_count: unquote(Hash.Full.byte_count())} = hash) do
    from(
      child in query,
      inner_join: transaction in assoc(child, :transaction),
      where: transaction.hash == ^hash
    )
  end

  defp handle_paging_options(query, nil), do: query

  defp handle_paging_options(query, paging_options) do
    query
    |> page_transaction(paging_options)
    |> limit(^paging_options.page_size)
  end

  defp handle_token_transfer_paging_options(query, nil), do: query

  defp handle_token_transfer_paging_options(query, paging_options) do
    query
    |> TokenTransfer.page_token_transfer(paging_options)
    |> limit(^paging_options.page_size)
  end

  defp handle_random_access_paging_options(query, empty_options) when empty_options in [nil, [], %{}],
    do: limit(query, ^(@default_page_size + 1))

  defp handle_random_access_paging_options(query, paging_options) do
    query
    |> (&if(paging_options |> Map.get(:page_number, 1) |> proccess_page_number() == 1,
          do: &1,
          else: page_transaction(&1, paging_options)
        )).()
    |> handle_page(paging_options)
  end

  defp handle_page(query, paging_options) do
    page_number = paging_options |> Map.get(:page_number, 1) |> proccess_page_number()
    page_size = Map.get(paging_options, :page_size, @default_page_size)

    cond do
      page_in_bounds?(page_number, page_size) && page_number == 1 ->
        query
        |> limit(^(page_size + 1))

      page_in_bounds?(page_number, page_size) ->
        query
        |> limit(^page_size)
        |> offset(^((page_number - 2) * page_size))

      true ->
        query
        |> limit(^(@default_page_size + 1))
    end
  end

  defp proccess_page_number(number) when number < 1, do: 1

  defp proccess_page_number(number), do: number

  defp page_in_bounds?(page_number, page_size),
    do: page_size <= @limit_showing_transactions && @limit_showing_transactions - page_number * page_size >= 0

  def limit_showing_transactions, do: @limit_showing_transactions

  defp join_association(query, [{association, nested_preload}], necessity)
       when is_atom(association) and is_atom(nested_preload) do
    case necessity do
      :optional ->
        preload(query, [{^association, ^nested_preload}])

      :required ->
        from(q in query,
          inner_join: a in assoc(q, ^association),
          left_join: b in assoc(a, ^nested_preload),
          preload: [{^association, {a, [{^nested_preload, b}]}}]
        )
    end
  end

  defp join_association(query, association, necessity) when is_atom(association) do
    case necessity do
      :optional ->
        preload(query, ^association)

      :required ->
        from(q in query, inner_join: a in assoc(q, ^association), preload: [{^association, a}])
    end
  end

  defp join_association(query, [{arg1, arg2, arg3}], :optional) do
    preload(query, [{^arg1, [{^arg2, ^arg3}]}])
  end

  defp join_association(query, [{arg1, arg2, arg3, arg4}], :optional) do
    preload(query, [{^arg1, [{^arg2, [{^arg3, ^arg4}]}]}])
  end

  defp join_association(query, [{arg1, arg2, arg3, arg4, arg5}], :optional) do
    preload(query, [{^arg1, [{^arg2, [{^arg3, [{^arg4, ^arg5}]}]}]}])
  end

  defp join_associations(query, necessity_by_association) when is_map(necessity_by_association) do
    Enum.reduce(necessity_by_association, query, fn {association, join}, acc_query ->
      join_association(acc_query, association, join)
    end)
  end

  defp page_addresses(query, %PagingOptions{key: nil}), do: query

  defp page_addresses(query, %PagingOptions{key: {coin_balance, hash}}) do
    from(address in query,
      where:
        (address.fetched_coin_balance == ^coin_balance and address.hash > ^hash) or
          address.fetched_coin_balance < ^coin_balance
    )
  end

  defp page_tokens(query, %PagingOptions{key: nil}), do: query

  defp page_tokens(query, %PagingOptions{key: {holder_count, token_name}}) do
    from(token in query,
      where:
        (token.holder_count == ^holder_count and token.name > ^token_name) or
          token.holder_count < ^holder_count
    )
  end

  defp page_blocks(query, %PagingOptions{key: nil}), do: query

  defp page_blocks(query, %PagingOptions{key: {block_number}}) do
    where(query, [block], block.number < ^block_number)
  end

  defp page_coin_balances(query, %PagingOptions{key: nil}), do: query

  defp page_coin_balances(query, %PagingOptions{key: {block_number}}) do
    where(query, [coin_balance], coin_balance.block_number < ^block_number)
  end

  defp page_internal_transaction(_, _, _ \\ %{index_int_tx_desc_order: false})

  defp page_internal_transaction(query, %PagingOptions{key: nil}, _), do: query

  defp page_internal_transaction(query, %PagingOptions{key: {block_number, transaction_index, index}}, %{
         index_int_tx_desc_order: desc
       }) do
    hardcoded_where_for_page_int_tx(query, block_number, transaction_index, index, desc)
  end

  defp page_internal_transaction(query, %PagingOptions{key: {index}}, %{index_int_tx_desc_order: desc}) do
    if desc do
      where(query, [internal_transaction], internal_transaction.index < ^index)
    else
      where(query, [internal_transaction], internal_transaction.index > ^index)
    end
  end

  defp hardcoded_where_for_page_int_tx(query, block_number, transaction_index, index, false),
    do:
      where(
        query,
        [internal_transaction],
        internal_transaction.block_number < ^block_number or
          (internal_transaction.block_number == ^block_number and
             internal_transaction.transaction_index < ^transaction_index) or
          (internal_transaction.block_number == ^block_number and
             internal_transaction.transaction_index == ^transaction_index and internal_transaction.index > ^index)
      )

  defp hardcoded_where_for_page_int_tx(query, block_number, transaction_index, index, true),
    do:
      where(
        query,
        [internal_transaction],
        internal_transaction.block_number < ^block_number or
          (internal_transaction.block_number == ^block_number and
             internal_transaction.transaction_index < ^transaction_index) or
          (internal_transaction.block_number == ^block_number and
             internal_transaction.transaction_index == ^transaction_index and internal_transaction.index < ^index)
      )

  defp page_logs(query, %PagingOptions{key: nil}), do: query

  defp page_logs(query, %PagingOptions{key: {_, index}}) do
    where(query, [log], log.index > ^index)
  end

  defp page_pending_transaction(query, %PagingOptions{key: nil}), do: query

  defp page_pending_transaction(query, %PagingOptions{key: {inserted_at, hash}}) do
    where(
      query,
      [transaction],
      transaction.inserted_at < ^inserted_at or (transaction.inserted_at == ^inserted_at and transaction.hash < ^hash)
    )
  end

  defp page_transaction(query, %PagingOptions{key: nil}), do: query

  defp page_transaction(query, %PagingOptions{is_pending_tx: true} = options),
    do: page_pending_transaction(query, options)

  defp page_transaction(query, %PagingOptions{key: {block_number, index}, is_index_in_asc_order: true}) do
    where(
      query,
      [transaction],
      transaction.block_number < ^block_number or
        (transaction.block_number == ^block_number and transaction.index > ^index)
    )
  end

  defp page_transaction(query, %PagingOptions{key: {block_number, index}}) do
    where(
      query,
      [transaction],
      transaction.block_number < ^block_number or
        (transaction.block_number == ^block_number and transaction.index < ^index)
    )
  end

  defp page_transaction(query, %PagingOptions{key: {index}}) do
    where(query, [transaction], transaction.index < ^index)
  end

  defp page_search_results(query, %PagingOptions{key: nil}), do: query

  # credo:disable-for-next-line
  defp page_search_results(query, %PagingOptions{
         key: {_address_hash, _tx_hash, _block_hash, holder_count, name, inserted_at, item_type}
       }) do
    where(
      query,
      [item],
      (item.holder_count < ^holder_count and item.type == ^item_type) or
        (item.holder_count == ^holder_count and item.name > ^name and item.type == ^item_type) or
        (item.holder_count == ^holder_count and item.name == ^name and item.inserted_at < ^inserted_at and
           item.type == ^item_type) or
        item.type != ^item_type
    )
  end

  def page_token_balances(query, %PagingOptions{key: nil}), do: query

  def page_token_balances(query, %PagingOptions{key: {value, address_hash}}) do
    where(
      query,
      [tb],
      tb.value < ^value or (tb.value == ^value and tb.address_hash < ^address_hash)
    )
  end

  def page_current_token_balances(query, %PagingOptions{key: nil}), do: query

  def page_current_token_balances(query, paging_options: %PagingOptions{key: nil}), do: query

  def page_current_token_balances(query, paging_options: %PagingOptions{key: {name, type, value}}) do
    where(
      query,
      [ctb, t],
      ctb.value < ^value or (ctb.value == ^value and t.type < ^type) or
        (ctb.value == ^value and t.type == ^type and t.name < ^name)
    )
  end

  @doc """
  Ensures the following conditions are true:

    * excludes internal transactions of type call with no siblings in the
      transaction
    * includes internal transactions of type create, reward, or selfdestruct
      even when they are alone in the parent transaction

  """
  @spec where_transaction_has_multiple_internal_transactions(Ecto.Query.t()) :: Ecto.Query.t()
  def where_transaction_has_multiple_internal_transactions(query) do
    where(
      query,
      [internal_transaction, transaction],
      internal_transaction.type != ^:call or
        fragment(
          """
          EXISTS (SELECT sibling.*
          FROM internal_transactions AS sibling
          WHERE sibling.transaction_hash = ? AND sibling.index != ?
          )
          """,
          transaction.hash,
          internal_transaction.index
        )
    )
  end

  @doc """
  The current total number of coins minted minus verifiably burned coins.
  """
  @spec total_supply :: Decimal.t() | 0 | nil
  def total_supply do
    supply_module().total() || 0
  end

  @doc """
  The current number coins in the market for trading.
  """
  @spec circulating_supply :: non_neg_integer() | nil
  def circulating_supply do
    supply_module().circulating()
  end

  defp supply_module do
    Application.get_env(:explorer, :supply, Explorer.Chain.Supply.ExchangeRate)
  end

  @doc """
  Calls supply_for_days from the configured supply_module
  """
  def supply_for_days, do: supply_module().supply_for_days(MarketHistoryCache.recent_days_count())

  @doc """
  Streams a lists token contract addresses that haven't been cataloged.
  """
  @spec stream_uncataloged_token_contract_address_hashes(
          initial :: accumulator,
          reducer :: (entry :: Hash.Address.t(), accumulator -> accumulator)
        ) :: {:ok, accumulator}
        when accumulator: term()
  def stream_uncataloged_token_contract_address_hashes(initial, reducer) when is_function(reducer, 2) do
    query =
      from(
        token in Token,
        where: token.cataloged == false,
        select: token.contract_address_hash
      )

    Repo.stream_reduce(query, initial, reducer)
  end

  @spec stream_unfetched_token_instances(
          initial :: accumulator,
          reducer :: (entry :: map(), accumulator -> accumulator)
        ) :: {:ok, accumulator}
        when accumulator: term()
  def stream_unfetched_token_instances(initial, reducer) when is_function(reducer, 2) do
    nft_tokens =
      from(
        token in Token,
        where: token.type == ^"ERC-721" or token.type == ^"ERC-1155",
        select: token.contract_address_hash
      )

    query =
      from(
        token_transfer in TokenTransfer,
        inner_join: token in subquery(nft_tokens),
        on: token.contract_address_hash == token_transfer.token_contract_address_hash,
        left_join: instance in Instance,
        on:
          token_transfer.token_contract_address_hash == instance.token_contract_address_hash and
            (token_transfer.token_id == instance.token_id or
               fragment("? @> ARRAY[?::decimal]", token_transfer.token_ids, instance.token_id)),
        where:
          is_nil(instance.token_id) and (not is_nil(token_transfer.token_id) or not is_nil(token_transfer.token_ids)),
        select: %{
          contract_address_hash: token_transfer.token_contract_address_hash,
          token_id: token_transfer.token_id,
          token_ids: token_transfer.token_ids
        }
      )

    distinct_query =
      from(
        q in subquery(query),
        distinct: [q.contract_address_hash, q.token_id, q.token_ids]
      )

    Repo.stream_reduce(distinct_query, initial, reducer)
  end

  @doc """
  Streams a list of token contract addresses that have been cataloged.
  """
  @spec stream_cataloged_token_contract_address_hashes(
          initial :: accumulator,
          reducer :: (entry :: Hash.Address.t(), accumulator -> accumulator)
        ) :: {:ok, accumulator}
        when accumulator: term()
  def stream_cataloged_token_contract_address_hashes(initial, reducer, some_time_ago_updated \\ 2880)
      when is_function(reducer, 2) do
    some_time_ago_updated
    |> Token.cataloged_tokens()
    |> order_by(asc: :updated_at)
    |> Repo.stream_reduce(initial, reducer)
  end

  @doc """
  Returns a list of block numbers token transfer `t:Log.t/0`s that don't have an
  associated `t:TokenTransfer.t/0` record.
  """
  def uncataloged_token_transfer_block_numbers do
    query =
      from(l in Log,
        as: :log,
        where: l.first_topic == unquote(TokenTransfer.constant()),
        where:
          not exists(
            from(tf in TokenTransfer,
              where: tf.transaction_hash == parent_as(:log).transaction_hash,
              where: tf.log_index == parent_as(:log).index
            )
          ),
        select: l.block_number,
        distinct: l.block_number
      )

    Repo.stream_reduce(query, [], &[&1 | &2])
  end

  def decode_contract_address_hash_response(resp) do
    case resp do
      "0x000000000000000000000000" <> address ->
        "0x" <> address

      _ ->
        nil
    end
  end

  def decode_contract_integer_response(resp) do
    case resp do
      "0x" <> integer_encoded ->
        {integer_value, _} = Integer.parse(integer_encoded, 16)
        integer_value

      _ ->
        nil
    end
  end

  @doc """
  Fetches a `t:Token.t/0` by an address hash.

  ## Options

      * `:necessity_by_association` - use to load `t:association/0` as `:required` or `:optional`.  If an association is
      `:required`, and the `t:Token.t/0` has no associated record for that association,
      then the `t:Token.t/0` will not be included in the list.
  """
  @spec token_from_address_hash(Hash.Address.t(), [necessity_by_association_option]) ::
          {:ok, Token.t()} | {:error, :not_found}
  def token_from_address_hash(
        %Hash{byte_count: unquote(Hash.Address.byte_count())} = hash,
        options \\ []
      ) do
    necessity_by_association = Keyword.get(options, :necessity_by_association, %{})

    query =
      from(
        t in Token,
        where: t.contract_address_hash == ^hash,
        select: t
      )

    query
    |> join_associations(necessity_by_association)
    |> preload(:contract_address)
    |> Repo.one()
    |> case do
      nil ->
        {:error, :not_found}

      %Token{} = token ->
        {:ok, token}

      [%Token{} = token, nil] ->
        {:ok, token}
    end
  end

  @spec fetch_token_transfers_from_token_hash(Hash.t(), [paging_options]) :: []
  def fetch_token_transfers_from_token_hash(token_address_hash, options \\ []) do
    TokenTransfer.fetch_token_transfers_from_token_hash(token_address_hash, options)
  end

  @spec fetch_token_transfers_from_token_hash_and_token_id(Hash.t(), binary(), [paging_options]) :: []
  def fetch_token_transfers_from_token_hash_and_token_id(token_address_hash, token_id, options \\ []) do
    TokenTransfer.fetch_token_transfers_from_token_hash_and_token_id(token_address_hash, token_id, options)
  end

  @spec count_token_transfers_from_token_hash(Hash.t()) :: non_neg_integer()
  def count_token_transfers_from_token_hash(token_address_hash) do
    TokenTransfer.count_token_transfers_from_token_hash(token_address_hash)
  end

  @spec count_token_transfers_from_token_hash_and_token_id(Hash.t(), binary()) :: non_neg_integer()
  def count_token_transfers_from_token_hash_and_token_id(token_address_hash, token_id) do
    TokenTransfer.count_token_transfers_from_token_hash_and_token_id(token_address_hash, token_id)
  end

  @spec transaction_has_token_transfers?(Hash.t()) :: boolean()
  def transaction_has_token_transfers?(transaction_hash) do
    query = from(tt in TokenTransfer, where: tt.transaction_hash == ^transaction_hash)

    Repo.exists?(query)
  end

  @spec address_has_rewards?(Address.t()) :: boolean()
  def address_has_rewards?(address_hash) do
    query = from(r in Reward, where: r.address_hash == ^address_hash)

    Repo.exists?(query)
  end

  @spec address_tokens_with_balance(Hash.Address.t(), [any()]) :: []
  def address_tokens_with_balance(address_hash, paging_options \\ []) do
    address_hash
    |> Address.Token.list_address_tokens_with_balance(paging_options)
    |> Repo.all()
  end

  @spec find_and_update_replaced_transactions([
          %{
            required(:nonce) => non_neg_integer,
            required(:from_address_hash) => Hash.Address.t(),
            required(:hash) => Hash.t()
          }
        ]) :: {integer(), nil | [term()]}
  def find_and_update_replaced_transactions(transactions, timeout \\ :infinity) do
    query =
      transactions
      |> Enum.reduce(
        Transaction,
        fn %{hash: hash, nonce: nonce, from_address_hash: from_address_hash}, query ->
          from(t in query,
            or_where:
              t.nonce == ^nonce and t.from_address_hash == ^from_address_hash and t.hash != ^hash and
                not is_nil(t.block_number)
          )
        end
      )
      # Enforce Transaction ShareLocks order (see docs: sharelocks.md)
      |> order_by(asc: :hash)
      |> lock("FOR UPDATE")

    hashes = Enum.map(transactions, & &1.hash)

    transactions_to_update =
      from(pending in Transaction,
        join: duplicate in subquery(query),
        on: duplicate.nonce == pending.nonce,
        on: duplicate.from_address_hash == pending.from_address_hash,
        where: pending.hash in ^hashes and is_nil(pending.block_hash)
      )

    Repo.update_all(transactions_to_update, [set: [error: "dropped/replaced", status: :error]], timeout: timeout)
  end

  @spec update_replaced_transactions([
          %{
            required(:nonce) => non_neg_integer,
            required(:from_address_hash) => Hash.Address.t(),
            required(:block_hash) => Hash.Full.t()
          }
        ]) :: {integer(), nil | [term()]}
  def update_replaced_transactions(transactions, timeout \\ :infinity) do
    filters =
      transactions
      |> Enum.filter(fn transaction ->
        transaction.block_hash && transaction.nonce && transaction.from_address_hash
      end)
      |> Enum.map(fn transaction ->
        {transaction.nonce, transaction.from_address_hash}
      end)
      |> Enum.uniq()

    if Enum.empty?(filters) do
      {:ok, []}
    else
      query =
        filters
        |> Enum.reduce(Transaction, fn {nonce, from_address}, query ->
          from(t in query,
            or_where: t.nonce == ^nonce and t.from_address_hash == ^from_address and is_nil(t.block_hash)
          )
        end)
        # Enforce Transaction ShareLocks order (see docs: sharelocks.md)
        |> order_by(asc: :hash)
        |> lock("FOR UPDATE")

      Repo.update_all(
        from(t in Transaction, join: s in subquery(query), on: t.hash == s.hash),
        [set: [error: "dropped/replaced", status: :error]],
        timeout: timeout
      )
    end
  end

  @spec upsert_token_instance(map()) :: {:ok, Instance.t()} | {:error, Ecto.Changeset.t()}
  def upsert_token_instance(params) do
    changeset = Instance.changeset(%Instance{}, params)

    Repo.insert(changeset,
      on_conflict: :replace_all,
      conflict_target: [:token_id, :token_contract_address_hash]
    )
  end

  @doc """
  Update a new `t:Token.t/0` record.

  As part of updating token, an additional record is inserted for
  naming the address for reference if a name is provided for a token.
  """
  @spec update_token(Token.t(), map()) :: {:ok, Token.t()} | {:error, Ecto.Changeset.t()}
  def update_token(%Token{contract_address_hash: address_hash} = token, params \\ %{}) do
    token_changeset = Token.changeset(token, params)
    address_name_changeset = Address.Name.changeset(%Address.Name{}, Map.put(params, :address_hash, address_hash))

    stale_error_field = :contract_address_hash
    stale_error_message = "is up to date"

    token_opts = [
      on_conflict: Runner.Tokens.default_on_conflict(),
      conflict_target: :contract_address_hash,
      stale_error_field: stale_error_field,
      stale_error_message: stale_error_message
    ]

    address_name_opts = [on_conflict: :nothing, conflict_target: [:address_hash, :name]]

    # Enforce ShareLocks tables order (see docs: sharelocks.md)
    insert_result =
      Multi.new()
      |> Multi.run(
        :address_name,
        fn repo, _ ->
          {:ok, repo.insert(address_name_changeset, address_name_opts)}
        end
      )
      |> Multi.run(:token, fn repo, _ ->
        with {:error, %Changeset{errors: [{^stale_error_field, {^stale_error_message, [_]}}]}} <-
               repo.insert(token_changeset, token_opts) do
          # the original token passed into `update_token/2` as stale error means it is unchanged
          {:ok, token}
        end
      end)
      |> Repo.transaction()

    case insert_result do
      {:ok, %{token: token}} ->
        {:ok, token}

      {:error, :token, changeset, _} ->
        {:error, changeset}
    end
  end

  @spec fetch_last_token_balances(Hash.Address.t()) :: []
  def fetch_last_token_balances(address_hash) do
    address_hash
    |> CurrentTokenBalance.last_token_balances()
    |> Repo.all()
  end

  @spec fetch_last_token_balances(Hash.Address.t(), [paging_options]) :: []
  def fetch_last_token_balances(address_hash, paging_options) do
    address_hash
    |> CurrentTokenBalance.last_token_balances(paging_options)
    |> page_current_token_balances(paging_options)
    |> Repo.all()
  end

  @spec erc721_token_instance_from_token_id_and_token_address(binary(), Hash.Address.t()) ::
          {:ok, TokenTransfer.t()} | {:error, :not_found}
  def erc721_token_instance_from_token_id_and_token_address(token_id, token_contract_address) do
    query =
      from(tt in TokenTransfer,
        left_join: instance in Instance,
        on: tt.token_contract_address_hash == instance.token_contract_address_hash and tt.token_id == instance.token_id,
        where: tt.token_contract_address_hash == ^token_contract_address and tt.token_id == ^token_id,
        limit: 1,
        select: %{tt | instance: instance}
      )

    case Repo.one(query) do
      nil -> {:error, :not_found}
      token_instance -> {:ok, token_instance}
    end
  end

  defp fetch_coin_balances(address_hash, paging_options) do
    address = Repo.get_by(Address, hash: address_hash)

    if contract?(address) do
      address_hash
      |> CoinBalance.fetch_coin_balances(paging_options)
    else
      address_hash
      |> CoinBalance.fetch_coin_balances_with_txs(paging_options)
    end
  end

  @spec fetch_last_token_balance(Hash.Address.t(), Hash.Address.t()) :: Decimal.t()
  def fetch_last_token_balance(address_hash, token_contract_address_hash) do
    if address_hash !== %{} do
      address_hash
      |> CurrentTokenBalance.last_token_balance(token_contract_address_hash) || Decimal.new(0)
    else
      Decimal.new(0)
    end
  end

  # @spec fetch_last_token_balance_1155(Hash.Address.t(), Hash.Address.t()) :: Decimal.t()
  def fetch_last_token_balance_1155(address_hash, token_contract_address_hash, token_id) do
    if address_hash !== %{} do
      address_hash
      |> CurrentTokenBalance.last_token_balance_1155(token_contract_address_hash, token_id) || Decimal.new(0)
    else
      Decimal.new(0)
    end
  end

  @spec address_to_coin_balances(Hash.Address.t(), [paging_options]) :: []
  def address_to_coin_balances(address_hash, options) do
    paging_options = Keyword.get(options, :paging_options, @default_paging_options)

    balances_raw =
      address_hash
      |> fetch_coin_balances(paging_options)
      |> page_coin_balances(paging_options)
      |> Repo.all()

    if Enum.empty?(balances_raw) do
      balances_raw
    else
      balances_raw_filtered =
        balances_raw
        |> Enum.filter(fn balance -> balance.value end)

      min_block_number =
        balances_raw_filtered
        |> Enum.min_by(fn balance -> balance.block_number end, fn -> %{} end)
        |> Map.get(:block_number)

      max_block_number =
        balances_raw_filtered
        |> Enum.max_by(fn balance -> balance.block_number end, fn -> %{} end)
        |> Map.get(:block_number)

      min_block_timestamp = find_block_timestamp(min_block_number)
      max_block_timestamp = find_block_timestamp(max_block_number)

      min_block_unix_timestamp =
        min_block_timestamp
        |> Timex.to_unix()

      max_block_unix_timestamp =
        max_block_timestamp
        |> Timex.to_unix()

      blocks_delta = max_block_number - min_block_number

      balances_with_dates =
        if blocks_delta > 0 do
          balances_raw_filtered
          |> Enum.map(fn balance ->
            date =
              trunc(
                min_block_unix_timestamp +
                  (balance.block_number - min_block_number) * (max_block_unix_timestamp - min_block_unix_timestamp) /
                    blocks_delta
              )

            formatted_date = Timex.from_unix(date)
            %{balance | block_timestamp: formatted_date}
          end)
        else
          balances_raw_filtered
          |> Enum.map(fn balance ->
            date = min_block_unix_timestamp

            formatted_date = Timex.from_unix(date)
            %{balance | block_timestamp: formatted_date}
          end)
        end

      balances_with_dates
      |> Enum.sort(fn balance1, balance2 -> balance1.block_number >= balance2.block_number end)
    end
  end

  def get_coin_balance(address_hash, block_number) do
    query = CoinBalance.fetch_coin_balance(address_hash, block_number)

    Repo.one(query)
  end

  @spec address_to_balances_by_day(Hash.Address.t()) :: [balance_by_day]
  def address_to_balances_by_day(address_hash) do
    latest_block_timestamp =
      address_hash
      |> CoinBalance.last_coin_balance_timestamp()
      |> Repo.one()

    address_hash
    |> CoinBalanceDaily.balances_by_day()
    |> Repo.all()
    |> Enum.sort_by(fn %{date: d} -> {d.year, d.month, d.day} end)
    |> replace_last_value(latest_block_timestamp)
    |> normalize_balances_by_day()
  end

  # https://github.com/blockscout/blockscout/issues/2658
  defp replace_last_value(items, %{value: value, timestamp: timestamp}) do
    List.replace_at(items, -1, %{date: Date.convert!(timestamp, Calendar.ISO), value: value})
  end

  defp replace_last_value(items, _), do: items

  defp normalize_balances_by_day(balances_by_day) do
    result =
      balances_by_day
      |> Enum.filter(fn day -> day.value end)
      |> Enum.map(fn day -> Map.update!(day, :date, &to_string(&1)) end)
      |> Enum.map(fn day -> Map.update!(day, :value, &Wei.to(&1, :ether)) end)

    today = Date.to_string(NaiveDateTime.utc_now())

    if Enum.count(result) > 0 && !Enum.any?(result, fn map -> map[:date] == today end) do
      List.flatten([result | [%{date: today, value: List.last(result)[:value]}]])
    else
      result
    end
  end

  @spec fetch_token_holders_from_token_hash(Hash.Address.t(), boolean(), [paging_options]) :: [TokenBalance.t()]
  def fetch_token_holders_from_token_hash(contract_address_hash, from_api, options \\ []) do
    query =
      contract_address_hash
      |> CurrentTokenBalance.token_holders_ordered_by_value(options)

    if from_api do
      query
      |> Repo.replica().all()
    else
      query
      |> Repo.all()
    end
  end

  def fetch_token_holders_from_token_hash_and_token_id(contract_address_hash, token_id, options \\ []) do
    contract_address_hash
    |> CurrentTokenBalance.token_holders_1155_by_token_id(token_id, options)
    |> Repo.all()
  end

  def token_id_1155_is_unique?(_, nil), do: false

  def token_id_1155_is_unique?(contract_address_hash, token_id) do
    result = contract_address_hash |> CurrentTokenBalance.token_balances_by_id_limit_2(token_id) |> Repo.all()

    if length(result) == 1 do
      Decimal.compare(Enum.at(result, 0), 1) == :eq
    else
      false
    end
  end

  def get_token_ids_1155(contract_address_hash) do
    contract_address_hash
    |> CurrentTokenBalance.token_ids_query()
    |> Repo.all()
  end

  @spec count_token_holders_from_token_hash(Hash.Address.t()) :: non_neg_integer()
  def count_token_holders_from_token_hash(contract_address_hash) do
    query =
      from(ctb in CurrentTokenBalance.token_holders_query_for_count(contract_address_hash),
        select: fragment("COUNT(DISTINCT(address_hash))")
      )

    Repo.one!(query, timeout: :infinity)
  end

  @spec address_to_unique_tokens(Hash.Address.t(), [paging_options]) :: [TokenTransfer.t()]
  def address_to_unique_tokens(contract_address_hash, options \\ []) do
    paging_options = Keyword.get(options, :paging_options, @default_paging_options)

    contract_address_hash
    |> TokenTransfer.address_to_unique_tokens()
    |> TokenTransfer.page_token_transfer(paging_options)
    |> limit(^paging_options.page_size)
    |> Repo.all()
  end

  @spec data() :: Dataloader.Ecto.t()
  def data, do: DataloaderEcto.new(Repo)

  @spec transaction_token_transfer_type(Transaction.t()) ::
          :erc20 | :erc721 | :erc1155 | :token_transfer | nil
  def transaction_token_transfer_type(
        %Transaction{
          status: :ok,
          created_contract_address_hash: nil,
          input: input,
          value: value
        } = transaction
      ) do
    zero_wei = %Wei{value: Decimal.new(0)}
    result = find_token_transfer_type(transaction, input, value)

    if is_nil(result) && Enum.count(transaction.token_transfers) > 0 && value == zero_wei,
      do: :token_transfer,
      else: result
  rescue
    _ -> nil
  end

  def transaction_token_transfer_type(_), do: nil

  defp find_token_transfer_type(transaction, input, value) do
    zero_wei = %Wei{value: Decimal.new(0)}

    # https://github.com/OpenZeppelin/openzeppelin-solidity/blob/master/contracts/token/ERC721/ERC721.sol#L35
    case {to_string(input), value} do
      # transferFrom(address,address,uint256)
      {"0x23b872dd" <> params, ^zero_wei} ->
        types = [:address, :address, {:uint, 256}]
        [from_address, to_address, _value] = decode_params(params, types)

        find_erc721_token_transfer(transaction.token_transfers, {from_address, to_address})

      # safeTransferFrom(address,address,uint256)
      {"0x42842e0e" <> params, ^zero_wei} ->
        types = [:address, :address, {:uint, 256}]
        [from_address, to_address, _value] = decode_params(params, types)

        find_erc721_token_transfer(transaction.token_transfers, {from_address, to_address})

      # safeTransferFrom(address,address,uint256,bytes)
      {"0xb88d4fde" <> params, ^zero_wei} ->
        types = [:address, :address, {:uint, 256}, :bytes]
        [from_address, to_address, _value, _data] = decode_params(params, types)

        find_erc721_token_transfer(transaction.token_transfers, {from_address, to_address})

      # safeTransferFrom(address,address,uint256,uint256,bytes)
      {"0xf242432a" <> params, ^zero_wei} ->
        types = [:address, :address, {:uint, 256}, {:uint, 256}, :bytes]
        [from_address, to_address, _id, _value, _data] = decode_params(params, types)

        find_erc1155_token_transfer(transaction.token_transfers, {from_address, to_address})

      # safeBatchTransferFrom(address,address,uint256[],uint256[],bytes)
      {"0x2eb2c2d6" <> params, ^zero_wei} ->
        types = [:address, :address, [{:uint, 256}], [{:uint, 256}], :bytes]
        [from_address, to_address, _ids, _values, _data] = decode_params(params, types)

        find_erc1155_token_transfer(transaction.token_transfers, {from_address, to_address})

      {"0xf907fc5b" <> _params, ^zero_wei} ->
        :erc20

      # check for ERC-20 or for old ERC-721, ERC-1155 token versions
      {unquote(TokenTransfer.transfer_function_signature()) <> params, ^zero_wei} ->
        types = [:address, {:uint, 256}]

        [address, value] = decode_params(params, types)

        decimal_value = Decimal.new(value)

        find_erc721_or_erc20_or_erc1155_token_transfer(transaction.token_transfers, {address, decimal_value})

      _ ->
        nil
    end
  end

  defp find_erc721_token_transfer(token_transfers, {from_address, to_address}) do
    token_transfer =
      Enum.find(token_transfers, fn token_transfer ->
        token_transfer.from_address_hash.bytes == from_address && token_transfer.to_address_hash.bytes == to_address
      end)

    if token_transfer, do: :erc721
  end

  defp find_erc1155_token_transfer(token_transfers, {from_address, to_address}) do
    token_transfer =
      Enum.find(token_transfers, fn token_transfer ->
        token_transfer.from_address_hash.bytes == from_address && token_transfer.to_address_hash.bytes == to_address
      end)

    if token_transfer, do: :erc1155
  end

  defp find_erc721_or_erc20_or_erc1155_token_transfer(token_transfers, {address, decimal_value}) do
    token_transfer =
      Enum.find(token_transfers, fn token_transfer ->
        token_transfer.to_address_hash.bytes == address && token_transfer.amount == decimal_value
      end)

    if token_transfer do
      case token_transfer.token do
        %Token{type: "ERC-20"} -> :erc20
        %Token{type: "ERC-721"} -> :erc721
        %Token{type: "ERC-1155"} -> :erc1155
        _ -> nil
      end
    else
      :erc20
    end
  end

  @doc """
  Combined block reward from all the fees.
  """
  @spec block_combined_rewards(Block.t()) :: Wei.t()
  def block_combined_rewards(block) do
    {:ok, value} =
      block.rewards
      |> Enum.reduce(
        0,
        fn block_reward, acc ->
          {:ok, decimal} = Wei.dump(block_reward.reward)

          Decimal.add(decimal, acc)
        end
      )
      |> Wei.cast()

    value
  end

<<<<<<< HEAD
  @doc "Get staking pools from the DB"
  @spec staking_pools(
          filter :: :validator | :active | :inactive,
          paging_options :: PagingOptions.t() | :all,
          address_hash :: Hash.t() | nil,
          filter_banned :: boolean() | nil,
          filter_my :: boolean() | nil
        ) :: [map()]
  def staking_pools(
        filter,
        paging_options \\ @default_paging_options,
        address_hash \\ nil,
        filter_banned \\ false,
        filter_my \\ false
      ) do
    base_query =
      StakingPool
      |> where(is_deleted: false)
      |> staking_pool_filter(filter)
      |> staking_pools_paging_query(paging_options)

    delegator_query =
      if address_hash do
        base_query
        |> join(:left, [p], pd in StakingPoolsDelegator,
          on:
            p.staking_address_hash == pd.staking_address_hash and pd.address_hash == ^address_hash and
              not pd.is_deleted
        )
        |> select([p, pd], %{pool: p, delegator: pd})
      else
        base_query
        |> select([p], %{pool: p, delegator: nil})
      end

    banned_query =
      if filter_banned do
        where(delegator_query, is_banned: true)
      else
        delegator_query
      end

    filtered_query =
      if address_hash && filter_my do
        where(banned_query, [..., pd], not is_nil(pd))
      else
        banned_query
      end

    Repo.all(filtered_query)
  end

  defp staking_pools_paging_query(base_query, :all) do
    base_query
    |> order_by(asc: :staking_address_hash)
  end

  defp staking_pools_paging_query(base_query, paging_options) do
    paging_query =
      base_query
      |> limit(^paging_options.page_size)
      |> order_by(desc: :stakes_ratio, desc: :is_active, asc: :staking_address_hash)

    case paging_options.key do
      {value, address_hash} ->
        where(
          paging_query,
          [p],
          p.stakes_ratio < ^value or
            (p.stakes_ratio == ^value and p.staking_address_hash > ^address_hash)
        )

      _ ->
        paging_query
    end
  end

  @doc "Get count of staking pools from the DB"
  @spec staking_pools_count(filter :: :validator | :active | :inactive) :: integer
  def staking_pools_count(filter) do
    StakingPool
    |> where(is_deleted: false)
    |> staking_pool_filter(filter)
    |> Repo.aggregate(:count, :staking_address_hash)
  end

  @doc "Get sum of delegators count from the DB"
  @spec delegators_count_sum(filter :: :validator | :active | :inactive) :: integer
  def delegators_count_sum(filter) do
    StakingPool
    |> where(is_deleted: false)
    |> staking_pool_filter(filter)
    |> Repo.aggregate(:sum, :delegators_count)
  end

  @doc "Get sum of total staked amount from the DB"
  @spec total_staked_amount_sum(filter :: :validator | :active | :inactive) :: integer
  def total_staked_amount_sum(filter) do
    StakingPool
    |> where(is_deleted: false)
    |> staking_pool_filter(filter)
    |> Repo.aggregate(:sum, :total_staked_amount)
  end

  defp staking_pool_filter(query, :validator) do
    where(query, is_validator: true)
  end

  defp staking_pool_filter(query, :active) do
    where(query, is_active: true)
  end

  defp staking_pool_filter(query, :inactive) do
    where(query, is_active: false)
  end

  def staking_pool(staking_address_hash) do
    Repo.get_by(StakingPool, staking_address_hash: staking_address_hash)
  end

  def staking_pool_names(staking_addresses) do
    StakingPool
    |> where([p], p.staking_address_hash in ^staking_addresses and p.is_deleted == false)
    |> select([:staking_address_hash, :name])
    |> Repo.all()
  end

  def staking_pool_delegators(staking_address_hash, show_snapshotted_data) do
    query =
      from(
        d in StakingPoolsDelegator,
        where:
          d.staking_address_hash == ^staking_address_hash and
            (d.is_active == true or (^show_snapshotted_data and d.snapshotted_stake_amount > 0 and d.is_active != true)),
        order_by: [desc: d.stake_amount]
      )

    query
    |> Repo.all()
  end

  def staking_pool_snapshotted_delegator_data_for_apy do
    query =
      from(
        d in StakingPoolsDelegator,
        select: %{
          :staking_address_hash => fragment("DISTINCT ON (?) ?", d.staking_address_hash, d.staking_address_hash),
          :snapshotted_reward_ratio => d.snapshotted_reward_ratio,
          :snapshotted_stake_amount => d.snapshotted_stake_amount
        },
        where: d.staking_address_hash != d.address_hash and d.snapshotted_stake_amount > 0
      )

    query
    |> Repo.all()
  end

  def staking_pool_snapshotted_inactive_delegators_count(staking_address_hash) do
    query =
      from(
        d in StakingPoolsDelegator,
        where:
          d.staking_address_hash == ^staking_address_hash and
            d.snapshotted_stake_amount > 0 and
            d.is_active != true,
        select: fragment("count(*)")
      )

    query
    |> Repo.one()
  end

  def staking_pool_delegator(staking_address_hash, address_hash) do
    Repo.get_by(StakingPoolsDelegator,
      staking_address_hash: staking_address_hash,
      address_hash: address_hash,
      is_deleted: false
    )
  end

  def get_total_staked_and_ordered(""), do: nil

  def get_total_staked_and_ordered(address_hash) when is_binary(address_hash) do
    StakingPoolsDelegator
    |> where([delegator], delegator.address_hash == ^address_hash and not delegator.is_deleted)
    |> select([delegator], %{
      stake_amount: coalesce(sum(delegator.stake_amount), 0),
      ordered_withdraw: coalesce(sum(delegator.ordered_withdraw), 0)
    })
    |> Repo.one()
  end

  def get_total_staked_and_ordered(_), do: nil

  def bump_pending_blocks(pending_numbers) do
    update_query =
      from(
        b in Block,
        where: b.number in ^pending_numbers,
        select: b.hash,
        # ShareLocks order already enforced by `acquire_blocks` (see docs: sharelocks.md)
        update: [set: [update_count: b.update_count + 1]]
      )

    try do
      {_num, result} = Repo.update_all(update_query, [])

      Logger.debug(fn ->
        [
          "bumping following blocks: ",
          inspect(pending_numbers),
          " because of internal transaction issues"
        ]
      end)

      {:ok, result}
    rescue
      postgrex_error in Postgrex.Error ->
        {:error, %{exception: postgrex_error, pending_numbers: pending_numbers}}
    end
  end

  defp compute_votes do
    from(p in CeloVoters,
      inner_join: g in assoc(p, :group),
      group_by: p.voter_address_hash,
      select: %{
        result:
          fragment("sum(? + coalesce(? * ? / nullif(?,0), 0))", p.pending, p.units, g.active_votes, g.total_units),
        address: p.voter_address_hash
      }
    )
  end

  @spec get_celo_account(Hash.Address.t()) :: {:ok, CeloAccount.t()} | {:error, :not_found}
  def get_celo_account(address_hash) do
    get_signer_account(address_hash)
  end

  defp do_get_celo_account(address_hash) do
    query =
      from(account in CeloAccount,
        left_join: data in subquery(compute_votes()),
        on: data.address == account.address,
        where: account.address == ^address_hash,
        select_merge: %{
          active_gold: %{value: data.result}
        }
      )

    query
    |> Repo.one()
    |> case do
      nil ->
        {:error, :not_found}

      data ->
        {:ok, data}
    end
  end

  defp get_signer_account(address_hash) do
    query =
      from(s in CeloSigners,
        inner_join: a in CeloAccount,
        on: s.address == a.address,
        where: s.signer == ^address_hash,
        select: a
      )

    query
    |> Repo.one()
    |> case do
      nil -> do_get_celo_account(address_hash)
      data -> {:ok, data}
    end
  end

  def celo_validator_query do
    from(
      v in CeloValidator,
      left_join: t in assoc(v, :status),
      inner_join: a in assoc(v, :celo_account),
      left_join: data in subquery(compute_votes()),
      on: v.address == data.address,
      select_merge: %{
        last_online: t.last_online,
        last_elected: t.last_elected,
        name: a.name,
        url: a.url,
        locked_gold: a.locked_gold,
        nonvoting_locked_gold: a.nonvoting_locked_gold,
        attestations_requested: a.attestations_requested,
        attestations_fulfilled: a.attestations_fulfilled,
        active_gold: %{value: data.result},
        usd: a.usd
      }
    )
  end

  def get_celo_address(name) do
    query =
      from(p in CeloParams,
        where: p.name == ^name,
        select: p.address_value
      )

    query
    |> Repo.one()
    |> case do
      nil -> {:error, :not_found}
      data -> {:ok, data}
    end
  end

  def celo_validator_group_query do
    denominator =
      from(p in CeloParams,
        where: p.name == "numRegisteredValidators" or p.name == "maxElectableValidators",
        select: %{value: min(p.number_value)}
      )

    from(
      g in CeloValidatorGroup,
      inner_join: a in assoc(g, :celo_account),
      inner_join: b in assoc(g, :celo_accumulated_rewards),
      inner_join: total_locked_gold in CeloParams,
      where: total_locked_gold.name == "totalLockedGold",
      inner_join: denom in subquery(denominator),
      left_join: data in subquery(compute_votes()),
      on: g.address == data.address,
      select_merge: %{
        name: a.name,
        url: a.url,
        locked_gold: a.locked_gold,
        nonvoting_locked_gold: a.nonvoting_locked_gold,
        usd: a.usd,
        accumulated_active: b.active,
        accumulated_rewards: b.reward,
        rewards_ratio: b.ratio,
        active_gold: %{value: data.result},
        receivable_votes: (g.num_members + 1) * total_locked_gold.number_value / fragment("nullif(?,0)", denom.value)
      }
    )
  end

  @spec get_celo_validator(Hash.Address.t()) :: {:ok, CeloValidator.t()} | {:error, :not_found}
  def get_celo_validator(address_hash) do
    celo_validator_query()
    |> where([account], account.address == ^address_hash)
    |> Repo.one()
    |> case do
      nil -> {:error, :not_found}
      data -> {:ok, data}
    end
  end

  def is_validator_address_signer_address?(address_hash) do
    CeloValidator
    |> where(signer_address_hash: ^address_hash)
    |> Repo.aggregate(:count, :address)
    |> case do
      0 -> false
      _ -> true
    end
  end

  @spec get_celo_validator_group(Hash.Address.t()) :: {:ok, CeloValidatorGroup.t()} | {:error, :not_found}
  def get_celo_validator_group(address_hash) do
    celo_validator_group_query()
    |> where([account], account.address == ^address_hash)
    |> Repo.one()
    |> case do
      nil -> {:error, :not_found}
      data -> {:ok, data}
    end
  end

  def get_celo_validator_groups do
    celo_validator_group_query()
    |> Repo.all()
    |> case do
      nil -> {:error, :not_found}
      data -> {:ok, data}
    end
  end

  def get_celo_parameters do
    CeloParams
    |> Repo.all()
    |> case do
      nil -> {:error, :not_found}
      data -> {:ok, data}
    end
  end

  def get_celo_voters(group_address) do
    query =
      from(account in CeloVoters,
        where: account.group_address_hash == ^group_address,
        where: account.total > ^0
      )

    query
    |> Repo.all()
    |> case do
      nil -> []
      data -> data
    end
  end

  def get_celo_claims(address) do
    query =
      from(claim in CeloClaims,
        where: claim.address == ^address
      )

    query
    |> Repo.all()
    |> case do
      nil -> []
      data -> data
    end
  end

  def get_token_balance(address, symbol) do
    query =
      from(token in Token,
        join: balance in CurrentTokenBalance,
        where: token.symbol == ^symbol,
        where: balance.address_hash == ^address,
        where: balance.token_contract_address_hash == token.contract_address_hash,
        select: {balance.value}
      )

    query
    |> Repo.one()
    |> case do
      nil -> {:error, :not_found}
      {data} -> {:ok, %{value: data}}
    end
  end

  def get_latest_validating_block(address) do
    signer_query =
      from(validator in CeloValidator,
        select: validator.signer_address_hash,
        where: validator.address == ^address
      )

    signer_address =
      case Repo.one(signer_query) do
        nil -> address
        data -> data
      end

    direct_query =
      from(history in CeloValidatorHistory,
        where: history.online == true,
        where: history.address == ^signer_address,
        select: max(history.block_number)
      )

    direct_result =
      direct_query
      |> Repo.one()

    case direct_result do
      data when data != nil -> {:ok, data}
      _ -> {:error, :not_found}
    end
  end

  def get_latest_active_block(address) do
    signer_query =
      from(validator in CeloValidator,
        select: validator.signer_address_hash,
        where: validator.address == ^address
      )

    signer_address =
      case Repo.one(signer_query) do
        nil -> address
        data -> data
      end

    direct_query =
      from(history in CeloValidatorHistory,
        where: history.online == true,
        where: history.address == ^signer_address,
        select: max(history.block_number)
      )

    direct_result =
      direct_query
      |> Repo.one()

    case direct_result do
      data when data != nil -> {:ok, data}
      _ -> {:error, :not_found}
    end
  end

  def get_latest_history_block do
    query =
      from(history in CeloValidatorHistory,
        order_by: [desc: history.block_number],
        select: history.block_number
      )

    query
    |> Query.first()
    |> Repo.one()
    |> case do
      nil -> {:error, :not_found}
      data -> {:ok, data}
    end
  end

  def get_exchange_rate(symbol) do
    query =
      from(token in Token,
        join: rate in ExchangeRate,
        where: token.symbol == ^symbol,
        where: rate.token == token.contract_address_hash,
        select: {token, rate}
      )

    query
    |> Repo.one()
    |> case do
      nil -> {:error, :not_found}
      data -> {:ok, data}
    end
  end

  def query_leaderboard do
    # Computes the leaderboard score
    # For each account, the following is computed: CELO balance + cUSD balance * exchange rate
    # Each competitor can have several claimed accounts.
    # Final final score is the sum of account scores modified with the multiplier that is read from Google sheets
    result =
      SQL.query(Repo.Local, """
        SELECT
          competitors.address,
          COALESCE(( SELECT name FROM celo_account WHERE address =  competitors.address), 'Unknown account'),
          (SUM(rate*token_balance+balance+locked_balance)+rate*COALESCE(old_usd,0)+COALESCE(old_gold,0))*
           (multiplier+COALESCE(attestation_multiplier,0)) AS score
        FROM exchange_rates, competitors, tokens, claims,
         ( SELECT claims.address AS c_address, claims.claimed_address AS address,
              COALESCE((SELECT value FROM address_current_token_balances, tokens WHERE claimed_address = address_hash
                        AND token_contract_address_hash = tokens.contract_address_hash AND tokens.symbol = 'cUSD'), 0) as token_balance,
              COALESCE((SELECT fetched_coin_balance FROM addresses WHERE claimed_address = hash), 0) as balance,
              COALESCE((SELECT locked_gold FROM celo_account WHERE claimed_address = address), 0) as locked_balance
            FROM claims ) AS get
        WHERE exchange_rates.token = tokens.contract_address_hash
        AND tokens.symbol = 'cUSD'
        AND claims.claimed_address = get.address
        AND claims.address = competitors.address
        AND claims.address = c_address
        GROUP BY competitors.address, rate, old_usd, old_gold, attestation_multiplier, multiplier
        ORDER BY score DESC
      """)

    case result do
      {:ok, %{rows: res}} -> {:ok, res}
      _ -> {:error, :not_found}
    end
  end

=======
>>>>>>> 4b303c49
  defp with_decompiled_code_flag(query, _hash, false), do: query

  defp with_decompiled_code_flag(query, hash, true) do
    has_decompiled_code_query =
      from(decompiled_contract in DecompiledSmartContract,
        where: decompiled_contract.address_hash == ^hash,
        limit: 1,
        select: %{has_decompiled_code?: not is_nil(decompiled_contract.address_hash)}
      )

    from(
      address in query,
      left_join: decompiled_code in subquery(has_decompiled_code_query),
      select_merge: %{has_decompiled_code?: decompiled_code.has_decompiled_code?}
    )
  end

  defp decode_params(params, types) do
    params
    |> Base.decode16!(case: :mixed)
    |> TypeDecoder.decode_raw(types)
  end

  def get_token_type(hash) do
    query =
      from(
        token in Token,
        where: token.contract_address_hash == ^hash,
        select: token.type
      )

    Repo.one(query)
  end

  @doc """
  Checks if an `t:Explorer.Chain.Address.t/0` with the given `hash` exists.

  Returns `:ok` if found

      iex> {:ok, %Explorer.Chain.Address{hash: hash}} = Explorer.Chain.create_address(
      ...>   %{hash: "0x5aaeb6053f3e94c9b9a09f33669435e7ef1beaed"}
      ...> )
      iex> Explorer.Chain.check_address_exists(hash)
      :ok

  Returns `:not_found` if not found

      iex> {:ok, hash} = Explorer.Chain.string_to_address_hash("0x5aaeb6053f3e94c9b9a09f33669435e7ef1beaed")
      iex> Explorer.Chain.check_address_exists(hash)
      :not_found

  """
  @spec check_address_exists(Hash.Address.t()) :: :ok | :not_found
  def check_address_exists(address_hash) do
    address_hash
    |> address_exists?()
    |> boolean_to_check_result()
  end

  @doc """
  Checks if an `t:Explorer.Chain.Address.t/0` with the given `hash` exists.

  Returns `true` if found

      iex> {:ok, %Explorer.Chain.Address{hash: hash}} = Explorer.Chain.create_address(
      ...>   %{hash: "0x5aaeb6053f3e94c9b9a09f33669435e7ef1beaed"}
      ...> )
      iex> Explorer.Chain.address_exists?(hash)
      true

  Returns `false` if not found

      iex> {:ok, hash} = Explorer.Chain.string_to_address_hash("0x5aaeb6053f3e94c9b9a09f33669435e7ef1beaed")
      iex> Explorer.Chain.address_exists?(hash)
      false

  """
  @spec address_exists?(Hash.Address.t()) :: boolean()
  def address_exists?(address_hash) do
    query =
      from(
        address in Address,
        where: address.hash == ^address_hash
      )

    Repo.exists?(query)
  end

  @doc """
  Checks if it exists an `t:Explorer.Chain.Address.t/0` that has the provided
  `t:Explorer.Chain.Address.t/0` `hash` and a contract.

  Returns `:ok` if found and `:not_found` otherwise.
  """
  @spec check_contract_address_exists(Hash.Address.t()) :: :ok | :not_found
  def check_contract_address_exists(address_hash) do
    address_hash
    |> contract_address_exists?()
    |> boolean_to_check_result()
  end

  @doc """
  Checks if it exists an `t:Explorer.Chain.Address.t/0` that has the provided
  `t:Explorer.Chain.Address.t/0` `hash` and a contract.

  Returns `true` if found and `false` otherwise.
  """
  @spec contract_address_exists?(Hash.Address.t()) :: boolean()
  def contract_address_exists?(address_hash) do
    query =
      from(
        address in Address,
        where: address.hash == ^address_hash and not is_nil(address.contract_code)
      )

    Repo.exists?(query)
  end

  @doc """
  Checks if it exists a `t:Explorer.Chain.DecompiledSmartContract.t/0` for the
  `t:Explorer.Chain.Address.t/0` with the provided `hash` and with the provided version.

  Returns `:ok` if found and `:not_found` otherwise.
  """
  @spec check_decompiled_contract_exists(Hash.Address.t(), String.t()) :: :ok | :not_found
  def check_decompiled_contract_exists(address_hash, version) do
    address_hash
    |> decompiled_contract_exists?(version)
    |> boolean_to_check_result()
  end

  @doc """
  Checks if it exists a `t:Explorer.Chain.DecompiledSmartContract.t/0` for the
  `t:Explorer.Chain.Address.t/0` with the provided `hash` and with the provided version.

  Returns `true` if found and `false` otherwise.
  """
  @spec decompiled_contract_exists?(Hash.Address.t(), String.t()) :: boolean()
  def decompiled_contract_exists?(address_hash, version) do
    query =
      from(contract in DecompiledSmartContract,
        where: contract.address_hash == ^address_hash and contract.decompiler_version == ^version
      )

    Repo.exists?(query)
  end

  @doc """
  Checks if it exists a verified `t:Explorer.Chain.SmartContract.t/0` for the
  `t:Explorer.Chain.Address.t/0` with the provided `hash`.

  Returns `:ok` if found and `:not_found` otherwise.
  """
  @spec check_verified_smart_contract_exists(Hash.Address.t()) :: :ok | :not_found
  def check_verified_smart_contract_exists(address_hash) do
    address_hash
    |> verified_smart_contract_exists?()
    |> boolean_to_check_result()
  end

  @doc """
  Checks if it exists a verified `t:Explorer.Chain.SmartContract.t/0` for the
  `t:Explorer.Chain.Address.t/0` with the provided `hash`.

  Returns `true` if found and `false` otherwise.
  """
  @spec verified_smart_contract_exists?(Hash.Address.t()) :: boolean()
  def verified_smart_contract_exists?(address_hash) do
    query =
      from(
        smart_contract in SmartContract,
        where: smart_contract.address_hash == ^address_hash
      )

    Repo.exists?(query)
  end

  @doc """
  Checks if a `t:Explorer.Chain.Transaction.t/0` with the given `hash` exists.

  Returns `:ok` if found

      iex> %Transaction{hash: hash} = insert(:transaction)
      iex> Explorer.Chain.check_transaction_exists(hash)
      :ok

  Returns `:not_found` if not found

      iex> {:ok, hash} = Explorer.Chain.string_to_transaction_hash(
      ...>   "0x9fc76417374aa880d4449a1f7f31ec597f00b1f6f3dd2d66f4c9c6c445836d8b"
      ...> )
      iex> Explorer.Chain.check_transaction_exists(hash)
      :not_found
  """
  @spec check_transaction_exists(Hash.Full.t()) :: :ok | :not_found
  def check_transaction_exists(hash) do
    hash
    |> transaction_exists?()
    |> boolean_to_check_result()
  end

  @doc """
  Checks if a `t:Explorer.Chain.Transaction.t/0` with the given `hash` exists.

  Returns `true` if found

      iex> %Transaction{hash: hash} = insert(:transaction)
      iex> Explorer.Chain.transaction_exists?(hash)
      true

  Returns `false` if not found

      iex> {:ok, hash} = Explorer.Chain.string_to_transaction_hash(
      ...>   "0x9fc76417374aa880d4449a1f7f31ec597f00b1f6f3dd2d66f4c9c6c445836d8b"
      ...> )
      iex> Explorer.Chain.transaction_exists?(hash)
      false
  """
  @spec transaction_exists?(Hash.Full.t()) :: boolean()
  def transaction_exists?(hash) do
    query =
      from(
        transaction in Transaction,
        where: transaction.hash == ^hash
      )

    Repo.exists?(query)
  end

  @doc """
  Checks if a `t:Explorer.Chain.Token.t/0` with the given `hash` exists.

  Returns `:ok` if found

      iex> address = insert(:address)
      iex> insert(:token, contract_address: address)
      iex> Explorer.Chain.check_token_exists(address.hash)
      :ok

  Returns `:not_found` if not found

      iex> {:ok, hash} = Explorer.Chain.string_to_address_hash("0x5aaeb6053f3e94c9b9a09f33669435e7ef1beaed")
      iex> Explorer.Chain.check_token_exists(hash)
      :not_found
  """
  @spec check_token_exists(Hash.Address.t()) :: :ok | :not_found
  def check_token_exists(hash) do
    hash
    |> token_exists?()
    |> boolean_to_check_result()
  end

  @doc """
  Checks if a `t:Explorer.Chain.Token.t/0` with the given `hash` exists.

  Returns `true` if found

      iex> address = insert(:address)
      iex> insert(:token, contract_address: address)
      iex> Explorer.Chain.token_exists?(address.hash)
      true

  Returns `false` if not found

      iex> {:ok, hash} = Explorer.Chain.string_to_address_hash("0x5aaeb6053f3e94c9b9a09f33669435e7ef1beaed")
      iex> Explorer.Chain.token_exists?(hash)
      false
  """
  @spec token_exists?(Hash.Address.t()) :: boolean()
  def token_exists?(hash) do
    query =
      from(
        token in Token,
        where: token.contract_address_hash == ^hash
      )

    Repo.exists?(query)
  end

  @doc """
  Checks if a `t:Explorer.Chain.TokenTransfer.t/0` with the given `hash` and `token_id` exists.

  Returns `:ok` if found

      iex> contract_address = insert(:address)
      iex> token_id = 10
      iex> insert(:token_transfer,
      ...>  from_address: contract_address,
      ...>  token_contract_address: contract_address,
      ...>  token_id: token_id
      ...> )
      iex> Explorer.Chain.check_erc721_token_instance_exists(token_id, contract_address.hash)
      :ok

  Returns `:not_found` if not found

      iex> {:ok, hash} = Explorer.Chain.string_to_address_hash("0x5aaeb6053f3e94c9b9a09f33669435e7ef1beaed")
      iex> Explorer.Chain.check_erc721_token_instance_exists(10, hash)
      :not_found
  """
  @spec check_erc721_token_instance_exists(binary() | non_neg_integer(), Hash.Address.t()) :: :ok | :not_found
  def check_erc721_token_instance_exists(token_id, hash) do
    token_id
    |> erc721_token_instance_exist?(hash)
    |> boolean_to_check_result()
  end

  @doc """
  Checks if a `t:Explorer.Chain.TokenTransfer.t/0` with the given `hash` and `token_id` exists.

  Returns `true` if found

      iex> contract_address = insert(:address)
      iex> token_id = 10
      iex> insert(:token_transfer,
      ...>  from_address: contract_address,
      ...>  token_contract_address: contract_address,
      ...>  token_id: token_id
      ...> )
      iex> Explorer.Chain.erc721_token_instance_exist?(token_id, contract_address.hash)
      true

  Returns `false` if not found

      iex> {:ok, hash} = Explorer.Chain.string_to_address_hash("0x5aaeb6053f3e94c9b9a09f33669435e7ef1beaed")
      iex> Explorer.Chain.erc721_token_instance_exist?(10, hash)
      false
  """
  @spec erc721_token_instance_exist?(binary() | non_neg_integer(), Hash.Address.t()) :: boolean()
  def erc721_token_instance_exist?(token_id, hash) do
    query =
      from(tt in TokenTransfer,
        where: tt.token_contract_address_hash == ^hash and tt.token_id == ^token_id
      )

    Repo.exists?(query)
  end

  defp boolean_to_check_result(true), do: :ok

  defp boolean_to_check_result(false), do: :not_found

  @doc """
  Fetches the first trace from the Parity trace URL.
  """
  def fetch_first_trace(transactions_params, json_rpc_named_arguments) do
    case EthereumJSONRPC.fetch_first_trace(transactions_params, json_rpc_named_arguments) do
      {:ok, [%{first_trace: first_trace, block_hash: block_hash, json_rpc_named_arguments: json_rpc_named_arguments}]} ->
        format_tx_first_trace(first_trace, block_hash, json_rpc_named_arguments)

      {:error, error} ->
        {:error, error}

      :ignore ->
        :ignore
    end
  end

  def combine_proxy_implementation_abi(proxy_address_hash, abi) when not is_nil(abi) do
    implementation_abi = get_implementation_abi_from_proxy(proxy_address_hash, abi)
    if Enum.empty?(implementation_abi), do: abi, else: implementation_abi ++ abi
  end

  def combine_proxy_implementation_abi(_, abi) when is_nil(abi) do
    []
  end

  def proxy_contract?(_address_hash, abi) when abi in [nil, false, []], do: false

  def proxy_contract?(address_hash, abi) when not is_nil(abi) do
    implementation_method_abi =
      abi
      |> Enum.find(fn method ->
        Map.get(method, "name") == "implementation" ||
          master_copy_pattern?(method)
      end)

    if implementation_method_abi ||
         get_implementation_address_hash_eip_1967(address_hash) !== "0x0000000000000000000000000000000000000000",
       do: true,
       else: false
  end

  def gnosis_safe_contract?(abi) when not is_nil(abi) do
    implementation_method_abi =
      abi
      |> Enum.find(fn method ->
        master_copy_pattern?(method)
      end)

    if implementation_method_abi, do: true, else: false
  end

  def gnosis_safe_contract?(abi) when is_nil(abi), do: false

  @spec get_implementation_address_hash(Hash.Address.t(), list()) :: {String.t() | nil, String.t() | nil}
  def get_implementation_address_hash(proxy_address_hash, abi)
      when not is_nil(proxy_address_hash) and not is_nil(abi) do
    implementation_method_abi =
      abi
      |> Enum.find(fn method ->
        Map.get(method, "name") == "implementation" && Map.get(method, "stateMutability") == "view"
      end)

    master_copy_method_abi =
      abi
      |> Enum.find(fn method ->
        master_copy_pattern?(method)
      end)

    implementation_address =
      cond do
        implementation_method_abi ->
          get_implementation_address_hash_basic(proxy_address_hash, abi)

        master_copy_method_abi ->
          get_implementation_address_hash_from_master_copy_pattern(proxy_address_hash)

        true ->
          get_implementation_address_hash_eip_1967(proxy_address_hash)
      end

    save_implementation_name(implementation_address, proxy_address_hash)
  end

  def get_implementation_address_hash(proxy_address_hash, abi) when is_nil(proxy_address_hash) or is_nil(abi) do
    {nil, nil}
  end

  defp get_implementation_address_hash_eip_1967(proxy_address_hash) do
    json_rpc_named_arguments = Application.get_env(:explorer, :json_rpc_named_arguments)

    # https://eips.ethereum.org/EIPS/eip-1967
    storage_slot_logic_contract_address = "0x360894a13ba1a3210667c828492db98dca3e2076cc3735a920a3ca505d382bbc"

    {_status, implementation_address} =
      case Contract.eth_get_storage_at_request(
             proxy_address_hash,
             storage_slot_logic_contract_address,
             nil,
             json_rpc_named_arguments
           ) do
        {:ok, empty_address}
        when empty_address in ["0x", "0x0", "0x0000000000000000000000000000000000000000000000000000000000000000"] ->
          fetch_beacon_proxy_implementation(proxy_address_hash, json_rpc_named_arguments)

        {:ok, implementation_logic_address} ->
          {:ok, implementation_logic_address}

        {:error, _} ->
          {:ok, "0x"}
      end

    abi_decode_address_output(implementation_address)
  end

  # changes requested by https://github.com/blockscout/blockscout/issues/4770
  # for support BeaconProxy pattern
  defp fetch_beacon_proxy_implementation(proxy_address_hash, json_rpc_named_arguments) do
    # https://eips.ethereum.org/EIPS/eip-1967
    storage_slot_beacon_contract_address = "0xa3f0ad74e5423aebfd80d3ef4346578335a9a72aeaee59ff6cb3582b35133d50"

    implementation_method_abi = [
      %{
        "type" => "function",
        "stateMutability" => "view",
        "outputs" => [%{"type" => "address", "name" => "", "internalType" => "address"}],
        "name" => "implementation",
        "inputs" => []
      }
    ]

    case Contract.eth_get_storage_at_request(
           proxy_address_hash,
           storage_slot_beacon_contract_address,
           nil,
           json_rpc_named_arguments
         ) do
      {:ok, empty_address}
      when empty_address in ["0x", "0x0", "0x0000000000000000000000000000000000000000000000000000000000000000"] ->
        fetch_openzeppelin_proxy_implementation(proxy_address_hash, json_rpc_named_arguments)

      {:ok, beacon_contract_address} ->
        case beacon_contract_address
             |> abi_decode_address_output()
             |> get_implementation_address_hash_basic(implementation_method_abi) do
          <<implementation_address::binary-size(42)>> ->
            {:ok, implementation_address}

          _ ->
            {:ok, beacon_contract_address}
        end

      {:error, _} ->
        {:ok, "0x"}
    end
  end

  # changes requested by https://github.com/blockscout/blockscout/issues/5292
  defp fetch_openzeppelin_proxy_implementation(proxy_address_hash, json_rpc_named_arguments) do
    # This is the keccak-256 hash of "org.zeppelinos.proxy.implementation"
    storage_slot_logic_contract_address = "0x7050c9e0f4ca769c69bd3a8ef740bc37934f8e2c036e5a723fd8ee048ed3f8c3"

    case Contract.eth_get_storage_at_request(
           proxy_address_hash,
           storage_slot_logic_contract_address,
           nil,
           json_rpc_named_arguments
         ) do
      {:ok, empty_address}
      when empty_address in ["0x", "0x0", "0x0000000000000000000000000000000000000000000000000000000000000000"] ->
        {:ok, "0x"}

      {:ok, logic_contract_address} ->
        {:ok, logic_contract_address}

      {:error, _} ->
        {:ok, "0x"}
    end
  end

  defp get_implementation_address_hash_basic(proxy_address_hash, abi) do
    # 5c60da1b = keccak256(implementation())
    implementation_address =
      case Reader.query_contract(
             proxy_address_hash,
             abi,
             %{
               "5c60da1b" => []
             },
             false
           ) do
        %{"5c60da1b" => {:ok, [result]}} -> result
        _ -> nil
      end

    address_to_hex(implementation_address)
  end

  defp get_implementation_address_hash_from_master_copy_pattern(proxy_address_hash) do
    json_rpc_named_arguments = Application.get_env(:explorer, :json_rpc_named_arguments)

    master_copy_storage_pointer = "0x0"

    {:ok, implementation_address} =
      Contract.eth_get_storage_at_request(
        proxy_address_hash,
        master_copy_storage_pointer,
        nil,
        json_rpc_named_arguments
      )

    abi_decode_address_output(implementation_address)
  end

  defp master_copy_pattern?(method) do
    Map.get(method, "type") == "constructor" &&
      method
      |> Enum.find(fn item ->
        case item do
          {"inputs", inputs} ->
            master_copy_input?(inputs)

          _ ->
            false
        end
      end)
  end

  defp master_copy_input?(inputs) do
    inputs
    |> Enum.find(fn input ->
      Map.get(input, "name") == "_masterCopy"
    end)
  end

  defp save_implementation_name(empty_address_hash_string, _)
       when empty_address_hash_string in [
              "0x",
              "0x0",
              "0x0000000000000000000000000000000000000000000000000000000000000000",
              @burn_address_hash_str
            ],
       do: {empty_address_hash_string, nil}

  defp save_implementation_name(implementation_address_hash_string, proxy_address_hash)
       when is_binary(implementation_address_hash_string) do
    with {:ok, address_hash} <- string_to_address_hash(implementation_address_hash_string),
         %SmartContract{name: name} <- address_hash_to_smart_contract(address_hash) do
      SmartContract
      |> where([sc], sc.address_hash == ^proxy_address_hash)
      |> update(set: [implementation_name: ^name])
      |> Repo.update_all([])

      {implementation_address_hash_string, name}
    else
      _ ->
        {implementation_address_hash_string, nil}
    end
  end

  defp save_implementation_name(other, _), do: {other, nil}

  defp abi_decode_address_output(nil), do: nil

  defp abi_decode_address_output("0x"), do: @burn_address_hash_str

  defp abi_decode_address_output(address) when is_binary(address) do
    if String.length(address) > 42 do
      "0x" <> String.slice(address, -40, 40)
    else
      address
    end
  end

  defp abi_decode_address_output(_), do: nil

  defp address_to_hex(address) do
    if address do
      if String.starts_with?(address, "0x") do
        address
      else
        "0x" <> Base.encode16(address, case: :lower)
      end
    end
  end

  def get_implementation_abi(implementation_address_hash_string) when not is_nil(implementation_address_hash_string) do
    case Chain.string_to_address_hash(implementation_address_hash_string) do
      {:ok, implementation_address_hash} ->
        implementation_smart_contract =
          implementation_address_hash
          |> Chain.address_hash_to_smart_contract()

        if implementation_smart_contract do
          implementation_smart_contract
          |> Map.get(:abi)
        else
          []
        end

      _ ->
        []
    end
  end

  def get_implementation_abi(implementation_address_hash_string) when is_nil(implementation_address_hash_string) do
    []
  end

  def get_implementation_abi_from_proxy(proxy_address_hash, abi)
      when not is_nil(proxy_address_hash) and not is_nil(abi) do
    {implementation_address_hash_string, _name} = get_implementation_address_hash(proxy_address_hash, abi)
    get_implementation_abi(implementation_address_hash_string)
  end

  def get_implementation_abi_from_proxy(proxy_address_hash, abi) when is_nil(proxy_address_hash) or is_nil(abi) do
    []
  end

  defp format_tx_first_trace(first_trace, block_hash, json_rpc_named_arguments) do
    {:ok, to_address_hash} =
      if Map.has_key?(first_trace, :to_address_hash) do
        Chain.string_to_address_hash(first_trace.to_address_hash)
      else
        {:ok, nil}
      end

    {:ok, from_address_hash} = Chain.string_to_address_hash(first_trace.from_address_hash)

    {:ok, created_contract_address_hash} =
      if Map.has_key?(first_trace, :created_contract_address_hash) do
        Chain.string_to_address_hash(first_trace.created_contract_address_hash)
      else
        {:ok, nil}
      end

    {:ok, transaction_hash} = Chain.string_to_transaction_hash(first_trace.transaction_hash)

    {:ok, call_type} =
      if Map.has_key?(first_trace, :call_type) do
        CallType.load(first_trace.call_type)
      else
        {:ok, nil}
      end

    {:ok, type} = Type.load(first_trace.type)

    {:ok, input} =
      if Map.has_key?(first_trace, :input) do
        Data.cast(first_trace.input)
      else
        {:ok, nil}
      end

    {:ok, output} =
      if Map.has_key?(first_trace, :output) do
        Data.cast(first_trace.output)
      else
        {:ok, nil}
      end

    {:ok, created_contract_code} =
      if Map.has_key?(first_trace, :created_contract_code) do
        Data.cast(first_trace.created_contract_code)
      else
        {:ok, nil}
      end

    {:ok, init} =
      if Map.has_key?(first_trace, :init) do
        Data.cast(first_trace.init)
      else
        {:ok, nil}
      end

    block_index =
      get_block_index(%{
        transaction_index: first_trace.transaction_index,
        transaction_hash: first_trace.transaction_hash,
        block_number: first_trace.block_number,
        json_rpc_named_arguments: json_rpc_named_arguments
      })

    value = %Wei{value: Decimal.new(first_trace.value)}

    first_trace_formatted =
      first_trace
      |> Map.merge(%{
        block_index: block_index,
        block_hash: block_hash,
        call_type: call_type,
        to_address_hash: to_address_hash,
        created_contract_address_hash: created_contract_address_hash,
        from_address_hash: from_address_hash,
        input: input,
        output: output,
        created_contract_code: created_contract_code,
        init: init,
        transaction_hash: transaction_hash,
        type: type,
        value: value
      })

    {:ok, [first_trace_formatted]}
  end

  defp get_block_index(%{
         transaction_index: transaction_index,
         transaction_hash: transaction_hash,
         block_number: block_number,
         json_rpc_named_arguments: json_rpc_named_arguments
       }) do
    if transaction_index == 0 do
      0
    else
      filtered_block_numbers = EthereumJSONRPC.block_numbers_in_range([block_number])
      {:ok, traces} = fetch_block_internal_transactions(filtered_block_numbers, json_rpc_named_arguments)

      sorted_traces =
        traces
        |> Enum.sort_by(&{&1.transaction_index, &1.index})
        |> Enum.with_index()

      {_, block_index} =
        sorted_traces
        |> Enum.find({nil, -1}, fn {trace, _} ->
          trace.transaction_index == transaction_index &&
            trace.transaction_hash == transaction_hash
        end)

      block_index
    end
  end

  defp find_block_timestamp(number) do
    Block
    |> where([b], b.number == ^number)
    |> select([b], b.timestamp)
    |> limit(1)
    |> Repo.one()
  end

  @spec get_token_transfer_type(TokenTransfer.t()) ::
          :token_burning | :token_minting | :token_spawning | :token_transfer
  def get_token_transfer_type(transfer) do
    {:ok, burn_address_hash} = Chain.string_to_address_hash(@burn_address_hash_str)

    cond do
      transfer.to_address_hash == burn_address_hash && transfer.from_address_hash !== burn_address_hash ->
        :token_burning

      transfer.to_address_hash !== burn_address_hash && transfer.from_address_hash == burn_address_hash ->
        :token_minting

      transfer.to_address_hash == burn_address_hash && transfer.from_address_hash == burn_address_hash ->
        :token_spawning

      true ->
        :token_transfer
    end
  end

  @doc """
  Returns the total amount of CELO that is unlocked and can't or hasn't yet been withdrawn.
  Details at: https://docs.celo.org/celo-codebase/protocol/proof-of-stake/locked-gold#unlocking-period
  """
  @spec fetch_sum_celo_unlocked() :: Wei.t()
  def fetch_sum_celo_unlocked do
    query =
      from(w in CeloUnlocked,
        select: sum(w.amount)
      )

    query
    |> Repo.one()
    |> case do
      nil -> %Wei{value: Decimal.new(0)}
      sum -> sum
    end
  end

  @doc """
  Returns the total amount of CELO that is unlocked and hasn't yet been withdrawn.
  """
  @spec fetch_sum_available_celo_unlocked() :: Wei.t()
  def fetch_sum_available_celo_unlocked do
    query =
      from(w in CeloUnlocked,
        select: sum(w.amount),
        where: w.available <= fragment("NOW()")
      )

    query
    |> Repo.one()
    |> case do
      nil -> %Wei{value: Decimal.new(0)}
      sum -> sum
    end
  end

  def fetch_sum_available_celo_unlocked_for_address(address) do
    query =
      from(celo_unlocked in CeloUnlocked,
        select: sum(celo_unlocked.amount),
        where: celo_unlocked.available <= fragment("NOW()"),
        where: celo_unlocked.account_address == ^address
      )

    query
    |> Repo.one()
    |> case do
      nil -> %Wei{value: Decimal.new(0)}
      sum -> sum
    end
  end

  @doc """
  Deletes unlocked CELO when passed the address and the amount
  """
  @spec delete_celo_unlocked(Hash.t(), non_neg_integer()) :: {integer(), nil | [term()]}
  def delete_celo_unlocked(address, amount) do
    query =
      from(celo_unlocked in CeloUnlocked,
        where: celo_unlocked.account_address == ^address and celo_unlocked.amount == ^amount
      )

    Repo.delete_all(query)
  end

  @doc """
  Insert unlocked CELO when passed the address, the amount and when the amount will be available as a unix timestamp
  """
  @spec insert_celo_unlocked(Hash.t(), non_neg_integer(), non_neg_integer()) :: {integer(), nil | [term()]}
  def insert_celo_unlocked(address, amount, available) do
    changeset =
      CeloUnlocked.changeset(%CeloUnlocked{}, %{
        account_address: address,
        amount: amount,
        available: DateTime.from_unix!(available, :second)
      })

    Repo.insert(changeset)
  end

  @spec get_token_icon_url_by(String.t(), String.t()) :: String.t() | nil
  def get_token_icon_url_by(chain_id, address_hash) do
    chain_name =
      case chain_id do
        "1" ->
          "ethereum"

        "99" ->
          "poa"

        "100" ->
          "xdai"

        "42220" ->
          "celo"

        _ ->
          nil
      end

    if chain_name do
      try_url =
        "https://raw.githubusercontent.com/trustwallet/assets/master/blockchains/#{chain_name}/assets/#{address_hash}/logo.png"

      try_url
    else
      nil
    end
  end

  defp from_block(options) do
    Keyword.get(options, :from_block) || nil
  end

  def to_block(options) do
    Keyword.get(options, :to_block) || nil
  end

  def convert_date_to_min_block(date_str) do
    date_format = "%Y-%m-%d"

    {:ok, date} =
      date_str
      |> Timex.parse(date_format, :strftime)

    {:ok, day_before} =
      date
      |> Timex.shift(days: -1)
      |> Timex.format(date_format, :strftime)

    convert_date_to_max_block(day_before)
  end

  def convert_date_to_max_block(date) do
    {:ok, from} =
      date
      |> Date.from_iso8601!()
      |> NaiveDateTime.new(~T[00:00:00])

    next_day = from |> NaiveDateTime.add(:timer.hours(24), :millisecond)

    block_query =
      from(b in Block,
        select: %{max: max(b.timestamp), number: b.number},
        where: fragment("? BETWEEN ? AND ?", b.timestamp, ^from, ^next_day),
        group_by: b.number
      )

    query = from(b in subquery(block_query), select: max(b.number))

    query
    |> Repo.one()
  end

  def pending_withdrawals_for_account(account_address) do
    query =
      from(unlocked in CeloUnlocked,
        select: %{
          amount: unlocked.amount,
          available: unlocked.available
        },
        where: unlocked.account_address == ^account_address
      )

    Repo.all(query, timeout: :infinity)
  end
end<|MERGE_RESOLUTION|>--- conflicted
+++ resolved
@@ -26,14 +26,9 @@
 
   require Logger
 
-<<<<<<< HEAD
-  alias ABI.{TypeDecoder, TypeEncoder}
+  alias ABI.TypeDecoder
   alias Ecto.Adapters.SQL
   alias Ecto.{Changeset, Multi, Query}
-=======
-  alias ABI.TypeDecoder
-  alias Ecto.{Changeset, Multi}
->>>>>>> 4b303c49
 
   alias EthereumJSONRPC.Contract
   alias EthereumJSONRPC.Transaction, as: EthereumJSONRPCTransaction
@@ -49,8 +44,6 @@
     Address.CurrentTokenBalance,
     Address.TokenBalance,
     Block,
-<<<<<<< HEAD
-    BridgedToken,
     CeloAccount,
     CeloClaims,
     CeloParams,
@@ -60,8 +53,6 @@
     CeloValidatorGroup,
     CeloValidatorHistory,
     CeloVoters,
-=======
->>>>>>> 4b303c49
     CurrencyHelpers,
     Data,
     DecompiledSmartContract,
@@ -2424,80 +2415,6 @@
     end
   end
 
-<<<<<<< HEAD
-  defp fetch_top_bridged_tokens(destination, paging_options, filter, from_api) do
-    offset = (max(paging_options.page_number, 1) - 1) * paging_options.page_size
-    chain_id = translate_destination_to_chain_id(destination)
-
-    if chain_id == :undefined do
-      []
-    else
-      bridged_tokens_query =
-        if chain_id do
-          from(bt in BridgedToken,
-            select: bt,
-            where: bt.foreign_chain_id == ^chain_id
-          )
-        else
-          from(bt in BridgedToken,
-            select: bt
-          )
-        end
-
-      base_query =
-        from(t in Token,
-          right_join: bt in subquery(bridged_tokens_query),
-          on: t.contract_address_hash == bt.home_token_contract_address_hash,
-          where: t.total_supply > ^0,
-          where: t.bridged,
-          order_by: [desc: t.holder_count, asc: t.name],
-          select: [t, bt],
-          preload: [:contract_address]
-        )
-
-      base_query_with_paging =
-        base_query
-        |> page_tokens(paging_options)
-        |> limit(^paging_options.page_size)
-        |> offset(^offset)
-
-      case prepare_search_term(filter) do
-        {:some, term} ->
-          query =
-            if String.length(term) > 0 do
-              base_query_with_paging
-              |> where(fragment("to_tsvector('english', symbol || ' ' || name ) @@ to_tsquery(?)", ^term))
-            else
-              base_query_with_paging
-            end
-
-          if from_api do
-            query
-            |> Repo.replica().all()
-          else
-            query
-            |> Repo.all()
-          end
-
-        _ ->
-          []
-      end
-    end
-  end
-
-  defp translate_destination_to_chain_id(destination) do
-    case destination do
-      :eth -> 1
-      :kovan -> 42
-      :bsc -> 56
-      :poa -> 99
-      nil -> nil
-      _ -> :undefined
-    end
-  end
-
-=======
->>>>>>> 4b303c49
   @doc """
   Calls `reducer` on a stream of `t:Explorer.Chain.Block.t/0` without `t:Explorer.Chain.Block.Reward.t/0`.
   """
@@ -5606,201 +5523,6 @@
 
     value
   end
-
-<<<<<<< HEAD
-  @doc "Get staking pools from the DB"
-  @spec staking_pools(
-          filter :: :validator | :active | :inactive,
-          paging_options :: PagingOptions.t() | :all,
-          address_hash :: Hash.t() | nil,
-          filter_banned :: boolean() | nil,
-          filter_my :: boolean() | nil
-        ) :: [map()]
-  def staking_pools(
-        filter,
-        paging_options \\ @default_paging_options,
-        address_hash \\ nil,
-        filter_banned \\ false,
-        filter_my \\ false
-      ) do
-    base_query =
-      StakingPool
-      |> where(is_deleted: false)
-      |> staking_pool_filter(filter)
-      |> staking_pools_paging_query(paging_options)
-
-    delegator_query =
-      if address_hash do
-        base_query
-        |> join(:left, [p], pd in StakingPoolsDelegator,
-          on:
-            p.staking_address_hash == pd.staking_address_hash and pd.address_hash == ^address_hash and
-              not pd.is_deleted
-        )
-        |> select([p, pd], %{pool: p, delegator: pd})
-      else
-        base_query
-        |> select([p], %{pool: p, delegator: nil})
-      end
-
-    banned_query =
-      if filter_banned do
-        where(delegator_query, is_banned: true)
-      else
-        delegator_query
-      end
-
-    filtered_query =
-      if address_hash && filter_my do
-        where(banned_query, [..., pd], not is_nil(pd))
-      else
-        banned_query
-      end
-
-    Repo.all(filtered_query)
-  end
-
-  defp staking_pools_paging_query(base_query, :all) do
-    base_query
-    |> order_by(asc: :staking_address_hash)
-  end
-
-  defp staking_pools_paging_query(base_query, paging_options) do
-    paging_query =
-      base_query
-      |> limit(^paging_options.page_size)
-      |> order_by(desc: :stakes_ratio, desc: :is_active, asc: :staking_address_hash)
-
-    case paging_options.key do
-      {value, address_hash} ->
-        where(
-          paging_query,
-          [p],
-          p.stakes_ratio < ^value or
-            (p.stakes_ratio == ^value and p.staking_address_hash > ^address_hash)
-        )
-
-      _ ->
-        paging_query
-    end
-  end
-
-  @doc "Get count of staking pools from the DB"
-  @spec staking_pools_count(filter :: :validator | :active | :inactive) :: integer
-  def staking_pools_count(filter) do
-    StakingPool
-    |> where(is_deleted: false)
-    |> staking_pool_filter(filter)
-    |> Repo.aggregate(:count, :staking_address_hash)
-  end
-
-  @doc "Get sum of delegators count from the DB"
-  @spec delegators_count_sum(filter :: :validator | :active | :inactive) :: integer
-  def delegators_count_sum(filter) do
-    StakingPool
-    |> where(is_deleted: false)
-    |> staking_pool_filter(filter)
-    |> Repo.aggregate(:sum, :delegators_count)
-  end
-
-  @doc "Get sum of total staked amount from the DB"
-  @spec total_staked_amount_sum(filter :: :validator | :active | :inactive) :: integer
-  def total_staked_amount_sum(filter) do
-    StakingPool
-    |> where(is_deleted: false)
-    |> staking_pool_filter(filter)
-    |> Repo.aggregate(:sum, :total_staked_amount)
-  end
-
-  defp staking_pool_filter(query, :validator) do
-    where(query, is_validator: true)
-  end
-
-  defp staking_pool_filter(query, :active) do
-    where(query, is_active: true)
-  end
-
-  defp staking_pool_filter(query, :inactive) do
-    where(query, is_active: false)
-  end
-
-  def staking_pool(staking_address_hash) do
-    Repo.get_by(StakingPool, staking_address_hash: staking_address_hash)
-  end
-
-  def staking_pool_names(staking_addresses) do
-    StakingPool
-    |> where([p], p.staking_address_hash in ^staking_addresses and p.is_deleted == false)
-    |> select([:staking_address_hash, :name])
-    |> Repo.all()
-  end
-
-  def staking_pool_delegators(staking_address_hash, show_snapshotted_data) do
-    query =
-      from(
-        d in StakingPoolsDelegator,
-        where:
-          d.staking_address_hash == ^staking_address_hash and
-            (d.is_active == true or (^show_snapshotted_data and d.snapshotted_stake_amount > 0 and d.is_active != true)),
-        order_by: [desc: d.stake_amount]
-      )
-
-    query
-    |> Repo.all()
-  end
-
-  def staking_pool_snapshotted_delegator_data_for_apy do
-    query =
-      from(
-        d in StakingPoolsDelegator,
-        select: %{
-          :staking_address_hash => fragment("DISTINCT ON (?) ?", d.staking_address_hash, d.staking_address_hash),
-          :snapshotted_reward_ratio => d.snapshotted_reward_ratio,
-          :snapshotted_stake_amount => d.snapshotted_stake_amount
-        },
-        where: d.staking_address_hash != d.address_hash and d.snapshotted_stake_amount > 0
-      )
-
-    query
-    |> Repo.all()
-  end
-
-  def staking_pool_snapshotted_inactive_delegators_count(staking_address_hash) do
-    query =
-      from(
-        d in StakingPoolsDelegator,
-        where:
-          d.staking_address_hash == ^staking_address_hash and
-            d.snapshotted_stake_amount > 0 and
-            d.is_active != true,
-        select: fragment("count(*)")
-      )
-
-    query
-    |> Repo.one()
-  end
-
-  def staking_pool_delegator(staking_address_hash, address_hash) do
-    Repo.get_by(StakingPoolsDelegator,
-      staking_address_hash: staking_address_hash,
-      address_hash: address_hash,
-      is_deleted: false
-    )
-  end
-
-  def get_total_staked_and_ordered(""), do: nil
-
-  def get_total_staked_and_ordered(address_hash) when is_binary(address_hash) do
-    StakingPoolsDelegator
-    |> where([delegator], delegator.address_hash == ^address_hash and not delegator.is_deleted)
-    |> select([delegator], %{
-      stake_amount: coalesce(sum(delegator.stake_amount), 0),
-      ordered_withdraw: coalesce(sum(delegator.ordered_withdraw), 0)
-    })
-    |> Repo.one()
-  end
-
-  def get_total_staked_and_ordered(_), do: nil
 
   def bump_pending_blocks(pending_numbers) do
     update_query =
@@ -6178,8 +5900,6 @@
     end
   end
 
-=======
->>>>>>> 4b303c49
   defp with_decompiled_code_flag(query, _hash, false), do: query
 
   defp with_decompiled_code_flag(query, hash, true) do
