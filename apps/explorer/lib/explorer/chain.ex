defmodule Explorer.Chain do
  @moduledoc """
  The chain context.
  """

  import Ecto.Query,
    only: [
      from: 2,
      join: 4,
      join: 5,
      limit: 2,
      lock: 2,
      offset: 2,
      order_by: 2,
      order_by: 3,
      preload: 2,
      select: 2,
      select: 3,
      subquery: 1,
      union: 2,
      update: 2,
      where: 2,
      where: 3
    ]

  import EthereumJSONRPC, only: [integer_to_quantity: 1, json_rpc: 2, fetch_block_internal_transactions: 2]

  require Logger

  alias ABI.{TypeDecoder, TypeEncoder}
  alias Ecto.Adapters.SQL
  alias Ecto.{Changeset, Multi, Query}

  alias EthereumJSONRPC.Contract
  alias EthereumJSONRPC.Transaction, as: EthereumJSONRPCTransaction

  alias Explorer.Counters.LastFetchedCounter

  alias Explorer.Chain

  alias Explorer.Chain.{
    Address,
    Address.CoinBalance,
    Address.CoinBalanceDaily,
    Address.CurrentTokenBalance,
    Address.TokenBalance,
    Block,
    BridgedToken,
    CeloAccount,
    CeloClaims,
    CeloParams,
    CeloSigners,
    CeloUnlocked,
    CeloValidator,
    CeloValidatorGroup,
    CeloValidatorHistory,
    CeloVoters,
    CurrencyHelpers,
    Data,
    DecompiledSmartContract,
    ExchangeRate,
    Hash,
    Import,
    InternalTransaction,
    Log,
    PendingBlockOperation,
    SmartContract,
    SmartContractAdditionalSource,
    StakingPool,
    StakingPoolsDelegator,
    Token,
    Token.Instance,
    TokenTransfer,
    Transaction,
    Wei
  }

  alias Explorer.Chain.Block.{EmissionReward, Reward}

  alias Explorer.Chain.Cache.{
    Accounts,
    BlockNumber,
    Blocks,
    TokenExchangeRate,
    Transactions,
    Uncles
  }

  alias Explorer.Chain.Celo.ContractEventTracking
  alias Explorer.Chain.Celo.TransactionStats, as: CeloTxStats

  alias Explorer.Chain.Import.Runner
  alias Explorer.Chain.InternalTransaction.{CallType, Type}
  alias Explorer.Counters.{AddressesCounter, AddressesWithBalanceCounter}
  alias Explorer.Market.MarketHistoryCache
  alias Explorer.{PagingOptions, Repo}
  alias Explorer.Repo.Remote, as: RemoteRepo
  alias Explorer.SmartContract.{Helper, Reader}
  alias Explorer.Staking.ContractState

  alias Dataloader.Ecto, as: DataloaderEcto

  @default_paging_options %PagingOptions{page_size: 50}

  @max_incoming_transactions_count 10_000

  @revert_msg_prefix_1 "Revert: "
  @revert_msg_prefix_2 "revert: "
  @revert_msg_prefix_3 "reverted "
  @revert_msg_prefix_4 "Reverted "
  @revert_msg_prefix_5 "execution reverted: "
  # keccak256("Error(string)")
  @revert_error_method_id "08c379a0"

  @burn_address_hash_str "0x0000000000000000000000000000000000000000"

  # seconds
  @check_bytecode_interval 86_400

  @limit_showing_transactions 10_000
  @default_page_size 50

  @typedoc """
  The name of an association on the `t:Ecto.Schema.t/0`
  """
  @type association :: atom()

  @typedoc """
  The max `t:Explorer.Chain.Block.block_number/0` for `consensus` `true` `t:Explorer.Chain.Block.t/0`s.
  """
  @type block_height :: Block.block_number()

  @typedoc """
  Event type where data is broadcasted whenever data is inserted from chain indexing.
  """
  @type chain_event ::
          :addresses
          | :address_coin_balances
          | :blocks
          | :block_rewards
          | :exchange_rate
          | :internal_transactions
          | :logs
          | :transactions
          | :token_transfers

  @type direction :: :from | :to

  @typedoc """
   * `:optional` - the association is optional and only needs to be loaded if available
   * `:required` - the association is required and MUST be loaded.  If it is not available, then the parent struct
     SHOULD NOT be returned.
  """
  @type necessity :: :optional | :required

  @typedoc """
  The `t:necessity/0` of each association that should be loaded
  """
  @type necessity_by_association :: %{association => necessity}

  @typep necessity_by_association_option :: {:necessity_by_association, necessity_by_association}
  @typep paging_options :: {:paging_options, PagingOptions.t()}
  @typep balance_by_day :: %{date: String.t(), value: Wei.t()}

  @doc """
  Gets from the cache the count of `t:Explorer.Chain.Address.t/0`'s where the `fetched_coin_balance` is > 0
  """
  @spec count_addresses_with_balance_from_cache :: non_neg_integer()
  def count_addresses_with_balance_from_cache do
    AddressesWithBalanceCounter.fetch()
  end

  @doc """
  Estimated count of `t:Explorer.Chain.Address.t/0`.

  Estimated count of addresses.
  """
  @spec address_estimated_count() :: non_neg_integer()
  def address_estimated_count do
    cached_value = AddressesCounter.fetch()

    if is_nil(cached_value) do
      %Postgrex.Result{rows: [[count]]} = Repo.query!("SELECT reltuples FROM pg_class WHERE relname = 'addresses';")

      count
    else
      cached_value
    end
  end

  @doc """
  Counts the number of addresses with fetched coin balance > 0.

  This function should be used with caution. In larger databases, it may take a
  while to have the return back.
  """
  def count_addresses_with_balance do
    Repo.one(
      Address.count_with_fetched_coin_balance(),
      timeout: :infinity
    )
  end

  @doc """
  Counts the number of all addresses.

  This function should be used with caution. In larger databases, it may take a
  while to have the return back.
  """
  def count_addresses do
    Repo.one(
      Address.count(),
      timeout: :infinity
    )
  end

  @doc """
  `t:Explorer.Chain.InternalTransaction/0`s from the address with the given `hash`.

  This function excludes any internal transactions in the results where the
  internal transaction has no siblings within the parent transaction.

  ## Options

    * `:direction` - if specified, will filter internal transactions by address type. If `:to` is specified, only
      internal transactions where the "to" address matches will be returned. Likewise, if `:from` is specified, only
      internal transactions where the "from" address matches will be returned. If `:direction` is omitted, internal
      transactions either to or from the address will be returned.
    * `:necessity_by_association` - use to load `t:association/0` as `:required` or `:optional`. If an association is
      `:required`, and the `t:Explorer.Chain.InternalTransaction.t/0` has no associated record for that association,
      then the `t:Explorer.Chain.InternalTransaction.t/0` will not be included in the page `entries`.
    * `:paging_options` - a `t:Explorer.PagingOptions.t/0` used to specify the `:page_size` and
      `:key` (a tuple of the lowest/oldest `{block_number, transaction_index, index}`) and. Results will be the internal
      transactions older than the `block_number`, `transaction index`, and `index` that are passed.

  """
  @spec address_to_internal_transactions(Hash.Address.t(), [paging_options | necessity_by_association_option]) :: [
          InternalTransaction.t()
        ]
  def address_to_internal_transactions(hash, options \\ []) do
    necessity_by_association = Keyword.get(options, :necessity_by_association, %{})
    direction = Keyword.get(options, :direction)

    from_block = from_block(options)
    to_block = to_block(options)

    paging_options = Keyword.get(options, :paging_options, @default_paging_options)

    if direction == nil do
      query_to_address_hash_wrapped =
        InternalTransaction
        |> InternalTransaction.where_nonpending_block()
        |> InternalTransaction.where_address_fields_match(hash, :to_address_hash)
        |> InternalTransaction.where_block_number_in_period(from_block, to_block)
        |> common_where_limit_order(paging_options)
        |> wrapped_union_subquery()

      query_from_address_hash_wrapped =
        InternalTransaction
        |> InternalTransaction.where_nonpending_block()
        |> InternalTransaction.where_address_fields_match(hash, :from_address_hash)
        |> InternalTransaction.where_block_number_in_period(from_block, to_block)
        |> common_where_limit_order(paging_options)
        |> wrapped_union_subquery()

      query_created_contract_address_hash_wrapped =
        InternalTransaction
        |> InternalTransaction.where_nonpending_block()
        |> InternalTransaction.where_address_fields_match(hash, :created_contract_address_hash)
        |> InternalTransaction.where_block_number_in_period(from_block, to_block)
        |> common_where_limit_order(paging_options)
        |> wrapped_union_subquery()

      full_query =
        query_to_address_hash_wrapped
        |> union(^query_from_address_hash_wrapped)
        |> union(^query_created_contract_address_hash_wrapped)

      full_query
      |> wrapped_union_subquery()
      |> order_by(
        [q],
        desc: q.block_number,
        desc: q.transaction_index,
        desc: q.index
      )
      |> preload(transaction: :block)
      |> join_associations(necessity_by_association)
      |> Repo.all()
    else
      InternalTransaction
      |> InternalTransaction.where_nonpending_block()
      |> InternalTransaction.where_address_fields_match(hash, direction)
      |> InternalTransaction.where_block_number_in_period(from_block, to_block)
      |> common_where_limit_order(paging_options)
      |> preload(transaction: :block)
      |> join_associations(necessity_by_association)
      |> Repo.all()
    end
  end

  def wrapped_union_subquery(query) do
    from(
      q in subquery(query),
      select: q
    )
  end

  defp common_where_limit_order(query, paging_options) do
    query
    |> InternalTransaction.where_is_different_from_parent_transaction()
    |> InternalTransaction.where_block_number_is_not_null()
    |> page_internal_transaction(paging_options, %{index_int_tx_desc_order: true})
    |> limit(^paging_options.page_size)
    |> order_by(
      [it],
      desc: it.block_number,
      desc: it.transaction_index,
      desc: it.index
    )
  end

  @doc """
  Get the total number of transactions sent by the address with the given hash according to the last block indexed.

  We have to increment +1 in the last nonce result because it works like an array position, the first
  nonce has the value 0. When last nonce is nil, it considers that the given address has 0 transactions.
  """
  @spec total_transactions_sent_by_address(Hash.Address.t()) :: non_neg_integer()
  def total_transactions_sent_by_address(address_hash) do
    last_nonce =
      address_hash
      |> Transaction.last_nonce_by_address_query()
      |> Repo.one(timeout: :infinity)

    case last_nonce do
      nil -> 0
      value -> value + 1
    end
  end

  @doc """
  Fetches the transactions related to the address with the given hash, including
  transactions that only have the address in the `token_transfers` related table
  and rewards for block validation.

  This query is divided into multiple subqueries intentionally in order to
  improve the listing performance.

  The `token_trasfers` table tends to grow exponentially, and the query results
  with a `transactions` `join` statement takes too long.

  To solve this the `transaction_hashes` are fetched in a separate query, and
  paginated through the `block_number` already present in the `token_transfers`
  table.

  ## Options

    * `:necessity_by_association` - use to load `t:association/0` as `:required` or `:optional`.  If an association is
      `:required`, and the `t:Explorer.Chain.Transaction.t/0` has no associated record for that association, then the
      `t:Explorer.Chain.Transaction.t/0` will not be included in the page `entries`.
    * `:paging_options` - a `t:Explorer.PagingOptions.t/0` used to specify the `:page_size` and
      `:key` (a tuple of the lowest/oldest `{block_number, index}`) and. Results will be the transactions older than
      the `block_number` and `index` that are passed.

  """
  @spec address_to_transactions_with_rewards(Hash.Address.t(), [paging_options | necessity_by_association_option]) ::
          [
            Transaction.t()
          ]
  def address_to_transactions_with_rewards(address_hash, options \\ []) when is_list(options) do
    paging_options = Keyword.get(options, :paging_options, @default_paging_options)

    if Application.get_env(:block_scout_web, BlockScoutWeb.Chain)[:has_emission_funds] do
      cond do
        Keyword.get(options, :direction) == :from ->
          address_to_transactions_without_rewards(address_hash, options)

        address_has_rewards?(address_hash) ->
          %{payout_key: block_miner_payout_address} = Reward.get_validator_payout_key_by_mining(address_hash)

          if block_miner_payout_address && address_hash == block_miner_payout_address do
            transactions_with_rewards_results(address_hash, options, paging_options)
          else
            address_to_transactions_without_rewards(address_hash, options)
          end

        true ->
          address_to_transactions_without_rewards(address_hash, options)
      end
    else
      address_to_transactions_without_rewards(address_hash, options)
    end
  end

  defp transactions_with_rewards_results(address_hash, options, paging_options) do
    blocks_range = address_to_transactions_tasks_range_of_blocks(address_hash, options)

    rewards_task =
      Task.async(fn -> Reward.fetch_emission_rewards_tuples(address_hash, paging_options, blocks_range) end)

    [rewards_task | address_to_transactions_tasks(address_hash, options)]
    |> wait_for_address_transactions()
    |> Enum.sort_by(fn item ->
      case item do
        {%Reward{} = emission_reward, _} ->
          {-emission_reward.block.number, 1}

        item ->
          block_number = if item.block_number, do: -item.block_number, else: 0
          index = if item.index, do: -item.index, else: 0
          {block_number, index}
      end
    end)
    |> Enum.dedup_by(fn item ->
      case item do
        {%Reward{} = emission_reward, _} ->
          {emission_reward.block_hash, emission_reward.address_hash, emission_reward.address_type}

        transaction ->
          transaction.hash
      end
    end)
    |> Enum.take(paging_options.page_size)
  end

  def address_to_transactions_without_rewards(address_hash, options) do
    paging_options = Keyword.get(options, :paging_options, @default_paging_options)

    address_hash
    |> address_to_transactions_tasks(options)
    |> wait_for_address_transactions()
    |> Enum.sort_by(&{&1.block_number, &1.index}, &>=/2)
    |> Enum.dedup_by(& &1.hash)
    |> Enum.take(paging_options.page_size)
  end

  def address_to_mined_transactions_without_rewards(address_hash, options) do
    paging_options = Keyword.get(options, :paging_options, @default_paging_options)

    address_hash
    |> address_to_mined_transactions_tasks(options)
    |> wait_for_address_transactions()
    |> Enum.sort_by(&{&1.block_number, &1.index}, &>=/2)
    |> Enum.dedup_by(& &1.hash)
    |> Enum.take(paging_options.page_size)
  end

  defp address_to_transactions_tasks_query(options) do
    from_block = from_block(options)
    to_block = to_block(options)

    options
    |> Keyword.get(:paging_options, @default_paging_options)
    |> fetch_transactions(from_block, to_block)
  end

  defp transactions_block_numbers_at_address(address_hash, options) do
    direction = Keyword.get(options, :direction)

    options
    |> address_to_transactions_tasks_query()
    |> Transaction.not_pending_transactions()
    |> select([t], t.block_number)
    |> Transaction.matching_address_queries_list(direction, address_hash)
  end

  defp address_to_transactions_tasks(address_hash, options) do
    direction = Keyword.get(options, :direction)
    necessity_by_association = Keyword.get(options, :necessity_by_association, %{})

    from_block = from_block(options)
    to_block = to_block(options)

    options
    |> address_to_transactions_tasks_query()
    |> Transaction.not_dropped_or_replaced_transacions()
    |> where_block_number_in_period(from_block, to_block)
    |> join_associations(necessity_by_association)
    |> Transaction.matching_address_queries_list(direction, address_hash)
    |> Enum.map(fn query -> Task.async(fn -> Repo.all(query) end) end)
  end

  defp address_to_mined_transactions_tasks(address_hash, options) do
    direction = Keyword.get(options, :direction)
    necessity_by_association = Keyword.get(options, :necessity_by_association, %{})

    options
    |> address_to_transactions_tasks_query()
    |> Transaction.not_pending_transactions()
    |> join_associations(necessity_by_association)
    |> Transaction.matching_address_queries_list(direction, address_hash)
    |> Enum.map(fn query -> Task.async(fn -> Repo.all(query) end) end)
  end

  def address_to_transactions_tasks_range_of_blocks(address_hash, options) do
    extremums_list =
      address_hash
      |> transactions_block_numbers_at_address(options)
      |> Enum.map(fn query ->
        extremum_query =
          from(
            q in subquery(query),
            select: %{min_block_number: min(q.block_number), max_block_number: max(q.block_number)}
          )

        extremum_query
        |> Repo.one!()
      end)

    extremums_list
    |> Enum.reduce(%{min_block_number: nil, max_block_number: 0}, fn %{
                                                                       min_block_number: min_number,
                                                                       max_block_number: max_number
                                                                     },
                                                                     extremums_result ->
      current_min_number = Map.get(extremums_result, :min_block_number)
      current_max_number = Map.get(extremums_result, :max_block_number)

      extremums_result =
        if is_number(current_min_number) do
          if is_number(min_number) and min_number > 0 and min_number < current_min_number do
            extremums_result
            |> Map.put(:min_block_number, min_number)
          else
            extremums_result
          end
        else
          extremums_result
          |> Map.put(:min_block_number, min_number)
        end

      if is_number(max_number) and max_number > 0 and max_number > current_max_number do
        extremums_result
        |> Map.put(:max_block_number, max_number)
      else
        extremums_result
      end
    end)
  end

  defp wait_for_address_transactions(tasks) do
    tasks
    |> Task.yield_many(:timer.seconds(20))
    |> Enum.flat_map(fn {_task, res} ->
      case res do
        {:ok, result} ->
          result

        {:exit, reason} ->
          raise "Query fetching address transactions terminated: #{inspect(reason)}"

        nil ->
          raise "Query fetching address transactions timed out."
      end
    end)
  end

  @spec address_hash_to_token_transfers(Hash.Address.t(), Keyword.t()) :: [Transaction.t()]
  def address_hash_to_token_transfers(address_hash, options \\ []) do
    paging_options = Keyword.get(options, :paging_options, @default_paging_options)
    direction = Keyword.get(options, :direction)

    direction
    |> Transaction.transactions_with_token_transfers_direction(address_hash)
    |> Transaction.preload_token_transfers(address_hash)
    |> handle_paging_options(paging_options)
    |> Repo.all()
  end

  @doc """
  address_hash_to_token_transfers_including_contract/2 function returns token transfers on address (to/from/contract).
  It is used by CSV export of token transfers button.
  """
  @spec address_hash_to_token_transfers_including_contract(Hash.Address.t(), Keyword.t()) :: [TokenTransfer.t()]
  def address_hash_to_token_transfers_including_contract(address_hash, options \\ []) do
    paging_options = Keyword.get(options, :paging_options, @default_paging_options)
    from_block = Keyword.get(options, :from_block)
    to_block = Keyword.get(options, :to_block)

    query =
      from_block
      |> query_address_hash_to_token_transfers_including_contract(to_block, address_hash)
      |> order_by([token_transfer], asc: token_transfer.block_number, asc: token_transfer.log_index)

    query
    |> handle_token_transfer_paging_options(paging_options)
    |> preload(transaction: :block)
    |> preload(:token)
    |> Repo.all()
  end

  defp query_address_hash_to_token_transfers_including_contract(nil, to_block, address_hash)
       when not is_nil(to_block) do
    from(
      token_transfer in TokenTransfer,
      where:
        (token_transfer.to_address_hash == ^address_hash or
           token_transfer.from_address_hash == ^address_hash or
           token_transfer.token_contract_address_hash == ^address_hash) and
          token_transfer.block_number <= ^to_block
    )
  end

  defp query_address_hash_to_token_transfers_including_contract(from_block, nil, address_hash)
       when not is_nil(from_block) do
    from(
      token_transfer in TokenTransfer,
      where:
        (token_transfer.to_address_hash == ^address_hash or
           token_transfer.from_address_hash == ^address_hash or
           token_transfer.token_contract_address_hash == ^address_hash) and
          token_transfer.block_number >= ^from_block
    )
  end

  defp query_address_hash_to_token_transfers_including_contract(from_block, to_block, address_hash)
       when not is_nil(from_block) and not is_nil(to_block) do
    from(
      token_transfer in TokenTransfer,
      where:
        (token_transfer.to_address_hash == ^address_hash or
           token_transfer.from_address_hash == ^address_hash or
           token_transfer.token_contract_address_hash == ^address_hash) and
          (token_transfer.block_number >= ^from_block and token_transfer.block_number <= ^to_block)
    )
  end

  defp query_address_hash_to_token_transfers_including_contract(_, _, address_hash) do
    from(
      token_transfer in TokenTransfer,
      where:
        token_transfer.to_address_hash == ^address_hash or
          token_transfer.from_address_hash == ^address_hash or
          token_transfer.token_contract_address_hash == ^address_hash
    )
  end

  @spec address_to_logs(Hash.Address.t(), Keyword.t()) :: [Log.t()]
  def address_to_logs(address_hash, options \\ []) when is_list(options) do
    paging_options = Keyword.get(options, :paging_options) || %PagingOptions{page_size: 50}

    from_block = from_block(options)
    to_block = to_block(options)

    {block_number, _transaction_index, log_index} = paging_options.key || {BlockNumber.get_max(), 0, 0}

    base_query =
      from(log in Log,
        order_by: [desc: log.block_number, desc: log.index],
        where: log.block_number < ^block_number,
        or_where: log.block_number == ^block_number and log.index > ^log_index,
        where: log.address_hash == ^address_hash,
        limit: ^paging_options.page_size,
        select: log
      )

    wrapped_query =
      from(
        log in subquery(base_query),
        left_join: transaction in Transaction,
        on: log.transaction_hash == transaction.hash,
        preload: [
          :transaction,
          #          transaction: [to_address: :smart_contract],
          #          transaction: [to_address: [implementation_contract: :smart_contract]]
          address: :smart_contract,
          address: [implementation_contract: :smart_contract]
        ],
        select: log
      )

    wrapped_query
    |> filter_topic(options)
    |> where_block_number_in_period(from_block, to_block)
    |> Repo.all()
    |> Enum.take(paging_options.page_size)
  end

  defp filter_topic(base_query, topic: topic) do
    from(log in base_query,
      where:
        log.first_topic == ^topic or log.second_topic == ^topic or log.third_topic == ^topic or
          log.fourth_topic == ^topic
    )
  end

  defp filter_topic(base_query, _), do: base_query

  def where_block_number_in_period(base_query, from_block, to_block) when is_nil(from_block) and not is_nil(to_block) do
    from(q in base_query,
      where: q.block_number <= ^to_block
    )
  end

  def where_block_number_in_period(base_query, from_block, to_block) when not is_nil(from_block) and is_nil(to_block) do
    from(q in base_query,
      where: q.block_number > ^from_block
    )
  end

  def where_block_number_in_period(base_query, from_block, to_block) when is_nil(from_block) and is_nil(to_block) do
    from(q in base_query,
      where: 1
    )
  end

  def where_block_number_in_period(base_query, from_block, to_block) do
    from(q in base_query,
      where: q.block_number > ^from_block and q.block_number <= ^to_block
    )
  end

  @doc """
  Finds all `t:Explorer.Chain.Transaction.t/0`s given the address_hash and the token contract
  address hash.

  ## Options

    * `:paging_options` - a `t:Explorer.PagingOptions.t/0` used to specify the `:page_size` and
      `:key` (in the form of `%{"inserted_at" => inserted_at}`). Results will be the transactions
      older than the `index` that are passed.
  """
  @spec address_to_transactions_with_token_transfers(Hash.t(), Hash.t(), [paging_options]) :: [Transaction.t()]
  def address_to_transactions_with_token_transfers(address_hash, token_hash, options \\ []) do
    paging_options = Keyword.get(options, :paging_options, @default_paging_options)

    address_hash
    |> Transaction.transactions_with_token_transfers(token_hash)
    |> Transaction.preload_token_transfers(address_hash)
    |> handle_paging_options(paging_options)
    |> Repo.all()
  end

  @doc """
  The `t:Explorer.Chain.Address.t/0` `balance` in `unit`.
  """
  @spec balance(Address.t(), :wei) :: Wei.wei() | nil
  @spec balance(Address.t(), :gwei) :: Wei.gwei() | nil
  @spec balance(Address.t(), :ether) :: Wei.ether() | nil
  def balance(%Address{fetched_coin_balance: balance}, unit) do
    case balance do
      nil -> nil
      _ -> Wei.to(balance, unit)
    end
  end

  @doc """
  The number of `t:Explorer.Chain.Block.t/0`.

      iex> insert_list(2, :block)
      iex> Explorer.Chain.block_count()
      2

  When there are no `t:Explorer.Chain.Block.t/0`.

      iex> Explorer.Chain.block_count()
      0

  """
  def block_count do
    Repo.aggregate(Block, :count, :hash)
  end

  @doc """
  Reward for mining a block.

  The block reward is the sum of the following:

  * Sum of the transaction fees (gas_used * gas_price) for the block
  * A static reward for miner (this value may change during the life of the chain)
  * The reward for uncle blocks (1/32 * static_reward * number_of_uncles)

  *NOTE*

  Uncles are not currently accounted for.
  """
  @spec block_reward(Block.block_number()) :: Wei.t()
  def block_reward(block_number) do
    block_hash =
      Block
      |> where([block], block.number == ^block_number and block.consensus)
      |> select([block], block.hash)
      |> Repo.one!()

    case Repo.one!(
           from(reward in Reward,
             where: reward.block_hash == ^block_hash,
             select: %Wei{
               value: coalesce(sum(reward.reward), 0)
             }
           )
         ) do
      %Wei{
        value: %Decimal{coef: 0}
      } ->
        Repo.one!(
          from(block in Block,
            left_join: transaction in assoc(block, :transactions),
            inner_join: emission_reward in EmissionReward,
            on: fragment("? <@ ?", block.number, emission_reward.block_range),
            where: block.number == ^block_number and block.consensus,
            group_by: [emission_reward.reward, block.hash],
            select: %Wei{
              value: coalesce(sum(transaction.gas_used * transaction.gas_price), 0) + emission_reward.reward
            }
          )
        )

      other_value ->
        other_value
    end
  end

  @doc """
  The `t:Explorer.Chain.Wei.t/0` paid to the miners of the `t:Explorer.Chain.Block.t/0`s with `hash`
  `Explorer.Chain.Hash.Full.t/0` by the signers of the transactions in those blocks to cover the gas fee
  (`gas_used * gas_price`).
  """
  @spec gas_payment_by_block_hash([Hash.Full.t()]) :: %{Hash.Full.t() => Wei.t()}
  def gas_payment_by_block_hash(block_hashes) when is_list(block_hashes) do
    query =
      from(
        block in Block,
        left_join: transaction in assoc(block, :transactions),
        where: block.hash in ^block_hashes and block.consensus == true,
        group_by: block.hash,
        select: {block.hash, %Wei{value: coalesce(sum(transaction.gas_used * transaction.gas_price), 0)}}
      )

    query
    |> Repo.all()
    |> Enum.into(%{})
  end

  def timestamp_by_block_hash(block_hashes) when is_list(block_hashes) do
    query =
      from(
        block in Block,
        where: block.hash in ^block_hashes and block.consensus == true,
        group_by: block.hash,
        select: {block.hash, block.timestamp}
      )

    query
    |> Repo.all()
    |> Enum.into(%{})
  end

  def timestamp_by_block_hash(block_hash) do
    query =
      from(
        block in Block,
        where: block.hash == ^block_hash and block.consensus == true,
        select: block.timestamp
      )

    query
    |> Repo.one()
  end

  @doc """
  Finds all `t:Explorer.Chain.Transaction.t/0`s in the `t:Explorer.Chain.Block.t/0`.

  ## Options

    * `:necessity_by_association` - use to load `t:association/0` as `:required` or `:optional`.  If an association is
      `:required`, and the `t:Explorer.Chain.Transaction.t/0` has no associated record for that association, then the
      `t:Explorer.Chain.Transaction.t/0` will not be included in the page `entries`.
    * `:paging_options` - a `t:Explorer.PagingOptions.t/0` used to specify the `:page_size` and
      `:key` (a tuple of the lowest/oldest `{index}`) and. Results will be the transactions older than
      the `index` that are passed.
  """
  @spec block_to_transactions(Hash.Full.t(), [paging_options | necessity_by_association_option]) :: [Transaction.t()]
  def block_to_transactions(block_hash, options \\ []) when is_list(options) do
    necessity_by_association = Keyword.get(options, :necessity_by_association, %{})

    options
    |> Keyword.get(:paging_options, @default_paging_options)
    |> fetch_transactions_in_ascending_order_by_index()
    |> join(:inner, [transaction], block in assoc(transaction, :block))
    |> where([_, block], block.hash == ^block_hash)
    |> join_associations(necessity_by_association)
    |> preload([{:token_transfers, [:token, :from_address, :to_address]}])
    |> Repo.all()
  end

  @doc """
  Finds sum of gas_used for new (EIP-1559) txs belongs to block
  """
  @spec block_to_gas_used_by_1559_txs(Hash.Full.t()) :: non_neg_integer()
  def block_to_gas_used_by_1559_txs(block_hash) do
    query =
      from(
        tx in Transaction,
        where: tx.block_hash == ^block_hash,
        select: sum(tx.gas_used)
      )

    result = Repo.one(query)
    if result, do: result, else: 0
  end

  @doc """
  Finds sum of priority fee for new (EIP-1559) txs belongs to block
  """
  @spec block_to_priority_fee_of_1559_txs(Hash.Full.t()) :: Decimal.t()
  def block_to_priority_fee_of_1559_txs(block_hash) do
    block = Repo.get_by(Block, hash: block_hash)

<<<<<<< HEAD
    query =
      from(
        tx in Transaction,
        where: tx.block_hash == ^block_hash,
        where: not is_nil(tx.max_priority_fee_per_gas),
        select:
          sum(
            fragment(
              "CASE
                WHEN ? = 0 THEN 0
                WHEN ? < ? THEN ?
                ELSE ? END",
              tx.max_fee_per_gas,
              tx.max_fee_per_gas - ^base_fee_per_gas,
              tx.max_priority_fee_per_gas,
              (tx.max_fee_per_gas - ^base_fee_per_gas) * tx.gas_used,
              tx.max_priority_fee_per_gas * tx.gas_used
            )
=======
    case block.base_fee_per_gas do
      %Wei{value: base_fee_per_gas} ->
        query =
          from(
            tx in Transaction,
            where: tx.block_hash == ^block_hash,
            select:
              sum(
                fragment(
                  "CASE 
                    WHEN COALESCE(?,?) = 0 THEN 0
                    WHEN COALESCE(?,?) - ? < COALESCE(?,?) THEN (COALESCE(?,?) - ?) * ?
                    ELSE COALESCE(?,?) * ? END",
                  tx.max_fee_per_gas,
                  tx.gas_price,
                  tx.max_fee_per_gas,
                  tx.gas_price,
                  ^base_fee_per_gas,
                  tx.max_priority_fee_per_gas,
                  tx.gas_price,
                  tx.max_fee_per_gas,
                  tx.gas_price,
                  ^base_fee_per_gas,
                  tx.gas_used,
                  tx.max_priority_fee_per_gas,
                  tx.gas_price,
                  tx.gas_used
                )
              )
>>>>>>> 8e4c73cf
          )

        result = Repo.one(query)
        if result, do: result, else: 0

      _ ->
        0
    end
  end

  @doc """
  Counts the number of `t:Explorer.Chain.Transaction.t/0` in the `block`.
  """
  @spec block_to_transaction_count(Hash.Full.t()) :: non_neg_integer()
  def block_to_transaction_count(block_hash) do
    query =
      from(
        transaction in Transaction,
        where: transaction.block_hash == ^block_hash
      )

    Repo.aggregate(query, :count, :hash)
  end

  @spec address_to_incoming_transaction_count(Hash.Address.t()) :: non_neg_integer()
  def address_to_incoming_transaction_count(address_hash) do
    to_address_query =
      from(
        transaction in Transaction,
        where: transaction.to_address_hash == ^address_hash
      )

    Repo.aggregate(to_address_query, :count, :hash, timeout: :infinity)
  end

  @spec address_to_incoming_transaction_gas_usage(Hash.Address.t()) :: Decimal.t() | nil
  def address_to_incoming_transaction_gas_usage(address_hash) do
    to_address_query =
      from(
        transaction in Transaction,
        where: transaction.to_address_hash == ^address_hash
      )

    Repo.aggregate(to_address_query, :sum, :gas_used, timeout: :infinity)
  end

  @spec address_to_outcoming_transaction_gas_usage(Hash.Address.t()) :: Decimal.t() | nil
  def address_to_outcoming_transaction_gas_usage(address_hash) do
    to_address_query =
      from(
        transaction in Transaction,
        where: transaction.from_address_hash == ^address_hash
      )

    Repo.aggregate(to_address_query, :sum, :gas_used, timeout: :infinity)
  end

  @spec max_incoming_transactions_count() :: non_neg_integer()
  def max_incoming_transactions_count, do: @max_incoming_transactions_count

  @doc """
  How many blocks have confirmed `block` based on the current `max_block_number`

  A consensus block's number of confirmations is the difference between its number and the current block height + 1.

      iex> block = insert(:block, number: 1)
      iex> Explorer.Chain.confirmations(block, block_height: 2)
      {:ok, 2}

  The newest block at the block height has 1 confirmation.

      iex> block = insert(:block, number: 1)
      iex> Explorer.Chain.confirmations(block, block_height: 1)
      {:ok, 1}

  A non-consensus block has no confirmations and is orphaned even if there are child blocks of it on an orphaned chain.

      iex> parent_block = insert(:block, consensus: false, number: 1)
      iex> insert(
      ...>   :block,
      ...>   parent_hash: parent_block.hash,
      ...>   consensus: false,
      ...>   number: parent_block.number + 1
      ...> )
      iex> Explorer.Chain.confirmations(parent_block, block_height: 3)
      {:error, :non_consensus}

  If you calculate the block height and then get a newer block, the confirmations will be `0` instead of negative.

      iex> block = insert(:block, number: 1)
      iex> Explorer.Chain.confirmations(block, block_height: 0)
      {:ok, 1}
  """
  @spec confirmations(Block.t(), [{:block_height, block_height()}]) ::
          {:ok, non_neg_integer()} | {:error, :non_consensus}

  def confirmations(%Block{consensus: true, number: number}, named_arguments) when is_list(named_arguments) do
    max_consensus_block_number = Keyword.fetch!(named_arguments, :block_height)

    {:ok, max(1 + max_consensus_block_number - number, 1)}
  end

  def confirmations(%Block{consensus: false}, _), do: {:error, :non_consensus}

  @doc """
  Creates an address.

      iex> {:ok, %Explorer.Chain.Address{hash: hash}} = Explorer.Chain.create_address(
      ...>   %{hash: "0xa94f5374fce5edbc8e2a8697c15331677e6ebf0b"}
      ...> )
      ...> to_string(hash)
      "0xa94f5374fce5edbc8e2a8697c15331677e6ebf0b"

  A `String.t/0` value for `Explorer.Chain.Address.t/0` `hash` must have 40 hexadecimal characters after the `0x` prefix
  to prevent short- and long-hash transcription errors.

      iex> {:error, %Ecto.Changeset{errors: errors}} = Explorer.Chain.create_address(
      ...>   %{hash: "0xa94f5374fce5edbc8e2a8697c15331677e6ebf0"}
      ...> )
      ...> errors
      [hash: {"is invalid", [type: Explorer.Chain.Hash.Address, validation: :cast]}]
      iex> {:error, %Ecto.Changeset{errors: errors}} = Explorer.Chain.create_address(
      ...>   %{hash: "0xa94f5374fce5edbc8e2a8697c15331677e6ebf0ba"}
      ...> )
      ...> errors
      [hash: {"is invalid", [type: Explorer.Chain.Hash.Address, validation: :cast]}]

  """
  @spec create_address(map()) :: {:ok, Address.t()} | {:error, Ecto.Changeset.t()}
  def create_address(attrs \\ %{}) do
    %Address{}
    |> Address.changeset(attrs)
    |> Repo.insert()
  end

  @doc """
  Creates a decompiled smart contract.
  """

  @spec create_decompiled_smart_contract(map()) :: {:ok, Address.t()} | {:error, Ecto.Changeset.t()}
  def create_decompiled_smart_contract(attrs) do
    changeset = DecompiledSmartContract.changeset(%DecompiledSmartContract{}, attrs)

    # Enforce ShareLocks tables order (see docs: sharelocks.md)
    Multi.new()
    |> Multi.run(:set_address_decompiled, fn repo, _ ->
      set_address_decompiled(repo, Changeset.get_field(changeset, :address_hash))
    end)
    |> Multi.insert(:decompiled_smart_contract, changeset,
      on_conflict: :replace_all,
      conflict_target: [:decompiler_version, :address_hash]
    )
    |> Repo.transaction()
    |> case do
      {:ok, %{decompiled_smart_contract: decompiled_smart_contract}} -> {:ok, decompiled_smart_contract}
      {:error, _, error_value, _} -> {:error, error_value}
    end
  end

  @doc """
  Converts the `Explorer.Chain.Data.t:t/0` to `iodata` representation that can be written to users efficiently.

      iex> %Explorer.Chain.Data{
      ...>   bytes: <<>>
      ...> } |>
      ...> Explorer.Chain.data_to_iodata() |>
      ...> IO.iodata_to_binary()
      "0x"
      iex> %Explorer.Chain.Data{
      ...>   bytes: <<0, 0, 0, 0, 0, 0, 0, 0, 0, 0, 0, 0, 134, 45, 103, 203, 7,
      ...>     115, 238, 63, 140, 231, 234, 137, 179, 40, 255, 234, 134, 26,
      ...>     179, 239>>
      ...> } |>
      ...> Explorer.Chain.data_to_iodata() |>
      ...> IO.iodata_to_binary()
      "0x000000000000000000000000862d67cb0773ee3f8ce7ea89b328ffea861ab3ef"

  """
  @spec data_to_iodata(Data.t()) :: iodata()
  def data_to_iodata(data) do
    Data.to_iodata(data)
  end

  @doc """
  The fee a `transaction` paid for the `t:Explorer.Transaction.t/0` `gas`

  If the transaction is pending, then the fee will be a range of `unit`

      iex> Explorer.Chain.fee(
      ...>   %Explorer.Chain.Transaction{
      ...>     gas: Decimal.new(3),
      ...>     gas_price: %Explorer.Chain.Wei{value: Decimal.new(2)},
      ...>     gas_used: nil
      ...>   },
      ...>   :wei
      ...> )
      {:maximum, Decimal.new(6)}

  If the transaction has been confirmed in block, then the fee will be the actual fee paid in `unit` for the `gas_used`
  in the `transaction`.

      iex> Explorer.Chain.fee(
      ...>   %Explorer.Chain.Transaction{
      ...>     gas: Decimal.new(3),
      ...>     gas_price: %Explorer.Chain.Wei{value: Decimal.new(2)},
      ...>     gas_used: Decimal.new(2)
      ...>   },
      ...>   :wei
      ...> )
      {:actual, Decimal.new(4)}

  """
  @spec fee(Transaction.t(), :ether | :gwei | :wei) :: {:maximum, Decimal.t()} | {:actual, Decimal.t()}
  def fee(%Transaction{gas: gas, gas_price: gas_price, gas_used: nil}, unit) do
    fee =
      gas_price
      |> Wei.to(unit)
      |> Decimal.mult(gas)

    {:maximum, fee}
  end

  def fee(%Transaction{gas_price: gas_price, gas_used: gas_used}, unit) do
    fee =
      gas_price
      |> Wei.to(unit)
      |> Decimal.mult(gas_used)

    {:actual, fee}
  end

  @doc """
  Checks to see if the chain is down indexing based on the transaction from the
  oldest block and the `fetch_internal_transactions` pending operation
  """
  @spec finished_indexing?() :: boolean()
  def finished_indexing? do
    json_rpc_named_arguments = Application.fetch_env!(:indexer, :json_rpc_named_arguments)
    variant = Keyword.fetch!(json_rpc_named_arguments, :variant)

    if variant == EthereumJSONRPC.Ganache || variant == EthereumJSONRPC.Arbitrum do
      true
    else
      with {:transactions_exist, true} <- {:transactions_exist, Repo.exists?(Transaction)},
           min_block_number when not is_nil(min_block_number) <- Repo.aggregate(Transaction, :min, :block_number) do
        min_block_number =
          min_block_number
          |> Decimal.max(EthereumJSONRPC.first_block_to_fetch(:trace_first_block))
          |> Decimal.to_integer()

        query =
          from(
            b in Block,
            join: pending_ops in assoc(b, :pending_operations),
            where: pending_ops.fetch_internal_transactions,
            where: b.consensus and b.number == ^min_block_number
          )

        !Repo.exists?(query)
      else
        {:transactions_exist, false} -> true
        nil -> false
      end
    end
  end

  @doc """
  The `t:Explorer.Chain.Transaction.t/0` `gas_price` of the `transaction` in `unit`.
  """
  def gas_price(%Transaction{gas_price: gas_price}, unit) do
    Wei.to(gas_price, unit)
  end

  defp augment_celo_address(nil), do: {:error, :not_found}

  defp augment_celo_address(orig_address) do
    augmented =
      if Ecto.assoc_loaded?(orig_address.celo_delegator) and orig_address.celo_delegator != nil do
        orig_address
        |> Map.put(:celo_account, orig_address.celo_delegator.celo_account)
        |> Map.put(:celo_validator, orig_address.celo_delegator.celo_validator)
      else
        orig_address
      end

    {:ok, augmented}
  end

  @doc """
  Converts `t:Explorer.Chain.Address.t/0` `hash` to the `t:Explorer.Chain.Address.t/0` with that `hash`.

  Returns `{:ok, %Explorer.Chain.Address{}}` if found

      iex> {:ok, %Explorer.Chain.Address{hash: hash}} = Explorer.Chain.create_address(
      ...>   %{hash: "0x5aaeb6053f3e94c9b9a09f33669435e7ef1beaed"}
      ...> )
      iex> {:ok, %Explorer.Chain.Address{hash: found_hash}} = Explorer.Chain.hash_to_address(hash)
      iex> found_hash == hash
      true

  Returns `{:error, :not_found}` if not found

      iex> {:ok, hash} = Explorer.Chain.string_to_address_hash("0x5aaeb6053f3e94c9b9a09f33669435e7ef1beaed")
      iex> Explorer.Chain.hash_to_address(hash)
      {:error, :not_found}

  ## Options

    * `:necessity_by_association` - use to load `t:association/0` as `:required` or `:optional`.  If an association is
      `:required`, and the `t:Explorer.Chain.Address.t/0` has no associated record for that association,
      then the `t:Explorer.Chain.Address.t/0` will not be included in the list.

  Optionally it also accepts a boolean to fetch the `has_decompiled_code?` virtual field or not

  """
  @spec hash_to_address(Hash.Address.t(), [necessity_by_association_option], boolean()) ::
          {:ok, Address.t()} | {:error, :not_found}
  def hash_to_address(
        %Hash{byte_count: unquote(Hash.Address.byte_count())} = hash,
        options \\ [
          necessity_by_association: %{
            :contracts_creation_internal_transaction => :optional,
            :names => :optional,
            :smart_contract => :optional,
            :token => :optional,
            :celo_account => :optional,
            :celo_delegator => :optional,
            :celo_signers => :optional,
            :celo_claims => :optional,
            :celo_members => :optional,
            [{:celo_delegator, :celo_account}] => :optional,
            [{:celo_delegator, :celo_validator}] => :optional,
            [{:celo_delegator, :celo_validator, :group_address}] => :optional,
            [{:celo_delegator, :celo_validator, :signer}] => :optional,
            [{:celo_delegator, :account_address}] => :optional,
            [{:celo_signers, :signer_address}] => :optional,
            [{:celo_claims, :celo_account}] => :optional,
            [{:celo_members, :validator_address}] => :optional,
            [{:celo_voters, :voter_address}] => :optional,
            [{:celo_voted, :group_address}] => :optional,
            [{:celo_voters, :group}] => :optional,
            [{:celo_voted, :group}] => :optional,
            :celo_validator => :optional,
            [{:celo_validator, :group_address}] => :optional,
            [{:celo_validator, :signer}] => :optional,
            :celo_validator_group => :optional,
            :contracts_creation_transaction => :optional
          }
        ],
        query_decompiled_code_flag \\ true
      ) do
    necessity_by_association = Keyword.get(options, :necessity_by_association, %{})

    query =
      from(
        address in Address,
        where: address.hash == ^hash
      )

    address_result =
      query
      |> join_associations(necessity_by_association)
      |> with_decompiled_code_flag(hash, query_decompiled_code_flag)
      |> Repo.one()

    address_updated_result =
      case address_result do
        %{smart_contract: smart_contract} ->
          if smart_contract do
            address_result
          else
            address_verified_twin_contract =
              Chain.get_minimal_proxy_template(hash) ||
                Chain.get_address_verified_twin_contract(hash).verified_contract

            if address_verified_twin_contract do
              address_verified_twin_contract_updated =
                address_verified_twin_contract
                |> Map.put(:address_hash, hash)
                |> Map.put_new(:metadata_from_verified_twin, true)

              address_result
              |> Map.put(:smart_contract, address_verified_twin_contract_updated)
            else
              address_result
            end
          end

        _ ->
          address_result
      end

    augment_celo_address(address_updated_result)
  end

  def decompiled_code(address_hash, version) do
    query =
      from(contract in DecompiledSmartContract,
        where: contract.address_hash == ^address_hash and contract.decompiler_version == ^version
      )

    query
    |> Repo.one()
    |> case do
      nil -> {:error, :not_found}
      contract -> {:ok, contract.decompiled_source_code}
    end
  end

  @spec token_contract_address_from_token_name(String.t()) :: {:ok, Hash.Address.t()} | {:error, :not_found}
  def token_contract_address_from_token_name(name) when is_binary(name) do
    query =
      from(token in Token,
        where: ilike(token.symbol, ^name),
        or_where: ilike(token.name, ^name),
        select: token.contract_address_hash
      )

    query
    |> Repo.all()
    |> case do
      [] ->
        {:error, :not_found}

      hashes ->
        if Enum.count(hashes) == 1 do
          {:ok, List.first(hashes)}
        else
          {:error, :not_found}
        end
    end
  end

  def prepare_search_term(nil), do: {:some, ""}

  def prepare_search_term(string) do
    case Regex.scan(~r/[a-zA-Z0-9]+/, string) do
      [_ | _] = words ->
        term_final =
          words
          |> Enum.map_join(" & ", fn [word] -> word <> ":*" end)

        {:some, term_final}

      _ ->
        :none
    end
  end

  defp search_token_query(term) do
    from(token in Token,
      left_join: bridged in BridgedToken,
      on: token.contract_address_hash == bridged.home_token_contract_address_hash,
      where: fragment("to_tsvector(symbol || ' ' || name ) @@ to_tsquery(?)", ^term),
      select: %{
        address_hash: token.contract_address_hash,
        tx_hash: fragment("CAST(NULL AS bytea)"),
        block_hash: fragment("CAST(NULL AS bytea)"),
        foreign_token_hash: bridged.foreign_token_contract_address_hash,
        foreign_chain_id: bridged.foreign_chain_id,
        type: "token",
        name: token.name,
        symbol: token.symbol,
        holder_count: token.holder_count,
        inserted_at: token.inserted_at,
        block_number: 0
      }
    )
  end

  defp search_contract_query(term) do
    from(smart_contract in SmartContract,
      left_join: address in Address,
      on: smart_contract.address_hash == address.hash,
      where: fragment("to_tsvector(name ) @@ to_tsquery(?)", ^term),
      select: %{
        address_hash: smart_contract.address_hash,
        tx_hash: fragment("CAST(NULL AS bytea)"),
        block_hash: fragment("CAST(NULL AS bytea)"),
        foreign_token_hash: fragment("CAST(NULL AS bytea)"),
        foreign_chain_id: ^nil,
        type: "contract",
        name: smart_contract.name,
        symbol: ^nil,
        holder_count: ^nil,
        inserted_at: address.inserted_at,
        block_number: 0
      }
    )
  end

  defp search_address_query(term) do
    case Chain.string_to_address_hash(term) do
      {:ok, address_hash} ->
        from(address in Address,
          left_join: address_name in Address.Name,
          on: address.hash == address_name.address_hash,
          where: address.hash == ^address_hash,
          select: %{
            address_hash: address.hash,
            tx_hash: fragment("CAST(NULL AS bytea)"),
            block_hash: fragment("CAST(NULL AS bytea)"),
            foreign_token_hash: fragment("CAST(NULL AS bytea)"),
            foreign_chain_id: ^nil,
            type: "address",
            name: address_name.name,
            symbol: ^nil,
            holder_count: ^nil,
            inserted_at: address.inserted_at,
            block_number: 0
          }
        )

      _ ->
        nil
    end
  end

  defp search_tx_query(term) do
    case Chain.string_to_transaction_hash(term) do
      {:ok, tx_hash} ->
        from(transaction in Transaction,
          where: transaction.hash == ^tx_hash,
          select: %{
            address_hash: fragment("CAST(NULL AS bytea)"),
            tx_hash: transaction.hash,
            block_hash: fragment("CAST(NULL AS bytea)"),
            foreign_token_hash: fragment("CAST(NULL AS bytea)"),
            foreign_chain_id: ^nil,
            type: "transaction",
            name: ^nil,
            symbol: ^nil,
            holder_count: ^nil,
            inserted_at: transaction.inserted_at,
            block_number: 0
          }
        )

      _ ->
        nil
    end
  end

  defp search_block_query(term) do
    case Chain.string_to_block_hash(term) do
      {:ok, block_hash} ->
        from(block in Block,
          where: block.hash == ^block_hash,
          select: %{
            address_hash: fragment("CAST(NULL AS bytea)"),
            tx_hash: fragment("CAST(NULL AS bytea)"),
            block_hash: block.hash,
            foreign_token_hash: fragment("CAST(NULL AS bytea)"),
            foreign_chain_id: ^nil,
            type: "block",
            name: ^nil,
            symbol: ^nil,
            holder_count: ^nil,
            inserted_at: block.inserted_at,
            block_number: block.number
          }
        )

      _ ->
        case Integer.parse(term) do
          {block_number, _} ->
            from(block in Block,
              where: block.number == ^block_number,
              select: %{
                address_hash: fragment("CAST(NULL AS bytea)"),
                tx_hash: fragment("CAST(NULL AS bytea)"),
                block_hash: block.hash,
                foreign_token_hash: fragment("CAST(NULL AS bytea)"),
                foreign_chain_id: ^nil,
                type: "block",
                name: ^nil,
                symbol: ^nil,
                holder_count: ^nil,
                inserted_at: block.inserted_at,
                block_number: block.number
              }
            )

          _ ->
            nil
        end
    end
  end

  def joint_search(paging_options, offset, string) do
    case prepare_search_term(string) do
      {:some, term} ->
        tokens_query = search_token_query(term)
        contracts_query = search_contract_query(term)
        tx_query = search_tx_query(string)
        address_query = search_address_query(string)
        block_query = search_block_query(string)

        basic_query =
          from(
            tokens in subquery(tokens_query),
            union: ^contracts_query
          )

        query =
          cond do
            address_query ->
              basic_query
              |> union(^address_query)

            tx_query ->
              basic_query
              |> union(^tx_query)
              |> union(^block_query)

            block_query ->
              basic_query
              |> union(^block_query)

            true ->
              basic_query
          end

        ordered_query =
          from(items in subquery(query),
            order_by: [desc_nulls_last: items.holder_count, asc: items.name, desc: items.inserted_at],
            limit: ^paging_options.page_size,
            offset: ^offset
          )

        paginated_ordered_query =
          ordered_query
          |> page_search_results(paging_options)

        search_results = Repo.all(paginated_ordered_query)

        search_results
        |> Enum.map(fn result ->
          result_checksummed_address_hash =
            if result.address_hash do
              result
              |> Map.put(:address_hash, Address.checksum(result.address_hash))
            else
              result
            end

          result_checksummed =
            if result_checksummed_address_hash.foreign_token_hash do
              result_checksummed_address_hash
              |> Map.put(:foreign_token_hash, Address.checksum(result_checksummed_address_hash.foreign_token_hash))
            else
              result_checksummed_address_hash
            end

          result_checksummed
        end)

      _ ->
        []
    end
  end

  @spec search_token(String.t()) :: [Token.t()]
  def search_token(string) do
    case prepare_search_term(string) do
      {:some, term} ->
        query =
          from(token in Token,
            where: fragment("to_tsvector(symbol || ' ' || name ) @@ to_tsquery(?)", ^term),
            select: %{
              link: token.contract_address_hash,
              symbol: token.symbol,
              name: token.name,
              holder_count: token.holder_count,
              type: "token"
            },
            order_by: [desc: token.holder_count]
          )

        Repo.all(query)

      _ ->
        []
    end
  end

  @spec search_contract(String.t()) :: [SmartContract.t()]
  def search_contract(string) do
    case prepare_search_term(string) do
      {:some, term} ->
        query =
          from(smart_contract in SmartContract,
            left_join: address in Address,
            on: smart_contract.address_hash == address.hash,
            where: fragment("to_tsvector(name ) @@ to_tsquery(?)", ^term),
            select: %{
              link: smart_contract.address_hash,
              name: smart_contract.name,
              inserted_at: address.inserted_at,
              type: "contract"
            },
            order_by: [desc: smart_contract.inserted_at]
          )

        Repo.all(query)

      _ ->
        []
    end
  end

  def search_tx(term) do
    case Chain.string_to_transaction_hash(term) do
      {:ok, tx_hash} ->
        query =
          from(transaction in Transaction,
            where: transaction.hash == ^tx_hash,
            select: %{
              link: transaction.hash,
              type: "transaction"
            }
          )

        Repo.all(query)

      _ ->
        []
    end
  end

  def search_address(term) do
    case Chain.string_to_address_hash(term) do
      {:ok, address_hash} ->
        query =
          from(address in Address,
            left_join: address_name in Address.Name,
            on: address.hash == address_name.address_hash,
            where: address.hash == ^address_hash,
            select: %{
              name: address_name.name,
              link: address.hash,
              type: "address"
            }
          )

        Repo.all(query)

      _ ->
        []
    end
  end

  def search_block(term) do
    case Chain.string_to_block_hash(term) do
      {:ok, block_hash} ->
        query =
          from(block in Block,
            where: block.hash == ^block_hash,
            select: %{
              link: block.hash,
              block_number: block.number,
              type: "block"
            }
          )

        Repo.all(query)

      _ ->
        case Integer.parse(term) do
          {block_number, _} ->
            query =
              from(block in Block,
                where: block.number == ^block_number,
                select: %{
                  link: block.hash,
                  block_number: block.number,
                  type: "block"
                }
              )

            Repo.all(query)

          _ ->
            []
        end
    end
  end

  @doc """
  Converts `t:Explorer.Chain.Address.t/0` `hash` to the `t:Explorer.Chain.Address.t/0` with that `hash`.

  Returns `{:ok, %Explorer.Chain.Address{}}` if found

      iex> {:ok, %Explorer.Chain.Address{hash: hash}} = Explorer.Chain.create_address(
      ...>   %{hash: "0x5aaeb6053f3e94c9b9a09f33669435e7ef1beaed"}
      ...> )
      iex> {:ok, %Explorer.Chain.Address{hash: found_hash}} = Explorer.Chain.hash_to_address(hash)
      iex> found_hash == hash
      true

  Returns `{:error, address}` if not found but created an address

      iex> {:ok, %Explorer.Chain.Address{hash: hash}} = Explorer.Chain.create_address(
      ...>   %{hash: "0x5aaeb6053f3e94c9b9a09f33669435e7ef1beaed"}
      ...> )
      iex> {:ok, %Explorer.Chain.Address{hash: found_hash}} = Explorer.Chain.hash_to_address(hash)
      iex> found_hash == hash
      true


  ## Options

    * `:necessity_by_association` - use to load `t:association/0` as `:required` or `:optional`.  If an association is
      `:required`, and the `t:Explorer.Chain.Address.t/0` has no associated record for that association,
      then the `t:Explorer.Chain.Address.t/0` will not be included in the list.

  Optionally it also accepts a boolean to fetch the `has_decompiled_code?` virtual field or not

  """
  @spec find_or_insert_address_from_hash(Hash.Address.t(), [necessity_by_association_option], boolean()) ::
          {:ok, Address.t()}
  def find_or_insert_address_from_hash(
        %Hash{byte_count: unquote(Hash.Address.byte_count())} = hash,
        options \\ [
          necessity_by_association: %{
            :contracts_creation_internal_transaction => :optional,
            :names => :optional,
            :smart_contract => :optional,
            :token => :optional,
            :celo_account => :optional,
            :celo_delegator => :optional,
            [{:celo_delegator, :celo_account}] => :optional,
            :contracts_creation_transaction => :optional
          }
        ],
        query_decompiled_code_flag \\ true
      ) do
    case hash_to_address(hash, options, query_decompiled_code_flag) do
      {:ok, address} ->
        {:ok, address}

      {:error, :not_found} ->
        create_address(%{hash: to_string(hash)})
        hash_to_address(hash, options, query_decompiled_code_flag)
    end
  end

  @doc """
  Converts list of `t:Explorer.Chain.Address.t/0` `hash` to the `t:Explorer.Chain.Address.t/0` with that `hash`.

  Returns `[%Explorer.Chain.Address{}]}` if found

  """
  @spec hashes_to_addresses([Hash.Address.t()]) :: [Address.t()]
  def hashes_to_addresses(hashes) when is_list(hashes) do
    query =
      from(
        address in Address,
        where: address.hash in ^hashes,
        # https://stackoverflow.com/a/29598910/470451
        order_by: fragment("array_position(?, ?)", type(^hashes, {:array, Hash.Address}), address.hash)
      )

    Repo.all(query)
  end

  def get_elected_validators(num) do
    query =
      from(
        address in Address,
        join: sel in CeloValidatorHistory,
        on: sel.address == address.hash,
        where: sel.block_number == ^num,
        select_merge: %{
          online: sel.online
        }
      )

    Repo.all(query)
  end

  @doc """
  Finds an `t:Explorer.Chain.Address.t/0` that has the provided `t:Explorer.Chain.Address.t/0` `hash` and a contract.

  ## Options

    * `:necessity_by_association` - use to load `t:association/0` as `:required` or `:optional`.  If an association is
      `:required`, and the `t:Explorer.Chain.Address.t/0` has no associated record for that association,
      then the `t:Explorer.Chain.Address.t/0` will not be included in the list.

  Optionally it also accepts a boolean to fetch the `has_decompiled_code?` virtual field or not

  """
  @spec find_contract_address(Hash.Address.t(), [necessity_by_association_option], boolean()) ::
          {:ok, Address.t()} | {:error, :not_found}
  def find_contract_address(
        %Hash{byte_count: unquote(Hash.Address.byte_count())} = hash,
        options \\ [],
        query_decompiled_code_flag \\ false
      ) do
    necessity_by_association =
      options
      |> Keyword.get(:necessity_by_association, %{})
      |> Map.merge(%{
        smart_contract_additional_sources: :optional,
        smart_contract: :optional
      })

    query =
      from(
        address in Address,
        where: address.hash == ^hash and not is_nil(address.contract_code)
      )

    address_result =
      query
      |> join_associations(necessity_by_association)
      |> with_decompiled_code_flag(hash, query_decompiled_code_flag)
      |> Repo.one()

    address_updated_result =
      case address_result do
        %{smart_contract: smart_contract} ->
          if smart_contract do
            check_bytecode_matching(address_result)
          else
            address_verified_twin_contract =
              Chain.get_minimal_proxy_template(hash) ||
                Chain.get_address_verified_twin_contract(hash).verified_contract

            if address_verified_twin_contract do
              address_verified_twin_contract_updated =
                address_verified_twin_contract
                |> Map.put(:address_hash, hash)
                |> Map.put_new(:metadata_from_verified_twin, true)

              address_result
              |> Map.put(:smart_contract, address_verified_twin_contract_updated)
            else
              address_result
            end
          end

        _ ->
          address_result
      end

    address_updated_result
    |> case do
      nil -> {:error, :not_found}
      address -> {:ok, address}
    end
  end

  defp check_bytecode_matching(address) do
    now = DateTime.utc_now()
    json_rpc_named_arguments = Application.get_env(:explorer, :json_rpc_named_arguments)

    if !address.smart_contract.is_changed_bytecode and
         address.smart_contract.bytecode_checked_at
         |> DateTime.add(@check_bytecode_interval, :second)
         |> DateTime.compare(now) != :gt do
      case EthereumJSONRPC.fetch_codes(
             [%{block_quantity: "latest", address: address.smart_contract.address_hash}],
             json_rpc_named_arguments
           ) do
        {:ok, %EthereumJSONRPC.FetchedCodes{params_list: []}} ->
          address

        {:ok, %EthereumJSONRPC.FetchedCodes{params_list: fetched_codes}} ->
          bytecode_from_node = fetched_codes |> List.first() |> Map.get(:code)
          bytecode_from_db = "0x" <> (address.contract_code.bytes |> Base.encode16(case: :lower))

          if bytecode_from_node == bytecode_from_db do
            {:ok, smart_contract} =
              address.smart_contract
              |> Changeset.change(%{bytecode_checked_at: now})
              |> Repo.update()

            %{address | smart_contract: smart_contract}
          else
            {:ok, smart_contract} =
              address.smart_contract
              |> Changeset.change(%{bytecode_checked_at: now, is_changed_bytecode: true})
              |> Repo.update()

            %{address | smart_contract: smart_contract}
          end

        _ ->
          address
      end
    else
      address
    end
  end

  @spec find_decompiled_contract_address(Hash.Address.t()) :: {:ok, Address.t()} | {:error, :not_found}
  def find_decompiled_contract_address(%Hash{byte_count: unquote(Hash.Address.byte_count())} = hash) do
    query =
      from(
        address in Address,
        preload: [
          :contracts_creation_internal_transaction,
          :names,
          :smart_contract,
          :token,
          :contracts_creation_transaction,
          :decompiled_smart_contracts
        ],
        where: address.hash == ^hash
      )

    address = Repo.one(query)

    if address do
      {:ok, address}
    else
      {:error, :not_found}
    end
  end

  @doc """
  Converts `t:Explorer.Chain.Block.t/0` `hash` to the `t:Explorer.Chain.Block.t/0` with that `hash`.

  Unlike `number_to_block/1`, both consensus and non-consensus blocks can be returned when looked up by `hash`.

  Returns `{:ok, %Explorer.Chain.Block{}}` if found

      iex> %Block{hash: hash} = insert(:block, consensus: false)
      iex> {:ok, %Explorer.Chain.Block{hash: found_hash}} = Explorer.Chain.hash_to_block(hash)
      iex> found_hash == hash
      true

  Returns `{:error, :not_found}` if not found

      iex> {:ok, hash} = Explorer.Chain.string_to_block_hash(
      ...>   "0x9fc76417374aa880d4449a1f7f31ec597f00b1f6f3dd2d66f4c9c6c445836d8b"
      ...> )
      iex> Explorer.Chain.hash_to_block(hash)
      {:error, :not_found}

  ## Options

    * `:necessity_by_association` - use to load `t:association/0` as `:required` or `:optional`.  If an association is
      `:required`, and the `t:Explorer.Chain.Block.t/0` has no associated record for that association, then the
      `t:Explorer.Chain.Block.t/0` will not be included in the page `entries`.

  """
  @spec hash_to_block(Hash.Full.t(), [necessity_by_association_option]) :: {:ok, Block.t()} | {:error, :not_found}
  def hash_to_block(%Hash{byte_count: unquote(Hash.Full.byte_count())} = hash, options \\ []) when is_list(options) do
    necessity_by_association = Keyword.get(options, :necessity_by_association, %{})

    Block
    |> where(hash: ^hash)
    |> join_associations(necessity_by_association)
    |> Repo.one()
    |> case do
      nil ->
        {:error, :not_found}

      block ->
        {:ok, block}
    end
  end

  @doc """
  Converts the `Explorer.Chain.Hash.t:t/0` to `iodata` representation that can be written efficiently to users.

      iex> %Explorer.Chain.Hash{
      ...>   byte_count: 32,
      ...>   bytes: <<0x9fc76417374aa880d4449a1f7f31ec597f00b1f6f3dd2d66f4c9c6c445836d8b ::
      ...>            big-integer-size(32)-unit(8)>>
      ...> } |>
      ...> Explorer.Chain.hash_to_iodata() |>
      ...> IO.iodata_to_binary()
      "0x9fc76417374aa880d4449a1f7f31ec597f00b1f6f3dd2d66f4c9c6c445836d8b"

  Always pads number, so that it is a valid format for casting.

      iex> %Explorer.Chain.Hash{
      ...>   byte_count: 32,
      ...>   bytes: <<0x1234567890abcdef :: big-integer-size(32)-unit(8)>>
      ...> } |>
      ...> Explorer.Chain.hash_to_iodata() |>
      ...> IO.iodata_to_binary()
      "0x0000000000000000000000000000000000000000000000001234567890abcdef"

  """
  @spec hash_to_iodata(Hash.t()) :: iodata()
  def hash_to_iodata(hash) do
    Hash.to_iodata(hash)
  end

  @doc """
  Converts `t:Explorer.Chain.Transaction.t/0` `hash` to the `t:Explorer.Chain.Transaction.t/0` with that `hash`.

  Returns `{:ok, %Explorer.Chain.Transaction{}}` if found

      iex> %Transaction{hash: hash} = insert(:transaction)
      iex> {:ok, %Explorer.Chain.Transaction{hash: found_hash}} = Explorer.Chain.hash_to_transaction(hash)
      iex> found_hash == hash
      true

  Returns `{:error, :not_found}` if not found

      iex> {:ok, hash} = Explorer.Chain.string_to_transaction_hash(
      ...>   "0x9fc76417374aa880d4449a1f7f31ec597f00b1f6f3dd2d66f4c9c6c445836d8b"
      ...> )
      iex> Explorer.Chain.hash_to_transaction(hash)
      {:error, :not_found}

  ## Options

    * `:necessity_by_association` - use to load `t:association/0` as `:required` or `:optional`.  If an association is
      `:required`, and the `t:Explorer.Chain.Transaction.t/0` has no associated record for that association, then the
      `t:Explorer.Chain.Transaction.t/0` will not be included in the page `entries`.
  """
  @spec hash_to_transaction(Hash.Full.t(), [necessity_by_association_option]) ::
          {:ok, Transaction.t()} | {:error, :not_found}
  def hash_to_transaction(
        %Hash{byte_count: unquote(Hash.Full.byte_count())} = hash,
        options \\ []
      )
      when is_list(options) do
    necessity_by_association = Keyword.get(options, :necessity_by_association, %{})

    Transaction
    |> where(hash: ^hash)
    |> join_associations(necessity_by_association)
    |> Repo.one()
    |> case do
      nil ->
        {:error, :not_found}

      transaction ->
        {:ok, transaction}
    end
  end

  @doc """
  Converts list of `t:Explorer.Chain.Transaction.t/0` `hashes` to the list of `t:Explorer.Chain.Transaction.t/0`s for
  those `hashes`.

  Returns list of `%Explorer.Chain.Transaction{}`s if found

      iex> [%Transaction{hash: hash1}, %Transaction{hash: hash2}] = insert_list(2, :transaction)
      iex> [%Explorer.Chain.Transaction{hash: found_hash1}, %Explorer.Chain.Transaction{hash: found_hash2}] =
      ...>   Explorer.Chain.hashes_to_transactions([hash1, hash2])
      iex> found_hash1 in [hash1, hash2]
      true
      iex> found_hash2 in [hash1, hash2]
      true

  Returns `[]` if not found

      iex> {:ok, hash} = Explorer.Chain.string_to_transaction_hash(
      ...>   "0x9fc76417374aa880d4449a1f7f31ec597f00b1f6f3dd2d66f4c9c6c445836d8b"
      ...> )
      iex> Explorer.Chain.hashes_to_transactions([hash])
      []

  ## Options

    * `:necessity_by_association` - use to load `t:association/0` as `:required` or `:optional`.  If an association is
      `:required`, and the `t:Explorer.Chain.Transaction.t/0` has no associated record for that association, then the
      `t:Explorer.Chain.Transaction.t/0` will not be included in the page `entries`.
  """
  @spec hashes_to_transactions([Hash.Full.t()], [necessity_by_association_option]) :: [Transaction.t()] | []
  def hashes_to_transactions(hashes, options \\ []) when is_list(hashes) and is_list(options) do
    necessity_by_association = Keyword.get(options, :necessity_by_association, %{})

    fetch_transactions()
    |> where([transaction], transaction.hash in ^hashes)
    |> join_associations(necessity_by_association)
    |> preload([{:token_transfers, [:token, :from_address, :to_address]}])
    |> Repo.all()
  end

  @doc """
  Bulk insert all data stored in the `Explorer`.

  See `Explorer.Chain.Import.all/1` for options and returns.
  """
  @spec import(Import.all_options()) :: Import.all_result()
  def import(options) do
    Import.all(options)
  end

  @doc """
  The percentage of indexed blocks on the chain.

      iex> for index <- 5..9 do
      ...>   insert(:block, number: index)
      ...>   Process.sleep(200)
      ...> end
      iex> Explorer.Chain.indexed_ratio()
      Decimal.new(1, 50, -2)

  If there are no blocks, the percentage is 0.

      iex> Explorer.Chain.indexed_ratio()
      Decimal.new(0)

  """
  @spec indexed_ratio() :: Decimal.t()
  def indexed_ratio do
    %{min: min, max: max} = BlockNumber.get_all()

    case {min, max} do
      {0, 0} ->
        Decimal.new(0)

      _ ->
        result = Decimal.div(max - min + 1, max + 1)

        Decimal.round(result, 2, :down)
    end
  end

  @spec fetch_min_block_number() :: non_neg_integer
  def fetch_min_block_number do
    query =
      from(block in Block,
        select: block.number,
        where: block.consensus == true,
        order_by: [asc: block.number],
        limit: 1
      )

    Repo.one(query) || 0
  rescue
    _ ->
      0
  end

  @spec fetch_max_block_number() :: non_neg_integer
  def fetch_max_block_number do
    query =
      from(block in Block,
        select: block.number,
        where: block.consensus == true,
        order_by: [desc: block.number],
        limit: 1
      )

    Repo.one(query) || 0
  rescue
    _ ->
      0
  end

  def fetch_block_by_hash(block_hash) do
    Repo.get(Block, block_hash)
  end

  @doc """
  The number of `t:Explorer.Chain.InternalTransaction.t/0`.

      iex> transaction = :transaction |> insert() |> with_block()
      iex> insert(:internal_transaction, index: 0, transaction: transaction, block_hash: transaction.block_hash, block_index: 0)
      iex> Explorer.Chain.internal_transaction_count()
      1

  If there are none, the count is `0`.

      iex> Explorer.Chain.internal_transaction_count()
      0

  """
  def internal_transaction_count do
    Repo.aggregate(InternalTransaction.where_nonpending_block(), :count, :transaction_hash)
  end

  @doc """
  Finds all `t:Explorer.Chain.Transaction.t/0` in the `t:Explorer.Chain.Block.t/0`.

  ## Options

    * `:necessity_by_association` - use to load `t:association/0` as `:required` or `:optional`.  If an association is
        `:required`, and the `t:Explorer.Chain.Block.t/0` has no associated record for that association, then the
        `t:Explorer.Chain.Block.t/0` will not be included in the page `entries`.
    * `:paging_options` - a `t:Explorer.PagingOptions.t/0` used to specify the `:page_size` and
      `:key` (a tuple of the lowest/oldest `{block_number}`). Results will be the internal
      transactions older than the `block_number` that are passed.
    * ':block_type' - use to filter by type of block; Uncle`, `Reorg`, or `Block` (default).

  """
  @spec list_blocks([paging_options | necessity_by_association_option]) :: [Block.t()]
  def list_blocks(options \\ []) when is_list(options) do
    necessity_by_association = Keyword.get(options, :necessity_by_association, %{})
    paging_options = Keyword.get(options, :paging_options) || @default_paging_options
    block_type = Keyword.get(options, :block_type, "Block")

    cond do
      block_type == "Block" && !paging_options.key ->
        block_from_cache(block_type, paging_options, necessity_by_association)

      block_type == "Uncle" && !paging_options.key ->
        uncles_from_cache(block_type, paging_options, necessity_by_association)

      true ->
        fetch_blocks(block_type, paging_options, necessity_by_association)
    end
  end

  defp block_from_cache(block_type, paging_options, necessity_by_association) do
    case Blocks.take_enough(paging_options.page_size) do
      nil ->
        elements = fetch_blocks(block_type, paging_options, necessity_by_association)

        Blocks.update(elements)

        elements

      blocks ->
        blocks
    end
  end

  def uncles_from_cache(block_type, paging_options, necessity_by_association) do
    case Uncles.take_enough(paging_options.page_size) do
      nil ->
        elements = fetch_blocks(block_type, paging_options, necessity_by_association)

        Uncles.update(elements)

        elements

      blocks ->
        blocks
    end
  end

  defp fetch_blocks(block_type, paging_options, necessity_by_association) do
    Block
    |> Block.block_type_filter(block_type)
    |> page_blocks(paging_options)
    |> limit(^paging_options.page_size)
    |> order_by(desc: :number)
    |> join_associations(necessity_by_association)
    |> Repo.all()
  end

  @doc """
  Map `block_number`s to their `t:Explorer.Chain.Block.t/0` `hash` `t:Explorer.Chain.Hash.Full.t/0`.

  Does not include non-consensus blocks.

      iex> block = insert(:block, consensus: false)
      iex> Explorer.Chain.block_hash_by_number([block.number])
      %{}

  """
  @spec block_hash_by_number([Block.block_number()]) :: %{Block.block_number() => Hash.Full.t()}
  def block_hash_by_number(block_numbers) when is_list(block_numbers) do
    query =
      from(block in Block,
        where: block.consensus == true and block.number in ^block_numbers,
        select: {block.number, block.hash}
      )

    query
    |> Repo.all()
    |> Enum.into(%{})
  end

  @doc """
  Lists the top `t:Explorer.Chain.Address.t/0`'s' in descending order based on coin balance and address hash.

  """
  @spec list_top_addresses :: [{Address.t(), non_neg_integer()}]
  def list_top_addresses(options \\ []) do
    paging_options = Keyword.get(options, :paging_options, @default_paging_options)

    if is_nil(paging_options.key) do
      paging_options.page_size
      |> Accounts.take_enough()
      |> case do
        nil ->
          accounts_with_n = fetch_top_addresses(paging_options)

          accounts_with_n
          |> Enum.map(fn {address, _n} -> address end)
          |> Accounts.update()

          accounts_with_n

        accounts ->
          Enum.map(
            accounts,
            &{&1,
             if is_nil(&1.nonce) do
               0
             else
               &1.nonce + 1
             end}
          )
      end
    else
      fetch_top_addresses(paging_options)
    end
  end

  defp fetch_top_addresses(paging_options) do
    base_query =
      from(a in Address,
        where: a.fetched_coin_balance > ^0,
        order_by: [desc: a.fetched_coin_balance, asc: a.hash],
        preload: [:names],
        select: {a, fragment("coalesce(1 + ?, 0)", a.nonce)}
      )

    base_query
    |> page_addresses(paging_options)
    |> limit(^paging_options.page_size)
    |> Repo.all()
  end

  @doc """
  Lists the top `t:Explorer.Chain.Token.t/0`'s'.

  """
  @spec list_top_tokens(String.t()) :: [{Token.t(), non_neg_integer()}]
  def list_top_tokens(filter, options \\ []) do
    paging_options = Keyword.get(options, :paging_options, @default_paging_options)

    fetch_top_tokens(filter, paging_options)
  end

  @spec list_top_bridged_tokens(atom(), String.t() | nil, boolean(), [paging_options | necessity_by_association_option]) ::
          [
            {Token.t(), BridgedToken.t()}
          ]
  def list_top_bridged_tokens(destination, filter, from_api, options \\ []) do
    paging_options = Keyword.get(options, :paging_options, @default_paging_options)

    fetch_top_bridged_tokens(destination, paging_options, filter, from_api)
  end

  defp fetch_top_tokens(filter, paging_options) do
    base_query =
      from(t in Token,
        where: t.total_supply > ^0,
        order_by: [desc_nulls_last: t.holder_count, asc: t.name],
        preload: [:contract_address]
      )

    base_query_with_paging =
      base_query
      |> page_tokens(paging_options)
      |> limit(^paging_options.page_size)

    case prepare_search_term(filter) do
      {:some, term} ->
        query =
          if String.length(term) > 0 do
            base_query_with_paging
            |> where(fragment("to_tsvector('english', symbol || ' ' || name ) @@ to_tsquery(?)", ^term))
          else
            base_query_with_paging
          end

        query |> Repo.all()

      _ ->
        []
    end
  end

  defp fetch_top_bridged_tokens(destination, paging_options, filter, from_api) do
    offset = (max(paging_options.page_number, 1) - 1) * paging_options.page_size
    chain_id = translate_destination_to_chain_id(destination)

    if chain_id == :undefined do
      []
    else
      bridged_tokens_query =
        if chain_id do
          from(bt in BridgedToken,
            select: bt,
            where: bt.foreign_chain_id == ^chain_id
          )
        else
          from(bt in BridgedToken,
            select: bt
          )
        end

      base_query =
        from(t in Token,
          right_join: bt in subquery(bridged_tokens_query),
          on: t.contract_address_hash == bt.home_token_contract_address_hash,
          where: t.total_supply > ^0,
          where: t.bridged,
          order_by: [desc: t.holder_count, asc: t.name],
          select: [t, bt],
          preload: [:contract_address]
        )

      base_query_with_paging =
        base_query
        |> page_tokens(paging_options)
        |> limit(^paging_options.page_size)
        |> offset(^offset)

      case prepare_search_term(filter) do
        {:some, term} ->
          query =
            if String.length(term) > 0 do
              base_query_with_paging
              |> where(fragment("to_tsvector('english', symbol || ' ' || name ) @@ to_tsquery(?)", ^term))
            else
              base_query_with_paging
            end

          if from_api do
            query
            |> Repo.replica().all()
          else
            query
            |> Repo.all()
          end

        _ ->
          []
      end
    end
  end

  defp translate_destination_to_chain_id(destination) do
    case destination do
      :eth -> 1
      :kovan -> 42
      :bsc -> 56
      :poa -> 99
      nil -> nil
      _ -> :undefined
    end
  end

  @doc """
  Calls `reducer` on a stream of `t:Explorer.Chain.Block.t/0` without `t:Explorer.Chain.Block.Reward.t/0`.
  """
  def stream_blocks_without_rewards(initial, reducer) when is_function(reducer, 2) do
    Block.blocks_without_reward_query()
    |> Repo.stream_reduce(initial, reducer)
  end

  @doc """
  Finds all transactions of a certain block number
  """
  def get_transactions_of_block_number(block_number) do
    block_number
    |> Transaction.transactions_with_block_number()
    |> Repo.all()
  end

  @doc """
  Finds all Blocks validated by the address with the given hash.

    ## Options
      * `:necessity_by_association` - use to load `t:association/0` as `:required` or `:optional`.  If an association is
          `:required`, and the `t:Explorer.Chain.Block.t/0` has no associated record for that association, then the
          `t:Explorer.Chain.Block.t/0` will not be included in the page `entries`.
      * `:paging_options` - a `t:Explorer.PagingOptions.t/0` used to specify the `:page_size` and
        `:key` (a tuple of the lowest/oldest `{block_number}`) and. Results will be the internal
        transactions older than the `block_number` that are passed.

  Returns all blocks validated by the address given.
  """
  @spec get_blocks_validated_by_address(
          [paging_options | necessity_by_association_option],
          Hash.Address.t()
        ) :: [Block.t()]
  def get_blocks_validated_by_address(options \\ [], address_hash) when is_list(options) do
    necessity_by_association = Keyword.get(options, :necessity_by_association, %{})
    paging_options = Keyword.get(options, :paging_options, @default_paging_options)

    Block
    |> join_associations(necessity_by_association)
    |> where(miner_hash: ^address_hash)
    |> page_blocks(paging_options)
    |> limit(^paging_options.page_size)
    |> order_by(desc: :number)
    |> Repo.all()
  end

  def get_blocks_handled_by_address(options \\ [], address_hash) when is_list(options) do
    necessity_by_association = Keyword.get(options, :necessity_by_association, %{})
    paging_options = Keyword.get(options, :paging_options, @default_paging_options)

    query =
      from(b in Block,
        join: h in CeloValidatorHistory,
        where: b.number == h.block_number,
        where: h.address == ^address_hash,
        select: b
      )

    online_query =
      from(
        h in CeloValidatorHistory,
        where: h.address == ^address_hash,
        select: h.online
      )

    query
    |> join_associations(necessity_by_association)
    |> page_blocks(paging_options)
    |> limit(^paging_options.page_size)
    |> order_by(desc: :number)
    |> preload(online: ^online_query)
    |> Repo.all()
  end

  def get_downtime_by_address(options \\ [], address_hash) when is_list(options) do
    necessity_by_association = Keyword.get(options, :necessity_by_association, %{})
    paging_options = Keyword.get(options, :paging_options, @default_paging_options)

    query =
      from(b in Block,
        join: h in CeloValidatorHistory,
        where: b.number == h.block_number,
        where: h.address == ^address_hash,
        where: h.online == false,
        select: b
      )

    online_query =
      from(
        h in CeloValidatorHistory,
        where: h.address == ^address_hash,
        select: h.online
      )

    query
    |> join_associations(necessity_by_association)
    |> page_blocks(paging_options)
    |> limit(^paging_options.page_size)
    |> order_by(desc: :number)
    |> preload(online: ^online_query)
    |> Repo.all()
  end

  def check_if_validated_blocks_at_address(address_hash) do
    Repo.exists?(from(b in Block, where: b.miner_hash == ^address_hash))
  end

  def check_if_logs_at_address(address_hash) do
    Repo.exists?(from(l in Log, where: l.address_hash == ^address_hash))
  end

  def check_if_internal_transactions_at_address(address_hash) do
    internal_transactions_exists_by_created_contract_address_hash =
      Repo.exists?(from(it in InternalTransaction, where: it.created_contract_address_hash == ^address_hash))

    internal_transactions_exists_by_from_address_hash =
      Repo.exists?(from(it in InternalTransaction, where: it.from_address_hash == ^address_hash))

    internal_transactions_exists_by_to_address_hash =
      Repo.exists?(from(it in InternalTransaction, where: it.to_address_hash == ^address_hash))

    internal_transactions_exists_by_created_contract_address_hash || internal_transactions_exists_by_from_address_hash ||
      internal_transactions_exists_by_to_address_hash
  end

  def check_if_token_transfers_at_address(address_hash) do
    token_transfers_exists_by_from_address_hash =
      Repo.exists?(from(tt in TokenTransfer, where: tt.from_address_hash == ^address_hash))

    token_transfers_exists_by_to_address_hash =
      Repo.exists?(from(tt in TokenTransfer, where: tt.to_address_hash == ^address_hash))

    token_transfers_exists_by_from_address_hash ||
      token_transfers_exists_by_to_address_hash
  end

  def check_if_tokens_at_address(address_hash) do
    Repo.exists?(
      from(
        tb in CurrentTokenBalance,
        where: tb.address_hash == ^address_hash,
        where: tb.value > 0
      )
    )
  end

  @doc """
  Counts all of the block validations and groups by the `miner_hash`.
  """
  def each_address_block_validation_count(fun) when is_function(fun, 1) do
    query =
      from(
        b in Block,
        join: addr in Address,
        where: b.miner_hash == addr.hash,
        select: {b.miner_hash, count(b.miner_hash)},
        group_by: b.miner_hash
      )

    Repo.stream_each(query, fun)
  end

  @doc """
  Counts the number of `t:Explorer.Chain.Block.t/0` validated by the address with the given `hash`.
  """
  @spec address_to_validation_count(Hash.Address.t()) :: non_neg_integer()
  def address_to_validation_count(hash) do
    query = from(block in Block, where: block.miner_hash == ^hash, select: fragment("COUNT(*)"))

    Repo.one(query)
  end

  @spec address_to_transaction_count(Address.t()) :: non_neg_integer()
  def address_to_transaction_count(address) do
    if contract?(address) do
      incoming_transaction_count = address_to_incoming_transaction_count(address.hash)

      if incoming_transaction_count == 0 do
        total_transactions_sent_by_address(address.hash)
      else
        incoming_transaction_count
      end
    else
      total_transactions_sent_by_address(address.hash)
    end
  end

  @spec address_to_token_transfer_count(Address.t()) :: non_neg_integer()
  def address_to_token_transfer_count(address) do
    query =
      from(
        token_transfer in TokenTransfer,
        where: token_transfer.to_address_hash == ^address.hash,
        or_where: token_transfer.from_address_hash == ^address.hash
      )

    Repo.aggregate(query, :count, timeout: :infinity)
  end

  @spec address_to_gas_usage_count(Address.t()) :: Decimal.t() | nil
  def address_to_gas_usage_count(address) do
    if contract?(address) do
      incoming_transaction_gas_usage = address_to_incoming_transaction_gas_usage(address.hash)

      cond do
        !incoming_transaction_gas_usage ->
          address_to_outcoming_transaction_gas_usage(address.hash)

        Decimal.cmp(incoming_transaction_gas_usage, 0) == :eq ->
          address_to_outcoming_transaction_gas_usage(address.hash)

        true ->
          incoming_transaction_gas_usage
      end
    else
      address_to_outcoming_transaction_gas_usage(address.hash)
    end
  end

  @doc """
  Return the balance in usd corresponding to this token. Return nil if the usd_value of the token is not present.
  """
  def balance_in_usd(%{token: %{usd_value: nil}}) do
    nil
  end

  def balance_in_usd(token_balance) do
    tokens = CurrencyHelpers.divide_decimals(token_balance.value, token_balance.token.decimals)
    price = token_balance.token.usd_value
    Decimal.mult(tokens, price)
  end

  def address_tokens_usd_sum(token_balances) do
    token_balances
    |> Enum.reduce(Decimal.new(0), fn {token_balance, _, _}, acc ->
      if token_balance.value && token_balance.token.usd_value do
        Decimal.add(acc, balance_in_usd(token_balance))
      else
        acc
      end
    end)
  end

  defp contract?(%{contract_code: nil}), do: false

  defp contract?(%{contract_code: _}), do: true

  @doc """
  Returns a stream of unfetched `t:Explorer.Chain.Address.CoinBalance.t/0`.

  When there are addresses, the `reducer` is called for each `t:Explorer.Chain.Address.t/0` `hash` and all
  `t:Explorer.Chain.Block.t/0` `block_number` that address is mentioned.

  | Address Hash Schema                        | Address Hash Field              | Block Number Schema                | Block Number Field |
  |--------------------------------------------|---------------------------------|------------------------------------|--------------------|
  | `t:Explorer.Chain.Block.t/0`               | `miner_hash`                    | `t:Explorer.Chain.Block.t/0`       | `number`           |
  | `t:Explorer.Chain.Transaction.t/0`         | `from_address_hash`             | `t:Explorer.Chain.Transaction.t/0` | `block_number`     |
  | `t:Explorer.Chain.Transaction.t/0`         | `to_address_hash`               | `t:Explorer.Chain.Transaction.t/0` | `block_number`     |
  | `t:Explorer.Chain.Log.t/0`                 | `address_hash`                  | `t:Explorer.Chain.Transaction.t/0` | `block_number`     |
  | `t:Explorer.Chain.InternalTransaction.t/0` | `created_contract_address_hash` | `t:Explorer.Chain.Transaction.t/0` | `block_number`     |
  | `t:Explorer.Chain.InternalTransaction.t/0` | `from_address_hash`             | `t:Explorer.Chain.Transaction.t/0` | `block_number`     |
  | `t:Explorer.Chain.InternalTransaction.t/0` | `to_address_hash`               | `t:Explorer.Chain.Transaction.t/0` | `block_number`     |

  Pending `t:Explorer.Chain.Transaction.t/0` `from_address_hash` and `to_address_hash` aren't returned because they
  don't have an associated block number.

  When there are no addresses, the `reducer` is never called and the `initial` is returned in an `:ok` tuple.

  When an `t:Explorer.Chain.Address.t/0` `hash` is used multiple times, all unique `t:Explorer.Chain.Block.t/0` `number`
  will be returned.
  """
  @spec stream_unfetched_balances(
          initial :: accumulator,
          reducer ::
            (entry :: %{address_hash: Hash.Address.t(), block_number: Block.block_number()}, accumulator -> accumulator)
        ) :: {:ok, accumulator}
        when accumulator: term()
  def stream_unfetched_balances(initial, reducer) when is_function(reducer, 2) do
    query =
      from(
        balance in CoinBalance,
        where: is_nil(balance.value_fetched_at),
        select: %{address_hash: balance.address_hash, block_number: balance.block_number}
      )

    Repo.stream_reduce(query, initial, reducer)
  end

  @doc """
  Returns a stream of all token balances that weren't fetched values.
  """
  @spec stream_unfetched_token_balances(
          initial :: accumulator,
          reducer :: (entry :: TokenBalance.t(), accumulator -> accumulator)
        ) :: {:ok, accumulator}
        when accumulator: term()
  def stream_unfetched_token_balances(initial, reducer) when is_function(reducer, 2) do
    TokenBalance.unfetched_token_balances()
    |> Repo.stream_reduce(initial, reducer)
  end

  @doc """
  Returns a stream of all blocks with unfetched internal transactions, using
  the `pending_block_operation` table.

  Only blocks with consensus are returned.

      iex> non_consensus = insert(:block, consensus: false)
      iex> insert(:pending_block_operation, block: non_consensus, fetch_internal_transactions: true)
      iex> unfetched = insert(:block)
      iex> insert(:pending_block_operation, block: unfetched, fetch_internal_transactions: true)
      iex> fetched = insert(:block)
      iex> insert(:pending_block_operation, block: fetched, fetch_internal_transactions: false)
      iex> {:ok, number_set} = Explorer.Chain.stream_blocks_with_unfetched_internal_transactions(
      ...>   MapSet.new(),
      ...>   fn number, acc ->
      ...>     MapSet.put(acc, number)
      ...>   end
      ...> )
      iex> non_consensus.number in number_set
      false
      iex> unfetched.number in number_set
      true
      iex> fetched.hash in number_set
      false

  """
  @spec stream_blocks_with_unfetched_internal_transactions(
          initial :: accumulator,
          reducer :: (entry :: term(), accumulator -> accumulator)
        ) :: {:ok, accumulator}
        when accumulator: term()
  def stream_blocks_with_unfetched_internal_transactions(initial, reducer) when is_function(reducer, 2) do
    query =
      from(
        b in Block,
        join: pending_ops in assoc(b, :pending_operations),
        where: pending_ops.fetch_internal_transactions,
        where: b.consensus,
        where: b.update_count < 20,
        select: b.number
      )

    Repo.stream_reduce(query, initial, reducer)
  end

  @spec stream_blocks_with_unfetched_rewards(
          initial :: accumulator,
          reducer :: (entry :: term(), accumulator -> accumulator)
        ) :: {:ok, accumulator}
        when accumulator: term()
  def stream_blocks_with_unfetched_rewards(initial, reducer) when is_function(reducer, 2) do
    query =
      from(
        b in Block,
        join: celo_pending_ops in Chain.CeloPendingEpochOperation,
        on: b.number == celo_pending_ops.block_number,
        where: celo_pending_ops.fetch_epoch_data,
        select: %{block_hash: b.hash, block_number: b.number, block_timestamp: b.timestamp},
        order_by: [asc: b.number]
      )

    Repo.stream_reduce(query, initial, reducer)
  end

  @doc """
  Streams tuples of {contract_address, event_topic, {block_number, log_index} event_tracking_id} for backfill
    of historical event data.
  """
  def stream_events_to_backfill(initial, reducer) do
    query =
      from(
        cet in ContractEventTracking,
        join: sc in SmartContract,
        on: sc.id == cet.smart_contract_id,
        where: cet.backfilled == false,
        where: cet.enabled == true,
        select: {sc.address_hash, cet.topic, cet.backfilled_up_to, cet.id}
      )

    Repo.stream_reduce(query, initial, reducer)
  end

  def remove_nonconsensus_blocks_from_pending_ops(block_hashes) do
    query =
      from(
        po in PendingBlockOperation,
        where: po.block_hash in ^block_hashes
      )

    {_, _} = Repo.delete_all(query)

    :ok
  end

  def remove_nonconsensus_blocks_from_pending_ops do
    query =
      from(
        po in PendingBlockOperation,
        inner_join: block in Block,
        on: block.hash == po.block_hash,
        where: block.consensus == false
      )

    {_, _} = Repo.delete_all(query)

    :ok
  end

  @spec stream_transactions_with_unfetched_created_contract_codes(
          fields :: [
            :block_hash
            | :created_contract_code_indexed_at
            | :from_address_hash
            | :gas
            | :gas_price
            | :gas_currency_hash
            | :gas_fee_recipient_hash
            | :gateway_fee
            | :hash
            | :index
            | :input
            | :nonce
            | :r
            | :s
            | :to_address_hash
            | :v
            | :value
          ],
          initial :: accumulator,
          reducer :: (entry :: term(), accumulator -> accumulator)
        ) :: {:ok, accumulator}
        when accumulator: term()
  def stream_transactions_with_unfetched_created_contract_codes(fields, initial, reducer)
      when is_function(reducer, 2) do
    query =
      from(t in Transaction,
        where:
          not is_nil(t.block_hash) and not is_nil(t.created_contract_address_hash) and
            is_nil(t.created_contract_code_indexed_at),
        select: ^fields
      )

    Repo.stream_reduce(query, initial, reducer)
  end

  @spec stream_mined_transactions(
          fields :: [
            :block_hash
            | :created_contract_code_indexed_at
            | :from_address_hash
            | :gas
            | :gas_price
            | :gas_currency_hash
            | :gas_fee_recipient_hash
            | :gateway_fee
            | :hash
            | :index
            | :input
            | :nonce
            | :r
            | :s
            | :to_address_hash
            | :v
            | :value
          ],
          initial :: accumulator,
          reducer :: (entry :: term(), accumulator -> accumulator)
        ) :: {:ok, accumulator}
        when accumulator: term()
  def stream_mined_transactions(fields, initial, reducer) when is_function(reducer, 2) do
    query =
      from(t in Transaction,
        where: not is_nil(t.block_hash) and not is_nil(t.nonce) and not is_nil(t.from_address_hash),
        select: ^fields
      )

    Repo.stream_reduce(query, initial, reducer)
  end

  @spec stream_pending_transactions(
          fields :: [
            :block_hash
            | :created_contract_code_indexed_at
            | :from_address_hash
            | :gas
            | :gas_price
            | :gas_currency_hash
            | :gas_fee_recipient_hash
            | :gateway_fee
            | :hash
            | :index
            | :input
            | :nonce
            | :r
            | :s
            | :to_address_hash
            | :v
            | :value
          ],
          initial :: accumulator,
          reducer :: (entry :: term(), accumulator -> accumulator)
        ) :: {:ok, accumulator}
        when accumulator: term()
  def stream_pending_transactions(fields, initial, reducer) when is_function(reducer, 2) do
    query =
      Transaction
      |> pending_transactions_query()
      |> select(^fields)

    Repo.stream_reduce(query, initial, reducer)
  end

  @doc """
  Returns a stream of all blocks that are marked as unfetched in `t:Explorer.Chain.Block.SecondDegreeRelation.t/0`.
  For each uncle block a `hash` of nephew block and an `index` of the block in it are returned.

  When a block is fetched, its uncles are transformed into `t:Explorer.Chain.Block.SecondDegreeRelation.t/0` and can be
  returned.  Once the uncle is imported its corresponding `t:Explorer.Chain.Block.SecondDegreeRelation.t/0`
  `uncle_fetched_at` will be set and it won't be returned anymore.
  """
  @spec stream_unfetched_uncles(
          initial :: accumulator,
          reducer :: (entry :: term(), accumulator -> accumulator)
        ) :: {:ok, accumulator}
        when accumulator: term()
  def stream_unfetched_uncles(initial, reducer) when is_function(reducer, 2) do
    query =
      from(bsdr in Block.SecondDegreeRelation,
        where: is_nil(bsdr.uncle_fetched_at) and not is_nil(bsdr.index),
        select: [:nephew_hash, :index]
      )

    Repo.stream_reduce(query, initial, reducer)
  end

  @doc """
  The number of `t:Explorer.Chain.Log.t/0`.

      iex> transaction = :transaction |> insert() |> with_block()
      iex> insert(:log, transaction: transaction, index: 0)
      iex> Explorer.Chain.log_count()
      1

  When there are no `t:Explorer.Chain.Log.t/0`.

      iex> Explorer.Chain.log_count()
      0

  """
  def log_count do
    Repo.one!(from(log in "logs", select: fragment("COUNT(*)")))
  end

  @doc """
  Max consensus block numbers.

  If blocks are skipped and inserted out of number order, the max number is still returned

      iex> insert(:block, number: 2)
      iex> insert(:block, number: 1)
      iex> Explorer.Chain.max_consensus_block_number()
      {:ok, 2}

  Non-consensus blocks are ignored

      iex> insert(:block, number: 3, consensus: false)
      iex> insert(:block, number: 2, consensus: true)
      iex> Explorer.Chain.max_consensus_block_number()
      {:ok, 2}

  If there are no blocks, `{:error, :not_found}` is returned

      iex> Explorer.Chain.max_consensus_block_number()
      {:error, :not_found}

  """
  @spec max_consensus_block_number() :: {:ok, Block.block_number()} | {:error, :not_found}
  def max_consensus_block_number do
    Block
    |> where(consensus: true)
    |> Repo.aggregate(:max, :number)
    |> case do
      nil -> {:error, :not_found}
      number -> {:ok, number}
    end
  end

  @spec block_height() :: block_height()
  def block_height do
    query = from(block in Block, select: coalesce(max(block.number), 0), where: block.consensus == true)

    Repo.one!(query)
  end

  def last_db_block_status do
    query =
      from(block in Block,
        select: {block.number, block.timestamp},
        where: block.consensus == true,
        order_by: [desc: block.number],
        limit: 1
      )

    query
    |> Repo.one()
    |> block_status()
  end

  def last_cache_block_status do
    [
      paging_options: %PagingOptions{page_size: 1}
    ]
    |> list_blocks()
    |> List.last()
    |> case do
      %{timestamp: timestamp, number: number} ->
        block_status({number, timestamp})

      _ ->
        block_status(nil)
    end
  end

  @spec upsert_last_fetched_counter(map()) :: {:ok, LastFetchedCounter.t()} | {:error, Ecto.Changeset.t()}
  def upsert_last_fetched_counter(params) do
    changeset = LastFetchedCounter.changeset(%LastFetchedCounter{}, params)

    Repo.insert(changeset,
      on_conflict: :replace_all,
      conflict_target: [:counter_type]
    )
  end

  def get_last_fetched_counter(type) do
    query =
      from(
        last_fetched_counter in LastFetchedCounter,
        where: last_fetched_counter.counter_type == ^type,
        select: last_fetched_counter.value
      )

    Repo.one(query) || Decimal.new(0)
  end

  defp block_status({number, timestamp}) do
    now = DateTime.utc_now()
    last_block_period = DateTime.diff(now, timestamp, :millisecond)

    if last_block_period > Application.get_env(:explorer, :healthy_blocks_period) do
      {:error, number, timestamp}
    else
      {:ok, number, timestamp}
    end
  end

  defp block_status(nil), do: {:error, :no_blocks}

  def fetch_min_missing_block_cache do
    max_block_number = BlockNumber.get_max()

    min_missing_block_number =
      "min_missing_block_number"
      |> Chain.get_last_fetched_counter()
      |> Decimal.to_integer()

    if max_block_number > 0 do
      query =
        from(b in Block,
          right_join:
            missing_range in fragment(
              """
                (SELECT b1.number
                FROM generate_series((?)::integer, (?)::integer) AS b1(number)
                WHERE NOT EXISTS
                  (SELECT 1 FROM blocks b2 WHERE b2.number=b1.number AND b2.consensus))
              """,
              ^min_missing_block_number,
              ^max_block_number
            ),
          on: b.number == missing_range.number,
          select: min(missing_range.number)
        )

      query
      |> Repo.one(timeout: :infinity) || 0
    else
      0
    end
  end

  @doc """
  Calculates the ranges of missing consensus blocks in `range`.

  When there are no blocks, the entire range is missing.

      iex> Explorer.Chain.missing_block_number_ranges(0..5)
      [0..5]

  If the block numbers from `0` to `max_block_number/0` are contiguous, then no block numbers are missing

      iex> insert(:block, number: 0)
      iex> insert(:block, number: 1)
      iex> Explorer.Chain.missing_block_number_ranges(0..1)
      []

  If there are gaps between the `first` and `last` of `range`, then the missing numbers are compacted into ranges.
  Single missing numbers become ranges with the single number as the start and end.

      iex> insert(:block, number: 0)
      iex> insert(:block, number: 2)
      iex> insert(:block, number: 5)
      iex> Explorer.Chain.missing_block_number_ranges(0..5)
      [1..1, 3..4]

  Flipping the order of `first` and `last` in the `range` flips the order that the missing ranges are returned.  This
  allows `missing_block_numbers` to be used to generate the sequence down or up from a starting block number.

      iex> insert(:block, number: 0)
      iex> insert(:block, number: 2)
      iex> insert(:block, number: 5)
      iex> Explorer.Chain.missing_block_number_ranges(5..0)
      [4..3, 1..1]

  If only non-consensus blocks exist for a number, the number still counts as missing.

      iex> insert(:block, number: 0)
      iex> insert(:block, number: 1, consensus: false)
      iex> insert(:block, number: 2)
      iex> Explorer.Chain.missing_block_number_ranges(2..0)
      [1..1]

  if range starts with non-consensus block in the middle of the chain, it returns missing numbers.

      iex> insert(:block, number: 12859383, consensus: true)
      iex> insert(:block, number: 12859384, consensus: false)
      iex> insert(:block, number: 12859386, consensus: true)
      iex> Explorer.Chain.missing_block_number_ranges(12859384..12859385)
      [12859384..12859385]

      if range starts with missing block in the middle of the chain, it returns missing numbers.

      iex> insert(:block, number: 12859383, consensus: true)
      iex> insert(:block, number: 12859386, consensus: true)
      iex> Explorer.Chain.missing_block_number_ranges(12859384..12859385)
      [12859384..12859385]

  """
  @spec missing_block_number_ranges(Range.t()) :: [Range.t()]
  def missing_block_number_ranges(range)

  def missing_block_number_ranges(range_start..range_end) do
    range_min = min(range_start, range_end)
    range_max = max(range_start, range_end)

    ordered_missing_query =
      from(b in Block,
        right_join:
          missing_range in fragment(
            """
              (SELECT distinct b1.number
              FROM generate_series((?)::integer, (?)::integer) AS b1(number)
              WHERE NOT EXISTS
                (SELECT 1 FROM blocks b2 WHERE b2.number=b1.number AND b2.consensus))
            """,
            ^range_min,
            ^range_max
          ),
        on: b.number == missing_range.number,
        select: missing_range.number,
        order_by: missing_range.number,
        distinct: missing_range.number
      )

    missing_blocks = Repo.all(ordered_missing_query, timeout: :infinity)

    [block_ranges, last_block_range_start, last_block_range_end] =
      missing_blocks
      |> Enum.reduce([[], nil, nil], fn block_number, [block_ranges, last_block_range_start, last_block_range_end] ->
        cond do
          !last_block_range_start ->
            [block_ranges, block_number, block_number]

          block_number == last_block_range_end + 1 ->
            [block_ranges, last_block_range_start, block_number]

          true ->
            block_ranges = block_ranges_extend(block_ranges, last_block_range_start, last_block_range_end)
            [block_ranges, block_number, block_number]
        end
      end)

    final_block_ranges =
      if last_block_range_start && last_block_range_end do
        block_ranges_extend(block_ranges, last_block_range_start, last_block_range_end)
      else
        block_ranges
      end

    ordered_block_ranges =
      final_block_ranges
      |> Enum.sort(fn %Range{first: first1, last: _}, %Range{first: first2, last: _} ->
        if range_start <= range_end do
          first1 <= first2
        else
          first1 >= first2
        end
      end)
      |> Enum.map(fn %Range{first: first, last: last} = range ->
        if range_start <= range_end do
          range
        else
          if last > first do
            %Range{first: last, last: first, step: -1}
          else
            %Range{first: last, last: first, step: 1}
          end
        end
      end)

    ordered_block_ranges
  end

  defp block_ranges_extend(block_ranges, block_range_start, block_range_end) do
    # credo:disable-for-next-line
    block_ranges ++ [Range.new(block_range_start, block_range_end)]
  end

  @doc """
  Finds consensus `t:Explorer.Chain.Block.t/0` with `number`.

  ## Options

    * `:necessity_by_association` - use to load `t:association/0` as `:required` or `:optional`.  If an association is
      `:required`, and the `t:Explorer.Chain.Block.t/0` has no associated record for that association, then the
      `t:Explorer.Chain.Block.t/0` will not be included in the page `entries`.

  """
  @spec number_to_block(Block.block_number(), [necessity_by_association_option]) ::
          {:ok, Block.t()} | {:error, :not_found}
  def number_to_block(number, options \\ []) when is_list(options) do
    necessity_by_association = Keyword.get(options, :necessity_by_association, %{})

    Block
    |> where(consensus: true, number: ^number)
    |> join_associations(necessity_by_association)
    |> Repo.one()
    |> case do
      nil -> {:error, :not_found}
      block -> {:ok, block}
    end
  end

  @spec number_to_any_block(Block.block_number(), [necessity_by_association_option]) ::
          {:ok, Block.t()} | {:error, :not_found}
  def number_to_any_block(number, options \\ []) when is_list(options) do
    necessity_by_association = Keyword.get(options, :necessity_by_association, %{})

    Block
    |> where(number: ^number)
    |> join_associations(necessity_by_association)
    |> Repo.one()
    |> case do
      nil -> {:error, :not_found}
      block -> {:ok, block}
    end
  end

  @spec timestamp_to_block_number(DateTime.t(), :before | :after, boolean()) ::
          {:ok, Block.block_number()} | {:error, :not_found}
  def timestamp_to_block_number(given_timestamp, closest, from_api) do
    {:ok, t} = Timex.format(given_timestamp, "%Y-%m-%d %H:%M:%S", :strftime)

    inner_query =
      from(
        block in Block,
        where: block.consensus == true,
        where:
          fragment("? <= TO_TIMESTAMP(?, 'YYYY-MM-DD HH24:MI:SS') + (1 * interval '1 minute')", block.timestamp, ^t),
        where:
          fragment("? >= TO_TIMESTAMP(?, 'YYYY-MM-DD HH24:MI:SS') - (1 * interval '1 minute')", block.timestamp, ^t)
      )

    query =
      from(
        block in subquery(inner_query),
        select: block,
        order_by:
          fragment("abs(extract(epoch from (? - TO_TIMESTAMP(?, 'YYYY-MM-DD HH24:MI:SS'))))", block.timestamp, ^t),
        limit: 1
      )

    response =
      if from_api do
        query
        |> Repo.replica().one()
      else
        query
        |> Repo.one()
      end

    response
    |> case do
      nil ->
        {:error, :not_found}

      %{:number => number, :timestamp => timestamp} ->
        block_number = get_block_number_based_on_closest(closest, timestamp, given_timestamp, number)

        {:ok, block_number}
    end
  end

  defp get_block_number_based_on_closest(closest, timestamp, given_timestamp, number) do
    case closest do
      :before ->
        if DateTime.compare(timestamp, given_timestamp) == :lt ||
             DateTime.compare(timestamp, given_timestamp) == :eq do
          number
        else
          number - 1
        end

      :after ->
        if DateTime.compare(timestamp, given_timestamp) == :lt ||
             DateTime.compare(timestamp, given_timestamp) == :eq do
          number + 1
        else
          number
        end
    end
  end

  @doc """
  Count of pending `t:Explorer.Chain.Transaction.t/0`.

  A count of all pending transactions.

      iex> insert(:transaction)
      iex> :transaction |> insert() |> with_block()
      iex> Explorer.Chain.pending_transaction_count()
      1

  """
  @spec pending_transaction_count() :: non_neg_integer()
  def pending_transaction_count do
    Transaction
    |> pending_transactions_query()
    |> Repo.aggregate(:count, :hash)
  end

  @doc """
  Returns the paged list of collated transactions that occurred recently from newest to oldest using `block_number`
  and `index`.

      iex> newest_first_transactions = 50 |> insert_list(:transaction) |> with_block() |> Enum.reverse()
      iex> oldest_seen = Enum.at(newest_first_transactions, 9)
      iex> paging_options = %Explorer.PagingOptions{page_size: 10, key: {oldest_seen.block_number, oldest_seen.index}}
      iex> recent_collated_transactions = Explorer.Chain.recent_collated_transactions(paging_options: paging_options)
      iex> length(recent_collated_transactions)
      10
      iex> hd(recent_collated_transactions).hash == Enum.at(newest_first_transactions, 10).hash
      true

  ## Options

    * `:necessity_by_association` - use to load `t:association/0` as `:required` or `:optional`.  If an association is
      `:required`, and the `t:Explorer.Chain.Transaction.t/0` has no associated record for that association,
      then the `t:Explorer.Chain.Transaction.t/0` will not be included in the list.
    * `:paging_options` - a `t:Explorer.PagingOptions.t/0` used to specify the `:page_size` and
      `:key` (a tuple of the lowest/oldest `{block_number, index}`) and. Results will be the transactions older than
      the `block_number` and `index` that are passed.

  """
  @spec recent_collated_transactions([paging_options | necessity_by_association_option]) :: [Transaction.t()]
  def recent_collated_transactions(options \\ []) when is_list(options) do
    necessity_by_association = Keyword.get(options, :necessity_by_association, %{})
    paging_options = Keyword.get(options, :paging_options, @default_paging_options)

    if is_nil(paging_options.key) do
      paging_options.page_size
      |> Transactions.take_enough()
      |> case do
        nil ->
          transactions = fetch_recent_collated_transactions(paging_options, necessity_by_association)
          Transactions.update(transactions)
          transactions

        transactions ->
          transactions
      end
    else
      fetch_recent_collated_transactions(paging_options, necessity_by_association)
    end
  end

  # RAP - random access pagination
  @spec recent_collated_transactions_for_rap([paging_options | necessity_by_association_option]) :: %{
          :total_transactions_count => non_neg_integer(),
          :transactions => [Transaction.t()]
        }
  def recent_collated_transactions_for_rap(options \\ []) when is_list(options) do
    necessity_by_association = Keyword.get(options, :necessity_by_association, %{})
    paging_options = Keyword.get(options, :paging_options, @default_paging_options)

    total_transactions_count = transactions_available_count()

    fetched_transactions =
      if is_nil(paging_options.key) or paging_options.page_number == 1 do
        paging_options.page_size
        |> Kernel.+(1)
        |> Transactions.take_enough()
        |> case do
          nil ->
            transactions = fetch_recent_collated_transactions_for_rap(paging_options, necessity_by_association)
            Transactions.update(transactions)
            transactions

          transactions ->
            transactions
        end
      else
        fetch_recent_collated_transactions_for_rap(paging_options, necessity_by_association)
      end

    %{total_transactions_count: total_transactions_count, transactions: fetched_transactions}
  end

  def default_page_size, do: @default_page_size

  def fetch_recent_collated_transactions_for_rap(paging_options, necessity_by_association) do
    fetch_transactions_for_rap()
    |> where([transaction], not is_nil(transaction.block_number) and not is_nil(transaction.index))
    |> handle_random_access_paging_options(paging_options)
    |> join_associations(necessity_by_association)
    |> preload([{:token_transfers, [:token, :from_address, :to_address]}])
    |> Repo.all()
  end

  defp fetch_transactions_for_rap do
    Transaction
    |> order_by([transaction], desc: transaction.block_number, desc: transaction.index)
  end

  def transactions_available_count do
    Transaction
    |> where([transaction], not is_nil(transaction.block_number) and not is_nil(transaction.index))
    |> limit(^@limit_showing_transactions)
    |> Repo.aggregate(:count, :hash)
  end

  def fetch_recent_collated_transactions(paging_options, necessity_by_association) do
    paging_options
    |> fetch_transactions()
    |> where([transaction], not is_nil(transaction.block_number) and not is_nil(transaction.index))
    |> join_associations(necessity_by_association)
    |> preload([{:token_transfers, [:token, :from_address, :to_address]}])
    |> Repo.all()
  end

  @doc """
  Return the list of pending transactions that occurred recently.

      iex> 2 |> insert_list(:transaction)
      iex> :transaction |> insert() |> with_block()
      iex> 8 |> insert_list(:transaction)
      iex> recent_pending_transactions = Explorer.Chain.recent_pending_transactions()
      iex> length(recent_pending_transactions)
      10
      iex> Enum.all?(recent_pending_transactions, fn %Explorer.Chain.Transaction{block_hash: block_hash} ->
      ...>   is_nil(block_hash)
      ...> end)
      true

  ## Options

    * `:necessity_by_association` - use to load `t:association/0` as `:required` or `:optional`.  If an association is
      `:required`, and the `t:Explorer.Chain.Transaction.t/0` has no associated record for that association,
      then the `t:Explorer.Chain.Transaction.t/0` will not be included in the list.
    * `:paging_options` - a `t:Explorer.PagingOptions.t/0` used to specify the `:page_size` (defaults to
      `#{@default_paging_options.page_size}`) and `:key` (a tuple of the lowest/oldest `{inserted_at, hash}`) and.
      Results will be the transactions older than the `inserted_at` and `hash` that are passed.

  """
  @spec recent_pending_transactions([paging_options | necessity_by_association_option]) :: [Transaction.t()]
  def recent_pending_transactions(options \\ []) when is_list(options) do
    necessity_by_association = Keyword.get(options, :necessity_by_association, %{})
    paging_options = Keyword.get(options, :paging_options, @default_paging_options)

    Transaction
    |> page_pending_transaction(paging_options)
    |> limit(^paging_options.page_size)
    |> pending_transactions_query()
    |> order_by([transaction], desc: transaction.inserted_at, desc: transaction.hash)
    |> join_associations(necessity_by_association)
    |> preload([{:token_transfers, [:token, :from_address, :to_address]}])
    |> Repo.all()
  end

  def pending_transactions_query(query) do
    from(transaction in query,
      where: is_nil(transaction.block_hash) and (is_nil(transaction.error) or transaction.error != "dropped/replaced")
    )
  end

  def pending_transactions_list do
    Transaction
    |> pending_transactions_query()
    |> Repo.all(timeout: :infinity)
  end

  def pending_transactions_count do
    Transaction
    |> pending_transactions_query()
    |> Repo.aggregate(:count, :hash)
  end

  @doc """
  The `string` must start with `0x`, then is converted to an integer and then to `t:Explorer.Chain.Hash.Address.t/0`.

      iex> Explorer.Chain.string_to_address_hash("0x5aAeb6053F3E94C9b9A09f33669435E7Ef1BeAed")
      {
        :ok,
        %Explorer.Chain.Hash{
          byte_count: 20,
          bytes: <<90, 174, 182, 5, 63, 62, 148, 201, 185, 160, 159, 51, 102, 148, 53,
            231, 239, 27, 234, 237>>
        }
      }

      iex> Explorer.Chain.string_to_address_hash("0x5aaeb6053f3e94c9b9a09f33669435e7ef1beaed")
      {
        :ok,
        %Explorer.Chain.Hash{
          byte_count: 20,
          bytes: <<90, 174, 182, 5, 63, 62, 148, 201, 185, 160, 159, 51, 102, 148, 53,
            231, 239, 27, 234, 237>>
        }
      }

      iex> Base.encode16(<<90, 174, 182, 5, 63, 62, 148, 201, 185, 160, 159, 51, 102, 148, 53, 231, 239, 27, 234, 237>>, case: :lower)
      "5aaeb6053f3e94c9b9a09f33669435e7ef1beaed"

  `String.t` format must always have 40 hexadecimal digits after the `0x` base prefix.

      iex> Explorer.Chain.string_to_address_hash("0x0")
      :error

  """
  @spec string_to_address_hash(String.t()) :: {:ok, Hash.Address.t()} | :error
  def string_to_address_hash(string) when is_binary(string) do
    Hash.Address.cast(string)
  end

  def string_to_address_hash(_), do: :error

  @doc """
  The `string` must start with `0x`, then is converted to an integer and then to `t:Explorer.Chain.Hash.t/0`.

      iex> Explorer.Chain.string_to_block_hash(
      ...>   "0x9fc76417374aa880d4449a1f7f31ec597f00b1f6f3dd2d66f4c9c6c445836d8b"
      ...> )
      {
        :ok,
        %Explorer.Chain.Hash{
          byte_count: 32,
          bytes: <<0x9fc76417374aa880d4449a1f7f31ec597f00b1f6f3dd2d66f4c9c6c445836d8b :: big-integer-size(32)-unit(8)>>
        }
      }

  `String.t` format must always have 64 hexadecimal digits after the `0x` base prefix.

      iex> Explorer.Chain.string_to_block_hash("0x0")
      :error

  """
  @spec string_to_block_hash(String.t()) :: {:ok, Hash.t()} | :error
  def string_to_block_hash(string) when is_binary(string) do
    Hash.Full.cast(string)
  end

  def string_to_block_hash(_), do: :error

  @doc """
  The `string` must start with `0x`, then is converted to an integer and then to `t:Explorer.Chain.Hash.t/0`.

      iex> Explorer.Chain.string_to_transaction_hash(
      ...>  "0x9fc76417374aa880d4449a1f7f31ec597f00b1f6f3dd2d66f4c9c6c445836d8b"
      ...> )
      {
        :ok,
        %Explorer.Chain.Hash{
          byte_count: 32,
          bytes: <<0x9fc76417374aa880d4449a1f7f31ec597f00b1f6f3dd2d66f4c9c6c445836d8b :: big-integer-size(32)-unit(8)>>
        }
      }

  `String.t` format must always have 64 hexadecimal digits after the `0x` base prefix.

      iex> Explorer.Chain.string_to_transaction_hash("0x0")
      :error

  """
  @spec string_to_transaction_hash(String.t()) :: {:ok, Hash.t()} | :error
  def string_to_transaction_hash(string) when is_binary(string) do
    Hash.Full.cast(string)
  end

  def string_to_transaction_hash(_), do: :error

  @doc """
  Estimated count of `t:Explorer.Chain.Transaction.t/0`.

  Estimated count of both collated and pending transactions using the transactions table statistics.

  Celo changes: Implemented via db trigger mechanism on `transactions` table directly and returns accurate tx count
    with fallback to gc estimate.
  """
  @spec transaction_estimated_count() :: non_neg_integer()
  def transaction_estimated_count do
    count = CeloTxStats.transaction_count()

    case count do
      nil ->
        Logger.warn("Couldn't retrieve tx count from celo_transaction_stats - falling back to PG gc estimation")

        %Postgrex.Result{rows: [[rows]]} =
          SQL.query!(Repo.Local, "SELECT reltuples::BIGINT AS estimate FROM pg_class WHERE relname='transactions'")

        rows

      n ->
        n
    end
  end

  @spec total_gas_usage() :: non_neg_integer()
  def total_gas_usage do
    total_gas = CeloTxStats.total_gas()

    if is_nil(total_gas) do
      0
    else
      total_gas
    end
  end

  @doc """
  `t:Explorer.Chain.InternalTransaction/0`s in `t:Explorer.Chain.Transaction.t/0` with `hash`.

  ## Options

    * `:necessity_by_association` - use to load `t:association/0` as `:required` or `:optional`.  If an association is
      `:required`, and the `t:Explorer.Chain.InternalTransaction.t/0` has no associated record for that association,
      then the `t:Explorer.Chain.InternalTransaction.t/0` will not be included in the list.
    * `:paging_options` - a `t:Explorer.PagingOptions.t/0` used to specify the `:page_size` and
      `:key` (a tuple of the lowest/oldest `{index}`). Results will be the internal transactions older than
      the `index` that is passed.

  """

  @spec all_transaction_to_internal_transactions(Hash.Full.t(), [paging_options | necessity_by_association_option]) :: [
          InternalTransaction.t()
        ]
  def all_transaction_to_internal_transactions(hash, options \\ []) when is_list(options) do
    necessity_by_association = Keyword.get(options, :necessity_by_association, %{})
    paging_options = Keyword.get(options, :paging_options, @default_paging_options)

    InternalTransaction
    |> for_parent_transaction(hash)
    |> join_associations(necessity_by_association)
    |> InternalTransaction.where_nonpending_block()
    |> page_internal_transaction(paging_options)
    |> limit(^paging_options.page_size)
    |> order_by([internal_transaction], asc: internal_transaction.index)
    |> preload(:transaction)
    |> Repo.all()
  end

  @spec transaction_to_internal_transactions(Hash.Full.t(), [paging_options | necessity_by_association_option]) :: [
          InternalTransaction.t()
        ]
  def transaction_to_internal_transactions(hash, options \\ []) when is_list(options) do
    necessity_by_association = Keyword.get(options, :necessity_by_association, %{})
    paging_options = Keyword.get(options, :paging_options, @default_paging_options)

    InternalTransaction
    |> for_parent_transaction(hash)
    |> join_associations(necessity_by_association)
    |> where_transaction_has_multiple_internal_transactions()
    |> InternalTransaction.where_is_different_from_parent_transaction()
    |> InternalTransaction.where_nonpending_block()
    |> page_internal_transaction(paging_options)
    |> limit(^paging_options.page_size)
    |> order_by([internal_transaction], asc: internal_transaction.index)
    |> preload(:transaction)
    |> Repo.all()
  end

  @doc """
  Finds all `t:Explorer.Chain.Log.t/0`s for `t:Explorer.Chain.Transaction.t/0`.

  ## Options

    * `:necessity_by_association` - use to load `t:association/0` as `:required` or `:optional`.  If an association is
      `:required`, and the `t:Explorer.Chain.Log.t/0` has no associated record for that association, then the
      `t:Explorer.Chain.Log.t/0` will not be included in the page `entries`.
    * `:paging_options` - a `t:Explorer.PagingOptions.t/0` used to specify the `:page_size` and
      `:key` (a tuple of the lowest/oldest `{index}`). Results will be the transactions older than
      the `index` that are passed.

  """
  @spec transaction_to_logs(Hash.Full.t(), boolean(), [paging_options | necessity_by_association_option]) :: [Log.t()]
  def transaction_to_logs(transaction_hash, from_api, options \\ []) when is_list(options) do
    necessity_by_association = Keyword.get(options, :necessity_by_association, %{})
    paging_options = Keyword.get(options, :paging_options, @default_paging_options)

    log_with_transactions =
      from(log in Log,
        inner_join: transaction in Transaction,
        on:
          transaction.block_hash == log.block_hash and transaction.block_number == log.block_number and
            transaction.hash == log.transaction_hash
      )

    query =
      log_with_transactions
      |> where([_, transaction], transaction.hash == ^transaction_hash)
      |> page_logs(paging_options)
      |> limit(^paging_options.page_size)
      |> order_by([log], asc: log.index)
      |> join_associations(necessity_by_association)

    if from_api do
      query
      |> Repo.replica().all()
    else
      query
      |> Repo.all()
    end
  end

  @doc """
  Finds all `t:Explorer.Chain.TokenTransfer.t/0`s for `t:Explorer.Chain.Transaction.t/0`.

  ## Options

    * `:necessity_by_association` - use to load `t:association/0` as `:required` or `:optional`.  If an association is
      `:required`, and the `t:Explorer.Chain.TokenTransfer.t/0` has no associated record for that association, then the
      `t:Explorer.Chain.TokenTransfer.t/0` will not be included in the page `entries`.
    * `:paging_options` - a `t:Explorer.PagingOptions.t/0` used to specify the `:page_size` and
      `:key` (in the form of `%{"inserted_at" => inserted_at}`). Results will be the transactions older than
      the `index` that are passed.

  """
  @spec transaction_to_token_transfers(Hash.Full.t(), [paging_options | necessity_by_association_option]) :: [
          TokenTransfer.t()
        ]
  def transaction_to_token_transfers(transaction_hash, options \\ []) when is_list(options) do
    necessity_by_association = Keyword.get(options, :necessity_by_association, %{})
    paging_options = Keyword.get(options, :paging_options, @default_paging_options)

    TokenTransfer
    |> join(:inner, [token_transfer], transaction in assoc(token_transfer, :transaction))
    |> where(
      [token_transfer, transaction],
      transaction.hash == ^transaction_hash and token_transfer.block_hash == transaction.block_hash and
        token_transfer.block_number == transaction.block_number
    )
    |> TokenTransfer.page_token_transfer(paging_options)
    |> limit(^paging_options.page_size)
    |> order_by([token_transfer], asc: token_transfer.inserted_at)
    |> join_associations(necessity_by_association)
    |> Repo.all()
  end

  @doc """
  Converts `transaction` to the status of the `t:Explorer.Chain.Transaction.t/0` whether pending or collated.

  ## Returns

    * `:pending` - the transaction has not be confirmed in a block yet.
    * `:awaiting_internal_transactions` - the transaction happened in a pre-Byzantium block or on a chain like Ethereum
      Classic (ETC) that never adopted [EIP-658](https://github.com/Arachnid/EIPs/blob/master/EIPS/eip-658.md), which
      add transaction status to transaction receipts, so the status can only be derived whether the first internal
      transaction has an error.
    * `:success` - the transaction has been confirmed in a block
    * `{:error, :awaiting_internal_transactions}` - the transactions happened post-Byzantium, but the error message
       requires the internal transactions.
    * `{:error, reason}` - the transaction failed due to `reason` in its first internal transaction.

  """
  @spec transaction_to_status(Transaction.t()) ::
          :pending
          | :awaiting_internal_transactions
          | :success
          | {:error, :awaiting_internal_transactions}
          | {:error, reason :: String.t()}
  def transaction_to_status(%Transaction{error: "dropped/replaced"}), do: {:error, "dropped/replaced"}
  def transaction_to_status(%Transaction{block_hash: nil, status: nil}), do: :pending
  def transaction_to_status(%Transaction{status: nil}), do: :awaiting_internal_transactions
  def transaction_to_status(%Transaction{status: :ok}), do: :success

  def transaction_to_status(%Transaction{status: :error, error: nil}),
    do: {:error, :awaiting_internal_transactions}

  def transaction_to_status(%Transaction{status: :error, error: error}) when is_binary(error), do: {:error, error}

  def transaction_to_revert_reason(transaction) do
    %Transaction{revert_reason: revert_reason} = transaction

    if revert_reason == nil do
      fetch_tx_revert_reason(transaction)
    else
      revert_reason
    end
  end

  def fetch_tx_revert_reason(
        %Transaction{
          block_number: block_number,
          to_address_hash: to_address_hash,
          from_address_hash: from_address_hash,
          input: data,
          gas: gas,
          gas_price: gas_price,
          value: value
        } = transaction
      ) do
    json_rpc_named_arguments = Application.get_env(:explorer, :json_rpc_named_arguments)

    gas_hex =
      if gas do
        gas_hex_without_prefix =
          gas
          |> Decimal.to_integer()
          |> Integer.to_string(16)
          |> String.downcase()

        "0x" <> gas_hex_without_prefix
      else
        "0x0"
      end

    req =
      EthereumJSONRPCTransaction.eth_call_request(
        0,
        block_number,
        data,
        to_address_hash,
        from_address_hash,
        gas_hex,
        Wei.hex_format(gas_price),
        Wei.hex_format(value)
      )

    revert_reason =
      case EthereumJSONRPC.json_rpc(req, json_rpc_named_arguments) do
        {:error, %{message: message}} ->
          message

        _ ->
          ""
      end

    formatted_revert_reason =
      revert_reason
      |> format_revert_reason_message()

    if byte_size(formatted_revert_reason) > 0 do
      transaction
      |> Changeset.change(%{revert_reason: formatted_revert_reason})
      |> Repo.update()
    end

    formatted_revert_reason
  end

  def format_revert_reason_message(revert_reason) do
    message =
      case revert_reason do
        @revert_msg_prefix_1 <> rest ->
          rest

        @revert_msg_prefix_2 <> rest ->
          rest

        @revert_msg_prefix_3 <> rest ->
          extract_revert_reason_message_wrapper(rest)

        @revert_msg_prefix_4 <> rest ->
          extract_revert_reason_message_wrapper(rest)

        @revert_msg_prefix_5 <> rest ->
          extract_revert_reason_message_wrapper(rest)

        revert_reason_full ->
          revert_reason_full
      end

    if String.valid?(message), do: message, else: revert_reason
  end

  defp extract_revert_reason_message_wrapper(revert_reason_message) do
    case revert_reason_message do
      "0x" <> hex ->
        extract_revert_reason_message(hex)

      _ ->
        revert_reason_message
    end
  end

  defp extract_revert_reason_message(hex) do
    case hex do
      @revert_error_method_id <> msg_with_offset ->
        [msg] =
          msg_with_offset
          |> Base.decode16!(case: :mixed)
          |> TypeDecoder.decode_raw([:string])

        msg

      _ ->
        hex
    end
  end

  @doc """
  The `t:Explorer.Chain.Transaction.t/0` or `t:Explorer.Chain.InternalTransaction.t/0` `value` of the `transaction` in
  `unit`.
  """
  @spec value(InternalTransaction.t(), :wei) :: Wei.wei()
  @spec value(InternalTransaction.t(), :gwei) :: Wei.gwei()
  @spec value(InternalTransaction.t(), :ether) :: Wei.ether()
  @spec value(Transaction.t(), :wei) :: Wei.wei()
  @spec value(Transaction.t(), :gwei) :: Wei.gwei()
  @spec value(Transaction.t(), :ether) :: Wei.ether()
  def value(%type{value: value}, unit) when type in [InternalTransaction, Transaction] do
    Wei.to(value, unit)
  end

  def smart_contract_bytecode(address_hash) do
    query =
      from(
        address in Address,
        where: address.hash == ^address_hash,
        select: address.contract_code
      )

    query
    |> Repo.one()
    |> Data.to_string()
  end

  def smart_contract_creation_tx_bytecode(address_hash) do
    creation_tx_query =
      from(
        tx in Transaction,
        left_join: a in Address,
        on: tx.created_contract_address_hash == a.hash,
        where: tx.created_contract_address_hash == ^address_hash,
        where: tx.status == ^1,
        select: %{init: tx.input, created_contract_code: a.contract_code}
      )

    tx_input =
      creation_tx_query
      |> Repo.one()

    if tx_input do
      with %{init: input, created_contract_code: created_contract_code} <- tx_input do
        %{init: Data.to_string(input), created_contract_code: Data.to_string(created_contract_code)}
      end
    else
      creation_int_tx_query =
        from(
          itx in InternalTransaction,
          join: t in assoc(itx, :transaction),
          where: itx.created_contract_address_hash == ^address_hash,
          where: t.status == ^1,
          select: %{init: itx.init, created_contract_code: itx.created_contract_code}
        )

      res = creation_int_tx_query |> Repo.one()

      case res do
        %{init: init, created_contract_code: created_contract_code} ->
          init_str = Data.to_string(init)
          created_contract_code_str = Data.to_string(created_contract_code)
          %{init: init_str, created_contract_code: created_contract_code_str}

        _ ->
          nil
      end
    end
  end

  @doc """
  Checks if an address is a contract
  """
  @spec contract_address?(String.t(), non_neg_integer(), Keyword.t()) :: boolean() | :json_rpc_error
  def contract_address?(address_hash, block_number, json_rpc_named_arguments \\ []) do
    {:ok, binary_hash} = Explorer.Chain.Hash.Address.cast(address_hash)

    query =
      from(
        address in Address,
        where: address.hash == ^binary_hash
      )

    address = Repo.one(query)

    cond do
      is_nil(address) ->
        block_quantity = integer_to_quantity(block_number)

        case EthereumJSONRPC.fetch_codes(
               [%{block_quantity: block_quantity, address: address_hash}],
               json_rpc_named_arguments
             ) do
          {:ok, %EthereumJSONRPC.FetchedCodes{params_list: fetched_codes}} ->
            result = List.first(fetched_codes)

            result && !(is_nil(result[:code]) || result[:code] == "" || result[:code] == "0x")

          _ ->
            :json_rpc_error
        end

      is_nil(address.contract_code) ->
        false

      true ->
        true
    end
  end

  @doc """
  Fetches contract creation input data.
  """
  @spec contract_creation_input_data(String.t()) :: nil | String.t()
  def contract_creation_input_data(address_hash) do
    query =
      from(
        address in Address,
        where: address.hash == ^address_hash,
        preload: [:contracts_creation_internal_transaction, :contracts_creation_transaction]
      )

    contract_address = Repo.one(query)

    contract_creation_input_data_from_address(contract_address)
  end

  # credo:disable-for-next-line /Complexity/
  defp contract_creation_input_data_from_address(address) do
    internal_transaction = address && address.contracts_creation_internal_transaction
    transaction = address && address.contracts_creation_transaction

    cond do
      is_nil(address) ->
        ""

      internal_transaction && internal_transaction.input ->
        Data.to_string(internal_transaction.input)

      internal_transaction && internal_transaction.init ->
        Data.to_string(internal_transaction.init)

      transaction && transaction.input ->
        Data.to_string(transaction.input)

      is_nil(transaction) && is_nil(internal_transaction) &&
          not is_nil(address.contract_code) ->
        %Explorer.Chain.Data{bytes: bytes} = address.contract_code
        Base.encode16(bytes, case: :lower)

      true ->
        ""
    end
  end

  @doc """
  Inserts a `t:SmartContract.t/0`.

  As part of inserting a new smart contract, an additional record is inserted for
  naming the address for reference.
  """
  @spec create_smart_contract(map()) :: {:ok, SmartContract.t()} | {:error, Ecto.Changeset.t()}
  def create_smart_contract(attrs \\ %{}, external_libraries \\ [], secondary_sources \\ []) do
    new_contract = %SmartContract{}

    attrs =
      attrs
      |> Helper.add_contract_code_md5()

    smart_contract_changeset =
      new_contract
      |> SmartContract.changeset(attrs)
      |> Changeset.put_change(:external_libraries, external_libraries)

    new_contract_additional_source = %SmartContractAdditionalSource{}

    smart_contract_additional_sources_changesets =
      if secondary_sources do
        secondary_sources
        |> Enum.map(fn changeset ->
          new_contract_additional_source
          |> SmartContractAdditionalSource.changeset(changeset)
        end)
      else
        []
      end

    address_hash = Changeset.get_field(smart_contract_changeset, :address_hash)

    # Enforce ShareLocks tables order (see docs: sharelocks.md)
    insert_contract_query =
      Multi.new()
      |> Multi.run(:set_address_verified, fn repo, _ -> set_address_verified(repo, address_hash) end)
      |> Multi.run(:clear_primary_address_names, fn repo, _ -> clear_primary_address_names(repo, address_hash) end)
      |> Multi.run(:insert_address_name, fn repo, _ ->
        name = Changeset.get_field(smart_contract_changeset, :name)
        create_address_name(repo, name, address_hash)
      end)
      |> Multi.insert(:smart_contract, smart_contract_changeset)

    insert_contract_query_with_additional_sources =
      smart_contract_additional_sources_changesets
      |> Enum.with_index()
      |> Enum.reduce(insert_contract_query, fn {changeset, index}, multi ->
        Multi.insert(multi, "smart_contract_additional_source_#{Integer.to_string(index)}", changeset)
      end)

    insert_result =
      insert_contract_query_with_additional_sources
      |> RemoteRepo.transaction()

    create_address_name(Repo.Remote, Changeset.get_field(smart_contract_changeset, :name), address_hash)

    case insert_result do
      {:ok, %{smart_contract: smart_contract}} ->
        {:ok, smart_contract}

      {:error, :smart_contract, changeset, _} ->
        {:error, changeset}

      {:error, :set_address_verified, message, _} ->
        {:error, message}
    end
  end

  @doc """
  Updates a `t:SmartContract.t/0`.

  Has the similar logic as create_smart_contract/1.
  Used in cases when you need to update row in DB contains SmartContract, e.g. in case of changing
  status `partially verified` to `fully verified` (re-verify).
  """
  @spec update_smart_contract(map()) :: {:ok, SmartContract.t()} | {:error, Ecto.Changeset.t()}
  def update_smart_contract(attrs \\ %{}, external_libraries \\ [], secondary_sources \\ []) do
    address_hash = Map.get(attrs, :address_hash)

    query =
      from(
        smart_contract in SmartContract,
        where: smart_contract.address_hash == ^address_hash
      )

    query_sources =
      from(
        source in SmartContractAdditionalSource,
        where: source.address_hash == ^address_hash
      )

    _delete_sources = Repo.delete_all(query_sources)

    smart_contract = Repo.one(query)

    smart_contract_changeset =
      smart_contract
      |> SmartContract.changeset(attrs)
      |> Changeset.put_change(:external_libraries, external_libraries)

    new_contract_additional_source = %SmartContractAdditionalSource{}

    smart_contract_additional_sources_changesets =
      if secondary_sources do
        secondary_sources
        |> Enum.map(fn changeset ->
          new_contract_additional_source
          |> SmartContractAdditionalSource.changeset(changeset)
        end)
      else
        []
      end

    # Enforce ShareLocks tables order (see docs: sharelocks.md)
    insert_contract_query =
      Multi.new()
      |> Multi.update(:smart_contract, smart_contract_changeset)

    insert_contract_query_with_additional_sources =
      smart_contract_additional_sources_changesets
      |> Enum.with_index()
      |> Enum.reduce(insert_contract_query, fn {changeset, index}, multi ->
        Multi.insert(multi, "smart_contract_additional_source_#{Integer.to_string(index)}", changeset)
      end)

    insert_result =
      insert_contract_query_with_additional_sources
      |> Repo.transaction()

    case insert_result do
      {:ok, %{smart_contract: smart_contract}} ->
        {:ok, smart_contract}

      {:error, :smart_contract, changeset, _} ->
        {:error, changeset}

      {:error, :set_address_verified, message, _} ->
        {:error, message}
    end
  end

  defp set_address_verified(repo, address_hash) do
    query =
      from(
        address in Address,
        where: address.hash == ^address_hash
      )

    case repo.update_all(query, set: [verified: true]) do
      {1, _} -> {:ok, []}
      _ -> {:error, "There was an error annotating that the address has been verified."}
    end
  end

  defp set_address_decompiled(repo, address_hash) do
    query =
      from(
        address in Address,
        where: address.hash == ^address_hash
      )

    case repo.update_all(query, set: [decompiled: true]) do
      {1, _} -> {:ok, []}
      _ -> {:error, "There was an error annotating that the address has been decompiled."}
    end
  end

  defp clear_primary_address_names(repo, address_hash) do
    query =
      from(
        address_name in Address.Name,
        where: address_name.address_hash == ^address_hash,
        # Enforce Name ShareLocks order (see docs: sharelocks.md)
        order_by: [asc: :address_hash, asc: :name],
        lock: "FOR UPDATE"
      )

    repo.update_all(
      from(n in Address.Name, join: s in subquery(query), on: n.address_hash == s.address_hash and n.name == s.name),
      set: [primary: false]
    )

    {:ok, []}
  end

  defp create_address_name(repo, name, address_hash) do
    params = %{
      address_hash: address_hash,
      name: name,
      primary: true
    }

    %Address.Name{}
    |> Address.Name.changeset(params)
    |> repo.insert(on_conflict: :nothing, conflict_target: [:address_hash, :name])
  end

  @doc """
  Finds metadata for verification of a contract from verified twins: contracts with the same bytecode
  which were verified previously, returns a single t:SmartContract.t/0
  """
  def get_address_verified_twin_contract(hash) when is_binary(hash) do
    case string_to_address_hash(hash) do
      {:ok, address_hash} -> get_address_verified_twin_contract(address_hash)
      _ -> %{:verified_contract => nil, :additional_sources => nil}
    end
  end

  def get_address_verified_twin_contract(%Explorer.Chain.Hash{} = address_hash) do
    with target_address <- Repo.get(Address, address_hash),
         false <- is_nil(target_address),
         %{contract_code: %Chain.Data{bytes: contract_code_bytes}} <- target_address do
      target_address_hash = target_address.hash

      contract_code_md5 = Helper.contract_code_md5(contract_code_bytes)

      verified_contract_twin_query =
        from(
          smart_contract in SmartContract,
          where: smart_contract.contract_code_md5 == ^contract_code_md5,
          where: smart_contract.address_hash != ^target_address_hash,
          select: smart_contract,
          limit: 1
        )

      verified_contract_twin =
        verified_contract_twin_query
        |> Repo.one(timeout: 10_000)

      verified_contract_twin_additional_sources = get_contract_additional_sources(verified_contract_twin)

      %{
        :verified_contract => verified_contract_twin,
        :additional_sources => verified_contract_twin_additional_sources
      }
    else
      _ ->
        %{:verified_contract => nil, :additional_sources => nil}
    end
  end

  def get_minimal_proxy_template(address_hash) do
    minimal_proxy_template =
      case Repo.get(Address, address_hash) do
        nil ->
          nil

        target_address ->
          contract_code = target_address.contract_code

          case contract_code do
            %Chain.Data{bytes: contract_code_bytes} ->
              contract_bytecode = Base.encode16(contract_code_bytes, case: :lower)

              get_minimal_proxy_from_template_code(contract_bytecode)

            _ ->
              nil
          end
      end

    minimal_proxy_template
  end

  defp get_minimal_proxy_from_template_code(contract_bytecode) do
    case contract_bytecode do
      "363d3d373d3d3d363d73" <> <<template_address::binary-size(40)>> <> _ ->
        template_address = "0x" <> template_address

        query =
          from(
            smart_contract in SmartContract,
            where: smart_contract.address_hash == ^template_address,
            select: smart_contract
          )

        template =
          query
          |> Repo.one(timeout: 10_000)

        template

      _ ->
        nil
    end
  end

  defp get_contract_additional_sources(verified_contract_twin) do
    if verified_contract_twin do
      verified_contract_twin_additional_sources_query =
        from(
          s in SmartContractAdditionalSource,
          where: s.address_hash == ^verified_contract_twin.address_hash
        )

      verified_contract_twin_additional_sources_query
      |> Repo.all()
    else
      []
    end
  end

  @spec address_hash_to_smart_contract(Hash.Address.t()) :: SmartContract.t() | nil
  def address_hash_to_smart_contract(address_hash) do
    query =
      from(
        smart_contract in SmartContract,
        where: smart_contract.address_hash == ^address_hash
      )

    current_smart_contract = Repo.one(query)

    if current_smart_contract do
      current_smart_contract
    else
      address_verified_twin_contract =
        Chain.get_minimal_proxy_template(address_hash) ||
          Chain.get_address_verified_twin_contract(address_hash).verified_contract

      if address_verified_twin_contract do
        Map.put(address_verified_twin_contract, :address_hash, address_hash)
      else
        current_smart_contract
      end
    end
  end

  def smart_contract_fully_verified?(address_hash_str) when is_binary(address_hash_str) do
    case string_to_address_hash(address_hash_str) do
      {:ok, address_hash} ->
        check_fully_verified(address_hash)

      _ ->
        false
    end
  end

  def smart_contract_fully_verified?(address_hash) do
    check_fully_verified(address_hash)
  end

  defp check_fully_verified(address_hash) do
    query =
      from(
        smart_contract in SmartContract,
        where: smart_contract.address_hash == ^address_hash
      )

    result = Repo.one(query)

    if result, do: !result.partially_verified, else: false
  end

  def smart_contract_verified?(address_hash_str) when is_binary(address_hash_str) do
    case string_to_address_hash(address_hash_str) do
      {:ok, address_hash} ->
        check_verified(address_hash)

      _ ->
        false
    end
  end

  def smart_contract_verified?(address_hash) do
    check_verified(address_hash)
  end

  defp check_verified(address_hash) do
    query =
      from(
        smart_contract in SmartContract,
        where: smart_contract.address_hash == ^address_hash
      )

    if Repo.one(query), do: true, else: false
  end

  defp fetch_transactions(paging_options \\ nil, from_block \\ nil, to_block \\ nil) do
    Transaction
    |> order_by([transaction], desc: transaction.block_number, desc: transaction.index)
    |> where_block_number_in_period(from_block, to_block)
    |> handle_paging_options(paging_options)
  end

  defp fetch_transactions_in_ascending_order_by_index(paging_options) do
    Transaction
    |> order_by([transaction], desc: transaction.block_number, asc: transaction.index)
    |> handle_paging_options(paging_options)
  end

  defp for_parent_transaction(query, %Hash{byte_count: unquote(Hash.Full.byte_count())} = hash) do
    from(
      child in query,
      inner_join: transaction in assoc(child, :transaction),
      where: transaction.hash == ^hash
    )
  end

  defp handle_paging_options(query, nil), do: query

  defp handle_paging_options(query, paging_options) do
    query
    |> page_transaction(paging_options)
    |> limit(^paging_options.page_size)
  end

  defp handle_token_transfer_paging_options(query, nil), do: query

  defp handle_token_transfer_paging_options(query, paging_options) do
    query
    |> TokenTransfer.page_token_transfer(paging_options)
    |> limit(^paging_options.page_size)
  end

  defp handle_random_access_paging_options(query, empty_options) when empty_options in [nil, [], %{}],
    do: limit(query, ^(@default_page_size + 1))

  defp handle_random_access_paging_options(query, paging_options) do
    query
    |> (&if(paging_options |> Map.get(:page_number, 1) |> proccess_page_number() == 1,
          do: &1,
          else: page_transaction(&1, paging_options)
        )).()
    |> handle_page(paging_options)
  end

  defp handle_page(query, paging_options) do
    page_number = paging_options |> Map.get(:page_number, 1) |> proccess_page_number()
    page_size = Map.get(paging_options, :page_size, @default_page_size)

    cond do
      page_in_bounds?(page_number, page_size) && page_number == 1 ->
        query
        |> limit(^(page_size + 1))

      page_in_bounds?(page_number, page_size) ->
        query
        |> limit(^page_size)
        |> offset(^((page_number - 2) * page_size))

      true ->
        query
        |> limit(^(@default_page_size + 1))
    end
  end

  defp proccess_page_number(number) when number < 1, do: 1

  defp proccess_page_number(number), do: number

  defp page_in_bounds?(page_number, page_size),
    do: page_size <= @limit_showing_transactions && @limit_showing_transactions - page_number * page_size >= 0

  def limit_showing_transactions, do: @limit_showing_transactions

  defp join_association(query, [{association, nested_preload}], necessity)
       when is_atom(association) and is_atom(nested_preload) do
    case necessity do
      :optional ->
        preload(query, [{^association, ^nested_preload}])

      :required ->
        from(q in query,
          inner_join: a in assoc(q, ^association),
          left_join: b in assoc(a, ^nested_preload),
          preload: [{^association, {a, [{^nested_preload, b}]}}]
        )
    end
  end

  defp join_association(query, association, necessity) when is_atom(association) do
    case necessity do
      :optional ->
        preload(query, ^association)

      :required ->
        from(q in query, inner_join: a in assoc(q, ^association), preload: [{^association, a}])
    end
  end

  defp join_association(query, [{arg1, arg2, arg3}], :optional) do
    preload(query, [{^arg1, [{^arg2, ^arg3}]}])
  end

  defp join_association(query, [{arg1, arg2, arg3, arg4}], :optional) do
    preload(query, [{^arg1, [{^arg2, [{^arg3, ^arg4}]}]}])
  end

  defp join_association(query, [{arg1, arg2, arg3, arg4, arg5}], :optional) do
    preload(query, [{^arg1, [{^arg2, [{^arg3, [{^arg4, ^arg5}]}]}]}])
  end

  defp join_associations(query, necessity_by_association) when is_map(necessity_by_association) do
    Enum.reduce(necessity_by_association, query, fn {association, join}, acc_query ->
      join_association(acc_query, association, join)
    end)
  end

  defp page_addresses(query, %PagingOptions{key: nil}), do: query

  defp page_addresses(query, %PagingOptions{key: {coin_balance, hash}}) do
    from(address in query,
      where:
        (address.fetched_coin_balance == ^coin_balance and address.hash > ^hash) or
          address.fetched_coin_balance < ^coin_balance
    )
  end

  defp page_tokens(query, %PagingOptions{key: nil}), do: query

  defp page_tokens(query, %PagingOptions{key: {holder_count, token_name}}) do
    from(token in query,
      where:
        (token.holder_count == ^holder_count and token.name > ^token_name) or
          token.holder_count < ^holder_count
    )
  end

  defp page_blocks(query, %PagingOptions{key: nil}), do: query

  defp page_blocks(query, %PagingOptions{key: {block_number}}) do
    where(query, [block], block.number < ^block_number)
  end

  defp page_coin_balances(query, %PagingOptions{key: nil}), do: query

  defp page_coin_balances(query, %PagingOptions{key: {block_number}}) do
    where(query, [coin_balance], coin_balance.block_number < ^block_number)
  end

  defp page_internal_transaction(_, _, _ \\ %{index_int_tx_desc_order: false})

  defp page_internal_transaction(query, %PagingOptions{key: nil}, _), do: query

  defp page_internal_transaction(query, %PagingOptions{key: {block_number, transaction_index, index}}, %{
         index_int_tx_desc_order: desc
       }) do
    hardcoded_where_for_page_int_tx(query, block_number, transaction_index, index, desc)
  end

  defp page_internal_transaction(query, %PagingOptions{key: {index}}, %{index_int_tx_desc_order: desc}) do
    if desc do
      where(query, [internal_transaction], internal_transaction.index < ^index)
    else
      where(query, [internal_transaction], internal_transaction.index > ^index)
    end
  end

  defp hardcoded_where_for_page_int_tx(query, block_number, transaction_index, index, false),
    do:
      where(
        query,
        [internal_transaction],
        internal_transaction.block_number < ^block_number or
          (internal_transaction.block_number == ^block_number and
             internal_transaction.transaction_index < ^transaction_index) or
          (internal_transaction.block_number == ^block_number and
             internal_transaction.transaction_index == ^transaction_index and internal_transaction.index > ^index)
      )

  defp hardcoded_where_for_page_int_tx(query, block_number, transaction_index, index, true),
    do:
      where(
        query,
        [internal_transaction],
        internal_transaction.block_number < ^block_number or
          (internal_transaction.block_number == ^block_number and
             internal_transaction.transaction_index < ^transaction_index) or
          (internal_transaction.block_number == ^block_number and
             internal_transaction.transaction_index == ^transaction_index and internal_transaction.index < ^index)
      )

  defp page_logs(query, %PagingOptions{key: nil}), do: query

  defp page_logs(query, %PagingOptions{key: {_, index}}) do
    where(query, [log], log.index > ^index)
  end

  defp page_pending_transaction(query, %PagingOptions{key: nil}), do: query

  defp page_pending_transaction(query, %PagingOptions{key: {inserted_at, hash}}) do
    where(
      query,
      [transaction],
      transaction.inserted_at < ^inserted_at or (transaction.inserted_at == ^inserted_at and transaction.hash < ^hash)
    )
  end

  defp page_transaction(query, %PagingOptions{key: nil}), do: query

  defp page_transaction(query, %PagingOptions{is_pending_tx: true} = options),
    do: page_pending_transaction(query, options)

  defp page_transaction(query, %PagingOptions{key: {block_number, index}, is_index_in_asc_order: true}) do
    where(
      query,
      [transaction],
      transaction.block_number < ^block_number or
        (transaction.block_number == ^block_number and transaction.index > ^index)
    )
  end

  defp page_transaction(query, %PagingOptions{key: {block_number, index}}) do
    where(
      query,
      [transaction],
      transaction.block_number < ^block_number or
        (transaction.block_number == ^block_number and transaction.index < ^index)
    )
  end

  defp page_transaction(query, %PagingOptions{key: {index}}) do
    where(query, [transaction], transaction.index < ^index)
  end

  defp page_search_results(query, %PagingOptions{key: nil}), do: query

  # credo:disable-for-next-line
  defp page_search_results(query, %PagingOptions{
         key: {_address_hash, _tx_hash, _block_hash, holder_count, name, inserted_at, item_type}
       }) do
    where(
      query,
      [item],
      (item.holder_count < ^holder_count and item.type == ^item_type) or
        (item.holder_count == ^holder_count and item.name > ^name and item.type == ^item_type) or
        (item.holder_count == ^holder_count and item.name == ^name and item.inserted_at < ^inserted_at and
           item.type == ^item_type) or
        item.type != ^item_type
    )
  end

  def page_token_balances(query, %PagingOptions{key: nil}), do: query

  def page_token_balances(query, %PagingOptions{key: {value, address_hash}}) do
    where(
      query,
      [tb],
      tb.value < ^value or (tb.value == ^value and tb.address_hash < ^address_hash)
    )
  end

  def page_current_token_balances(query, %PagingOptions{key: nil}), do: query

  def page_current_token_balances(query, paging_options: %PagingOptions{key: nil}), do: query

  def page_current_token_balances(query, paging_options: %PagingOptions{key: {name, type, value}}) do
    where(
      query,
      [ctb, bt, t],
      ctb.value < ^value or (ctb.value == ^value and t.type < ^type) or
        (ctb.value == ^value and t.type == ^type and t.name < ^name)
    )
  end

  @doc """
  Ensures the following conditions are true:

    * excludes internal transactions of type call with no siblings in the
      transaction
    * includes internal transactions of type create, reward, or selfdestruct
      even when they are alone in the parent transaction

  """
  @spec where_transaction_has_multiple_internal_transactions(Ecto.Query.t()) :: Ecto.Query.t()
  def where_transaction_has_multiple_internal_transactions(query) do
    where(
      query,
      [internal_transaction, transaction],
      internal_transaction.type != ^:call or
        fragment(
          """
          EXISTS (SELECT sibling.*
          FROM internal_transactions AS sibling
          WHERE sibling.transaction_hash = ? AND sibling.index != ?
          )
          """,
          transaction.hash,
          internal_transaction.index
        )
    )
  end

  @doc """
  The current total number of coins minted minus verifiably burned coins.
  """
  @spec total_supply :: Decimal.t() | 0 | nil
  def total_supply do
    supply_module().total() || 0
  end

  @doc """
  The current number coins in the market for trading.
  """
  @spec circulating_supply :: non_neg_integer() | nil
  def circulating_supply do
    supply_module().circulating()
  end

  defp supply_module do
    Application.get_env(:explorer, :supply, Explorer.Chain.Supply.ExchangeRate)
  end

  @doc """
  Calls supply_for_days from the configured supply_module
  """
  def supply_for_days, do: supply_module().supply_for_days(MarketHistoryCache.recent_days_count())

  @doc """
  Streams a lists token contract addresses that haven't been cataloged.
  """
  @spec stream_uncataloged_token_contract_address_hashes(
          initial :: accumulator,
          reducer :: (entry :: Hash.Address.t(), accumulator -> accumulator)
        ) :: {:ok, accumulator}
        when accumulator: term()
  def stream_uncataloged_token_contract_address_hashes(initial, reducer) when is_function(reducer, 2) do
    query =
      from(
        token in Token,
        where: token.cataloged == false,
        select: token.contract_address_hash
      )

    Repo.stream_reduce(query, initial, reducer)
  end

  @spec stream_unfetched_token_instances(
          initial :: accumulator,
          reducer :: (entry :: map(), accumulator -> accumulator)
        ) :: {:ok, accumulator}
        when accumulator: term()
  def stream_unfetched_token_instances(initial, reducer) when is_function(reducer, 2) do
    nft_tokens =
      from(
        token in Token,
        where: token.type == ^"ERC-721" or token.type == ^"ERC-1155",
        select: token.contract_address_hash
      )

    query =
      from(
        token_transfer in TokenTransfer,
        inner_join: token in subquery(nft_tokens),
        on: token.contract_address_hash == token_transfer.token_contract_address_hash,
        left_join: instance in Instance,
        on:
          token_transfer.token_contract_address_hash == instance.token_contract_address_hash and
            (token_transfer.token_id == instance.token_id or
               fragment("? @> ARRAY[?::decimal]", token_transfer.token_ids, instance.token_id)),
        where:
          is_nil(instance.token_id) and (not is_nil(token_transfer.token_id) or not is_nil(token_transfer.token_ids)),
        select: %{
          contract_address_hash: token_transfer.token_contract_address_hash,
          token_id: token_transfer.token_id,
          token_ids: token_transfer.token_ids
        }
      )

    distinct_query =
      from(
        q in subquery(query),
        distinct: [q.contract_address_hash, q.token_id, q.token_ids]
      )

    Repo.stream_reduce(distinct_query, initial, reducer)
  end

  @doc """
  Streams a list of token contract addresses that have been cataloged.
  """
  @spec stream_cataloged_token_contract_address_hashes(
          initial :: accumulator,
          reducer :: (entry :: Hash.Address.t(), accumulator -> accumulator)
        ) :: {:ok, accumulator}
        when accumulator: term()
  def stream_cataloged_token_contract_address_hashes(initial, reducer, some_time_ago_updated \\ 2880)
      when is_function(reducer, 2) do
    some_time_ago_updated
    |> Token.cataloged_tokens()
    |> order_by(asc: :updated_at)
    |> Repo.stream_reduce(initial, reducer)
  end

  @doc """
  Returns a list of block numbers token transfer `t:Log.t/0`s that don't have an
  associated `t:TokenTransfer.t/0` record.
  """
  def uncataloged_token_transfer_block_numbers do
    query =
      from(l in Log,
        as: :log,
        where: l.first_topic == unquote(TokenTransfer.constant()),
        where:
          not exists(
            from(tf in TokenTransfer,
              where: tf.transaction_hash == parent_as(:log).transaction_hash,
              where: tf.log_index == parent_as(:log).index
            )
          ),
        select: l.block_number,
        distinct: l.block_number
      )

    Repo.stream_reduce(query, [], &[&1 | &2])
  end

  @doc """
  Returns a list of token addresses `t:Address.t/0`s that don't have an
  bridged property revealed.
  """
  def unprocessed_token_addresses_to_reveal_bridged_tokens do
    query =
      from(t in Token,
        where: is_nil(t.bridged),
        select: t.contract_address_hash
      )

    Repo.stream_reduce(query, [], &[&1 | &2])
  end

  @doc """
  Processes AMB tokens from mediators addresses provided
  """
  def process_amb_tokens do
    amb_bridge_mediators_var = Application.get_env(:block_scout_web, :amb_bridge_mediators)
    amb_bridge_mediators = (amb_bridge_mediators_var && String.split(amb_bridge_mediators_var, ",")) || []

    json_rpc_named_arguments = Application.get_env(:explorer, :json_rpc_named_arguments)

    foreign_json_rpc = Application.get_env(:block_scout_web, :foreign_json_rpc)

    eth_call_foreign_json_rpc_named_arguments =
      compose_foreign_json_rpc_named_arguments(json_rpc_named_arguments, foreign_json_rpc)

    amb_bridge_mediators
    |> Enum.each(fn amb_bridge_mediator_hash ->
      with {:ok, bridge_contract_hash_resp} <-
             get_bridge_contract_hash(amb_bridge_mediator_hash, json_rpc_named_arguments),
           bridge_contract_hash <- decode_contract_address_hash_response(bridge_contract_hash_resp),
           {:ok, destination_chain_id_resp} <- get_destination_chain_id(bridge_contract_hash, json_rpc_named_arguments),
           foreign_chain_id <- decode_contract_integer_response(destination_chain_id_resp),
           {:ok, home_token_contract_hash_resp} <-
             get_erc677_token_hash(amb_bridge_mediator_hash, json_rpc_named_arguments),
           home_token_contract_hash_string <- decode_contract_address_hash_response(home_token_contract_hash_resp),
           {:ok, home_token_contract_hash} <- Chain.string_to_address_hash(home_token_contract_hash_string),
           {:ok, foreign_mediator_contract_hash_resp} <-
             get_foreign_mediator_contract_hash(amb_bridge_mediator_hash, json_rpc_named_arguments),
           foreign_mediator_contract_hash <- decode_contract_address_hash_response(foreign_mediator_contract_hash_resp),
           {:ok, foreign_token_contract_hash_resp} <-
             get_erc677_token_hash(foreign_mediator_contract_hash, eth_call_foreign_json_rpc_named_arguments),
           foreign_token_contract_hash_string <-
             decode_contract_address_hash_response(foreign_token_contract_hash_resp),
           {:ok, foreign_token_contract_hash} <- Chain.string_to_address_hash(foreign_token_contract_hash_string) do
        insert_bridged_token_metadata(home_token_contract_hash, %{
          foreign_chain_id: foreign_chain_id,
          foreign_token_address_hash: foreign_token_contract_hash,
          custom_metadata: nil,
          custom_cap: nil,
          lp_token: nil,
          type: "amb"
        })

        set_token_bridged_status(home_token_contract_hash, true)
      else
        result ->
          Logger.debug([
            "failed to fetch metadata for token bridged with AMB mediator #{amb_bridge_mediator_hash}",
            inspect(result)
          ])
      end
    end)

    :ok
  end

  @doc """
  Fetches bridged tokens metadata from OmniBridge.
  """
  def fetch_omni_bridged_tokens_metadata(token_addresses) do
    Enum.each(token_addresses, fn token_address_hash ->
      created_from_int_tx_success_query =
        from(
          it in InternalTransaction,
          inner_join: t in assoc(it, :transaction),
          where: it.created_contract_address_hash == ^token_address_hash,
          where: t.status == ^1
        )

      created_from_int_tx_success =
        created_from_int_tx_success_query
        |> Repo.one()

      created_from_tx_query =
        from(
          t in Transaction,
          where: t.created_contract_address_hash == ^token_address_hash
        )

      created_from_tx =
        created_from_tx_query
        |> Repo.all()
        |> Enum.count() > 0

      created_from_int_tx_query =
        from(
          it in InternalTransaction,
          where: it.created_contract_address_hash == ^token_address_hash
        )

      created_from_int_tx =
        created_from_int_tx_query
        |> Repo.all()
        |> Enum.count() > 0

      cond do
        created_from_tx ->
          set_token_bridged_status(token_address_hash, false)

        created_from_int_tx && !created_from_int_tx_success ->
          set_token_bridged_status(token_address_hash, false)

        created_from_int_tx && created_from_int_tx_success ->
          proceed_with_set_omni_status(token_address_hash, created_from_int_tx_success)

        true ->
          :ok
      end
    end)

    :ok
  end

  defp proceed_with_set_omni_status(token_address_hash, created_from_int_tx_success) do
    {:ok, eth_omni_status} =
      extract_omni_bridged_token_metadata_wrapper(
        token_address_hash,
        created_from_int_tx_success,
        :eth_omni_bridge_mediator
      )

    {:ok, bsc_omni_status} =
      if eth_omni_status do
        {:ok, false}
      else
        extract_omni_bridged_token_metadata_wrapper(
          token_address_hash,
          created_from_int_tx_success,
          :bsc_omni_bridge_mediator
        )
      end

    if !eth_omni_status && !bsc_omni_status do
      set_token_bridged_status(token_address_hash, false)
    end
  end

  defp extract_omni_bridged_token_metadata_wrapper(token_address_hash, created_from_int_tx_success, mediator) do
    omni_bridge_mediator = Application.get_env(:block_scout_web, mediator)
    %{transaction_hash: transaction_hash} = created_from_int_tx_success

    if omni_bridge_mediator && omni_bridge_mediator !== "" do
      {:ok, omni_bridge_mediator_hash} = Chain.string_to_address_hash(omni_bridge_mediator)

      created_by_amb_mediator_query =
        from(
          it in InternalTransaction,
          where: it.transaction_hash == ^transaction_hash,
          where: it.to_address_hash == ^omni_bridge_mediator_hash
        )

      created_by_amb_mediator =
        created_by_amb_mediator_query
        |> Repo.all()

      if Enum.count(created_by_amb_mediator) > 0 do
        extract_omni_bridged_token_metadata(
          token_address_hash,
          omni_bridge_mediator,
          omni_bridge_mediator_hash
        )

        {:ok, true}
      else
        {:ok, false}
      end
    else
      {:ok, false}
    end
  end

  defp extract_omni_bridged_token_metadata(token_address_hash, omni_bridge_mediator, omni_bridge_mediator_hash) do
    json_rpc_named_arguments = Application.get_env(:explorer, :json_rpc_named_arguments)

    with {:ok, _} <-
           get_token_interfaces_version_signature(token_address_hash, json_rpc_named_arguments),
         {:ok, foreign_token_address_abi_encoded} <-
           get_foreign_token_address(omni_bridge_mediator, token_address_hash, json_rpc_named_arguments),
         {:ok, bridge_contract_hash_resp} <-
           get_bridge_contract_hash(omni_bridge_mediator_hash, json_rpc_named_arguments) do
      foreign_token_address_hash_string = decode_contract_address_hash_response(foreign_token_address_abi_encoded)
      {:ok, foreign_token_address_hash} = Chain.string_to_address_hash(foreign_token_address_hash_string)

      multi_token_bridge_hash_string = decode_contract_address_hash_response(bridge_contract_hash_resp)

      {:ok, foreign_chain_id_abi_encoded} =
        get_destination_chain_id(multi_token_bridge_hash_string, json_rpc_named_arguments)

      foreign_chain_id = decode_contract_integer_response(foreign_chain_id_abi_encoded)

      foreign_json_rpc = Application.get_env(:block_scout_web, :foreign_json_rpc)

      custom_metadata =
        get_bridged_token_custom_metadata(foreign_token_address_hash, json_rpc_named_arguments, foreign_json_rpc)

      insert_bridged_token_metadata(token_address_hash, %{
        foreign_chain_id: foreign_chain_id,
        foreign_token_address_hash: foreign_token_address_hash,
        custom_metadata: custom_metadata,
        custom_cap: nil,
        lp_token: nil,
        type: "omni"
      })

      set_token_bridged_status(token_address_hash, true)
    end
  end

  defp get_bridge_contract_hash(mediator_hash, json_rpc_named_arguments) do
    # keccak 256 from bridgeContract()
    bridge_contract_signature = "0xcd596583"

    perform_eth_call_request(bridge_contract_signature, mediator_hash, json_rpc_named_arguments)
  end

  defp get_erc677_token_hash(mediator_hash, json_rpc_named_arguments) do
    # keccak 256 from erc677token()
    erc677_token_signature = "0x18d8f9c9"

    perform_eth_call_request(erc677_token_signature, mediator_hash, json_rpc_named_arguments)
  end

  defp get_foreign_mediator_contract_hash(mediator_hash, json_rpc_named_arguments) do
    # keccak 256 from mediatorContractOnOtherSide()
    mediator_contract_on_other_side_signature = "0x871c0760"

    perform_eth_call_request(mediator_contract_on_other_side_signature, mediator_hash, json_rpc_named_arguments)
  end

  defp get_destination_chain_id(bridge_contract_hash, json_rpc_named_arguments) do
    # keccak 256 from destinationChainId()
    destination_chain_id_signature = "0xb0750611"

    perform_eth_call_request(destination_chain_id_signature, bridge_contract_hash, json_rpc_named_arguments)
  end

  defp get_token_interfaces_version_signature(token_address_hash, json_rpc_named_arguments) do
    # keccak 256 from getTokenInterfacesVersion()
    get_token_interfaces_version_signature = "0x859ba28c"

    perform_eth_call_request(get_token_interfaces_version_signature, token_address_hash, json_rpc_named_arguments)
  end

  defp get_foreign_token_address(omni_bridge_mediator, token_address_hash, json_rpc_named_arguments) do
    # keccak 256 from foreignTokenAddress(address)
    foreign_token_address_signature = "0x47ac7d6a"

    token_address_hash_abi_encoded =
      [token_address_hash.bytes]
      |> TypeEncoder.encode([:address])
      |> Base.encode16()

    foreign_token_address_method = foreign_token_address_signature <> token_address_hash_abi_encoded

    perform_eth_call_request(foreign_token_address_method, omni_bridge_mediator, json_rpc_named_arguments)
  end

  defp perform_eth_call_request(method, destination, json_rpc_named_arguments)
       when not is_nil(json_rpc_named_arguments) do
    method
    |> Contract.eth_call_request(destination, 1, nil, nil)
    |> json_rpc(json_rpc_named_arguments)
  end

  defp perform_eth_call_request(_method, _destination, json_rpc_named_arguments)
       when is_nil(json_rpc_named_arguments) do
    :error
  end

  def decode_contract_address_hash_response(resp) do
    case resp do
      "0x000000000000000000000000" <> address ->
        "0x" <> address

      _ ->
        nil
    end
  end

  def decode_contract_integer_response(resp) do
    case resp do
      "0x" <> integer_encoded ->
        {integer_value, _} = Integer.parse(integer_encoded, 16)
        integer_value

      _ ->
        nil
    end
  end

  defp set_token_bridged_status(token_address_hash, status) do
    case Repo.get(Token, token_address_hash) do
      %Explorer.Chain.Token{bridged: bridged} = target_token ->
        if !bridged do
          token = Changeset.change(target_token, bridged: status)

          Repo.update(token)
        end

      _ ->
        :ok
    end
  end

  defp insert_bridged_token_metadata(token_address_hash, %{
         foreign_chain_id: foreign_chain_id,
         foreign_token_address_hash: foreign_token_address_hash,
         custom_metadata: custom_metadata,
         custom_cap: custom_cap,
         lp_token: lp_token,
         type: type
       }) do
    target_token = Repo.get(Token, token_address_hash)

    if target_token do
      {:ok, _} =
        Repo.insert(
          %BridgedToken{
            home_token_contract_address_hash: token_address_hash,
            foreign_chain_id: foreign_chain_id,
            foreign_token_contract_address_hash: foreign_token_address_hash,
            custom_metadata: custom_metadata,
            custom_cap: custom_cap,
            lp_token: lp_token,
            type: type
          },
          on_conflict: :nothing
        )
    end
  end

  # Fetches custom metadata for bridged tokens from the node.
  # Currently, gets Balancer token composite tokens with their weights
  # from foreign chain
  defp get_bridged_token_custom_metadata(foreign_token_address_hash, json_rpc_named_arguments, foreign_json_rpc)
       when not is_nil(foreign_json_rpc) and foreign_json_rpc !== "" do
    eth_call_foreign_json_rpc_named_arguments =
      compose_foreign_json_rpc_named_arguments(json_rpc_named_arguments, foreign_json_rpc)

    balancer_custom_metadata(foreign_token_address_hash, eth_call_foreign_json_rpc_named_arguments) ||
      sushiswap_custom_metadata(foreign_token_address_hash, eth_call_foreign_json_rpc_named_arguments)
  end

  defp get_bridged_token_custom_metadata(_foreign_token_address_hash, _json_rpc_named_arguments, foreign_json_rpc)
       when is_nil(foreign_json_rpc) do
    nil
  end

  defp get_bridged_token_custom_metadata(_foreign_token_address_hash, _json_rpc_named_arguments, foreign_json_rpc)
       when foreign_json_rpc == "" do
    nil
  end

  defp balancer_custom_metadata(foreign_token_address_hash, eth_call_foreign_json_rpc_named_arguments) do
    # keccak 256 from getCurrentTokens()
    get_current_tokens_signature = "0xcc77828d"

    case get_current_tokens_signature
         |> Contract.eth_call_request(foreign_token_address_hash, 1, nil, nil)
         |> json_rpc(eth_call_foreign_json_rpc_named_arguments) do
      {:ok, "0x"} ->
        nil

      {:ok, "0x" <> balancer_current_tokens_encoded} ->
        [balancer_current_tokens] =
          try do
            balancer_current_tokens_encoded
            |> Base.decode16!(case: :mixed)
            |> TypeDecoder.decode_raw([{:array, :address}])
          rescue
            _ -> []
          end

        bridged_token_custom_metadata =
          parse_bridged_token_custom_metadata(
            balancer_current_tokens,
            eth_call_foreign_json_rpc_named_arguments,
            foreign_token_address_hash
          )

        if is_map(bridged_token_custom_metadata) do
          tokens = Map.get(bridged_token_custom_metadata, :tokens)
          weights = Map.get(bridged_token_custom_metadata, :weights)

          if tokens == "" do
            nil
          else
            if weights !== "", do: "#{tokens} #{weights}", else: tokens
          end
        else
          nil
        end

      _ ->
        nil
    end
  end

  defp sushiswap_custom_metadata(foreign_token_address_hash, eth_call_foreign_json_rpc_named_arguments) do
    # keccak 256 from token0()
    token0_signature = "0x0dfe1681"

    # keccak 256 from token1()
    token1_signature = "0xd21220a7"

    # keccak 256 from name()
    name_signature = "0x06fdde03"

    # keccak 256 from symbol()
    symbol_signature = "0x95d89b41"

    with {:ok, "0x" <> token0_encoded} <-
           token0_signature
           |> Contract.eth_call_request(foreign_token_address_hash, 1, nil, nil)
           |> json_rpc(eth_call_foreign_json_rpc_named_arguments),
         {:ok, "0x" <> token1_encoded} <-
           token1_signature
           |> Contract.eth_call_request(foreign_token_address_hash, 2, nil, nil)
           |> json_rpc(eth_call_foreign_json_rpc_named_arguments),
         token0_hash <- parse_contract_response(token0_encoded, :address),
         token1_hash <- parse_contract_response(token1_encoded, :address),
         false <- is_nil(token0_hash),
         false <- is_nil(token1_hash),
         token0_hash_str <- "0x" <> Base.encode16(token0_hash, case: :lower),
         token1_hash_str <- "0x" <> Base.encode16(token1_hash, case: :lower),
         {:ok, "0x" <> token0_name_encoded} <-
           name_signature
           |> Contract.eth_call_request(token0_hash_str, 1, nil, nil)
           |> json_rpc(eth_call_foreign_json_rpc_named_arguments),
         {:ok, "0x" <> token1_name_encoded} <-
           name_signature
           |> Contract.eth_call_request(token1_hash_str, 2, nil, nil)
           |> json_rpc(eth_call_foreign_json_rpc_named_arguments),
         {:ok, "0x" <> token0_symbol_encoded} <-
           symbol_signature
           |> Contract.eth_call_request(token0_hash_str, 1, nil, nil)
           |> json_rpc(eth_call_foreign_json_rpc_named_arguments),
         {:ok, "0x" <> token1_symbol_encoded} <-
           symbol_signature
           |> Contract.eth_call_request(token1_hash_str, 2, nil, nil)
           |> json_rpc(eth_call_foreign_json_rpc_named_arguments) do
      token0_name = parse_contract_response(token0_name_encoded, :string, {:bytes, 32})
      token1_name = parse_contract_response(token1_name_encoded, :string, {:bytes, 32})
      token0_symbol = parse_contract_response(token0_symbol_encoded, :string, {:bytes, 32})
      token1_symbol = parse_contract_response(token1_symbol_encoded, :string, {:bytes, 32})

      "#{token0_name}/#{token1_name} (#{token0_symbol}/#{token1_symbol})"
    else
      _ ->
        nil
    end
  end

  def calc_lp_tokens_total_liqudity do
    json_rpc_named_arguments = Application.get_env(:explorer, :json_rpc_named_arguments)
    foreign_json_rpc = Application.get_env(:block_scout_web, :foreign_json_rpc)
    bridged_mainnet_tokens_list = BridgedToken.get_unprocessed_mainnet_lp_tokens_list()

    Enum.each(bridged_mainnet_tokens_list, fn bridged_token ->
      case calc_sushiswap_lp_tokens_cap(
             bridged_token.home_token_contract_address_hash,
             bridged_token.foreign_token_contract_address_hash,
             json_rpc_named_arguments,
             foreign_json_rpc
           ) do
        {:ok, new_custom_cap} ->
          bridged_token
          |> Changeset.change(%{custom_cap: new_custom_cap, lp_token: true})
          |> Repo.update()

        {:error, :not_lp_token} ->
          bridged_token
          |> Changeset.change(%{lp_token: false})
          |> Repo.update()
      end
    end)

    Logger.debug(fn -> "Total liqudity fetched for LP tokens" end)
  end

  defp calc_sushiswap_lp_tokens_cap(
         home_token_contract_address_hash,
         foreign_token_address_hash,
         json_rpc_named_arguments,
         foreign_json_rpc
       ) do
    eth_call_foreign_json_rpc_named_arguments =
      compose_foreign_json_rpc_named_arguments(json_rpc_named_arguments, foreign_json_rpc)

    # keccak 256 from getReserves()
    get_reserves_signature = "0x0902f1ac"

    # keccak 256 from token0()
    token0_signature = "0x0dfe1681"

    # keccak 256 from token1()
    token1_signature = "0xd21220a7"

    # keccak 256 from totalSupply()
    total_supply_signature = "0x18160ddd"

    with {:ok, "0x" <> get_reserves_encoded} <-
           get_reserves_signature
           |> Contract.eth_call_request(foreign_token_address_hash, 1, nil, nil)
           |> json_rpc(eth_call_foreign_json_rpc_named_arguments),
         {:ok, "0x" <> home_token_total_supply_encoded} <-
           total_supply_signature
           |> Contract.eth_call_request(home_token_contract_address_hash, 1, nil, nil)
           |> json_rpc(json_rpc_named_arguments),
         [reserve0, reserve1, _] <-
           parse_contract_response(get_reserves_encoded, [{:uint, 112}, {:uint, 112}, {:uint, 32}]),
         {:ok, token0_cap_usd} <-
           get_lp_token_cap(
             home_token_total_supply_encoded,
             token0_signature,
             reserve0,
             foreign_token_address_hash,
             eth_call_foreign_json_rpc_named_arguments
           ),
         {:ok, token1_cap_usd} <-
           get_lp_token_cap(
             home_token_total_supply_encoded,
             token1_signature,
             reserve1,
             foreign_token_address_hash,
             eth_call_foreign_json_rpc_named_arguments
           ) do
      total_lp_cap = Decimal.add(token0_cap_usd, token1_cap_usd)
      {:ok, total_lp_cap}
    else
      _ ->
        {:error, :not_lp_token}
    end
  end

  defp get_lp_token_cap(
         home_token_total_supply_encoded,
         token_signature,
         reserve,
         foreign_token_address_hash,
         eth_call_foreign_json_rpc_named_arguments
       ) do
    # keccak 256 from decimals()
    decimals_signature = "0x313ce567"

    # keccak 256 from totalSupply()
    total_supply_signature = "0x18160ddd"

    home_token_total_supply =
      home_token_total_supply_encoded
      |> parse_contract_response({:uint, 256})
      |> Decimal.new()

    case token_signature
         |> Contract.eth_call_request(foreign_token_address_hash, 1, nil, nil)
         |> json_rpc(eth_call_foreign_json_rpc_named_arguments) do
      {:ok, "0x" <> token_encoded} ->
        with token_hash <- parse_contract_response(token_encoded, :address),
             false <- is_nil(token_hash),
             token_hash_str <- "0x" <> Base.encode16(token_hash, case: :lower),
             {:ok, "0x" <> token_decimals_encoded} <-
               decimals_signature
               |> Contract.eth_call_request(token_hash_str, 1, nil, nil)
               |> json_rpc(eth_call_foreign_json_rpc_named_arguments),
             {:ok, "0x" <> foreign_token_total_supply_encoded} <-
               total_supply_signature
               |> Contract.eth_call_request(foreign_token_address_hash, 1, nil, nil)
               |> json_rpc(eth_call_foreign_json_rpc_named_arguments) do
          token_decimals = parse_contract_response(token_decimals_encoded, {:uint, 256})

          foreign_token_total_supply =
            foreign_token_total_supply_encoded
            |> parse_contract_response({:uint, 256})
            |> Decimal.new()

          token_decimals_divider =
            10
            |> :math.pow(token_decimals)
            |> Decimal.from_float()

          token_cap =
            reserve
            |> Decimal.div(foreign_token_total_supply)
            |> Decimal.mult(home_token_total_supply)
            |> Decimal.div(token_decimals_divider)

          token_price = TokenExchangeRate.fetch_token_exchange_rate_by_address(token_hash_str)

          token_cap_usd =
            if token_price do
              token_price
              |> Decimal.mult(token_cap)
            else
              0
            end

          {:ok, token_cap_usd}
        else
          _ -> :error
        end
    end
  end

  defp parse_contract_response(abi_encoded_value, types) when is_list(types) do
    values =
      try do
        abi_encoded_value
        |> Base.decode16!(case: :mixed)
        |> TypeDecoder.decode_raw(types)
      rescue
        _ -> [nil]
      end

    values
  end

  defp parse_contract_response(abi_encoded_value, type, emergency_type \\ nil) do
    [value] =
      try do
        [res] = decode_contract_response(abi_encoded_value, type)

        [convert_binary_to_string(res, type)]
      rescue
        _ ->
          if emergency_type do
            try do
              [res] = decode_contract_response(abi_encoded_value, emergency_type)

              [convert_binary_to_string(res, emergency_type)]
            rescue
              _ ->
                [nil]
            end
          else
            [nil]
          end
      end

    value
  end

  defp decode_contract_response(abi_encoded_value, type) do
    abi_encoded_value
    |> Base.decode16!(case: :mixed)
    |> TypeDecoder.decode_raw([type])
  end

  defp convert_binary_to_string(binary, type) do
    case type do
      {:bytes, _} ->
        ContractState.binary_to_string(binary)

      _ ->
        binary
    end
  end

  defp compose_foreign_json_rpc_named_arguments(json_rpc_named_arguments, foreign_json_rpc)
       when foreign_json_rpc != "" do
    {_, eth_call_foreign_json_rpc_named_arguments} =
      Keyword.get_and_update(json_rpc_named_arguments, :transport_options, fn transport_options ->
        {_, updated_transport_options} =
          update_transport_options_set_foreign_json_rpc(transport_options, foreign_json_rpc)

        {transport_options, updated_transport_options}
      end)

    eth_call_foreign_json_rpc_named_arguments
  end

  defp compose_foreign_json_rpc_named_arguments(_json_rpc_named_arguments, foreign_json_rpc)
       when foreign_json_rpc == "" do
    nil
  end

  defp compose_foreign_json_rpc_named_arguments(json_rpc_named_arguments, _foreign_json_rpc)
       when is_nil(json_rpc_named_arguments) do
    nil
  end

  defp update_transport_options_set_foreign_json_rpc(transport_options, foreign_json_rpc) do
    Keyword.get_and_update(transport_options, :method_to_url, fn method_to_url ->
      {_, updated_method_to_url} =
        Keyword.get_and_update(method_to_url, :eth_call, fn eth_call ->
          {eth_call, foreign_json_rpc}
        end)

      {method_to_url, updated_method_to_url}
    end)
  end

  defp parse_bridged_token_custom_metadata(
         balancer_current_tokens,
         eth_call_foreign_json_rpc_named_arguments,
         foreign_token_address_hash
       ) do
    balancer_current_tokens
    |> Enum.reduce(%{:tokens => "", :weights => ""}, fn balancer_token_bytes, balancer_tokens_weights ->
      balancer_token_hash_without_0x =
        balancer_token_bytes
        |> Base.encode16(case: :lower)

      balancer_token_hash = "0x" <> balancer_token_hash_without_0x

      # 95d89b41 = keccak256(symbol())
      symbol_signature = "0x95d89b41"

      case symbol_signature
           |> Contract.eth_call_request(balancer_token_hash, 1, nil, nil)
           |> json_rpc(eth_call_foreign_json_rpc_named_arguments) do
        {:ok, "0x" <> symbol_encoded} ->
          [symbol] =
            symbol_encoded
            |> Base.decode16!(case: :mixed)
            |> TypeDecoder.decode_raw([:string])

          # f1b8a9b7 = keccak256(getNormalizedWeight(address))
          get_normalized_weight_signature = "0xf1b8a9b7"

          get_normalized_weight_arg_abi_encoded =
            [balancer_token_bytes]
            |> TypeEncoder.encode([:address])
            |> Base.encode16(case: :lower)

          get_normalized_weight_abi_encoded = get_normalized_weight_signature <> get_normalized_weight_arg_abi_encoded

          get_normalized_weight_resp =
            get_normalized_weight_abi_encoded
            |> Contract.eth_call_request(foreign_token_address_hash, 1, nil, nil)
            |> json_rpc(eth_call_foreign_json_rpc_named_arguments)

          parse_balancer_weights(get_normalized_weight_resp, balancer_tokens_weights, symbol)

        _ ->
          nil
      end
    end)
  end

  defp parse_balancer_weights(get_normalized_weight_resp, balancer_tokens_weights, symbol) do
    case get_normalized_weight_resp do
      {:ok, "0x" <> normalized_weight_encoded} ->
        [normalized_weight] =
          try do
            normalized_weight_encoded
            |> Base.decode16!(case: :mixed)
            |> TypeDecoder.decode_raw([{:uint, 256}])
          rescue
            _ ->
              []
          end

        normalized_weight_to_100_perc = calc_normalized_weight_to_100_perc(normalized_weight)

        normalized_weight_in_perc =
          normalized_weight_to_100_perc
          |> div(1_000_000_000_000_000_000)

        current_tokens = Map.get(balancer_tokens_weights, :tokens)
        current_weights = Map.get(balancer_tokens_weights, :weights)

        tokens_value = combine_tokens_value(current_tokens, symbol)
        weights_value = combine_weights_value(current_weights, normalized_weight_in_perc)

        %{:tokens => tokens_value, :weights => weights_value}

      _ ->
        nil
    end
  end

  defp calc_normalized_weight_to_100_perc(normalized_weight) do
    if normalized_weight, do: 100 * normalized_weight, else: 0
  end

  defp combine_tokens_value(current_tokens, symbol) do
    if current_tokens == "", do: symbol, else: current_tokens <> "/" <> symbol
  end

  defp combine_weights_value(current_weights, normalized_weight_in_perc) do
    if current_weights == "",
      do: "#{normalized_weight_in_perc}",
      else: current_weights <> "/" <> "#{normalized_weight_in_perc}"
  end

  @doc """
  Fetches a `t:Token.t/0` by an address hash.

  ## Options

      * `:necessity_by_association` - use to load `t:association/0` as `:required` or `:optional`.  If an association is
      `:required`, and the `t:Token.t/0` has no associated record for that association,
      then the `t:Token.t/0` will not be included in the list.
  """
  @spec token_from_address_hash(Hash.Address.t(), [necessity_by_association_option]) ::
          {:ok, Token.t()} | {:error, :not_found}
  def token_from_address_hash(
        %Hash{byte_count: unquote(Hash.Address.byte_count())} = hash,
        options \\ []
      ) do
    necessity_by_association = Keyword.get(options, :necessity_by_association, %{})

    query =
      from(
        t in Token,
        left_join: bt in BridgedToken,
        on: t.contract_address_hash == bt.home_token_contract_address_hash,
        where: t.contract_address_hash == ^hash,
        select: [t, bt]
      )

    query
    |> join_associations(necessity_by_association)
    |> preload(:contract_address)
    |> Repo.one()
    |> case do
      nil ->
        {:error, :not_found}

      [%Token{} = token, %BridgedToken{} = bridged_token] ->
        foreign_token_contract_address_hash = Map.get(bridged_token, :foreign_token_contract_address_hash)
        foreign_chain_id = Map.get(bridged_token, :foreign_chain_id)
        custom_metadata = Map.get(bridged_token, :custom_metadata)
        custom_cap = Map.get(bridged_token, :custom_cap)

        extended_token =
          token
          |> Map.put(:foreign_token_contract_address_hash, foreign_token_contract_address_hash)
          |> Map.put(:foreign_chain_id, foreign_chain_id)
          |> Map.put(:custom_metadata, custom_metadata)
          |> Map.put(:custom_cap, custom_cap)

        {:ok, extended_token}

      [%Token{} = token, nil] ->
        {:ok, token}
    end
  end

  @spec fetch_token_transfers_from_token_hash(Hash.t(), [paging_options]) :: []
  def fetch_token_transfers_from_token_hash(token_address_hash, options \\ []) do
    TokenTransfer.fetch_token_transfers_from_token_hash(token_address_hash, options)
  end

  @spec fetch_token_transfers_from_token_hash_and_token_id(Hash.t(), binary(), [paging_options]) :: []
  def fetch_token_transfers_from_token_hash_and_token_id(token_address_hash, token_id, options \\ []) do
    TokenTransfer.fetch_token_transfers_from_token_hash_and_token_id(token_address_hash, token_id, options)
  end

  @spec count_token_transfers_from_token_hash(Hash.t()) :: non_neg_integer()
  def count_token_transfers_from_token_hash(token_address_hash) do
    TokenTransfer.count_token_transfers_from_token_hash(token_address_hash)
  end

  @spec count_token_transfers_from_token_hash_and_token_id(Hash.t(), binary()) :: non_neg_integer()
  def count_token_transfers_from_token_hash_and_token_id(token_address_hash, token_id) do
    TokenTransfer.count_token_transfers_from_token_hash_and_token_id(token_address_hash, token_id)
  end

  @spec transaction_has_token_transfers?(Hash.t()) :: boolean()
  def transaction_has_token_transfers?(transaction_hash) do
    query = from(tt in TokenTransfer, where: tt.transaction_hash == ^transaction_hash)

    Repo.exists?(query)
  end

  @spec address_has_rewards?(Address.t()) :: boolean()
  def address_has_rewards?(address_hash) do
    query = from(r in Reward, where: r.address_hash == ^address_hash)

    Repo.exists?(query)
  end

  @spec address_tokens_with_balance(Hash.Address.t(), [any()]) :: []
  def address_tokens_with_balance(address_hash, paging_options \\ []) do
    address_hash
    |> Address.Token.list_address_tokens_with_balance(paging_options)
    |> Repo.all()
  end

  @spec find_and_update_replaced_transactions([
          %{
            required(:nonce) => non_neg_integer,
            required(:from_address_hash) => Hash.Address.t(),
            required(:hash) => Hash.t()
          }
        ]) :: {integer(), nil | [term()]}
  def find_and_update_replaced_transactions(transactions, timeout \\ :infinity) do
    query =
      transactions
      |> Enum.reduce(
        Transaction,
        fn %{hash: hash, nonce: nonce, from_address_hash: from_address_hash}, query ->
          from(t in query,
            or_where:
              t.nonce == ^nonce and t.from_address_hash == ^from_address_hash and t.hash != ^hash and
                not is_nil(t.block_number)
          )
        end
      )
      # Enforce Transaction ShareLocks order (see docs: sharelocks.md)
      |> order_by(asc: :hash)
      |> lock("FOR UPDATE")

    hashes = Enum.map(transactions, & &1.hash)

    transactions_to_update =
      from(pending in Transaction,
        join: duplicate in subquery(query),
        on: duplicate.nonce == pending.nonce,
        on: duplicate.from_address_hash == pending.from_address_hash,
        where: pending.hash in ^hashes and is_nil(pending.block_hash)
      )

    Repo.update_all(transactions_to_update, [set: [error: "dropped/replaced", status: :error]], timeout: timeout)
  end

  @spec update_replaced_transactions([
          %{
            required(:nonce) => non_neg_integer,
            required(:from_address_hash) => Hash.Address.t(),
            required(:block_hash) => Hash.Full.t()
          }
        ]) :: {integer(), nil | [term()]}
  def update_replaced_transactions(transactions, timeout \\ :infinity) do
    filters =
      transactions
      |> Enum.filter(fn transaction ->
        transaction.block_hash && transaction.nonce && transaction.from_address_hash
      end)
      |> Enum.map(fn transaction ->
        {transaction.nonce, transaction.from_address_hash}
      end)
      |> Enum.uniq()

    if Enum.empty?(filters) do
      {:ok, []}
    else
      query =
        filters
        |> Enum.reduce(Transaction, fn {nonce, from_address}, query ->
          from(t in query,
            or_where: t.nonce == ^nonce and t.from_address_hash == ^from_address and is_nil(t.block_hash)
          )
        end)
        # Enforce Transaction ShareLocks order (see docs: sharelocks.md)
        |> order_by(asc: :hash)
        |> lock("FOR UPDATE")

      Repo.update_all(
        from(t in Transaction, join: s in subquery(query), on: t.hash == s.hash),
        [set: [error: "dropped/replaced", status: :error]],
        timeout: timeout
      )
    end
  end

  @spec upsert_token_instance(map()) :: {:ok, Instance.t()} | {:error, Ecto.Changeset.t()}
  def upsert_token_instance(params) do
    changeset = Instance.changeset(%Instance{}, params)

    Repo.insert(changeset,
      on_conflict: :replace_all,
      conflict_target: [:token_id, :token_contract_address_hash]
    )
  end

  @doc """
  Update a new `t:Token.t/0` record.

  As part of updating token, an additional record is inserted for
  naming the address for reference if a name is provided for a token.
  """
  @spec update_token(Token.t(), map()) :: {:ok, Token.t()} | {:error, Ecto.Changeset.t()}
  def update_token(%Token{contract_address_hash: address_hash} = token, params \\ %{}) do
    token_changeset = Token.changeset(token, params)
    address_name_changeset = Address.Name.changeset(%Address.Name{}, Map.put(params, :address_hash, address_hash))

    stale_error_field = :contract_address_hash
    stale_error_message = "is up to date"

    token_opts = [
      on_conflict: Runner.Tokens.default_on_conflict(),
      conflict_target: :contract_address_hash,
      stale_error_field: stale_error_field,
      stale_error_message: stale_error_message
    ]

    address_name_opts = [on_conflict: :nothing, conflict_target: [:address_hash, :name]]

    # Enforce ShareLocks tables order (see docs: sharelocks.md)
    insert_result =
      Multi.new()
      |> Multi.run(
        :address_name,
        fn repo, _ ->
          {:ok, repo.insert(address_name_changeset, address_name_opts)}
        end
      )
      |> Multi.run(:token, fn repo, _ ->
        with {:error, %Changeset{errors: [{^stale_error_field, {^stale_error_message, [_]}}]}} <-
               repo.insert(token_changeset, token_opts) do
          # the original token passed into `update_token/2` as stale error means it is unchanged
          {:ok, token}
        end
      end)
      |> Repo.transaction()

    case insert_result do
      {:ok, %{token: token}} ->
        {:ok, token}

      {:error, :token, changeset, _} ->
        {:error, changeset}
    end
  end

  @spec fetch_last_token_balances(Hash.Address.t()) :: []
  def fetch_last_token_balances(address_hash) do
    address_hash
    |> CurrentTokenBalance.last_token_balances()
    |> Repo.all()
  end

  @spec fetch_last_token_balances(Hash.Address.t(), [paging_options]) :: []
  def fetch_last_token_balances(address_hash, paging_options) do
    address_hash
    |> CurrentTokenBalance.last_token_balances(paging_options)
    |> page_current_token_balances(paging_options)
    |> Repo.all()
  end

  @spec erc721_token_instance_from_token_id_and_token_address(binary(), Hash.Address.t()) ::
          {:ok, TokenTransfer.t()} | {:error, :not_found}
  def erc721_token_instance_from_token_id_and_token_address(token_id, token_contract_address) do
    query =
      from(tt in TokenTransfer,
        left_join: instance in Instance,
        on: tt.token_contract_address_hash == instance.token_contract_address_hash and tt.token_id == instance.token_id,
        where: tt.token_contract_address_hash == ^token_contract_address and tt.token_id == ^token_id,
        limit: 1,
        select: %{tt | instance: instance}
      )

    case Repo.one(query) do
      nil -> {:error, :not_found}
      token_instance -> {:ok, token_instance}
    end
  end

  defp fetch_coin_balances(address_hash, paging_options) do
    address = Repo.get_by(Address, hash: address_hash)

    if contract?(address) do
      address_hash
      |> CoinBalance.fetch_coin_balances(paging_options)
    else
      address_hash
      |> CoinBalance.fetch_coin_balances_with_txs(paging_options)
    end
  end

  @spec fetch_last_token_balance(Hash.Address.t(), Hash.Address.t()) :: Decimal.t()
  def fetch_last_token_balance(address_hash, token_contract_address_hash) do
    if address_hash !== %{} do
      address_hash
      |> CurrentTokenBalance.last_token_balance(token_contract_address_hash) || Decimal.new(0)
    else
      Decimal.new(0)
    end
  end

  # @spec fetch_last_token_balance_1155(Hash.Address.t(), Hash.Address.t()) :: Decimal.t()
  def fetch_last_token_balance_1155(address_hash, token_contract_address_hash, token_id) do
    if address_hash !== %{} do
      address_hash
      |> CurrentTokenBalance.last_token_balance_1155(token_contract_address_hash, token_id) || Decimal.new(0)
    else
      Decimal.new(0)
    end
  end

  @spec address_to_coin_balances(Hash.Address.t(), [paging_options]) :: []
  def address_to_coin_balances(address_hash, options) do
    paging_options = Keyword.get(options, :paging_options, @default_paging_options)

    balances_raw =
      address_hash
      |> fetch_coin_balances(paging_options)
      |> page_coin_balances(paging_options)
      |> Repo.all()

    if Enum.empty?(balances_raw) do
      balances_raw
    else
      balances_raw_filtered =
        balances_raw
        |> Enum.filter(fn balance -> balance.value end)

      min_block_number =
        balances_raw_filtered
        |> Enum.min_by(fn balance -> balance.block_number end, fn -> %{} end)
        |> Map.get(:block_number)

      max_block_number =
        balances_raw_filtered
        |> Enum.max_by(fn balance -> balance.block_number end, fn -> %{} end)
        |> Map.get(:block_number)

      min_block_timestamp = find_block_timestamp(min_block_number)
      max_block_timestamp = find_block_timestamp(max_block_number)

      min_block_unix_timestamp =
        min_block_timestamp
        |> Timex.to_unix()

      max_block_unix_timestamp =
        max_block_timestamp
        |> Timex.to_unix()

      blocks_delta = max_block_number - min_block_number

      balances_with_dates =
        if blocks_delta > 0 do
          balances_raw_filtered
          |> Enum.map(fn balance ->
            date =
              trunc(
                min_block_unix_timestamp +
                  (balance.block_number - min_block_number) * (max_block_unix_timestamp - min_block_unix_timestamp) /
                    blocks_delta
              )

            formatted_date = Timex.from_unix(date)
            %{balance | block_timestamp: formatted_date}
          end)
        else
          balances_raw_filtered
          |> Enum.map(fn balance ->
            date = min_block_unix_timestamp

            formatted_date = Timex.from_unix(date)
            %{balance | block_timestamp: formatted_date}
          end)
        end

      balances_with_dates
      |> Enum.sort(fn balance1, balance2 -> balance1.block_number >= balance2.block_number end)
    end
  end

  def get_coin_balance(address_hash, block_number) do
    query = CoinBalance.fetch_coin_balance(address_hash, block_number)

    Repo.one(query)
  end

  @spec address_to_balances_by_day(Hash.Address.t()) :: [balance_by_day]
  def address_to_balances_by_day(address_hash) do
    latest_block_timestamp =
      address_hash
      |> CoinBalance.last_coin_balance_timestamp()
      |> Repo.one()

    address_hash
    |> CoinBalanceDaily.balances_by_day()
    |> Repo.all()
    |> Enum.sort_by(fn %{date: d} -> {d.year, d.month, d.day} end)
    |> replace_last_value(latest_block_timestamp)
    |> normalize_balances_by_day()
  end

  # https://github.com/blockscout/blockscout/issues/2658
  defp replace_last_value(items, %{value: value, timestamp: timestamp}) do
    List.replace_at(items, -1, %{date: Date.convert!(timestamp, Calendar.ISO), value: value})
  end

  defp replace_last_value(items, _), do: items

  defp normalize_balances_by_day(balances_by_day) do
    result =
      balances_by_day
      |> Enum.filter(fn day -> day.value end)
      |> Enum.map(fn day -> Map.update!(day, :date, &to_string(&1)) end)
      |> Enum.map(fn day -> Map.update!(day, :value, &Wei.to(&1, :ether)) end)

    today = Date.to_string(NaiveDateTime.utc_now())

    if Enum.count(result) > 0 && !Enum.any?(result, fn map -> map[:date] == today end) do
      List.flatten([result | [%{date: today, value: List.last(result)[:value]}]])
    else
      result
    end
  end

  @spec fetch_token_holders_from_token_hash(Hash.Address.t(), boolean(), [paging_options]) :: [TokenBalance.t()]
  def fetch_token_holders_from_token_hash(contract_address_hash, from_api, options \\ []) do
    query =
      contract_address_hash
      |> CurrentTokenBalance.token_holders_ordered_by_value(options)

    if from_api do
      query
      |> Repo.replica().all()
    else
      query
      |> Repo.all()
    end
  end

  def fetch_token_holders_from_token_hash_and_token_id(contract_address_hash, token_id, options \\ []) do
    contract_address_hash
    |> CurrentTokenBalance.token_holders_1155_by_token_id(token_id, options)
    |> Repo.all()
  end

  def token_id_1155_is_unique?(_, nil), do: false

  def token_id_1155_is_unique?(contract_address_hash, token_id) do
    result = contract_address_hash |> CurrentTokenBalance.token_balances_by_id_limit_2(token_id) |> Repo.all()

    if length(result) == 1 do
      Decimal.cmp(Enum.at(result, 0), 1) == :eq
    else
      false
    end
  end

  def get_token_ids_1155(contract_address_hash) do
    contract_address_hash
    |> CurrentTokenBalance.token_ids_query()
    |> Repo.all()
  end

  @spec count_token_holders_from_token_hash(Hash.Address.t()) :: non_neg_integer()
  def count_token_holders_from_token_hash(contract_address_hash) do
    query =
      from(ctb in CurrentTokenBalance.token_holders_query_for_count(contract_address_hash),
        select: fragment("COUNT(DISTINCT(address_hash))")
      )

    Repo.one!(query, timeout: :infinity)
  end

  @spec address_to_unique_tokens(Hash.Address.t(), [paging_options]) :: [TokenTransfer.t()]
  def address_to_unique_tokens(contract_address_hash, options \\ []) do
    paging_options = Keyword.get(options, :paging_options, @default_paging_options)

    contract_address_hash
    |> TokenTransfer.address_to_unique_tokens()
    |> TokenTransfer.page_token_transfer(paging_options)
    |> limit(^paging_options.page_size)
    |> Repo.all()
  end

  @spec data() :: Dataloader.Ecto.t()
  def data, do: DataloaderEcto.new(Repo)

  @spec transaction_token_transfer_type(Transaction.t()) ::
          :erc20 | :erc721 | :erc1155 | :token_transfer | nil
  def transaction_token_transfer_type(
        %Transaction{
          status: :ok,
          created_contract_address_hash: nil,
          input: input,
          value: value
        } = transaction
      ) do
    zero_wei = %Wei{value: Decimal.new(0)}
    result = find_token_transfer_type(transaction, input, value)

    if is_nil(result) && Enum.count(transaction.token_transfers) > 0 && value == zero_wei,
      do: :token_transfer,
      else: result
  rescue
    _ -> nil
  end

  def transaction_token_transfer_type(_), do: nil

  defp find_token_transfer_type(transaction, input, value) do
    zero_wei = %Wei{value: Decimal.new(0)}

    # https://github.com/OpenZeppelin/openzeppelin-solidity/blob/master/contracts/token/ERC721/ERC721.sol#L35
    case {to_string(input), value} do
      # transferFrom(address,address,uint256)
      {"0x23b872dd" <> params, ^zero_wei} ->
        types = [:address, :address, {:uint, 256}]
        [from_address, to_address, _value] = decode_params(params, types)

        find_erc721_token_transfer(transaction.token_transfers, {from_address, to_address})

      # safeTransferFrom(address,address,uint256)
      {"0x42842e0e" <> params, ^zero_wei} ->
        types = [:address, :address, {:uint, 256}]
        [from_address, to_address, _value] = decode_params(params, types)

        find_erc721_token_transfer(transaction.token_transfers, {from_address, to_address})

      # safeTransferFrom(address,address,uint256,bytes)
      {"0xb88d4fde" <> params, ^zero_wei} ->
        types = [:address, :address, {:uint, 256}, :bytes]
        [from_address, to_address, _value, _data] = decode_params(params, types)

        find_erc721_token_transfer(transaction.token_transfers, {from_address, to_address})

      # safeTransferFrom(address,address,uint256,uint256,bytes)
      {"0xf242432a" <> params, ^zero_wei} ->
        types = [:address, :address, {:uint, 256}, {:uint, 256}, :bytes]
        [from_address, to_address, _id, _value, _data] = decode_params(params, types)

        find_erc1155_token_transfer(transaction.token_transfers, {from_address, to_address})

      # safeBatchTransferFrom(address,address,uint256[],uint256[],bytes)
      {"0x2eb2c2d6" <> params, ^zero_wei} ->
        types = [:address, :address, [{:uint, 256}], [{:uint, 256}], :bytes]
        [from_address, to_address, _ids, _values, _data] = decode_params(params, types)

        find_erc1155_token_transfer(transaction.token_transfers, {from_address, to_address})

      {"0xf907fc5b" <> _params, ^zero_wei} ->
        :erc20

      # check for ERC-20 or for old ERC-721, ERC-1155 token versions
      {unquote(TokenTransfer.transfer_function_signature()) <> params, ^zero_wei} ->
        types = [:address, {:uint, 256}]

        [address, value] = decode_params(params, types)

        decimal_value = Decimal.new(value)

        find_erc721_or_erc20_or_erc1155_token_transfer(transaction.token_transfers, {address, decimal_value})

      _ ->
        nil
    end
  end

  defp find_erc721_token_transfer(token_transfers, {from_address, to_address}) do
    token_transfer =
      Enum.find(token_transfers, fn token_transfer ->
        token_transfer.from_address_hash.bytes == from_address && token_transfer.to_address_hash.bytes == to_address
      end)

    if token_transfer, do: :erc721
  end

  defp find_erc1155_token_transfer(token_transfers, {from_address, to_address}) do
    token_transfer =
      Enum.find(token_transfers, fn token_transfer ->
        token_transfer.from_address_hash.bytes == from_address && token_transfer.to_address_hash.bytes == to_address
      end)

    if token_transfer, do: :erc1155
  end

  defp find_erc721_or_erc20_or_erc1155_token_transfer(token_transfers, {address, decimal_value}) do
    token_transfer =
      Enum.find(token_transfers, fn token_transfer ->
        token_transfer.to_address_hash.bytes == address && token_transfer.amount == decimal_value
      end)

    if token_transfer do
      case token_transfer.token do
        %Token{type: "ERC-20"} -> :erc20
        %Token{type: "ERC-721"} -> :erc721
        %Token{type: "ERC-1155"} -> :erc1155
        _ -> nil
      end
    else
      :erc20
    end
  end

  @doc """
  Combined block reward from all the fees.
  """
  @spec block_combined_rewards(Block.t()) :: Wei.t()
  def block_combined_rewards(block) do
    {:ok, value} =
      block.rewards
      |> Enum.reduce(
        0,
        fn block_reward, acc ->
          {:ok, decimal} = Wei.dump(block_reward.reward)

          Decimal.add(decimal, acc)
        end
      )
      |> Wei.cast()

    value
  end

  @doc "Get staking pools from the DB"
  @spec staking_pools(
          filter :: :validator | :active | :inactive,
          paging_options :: PagingOptions.t() | :all,
          address_hash :: Hash.t() | nil,
          filter_banned :: boolean() | nil,
          filter_my :: boolean() | nil
        ) :: [map()]
  def staking_pools(
        filter,
        paging_options \\ @default_paging_options,
        address_hash \\ nil,
        filter_banned \\ false,
        filter_my \\ false
      ) do
    base_query =
      StakingPool
      |> where(is_deleted: false)
      |> staking_pool_filter(filter)
      |> staking_pools_paging_query(paging_options)

    delegator_query =
      if address_hash do
        base_query
        |> join(:left, [p], pd in StakingPoolsDelegator,
          on:
            p.staking_address_hash == pd.staking_address_hash and pd.address_hash == ^address_hash and
              not pd.is_deleted
        )
        |> select([p, pd], %{pool: p, delegator: pd})
      else
        base_query
        |> select([p], %{pool: p, delegator: nil})
      end

    banned_query =
      if filter_banned do
        where(delegator_query, is_banned: true)
      else
        delegator_query
      end

    filtered_query =
      if address_hash && filter_my do
        where(banned_query, [..., pd], not is_nil(pd))
      else
        banned_query
      end

    Repo.all(filtered_query)
  end

  defp staking_pools_paging_query(base_query, :all) do
    base_query
    |> order_by(asc: :staking_address_hash)
  end

  defp staking_pools_paging_query(base_query, paging_options) do
    paging_query =
      base_query
      |> limit(^paging_options.page_size)
      |> order_by(desc: :stakes_ratio, desc: :is_active, asc: :staking_address_hash)

    case paging_options.key do
      {value, address_hash} ->
        where(
          paging_query,
          [p],
          p.stakes_ratio < ^value or
            (p.stakes_ratio == ^value and p.staking_address_hash > ^address_hash)
        )

      _ ->
        paging_query
    end
  end

  @doc "Get count of staking pools from the DB"
  @spec staking_pools_count(filter :: :validator | :active | :inactive) :: integer
  def staking_pools_count(filter) do
    StakingPool
    |> where(is_deleted: false)
    |> staking_pool_filter(filter)
    |> Repo.aggregate(:count, :staking_address_hash)
  end

  @doc "Get sum of delegators count from the DB"
  @spec delegators_count_sum(filter :: :validator | :active | :inactive) :: integer
  def delegators_count_sum(filter) do
    StakingPool
    |> where(is_deleted: false)
    |> staking_pool_filter(filter)
    |> Repo.aggregate(:sum, :delegators_count)
  end

  @doc "Get sum of total staked amount from the DB"
  @spec total_staked_amount_sum(filter :: :validator | :active | :inactive) :: integer
  def total_staked_amount_sum(filter) do
    StakingPool
    |> where(is_deleted: false)
    |> staking_pool_filter(filter)
    |> Repo.aggregate(:sum, :total_staked_amount)
  end

  defp staking_pool_filter(query, :validator) do
    where(query, is_validator: true)
  end

  defp staking_pool_filter(query, :active) do
    where(query, is_active: true)
  end

  defp staking_pool_filter(query, :inactive) do
    where(query, is_active: false)
  end

  def staking_pool(staking_address_hash) do
    Repo.get_by(StakingPool, staking_address_hash: staking_address_hash)
  end

  def staking_pool_names(staking_addresses) do
    StakingPool
    |> where([p], p.staking_address_hash in ^staking_addresses and p.is_deleted == false)
    |> select([:staking_address_hash, :name])
    |> Repo.all()
  end

  def staking_pool_delegators(staking_address_hash, show_snapshotted_data) do
    query =
      from(
        d in StakingPoolsDelegator,
        where:
          d.staking_address_hash == ^staking_address_hash and
            (d.is_active == true or (^show_snapshotted_data and d.snapshotted_stake_amount > 0 and d.is_active != true)),
        order_by: [desc: d.stake_amount]
      )

    query
    |> Repo.all()
  end

  def staking_pool_snapshotted_delegator_data_for_apy do
    query =
      from(
        d in StakingPoolsDelegator,
        select: %{
          :staking_address_hash => fragment("DISTINCT ON (?) ?", d.staking_address_hash, d.staking_address_hash),
          :snapshotted_reward_ratio => d.snapshotted_reward_ratio,
          :snapshotted_stake_amount => d.snapshotted_stake_amount
        },
        where: d.staking_address_hash != d.address_hash and d.snapshotted_stake_amount > 0
      )

    query
    |> Repo.all()
  end

  def staking_pool_snapshotted_inactive_delegators_count(staking_address_hash) do
    query =
      from(
        d in StakingPoolsDelegator,
        where:
          d.staking_address_hash == ^staking_address_hash and
            d.snapshotted_stake_amount > 0 and
            d.is_active != true,
        select: fragment("count(*)")
      )

    query
    |> Repo.one()
  end

  def staking_pool_delegator(staking_address_hash, address_hash) do
    Repo.get_by(StakingPoolsDelegator,
      staking_address_hash: staking_address_hash,
      address_hash: address_hash,
      is_deleted: false
    )
  end

  def get_total_staked_and_ordered(""), do: nil

  def get_total_staked_and_ordered(address_hash) when is_binary(address_hash) do
    StakingPoolsDelegator
    |> where([delegator], delegator.address_hash == ^address_hash and not delegator.is_deleted)
    |> select([delegator], %{
      stake_amount: coalesce(sum(delegator.stake_amount), 0),
      ordered_withdraw: coalesce(sum(delegator.ordered_withdraw), 0)
    })
    |> Repo.one()
  end

  def get_total_staked_and_ordered(_), do: nil

  def bump_pending_blocks(pending_numbers) do
    update_query =
      from(
        b in Block,
        where: b.number in ^pending_numbers,
        select: b.hash,
        # ShareLocks order already enforced by `acquire_blocks` (see docs: sharelocks.md)
        update: [set: [update_count: b.update_count + 1]]
      )

    try do
      {_num, result} = Repo.update_all(update_query, [])

      Logger.debug(fn ->
        [
          "bumping following blocks: ",
          inspect(pending_numbers),
          " because of internal transaction issues"
        ]
      end)

      {:ok, result}
    rescue
      postgrex_error in Postgrex.Error ->
        {:error, %{exception: postgrex_error, pending_numbers: pending_numbers}}
    end
  end

  defp compute_votes do
    from(p in CeloVoters,
      inner_join: g in assoc(p, :group),
      group_by: p.voter_address_hash,
      select: %{
        result:
          fragment("sum(? + coalesce(? * ? / nullif(?,0), 0))", p.pending, p.units, g.active_votes, g.total_units),
        address: p.voter_address_hash
      }
    )
  end

  @spec get_celo_account(Hash.Address.t()) :: {:ok, CeloAccount.t()} | {:error, :not_found}
  def get_celo_account(address_hash) do
    get_signer_account(address_hash)
  end

  defp do_get_celo_account(address_hash) do
    query =
      from(account in CeloAccount,
        left_join: data in subquery(compute_votes()),
        on: data.address == account.address,
        where: account.address == ^address_hash,
        select_merge: %{
          active_gold: %{value: data.result}
        }
      )

    query
    |> Repo.one()
    |> case do
      nil ->
        {:error, :not_found}

      data ->
        {:ok, data}
    end
  end

  defp get_signer_account(address_hash) do
    query =
      from(s in CeloSigners,
        inner_join: a in CeloAccount,
        on: s.address == a.address,
        where: s.signer == ^address_hash,
        select: a
      )

    query
    |> Repo.one()
    |> case do
      nil -> do_get_celo_account(address_hash)
      data -> {:ok, data}
    end
  end

  def celo_validator_query do
    from(
      v in CeloValidator,
      left_join: t in assoc(v, :status),
      inner_join: a in assoc(v, :celo_account),
      left_join: data in subquery(compute_votes()),
      on: v.address == data.address,
      select_merge: %{
        last_online: t.last_online,
        last_elected: t.last_elected,
        name: a.name,
        url: a.url,
        locked_gold: a.locked_gold,
        nonvoting_locked_gold: a.nonvoting_locked_gold,
        attestations_requested: a.attestations_requested,
        attestations_fulfilled: a.attestations_fulfilled,
        active_gold: %{value: data.result},
        usd: a.usd
      }
    )
  end

  def get_celo_address(name) do
    query =
      from(p in CeloParams,
        where: p.name == ^name,
        select: p.address_value
      )

    query
    |> Repo.one()
    |> case do
      nil -> {:error, :not_found}
      data -> {:ok, data}
    end
  end

  def celo_validator_group_query do
    denominator =
      from(p in CeloParams,
        where: p.name == "numRegisteredValidators" or p.name == "maxElectableValidators",
        select: %{value: min(p.number_value)}
      )

    from(
      g in CeloValidatorGroup,
      inner_join: a in assoc(g, :celo_account),
      inner_join: b in assoc(g, :celo_accumulated_rewards),
      inner_join: total_locked_gold in CeloParams,
      where: total_locked_gold.name == "totalLockedGold",
      inner_join: denom in subquery(denominator),
      left_join: data in subquery(compute_votes()),
      on: g.address == data.address,
      select_merge: %{
        name: a.name,
        url: a.url,
        locked_gold: a.locked_gold,
        nonvoting_locked_gold: a.nonvoting_locked_gold,
        usd: a.usd,
        accumulated_active: b.active,
        accumulated_rewards: b.reward,
        rewards_ratio: b.ratio,
        active_gold: %{value: data.result},
        receivable_votes: (g.num_members + 1) * total_locked_gold.number_value / fragment("nullif(?,0)", denom.value)
      }
    )
  end

  @spec get_celo_validator(Hash.Address.t()) :: {:ok, CeloValidator.t()} | {:error, :not_found}
  def get_celo_validator(address_hash) do
    celo_validator_query()
    |> where([account], account.address == ^address_hash)
    |> Repo.one()
    |> case do
      nil -> {:error, :not_found}
      data -> {:ok, data}
    end
  end

  def is_validator_address_signer_address?(address_hash) do
    CeloValidator
    |> where(signer_address_hash: ^address_hash)
    |> Repo.aggregate(:count, :address)
    |> case do
      0 -> false
      _ -> true
    end
  end

  @spec get_celo_validator_group(Hash.Address.t()) :: {:ok, CeloValidatorGroup.t()} | {:error, :not_found}
  def get_celo_validator_group(address_hash) do
    celo_validator_group_query()
    |> where([account], account.address == ^address_hash)
    |> Repo.one()
    |> case do
      nil -> {:error, :not_found}
      data -> {:ok, data}
    end
  end

  def get_celo_validator_groups do
    celo_validator_group_query()
    |> Repo.all()
    |> case do
      nil -> {:error, :not_found}
      data -> {:ok, data}
    end
  end

  def get_celo_parameters do
    CeloParams
    |> Repo.all()
    |> case do
      nil -> {:error, :not_found}
      data -> {:ok, data}
    end
  end

  def get_celo_voters(group_address) do
    query =
      from(account in CeloVoters,
        where: account.group_address_hash == ^group_address,
        where: account.total > ^0
      )

    query
    |> Repo.all()
    |> case do
      nil -> []
      data -> data
    end
  end

  def get_celo_claims(address) do
    query =
      from(claim in CeloClaims,
        where: claim.address == ^address
      )

    query
    |> Repo.all()
    |> case do
      nil -> []
      data -> data
    end
  end

  def get_token_balance(address, symbol) do
    query =
      from(token in Token,
        join: balance in CurrentTokenBalance,
        where: token.symbol == ^symbol,
        where: balance.address_hash == ^address,
        where: balance.token_contract_address_hash == token.contract_address_hash,
        select: {balance.value}
      )

    query
    |> Repo.one()
    |> case do
      nil -> {:error, :not_found}
      {data} -> {:ok, %{value: data}}
    end
  end

  def get_latest_validating_block(address) do
    signer_query =
      from(validator in CeloValidator,
        select: validator.signer_address_hash,
        where: validator.address == ^address
      )

    signer_address =
      case Repo.one(signer_query) do
        nil -> address
        data -> data
      end

    direct_query =
      from(history in CeloValidatorHistory,
        where: history.online == true,
        where: history.address == ^signer_address,
        select: max(history.block_number)
      )

    direct_result =
      direct_query
      |> Repo.one()

    case direct_result do
      data when data != nil -> {:ok, data}
      _ -> {:error, :not_found}
    end
  end

  def get_latest_active_block(address) do
    signer_query =
      from(validator in CeloValidator,
        select: validator.signer_address_hash,
        where: validator.address == ^address
      )

    signer_address =
      case Repo.one(signer_query) do
        nil -> address
        data -> data
      end

    direct_query =
      from(history in CeloValidatorHistory,
        where: history.online == true,
        where: history.address == ^signer_address,
        select: max(history.block_number)
      )

    direct_result =
      direct_query
      |> Repo.one()

    case direct_result do
      data when data != nil -> {:ok, data}
      _ -> {:error, :not_found}
    end
  end

  def get_latest_history_block do
    query =
      from(history in CeloValidatorHistory,
        order_by: [desc: history.block_number],
        select: history.block_number
      )

    query
    |> Query.first()
    |> Repo.one()
    |> case do
      nil -> {:error, :not_found}
      data -> {:ok, data}
    end
  end

  def get_exchange_rate(symbol) do
    query =
      from(token in Token,
        join: rate in ExchangeRate,
        where: token.symbol == ^symbol,
        where: rate.token == token.contract_address_hash,
        select: {token, rate}
      )

    query
    |> Repo.one()
    |> case do
      nil -> {:error, :not_found}
      data -> {:ok, data}
    end
  end

  def query_leaderboard do
    # Computes the leaderboard score
    # For each account, the following is computed: CELO balance + cUSD balance * exchange rate
    # Each competitor can have several claimed accounts.
    # Final final score is the sum of account scores modified with the multiplier that is read from Google sheets
    result =
      SQL.query(Repo.Local, """
        SELECT
          competitors.address,
          COALESCE(( SELECT name FROM celo_account WHERE address =  competitors.address), 'Unknown account'),
          (SUM(rate*token_balance+balance+locked_balance)+rate*COALESCE(old_usd,0)+COALESCE(old_gold,0))*
           (multiplier+COALESCE(attestation_multiplier,0)) AS score
        FROM exchange_rates, competitors, tokens, claims,
         ( SELECT claims.address AS c_address, claims.claimed_address AS address,
              COALESCE((SELECT value FROM address_current_token_balances, tokens WHERE claimed_address = address_hash
                        AND token_contract_address_hash = tokens.contract_address_hash AND tokens.symbol = 'cUSD'), 0) as token_balance,
              COALESCE((SELECT fetched_coin_balance FROM addresses WHERE claimed_address = hash), 0) as balance,
              COALESCE((SELECT locked_gold FROM celo_account WHERE claimed_address = address), 0) as locked_balance
            FROM claims ) AS get
        WHERE exchange_rates.token = tokens.contract_address_hash
        AND tokens.symbol = 'cUSD'
        AND claims.claimed_address = get.address
        AND claims.address = competitors.address
        AND claims.address = c_address
        GROUP BY competitors.address, rate, old_usd, old_gold, attestation_multiplier, multiplier
        ORDER BY score DESC
      """)

    case result do
      {:ok, %{rows: res}} -> {:ok, res}
      _ -> {:error, :not_found}
    end
  end

  defp with_decompiled_code_flag(query, _hash, false), do: query

  defp with_decompiled_code_flag(query, hash, true) do
    has_decompiled_code_query =
      from(decompiled_contract in DecompiledSmartContract,
        where: decompiled_contract.address_hash == ^hash,
        limit: 1,
        select: %{has_decompiled_code?: not is_nil(decompiled_contract.address_hash)}
      )

    from(
      address in query,
      left_join: decompiled_code in subquery(has_decompiled_code_query),
      select_merge: %{has_decompiled_code?: decompiled_code.has_decompiled_code?}
    )
  end

  defp decode_params(params, types) do
    params
    |> Base.decode16!(case: :mixed)
    |> TypeDecoder.decode_raw(types)
  end

  def get_token_type(hash) do
    query =
      from(
        token in Token,
        where: token.contract_address_hash == ^hash,
        select: token.type
      )

    Repo.one(query)
  end

  @doc """
  Checks if an `t:Explorer.Chain.Address.t/0` with the given `hash` exists.

  Returns `:ok` if found

      iex> {:ok, %Explorer.Chain.Address{hash: hash}} = Explorer.Chain.create_address(
      ...>   %{hash: "0x5aaeb6053f3e94c9b9a09f33669435e7ef1beaed"}
      ...> )
      iex> Explorer.Chain.check_address_exists(hash)
      :ok

  Returns `:not_found` if not found

      iex> {:ok, hash} = Explorer.Chain.string_to_address_hash("0x5aaeb6053f3e94c9b9a09f33669435e7ef1beaed")
      iex> Explorer.Chain.check_address_exists(hash)
      :not_found

  """
  @spec check_address_exists(Hash.Address.t()) :: :ok | :not_found
  def check_address_exists(address_hash) do
    address_hash
    |> address_exists?()
    |> boolean_to_check_result()
  end

  @doc """
  Checks if an `t:Explorer.Chain.Address.t/0` with the given `hash` exists.

  Returns `true` if found

      iex> {:ok, %Explorer.Chain.Address{hash: hash}} = Explorer.Chain.create_address(
      ...>   %{hash: "0x5aaeb6053f3e94c9b9a09f33669435e7ef1beaed"}
      ...> )
      iex> Explorer.Chain.address_exists?(hash)
      true

  Returns `false` if not found

      iex> {:ok, hash} = Explorer.Chain.string_to_address_hash("0x5aaeb6053f3e94c9b9a09f33669435e7ef1beaed")
      iex> Explorer.Chain.address_exists?(hash)
      false

  """
  @spec address_exists?(Hash.Address.t()) :: boolean()
  def address_exists?(address_hash) do
    query =
      from(
        address in Address,
        where: address.hash == ^address_hash
      )

    Repo.exists?(query)
  end

  @doc """
  Checks if it exists an `t:Explorer.Chain.Address.t/0` that has the provided
  `t:Explorer.Chain.Address.t/0` `hash` and a contract.

  Returns `:ok` if found and `:not_found` otherwise.
  """
  @spec check_contract_address_exists(Hash.Address.t()) :: :ok | :not_found
  def check_contract_address_exists(address_hash) do
    address_hash
    |> contract_address_exists?()
    |> boolean_to_check_result()
  end

  @doc """
  Checks if it exists an `t:Explorer.Chain.Address.t/0` that has the provided
  `t:Explorer.Chain.Address.t/0` `hash` and a contract.

  Returns `true` if found and `false` otherwise.
  """
  @spec contract_address_exists?(Hash.Address.t()) :: boolean()
  def contract_address_exists?(address_hash) do
    query =
      from(
        address in Address,
        where: address.hash == ^address_hash and not is_nil(address.contract_code)
      )

    Repo.exists?(query)
  end

  @doc """
  Checks if it exists a `t:Explorer.Chain.DecompiledSmartContract.t/0` for the
  `t:Explorer.Chain.Address.t/0` with the provided `hash` and with the provided version.

  Returns `:ok` if found and `:not_found` otherwise.
  """
  @spec check_decompiled_contract_exists(Hash.Address.t(), String.t()) :: :ok | :not_found
  def check_decompiled_contract_exists(address_hash, version) do
    address_hash
    |> decompiled_contract_exists?(version)
    |> boolean_to_check_result()
  end

  @doc """
  Checks if it exists a `t:Explorer.Chain.DecompiledSmartContract.t/0` for the
  `t:Explorer.Chain.Address.t/0` with the provided `hash` and with the provided version.

  Returns `true` if found and `false` otherwise.
  """
  @spec decompiled_contract_exists?(Hash.Address.t(), String.t()) :: boolean()
  def decompiled_contract_exists?(address_hash, version) do
    query =
      from(contract in DecompiledSmartContract,
        where: contract.address_hash == ^address_hash and contract.decompiler_version == ^version
      )

    Repo.exists?(query)
  end

  @doc """
  Checks if it exists a verified `t:Explorer.Chain.SmartContract.t/0` for the
  `t:Explorer.Chain.Address.t/0` with the provided `hash`.

  Returns `:ok` if found and `:not_found` otherwise.
  """
  @spec check_verified_smart_contract_exists(Hash.Address.t()) :: :ok | :not_found
  def check_verified_smart_contract_exists(address_hash) do
    address_hash
    |> verified_smart_contract_exists?()
    |> boolean_to_check_result()
  end

  @doc """
  Checks if it exists a verified `t:Explorer.Chain.SmartContract.t/0` for the
  `t:Explorer.Chain.Address.t/0` with the provided `hash`.

  Returns `true` if found and `false` otherwise.
  """
  @spec verified_smart_contract_exists?(Hash.Address.t()) :: boolean()
  def verified_smart_contract_exists?(address_hash) do
    query =
      from(
        smart_contract in SmartContract,
        where: smart_contract.address_hash == ^address_hash
      )

    Repo.exists?(query)
  end

  @doc """
  Checks if a `t:Explorer.Chain.Transaction.t/0` with the given `hash` exists.

  Returns `:ok` if found

      iex> %Transaction{hash: hash} = insert(:transaction)
      iex> Explorer.Chain.check_transaction_exists(hash)
      :ok

  Returns `:not_found` if not found

      iex> {:ok, hash} = Explorer.Chain.string_to_transaction_hash(
      ...>   "0x9fc76417374aa880d4449a1f7f31ec597f00b1f6f3dd2d66f4c9c6c445836d8b"
      ...> )
      iex> Explorer.Chain.check_transaction_exists(hash)
      :not_found
  """
  @spec check_transaction_exists(Hash.Full.t()) :: :ok | :not_found
  def check_transaction_exists(hash) do
    hash
    |> transaction_exists?()
    |> boolean_to_check_result()
  end

  @doc """
  Checks if a `t:Explorer.Chain.Transaction.t/0` with the given `hash` exists.

  Returns `true` if found

      iex> %Transaction{hash: hash} = insert(:transaction)
      iex> Explorer.Chain.transaction_exists?(hash)
      true

  Returns `false` if not found

      iex> {:ok, hash} = Explorer.Chain.string_to_transaction_hash(
      ...>   "0x9fc76417374aa880d4449a1f7f31ec597f00b1f6f3dd2d66f4c9c6c445836d8b"
      ...> )
      iex> Explorer.Chain.transaction_exists?(hash)
      false
  """
  @spec transaction_exists?(Hash.Full.t()) :: boolean()
  def transaction_exists?(hash) do
    query =
      from(
        transaction in Transaction,
        where: transaction.hash == ^hash
      )

    Repo.exists?(query)
  end

  @doc """
  Checks if a `t:Explorer.Chain.Token.t/0` with the given `hash` exists.

  Returns `:ok` if found

      iex> address = insert(:address)
      iex> insert(:token, contract_address: address)
      iex> Explorer.Chain.check_token_exists(address.hash)
      :ok

  Returns `:not_found` if not found

      iex> {:ok, hash} = Explorer.Chain.string_to_address_hash("0x5aaeb6053f3e94c9b9a09f33669435e7ef1beaed")
      iex> Explorer.Chain.check_token_exists(hash)
      :not_found
  """
  @spec check_token_exists(Hash.Address.t()) :: :ok | :not_found
  def check_token_exists(hash) do
    hash
    |> token_exists?()
    |> boolean_to_check_result()
  end

  @doc """
  Checks if a `t:Explorer.Chain.Token.t/0` with the given `hash` exists.

  Returns `true` if found

      iex> address = insert(:address)
      iex> insert(:token, contract_address: address)
      iex> Explorer.Chain.token_exists?(address.hash)
      true

  Returns `false` if not found

      iex> {:ok, hash} = Explorer.Chain.string_to_address_hash("0x5aaeb6053f3e94c9b9a09f33669435e7ef1beaed")
      iex> Explorer.Chain.token_exists?(hash)
      false
  """
  @spec token_exists?(Hash.Address.t()) :: boolean()
  def token_exists?(hash) do
    query =
      from(
        token in Token,
        where: token.contract_address_hash == ^hash
      )

    Repo.exists?(query)
  end

  @doc """
  Checks if a `t:Explorer.Chain.TokenTransfer.t/0` with the given `hash` and `token_id` exists.

  Returns `:ok` if found

      iex> contract_address = insert(:address)
      iex> token_id = 10
      iex> insert(:token_transfer,
      ...>  from_address: contract_address,
      ...>  token_contract_address: contract_address,
      ...>  token_id: token_id
      ...> )
      iex> Explorer.Chain.check_erc721_token_instance_exists(token_id, contract_address.hash)
      :ok

  Returns `:not_found` if not found

      iex> {:ok, hash} = Explorer.Chain.string_to_address_hash("0x5aaeb6053f3e94c9b9a09f33669435e7ef1beaed")
      iex> Explorer.Chain.check_erc721_token_instance_exists(10, hash)
      :not_found
  """
  @spec check_erc721_token_instance_exists(binary() | non_neg_integer(), Hash.Address.t()) :: :ok | :not_found
  def check_erc721_token_instance_exists(token_id, hash) do
    token_id
    |> erc721_token_instance_exist?(hash)
    |> boolean_to_check_result()
  end

  @doc """
  Checks if a `t:Explorer.Chain.TokenTransfer.t/0` with the given `hash` and `token_id` exists.

  Returns `true` if found

      iex> contract_address = insert(:address)
      iex> token_id = 10
      iex> insert(:token_transfer,
      ...>  from_address: contract_address,
      ...>  token_contract_address: contract_address,
      ...>  token_id: token_id
      ...> )
      iex> Explorer.Chain.erc721_token_instance_exist?(token_id, contract_address.hash)
      true

  Returns `false` if not found

      iex> {:ok, hash} = Explorer.Chain.string_to_address_hash("0x5aaeb6053f3e94c9b9a09f33669435e7ef1beaed")
      iex> Explorer.Chain.erc721_token_instance_exist?(10, hash)
      false
  """
  @spec erc721_token_instance_exist?(binary() | non_neg_integer(), Hash.Address.t()) :: boolean()
  def erc721_token_instance_exist?(token_id, hash) do
    query =
      from(tt in TokenTransfer,
        where: tt.token_contract_address_hash == ^hash and tt.token_id == ^token_id
      )

    Repo.exists?(query)
  end

  defp boolean_to_check_result(true), do: :ok

  defp boolean_to_check_result(false), do: :not_found

  @doc """
  Fetches the first trace from the Parity trace URL.
  """
  def fetch_first_trace(transactions_params, json_rpc_named_arguments) do
    case EthereumJSONRPC.fetch_first_trace(transactions_params, json_rpc_named_arguments) do
      {:ok, [%{first_trace: first_trace, block_hash: block_hash, json_rpc_named_arguments: json_rpc_named_arguments}]} ->
        format_tx_first_trace(first_trace, block_hash, json_rpc_named_arguments)

      {:error, error} ->
        {:error, error}

      :ignore ->
        :ignore
    end
  end

  def combine_proxy_implementation_abi(proxy_address_hash, abi) when not is_nil(abi) do
    implementation_abi = get_implementation_abi_from_proxy(proxy_address_hash, abi)
    if Enum.empty?(implementation_abi), do: abi, else: implementation_abi ++ abi
  end

  def combine_proxy_implementation_abi(_, abi) when is_nil(abi) do
    []
  end

  def proxy_contract?(_address_hash, abi) when abi in [nil, false, []], do: false

  def proxy_contract?(address_hash, abi) when not is_nil(abi) do
    implementation_method_abi =
      abi
      |> Enum.find(fn method ->
        Map.get(method, "name") == "implementation" ||
          master_copy_pattern?(method)
      end)

    if implementation_method_abi ||
         get_implementation_address_hash_eip_1967(address_hash) !== "0x0000000000000000000000000000000000000000",
       do: true,
       else: false
  end

  def gnosis_safe_contract?(abi) when not is_nil(abi) do
    implementation_method_abi =
      abi
      |> Enum.find(fn method ->
        master_copy_pattern?(method)
      end)

    if implementation_method_abi, do: true, else: false
  end

  def gnosis_safe_contract?(abi) when is_nil(abi), do: false

  @spec get_implementation_address_hash(Hash.Address.t(), list()) :: {String.t() | nil, String.t() | nil}
  def get_implementation_address_hash(proxy_address_hash, abi)
      when not is_nil(proxy_address_hash) and not is_nil(abi) do
    implementation_method_abi =
      abi
      |> Enum.find(fn method ->
        Map.get(method, "name") == "implementation" && Map.get(method, "stateMutability") == "view"
      end)

    master_copy_method_abi =
      abi
      |> Enum.find(fn method ->
        master_copy_pattern?(method)
      end)

    implementation_address =
      cond do
        implementation_method_abi ->
          get_implementation_address_hash_basic(proxy_address_hash, abi)

        master_copy_method_abi ->
          get_implementation_address_hash_from_master_copy_pattern(proxy_address_hash)

        true ->
          get_implementation_address_hash_eip_1967(proxy_address_hash)
      end

    save_implementation_name(implementation_address, proxy_address_hash)
  end

  def get_implementation_address_hash(proxy_address_hash, abi) when is_nil(proxy_address_hash) or is_nil(abi) do
    {nil, nil}
  end

  defp get_implementation_address_hash_eip_1967(proxy_address_hash) do
    json_rpc_named_arguments = Application.get_env(:explorer, :json_rpc_named_arguments)

    # https://eips.ethereum.org/EIPS/eip-1967
    storage_slot_logic_contract_address = "0x360894a13ba1a3210667c828492db98dca3e2076cc3735a920a3ca505d382bbc"

    {_status, implementation_address} =
      case Contract.eth_get_storage_at_request(
             proxy_address_hash,
             storage_slot_logic_contract_address,
             nil,
             json_rpc_named_arguments
           ) do
        {:ok, empty_address}
        when empty_address in ["0x", "0x0", "0x0000000000000000000000000000000000000000000000000000000000000000"] ->
          fetch_beacon_proxy_implementation(proxy_address_hash, json_rpc_named_arguments)

        {:ok, implementation_logic_address} ->
          {:ok, implementation_logic_address}

        {:error, _} ->
          {:ok, "0x"}
      end

    abi_decode_address_output(implementation_address)
  end

  # changes requested by https://github.com/blockscout/blockscout/issues/4770
  # for support BeaconProxy pattern
  defp fetch_beacon_proxy_implementation(proxy_address_hash, json_rpc_named_arguments) do
    # https://eips.ethereum.org/EIPS/eip-1967
    storage_slot_beacon_contract_address = "0xa3f0ad74e5423aebfd80d3ef4346578335a9a72aeaee59ff6cb3582b35133d50"

    implementation_method_abi = [
      %{
        "type" => "function",
        "stateMutability" => "view",
        "outputs" => [%{"type" => "address", "name" => "", "internalType" => "address"}],
        "name" => "implementation",
        "inputs" => []
      }
    ]

    case Contract.eth_get_storage_at_request(
           proxy_address_hash,
           storage_slot_beacon_contract_address,
           nil,
           json_rpc_named_arguments
         ) do
      {:ok, empty_address}
      when empty_address in ["0x", "0x0", "0x0000000000000000000000000000000000000000000000000000000000000000"] ->
        fetch_openzeppelin_proxy_implementation(proxy_address_hash, json_rpc_named_arguments)

      {:ok, beacon_contract_address} ->
        case beacon_contract_address
             |> abi_decode_address_output()
             |> get_implementation_address_hash_basic(implementation_method_abi) do
          <<implementation_address::binary-size(42)>> ->
            {:ok, implementation_address}

          _ ->
            {:ok, beacon_contract_address}
        end

      {:error, _} ->
        {:ok, "0x"}
    end
  end

  # changes requested by https://github.com/blockscout/blockscout/issues/5292
  defp fetch_openzeppelin_proxy_implementation(proxy_address_hash, json_rpc_named_arguments) do
    # This is the keccak-256 hash of "org.zeppelinos.proxy.implementation"
    storage_slot_logic_contract_address = "0x7050c9e0f4ca769c69bd3a8ef740bc37934f8e2c036e5a723fd8ee048ed3f8c3"

    case Contract.eth_get_storage_at_request(
           proxy_address_hash,
           storage_slot_logic_contract_address,
           nil,
           json_rpc_named_arguments
         ) do
      {:ok, empty_address}
      when empty_address in ["0x", "0x0", "0x0000000000000000000000000000000000000000000000000000000000000000"] ->
        {:ok, "0x"}

      {:ok, logic_contract_address} ->
        {:ok, logic_contract_address}

      {:error, _} ->
        {:ok, "0x"}
    end
  end

  defp get_implementation_address_hash_basic(proxy_address_hash, abi) do
    # 5c60da1b = keccak256(implementation())
    implementation_address =
      case Reader.query_contract(
             proxy_address_hash,
             abi,
             %{
               "5c60da1b" => []
             },
             false
           ) do
        %{"5c60da1b" => {:ok, [result]}} -> result
        _ -> nil
      end

    address_to_hex(implementation_address)
  end

  defp get_implementation_address_hash_from_master_copy_pattern(proxy_address_hash) do
    json_rpc_named_arguments = Application.get_env(:explorer, :json_rpc_named_arguments)

    master_copy_storage_pointer = "0x0"

    {:ok, implementation_address} =
      Contract.eth_get_storage_at_request(
        proxy_address_hash,
        master_copy_storage_pointer,
        nil,
        json_rpc_named_arguments
      )

    abi_decode_address_output(implementation_address)
  end

  defp master_copy_pattern?(method) do
    Map.get(method, "type") == "constructor" &&
      method
      |> Enum.find(fn item ->
        case item do
          {"inputs", inputs} ->
            master_copy_input?(inputs)

          _ ->
            false
        end
      end)
  end

  defp master_copy_input?(inputs) do
    inputs
    |> Enum.find(fn input ->
      Map.get(input, "name") == "_masterCopy"
    end)
  end

  defp save_implementation_name(empty_address_hash_string, _)
       when empty_address_hash_string in [
              "0x",
              "0x0",
              "0x0000000000000000000000000000000000000000000000000000000000000000",
              @burn_address_hash_str
            ],
       do: {empty_address_hash_string, nil}

  defp save_implementation_name(implementation_address_hash_string, proxy_address_hash)
       when is_binary(implementation_address_hash_string) do
    with {:ok, address_hash} <- string_to_address_hash(implementation_address_hash_string),
         %SmartContract{name: name} <- address_hash_to_smart_contract(address_hash) do
      SmartContract
      |> where([sc], sc.address_hash == ^proxy_address_hash)
      |> update(set: [implementation_name: ^name])
      |> Repo.update_all([])

      {implementation_address_hash_string, name}
    else
      _ ->
        {implementation_address_hash_string, nil}
    end
  end

  defp save_implementation_name(other, _), do: {other, nil}

  defp abi_decode_address_output(nil), do: nil

  defp abi_decode_address_output("0x"), do: @burn_address_hash_str

  defp abi_decode_address_output(address) when is_binary(address) do
    if String.length(address) > 42 do
      "0x" <> String.slice(address, -40, 40)
    else
      address
    end
  end

  defp abi_decode_address_output(_), do: nil

  defp address_to_hex(address) do
    if address do
      if String.starts_with?(address, "0x") do
        address
      else
        "0x" <> Base.encode16(address, case: :lower)
      end
    end
  end

  def get_implementation_abi(implementation_address_hash_string) when not is_nil(implementation_address_hash_string) do
    case Chain.string_to_address_hash(implementation_address_hash_string) do
      {:ok, implementation_address_hash} ->
        implementation_smart_contract =
          implementation_address_hash
          |> Chain.address_hash_to_smart_contract()

        if implementation_smart_contract do
          implementation_smart_contract
          |> Map.get(:abi)
        else
          []
        end

      _ ->
        []
    end
  end

  def get_implementation_abi(implementation_address_hash_string) when is_nil(implementation_address_hash_string) do
    []
  end

  def get_implementation_abi_from_proxy(proxy_address_hash, abi)
      when not is_nil(proxy_address_hash) and not is_nil(abi) do
    {implementation_address_hash_string, _name} = get_implementation_address_hash(proxy_address_hash, abi)
    get_implementation_abi(implementation_address_hash_string)
  end

  def get_implementation_abi_from_proxy(proxy_address_hash, abi) when is_nil(proxy_address_hash) or is_nil(abi) do
    []
  end

  defp format_tx_first_trace(first_trace, block_hash, json_rpc_named_arguments) do
    {:ok, to_address_hash} =
      if Map.has_key?(first_trace, :to_address_hash) do
        Chain.string_to_address_hash(first_trace.to_address_hash)
      else
        {:ok, nil}
      end

    {:ok, from_address_hash} = Chain.string_to_address_hash(first_trace.from_address_hash)

    {:ok, created_contract_address_hash} =
      if Map.has_key?(first_trace, :created_contract_address_hash) do
        Chain.string_to_address_hash(first_trace.created_contract_address_hash)
      else
        {:ok, nil}
      end

    {:ok, transaction_hash} = Chain.string_to_transaction_hash(first_trace.transaction_hash)

    {:ok, call_type} =
      if Map.has_key?(first_trace, :call_type) do
        CallType.load(first_trace.call_type)
      else
        {:ok, nil}
      end

    {:ok, type} = Type.load(first_trace.type)

    {:ok, input} =
      if Map.has_key?(first_trace, :input) do
        Data.cast(first_trace.input)
      else
        {:ok, nil}
      end

    {:ok, output} =
      if Map.has_key?(first_trace, :output) do
        Data.cast(first_trace.output)
      else
        {:ok, nil}
      end

    {:ok, created_contract_code} =
      if Map.has_key?(first_trace, :created_contract_code) do
        Data.cast(first_trace.created_contract_code)
      else
        {:ok, nil}
      end

    {:ok, init} =
      if Map.has_key?(first_trace, :init) do
        Data.cast(first_trace.init)
      else
        {:ok, nil}
      end

    block_index =
      get_block_index(%{
        transaction_index: first_trace.transaction_index,
        transaction_hash: first_trace.transaction_hash,
        block_number: first_trace.block_number,
        json_rpc_named_arguments: json_rpc_named_arguments
      })

    value = %Wei{value: Decimal.new(first_trace.value)}

    first_trace_formatted =
      first_trace
      |> Map.merge(%{
        block_index: block_index,
        block_hash: block_hash,
        call_type: call_type,
        to_address_hash: to_address_hash,
        created_contract_address_hash: created_contract_address_hash,
        from_address_hash: from_address_hash,
        input: input,
        output: output,
        created_contract_code: created_contract_code,
        init: init,
        transaction_hash: transaction_hash,
        type: type,
        value: value
      })

    {:ok, [first_trace_formatted]}
  end

  defp get_block_index(%{
         transaction_index: transaction_index,
         transaction_hash: transaction_hash,
         block_number: block_number,
         json_rpc_named_arguments: json_rpc_named_arguments
       }) do
    if transaction_index == 0 do
      0
    else
      filtered_block_numbers = EthereumJSONRPC.block_numbers_in_range([block_number])
      {:ok, traces} = fetch_block_internal_transactions(filtered_block_numbers, json_rpc_named_arguments)

      sorted_traces =
        traces
        |> Enum.sort_by(&{&1.transaction_index, &1.index})
        |> Enum.with_index()

      {_, block_index} =
        sorted_traces
        |> Enum.find({nil, -1}, fn {trace, _} ->
          trace.transaction_index == transaction_index &&
            trace.transaction_hash == transaction_hash
        end)

      block_index
    end
  end

  defp find_block_timestamp(number) do
    Block
    |> where([b], b.number == ^number)
    |> select([b], b.timestamp)
    |> limit(1)
    |> Repo.one()
  end

  def bridged_tokens_enabled? do
    eth_omni_bridge_mediator = Application.get_env(:block_scout_web, :eth_omni_bridge_mediator)
    bsc_omni_bridge_mediator = Application.get_env(:block_scout_web, :bsc_omni_bridge_mediator)

    (eth_omni_bridge_mediator && eth_omni_bridge_mediator !== "") ||
      (bsc_omni_bridge_mediator && bsc_omni_bridge_mediator !== "")
  end

  def chain_id_display_name(nil), do: ""

  def chain_id_display_name(chain_id) do
    chain_id_int =
      if is_integer(chain_id) do
        chain_id
      else
        chain_id
        |> Decimal.to_integer()
      end

    case chain_id_int do
      1 -> "eth"
      56 -> "bsc"
      _ -> ""
    end
  end

  @spec get_token_transfer_type(TokenTransfer.t()) ::
          :token_burning | :token_minting | :token_spawning | :token_transfer
  def get_token_transfer_type(transfer) do
    {:ok, burn_address_hash} = Chain.string_to_address_hash(@burn_address_hash_str)

    cond do
      transfer.to_address_hash == burn_address_hash && transfer.from_address_hash !== burn_address_hash ->
        :token_burning

      transfer.to_address_hash !== burn_address_hash && transfer.from_address_hash == burn_address_hash ->
        :token_minting

      transfer.to_address_hash == burn_address_hash && transfer.from_address_hash == burn_address_hash ->
        :token_spawning

      true ->
        :token_transfer
    end
  end

  @doc """
  Returns the total amount of CELO that is unlocked and can't or hasn't yet been withdrawn.
  Details at: https://docs.celo.org/celo-codebase/protocol/proof-of-stake/locked-gold#unlocking-period
  """
  @spec fetch_sum_celo_unlocked() :: Wei.t()
  def fetch_sum_celo_unlocked do
    query =
      from(w in CeloUnlocked,
        select: sum(w.amount)
      )

    query
    |> Repo.one()
    |> case do
      nil -> %Wei{value: Decimal.new(0)}
      sum -> sum
    end
  end

  @doc """
  Returns the total amount of CELO that is unlocked and hasn't yet been withdrawn.
  """
  @spec fetch_sum_available_celo_unlocked() :: Wei.t()
  def fetch_sum_available_celo_unlocked do
    query =
      from(w in CeloUnlocked,
        select: sum(w.amount),
        where: w.available <= fragment("NOW()")
      )

    query
    |> Repo.one()
    |> case do
      nil -> %Wei{value: Decimal.new(0)}
      sum -> sum
    end
  end

  def fetch_sum_available_celo_unlocked_for_address(address) do
    query =
      from(celo_unlocked in CeloUnlocked,
        select: sum(celo_unlocked.amount),
        where: celo_unlocked.available <= fragment("NOW()"),
        where: celo_unlocked.account_address == ^address
      )

    query
    |> Repo.one()
    |> case do
      nil -> %Wei{value: Decimal.new(0)}
      sum -> sum
    end
  end

  @doc """
  Deletes unlocked CELO when passed the address and the amount
  """
  @spec delete_celo_unlocked(Hash.t(), non_neg_integer()) :: {integer(), nil | [term()]}
  def delete_celo_unlocked(address, amount) do
    query =
      from(celo_unlocked in CeloUnlocked,
        where: celo_unlocked.account_address == ^address and celo_unlocked.amount == ^amount
      )

    Repo.delete_all(query)
  end

  @doc """
  Insert unlocked CELO when passed the address, the amount and when the amount will be available as a unix timestamp
  """
  @spec insert_celo_unlocked(Hash.t(), non_neg_integer(), non_neg_integer()) :: {integer(), nil | [term()]}
  def insert_celo_unlocked(address, amount, available) do
    changeset =
      CeloUnlocked.changeset(%CeloUnlocked{}, %{
        account_address: address,
        amount: amount,
        available: DateTime.from_unix!(available, :second)
      })

    Repo.insert(changeset)
  end

  @spec get_token_icon_url_by(String.t(), String.t()) :: String.t() | nil
  def get_token_icon_url_by(chain_id, address_hash) do
    chain_name =
      case chain_id do
        "1" ->
          "ethereum"

        "99" ->
          "poa"

        "100" ->
          "xdai"

        "42220" ->
          "celo"

        _ ->
          nil
      end

    if chain_name do
      try_url =
        "https://raw.githubusercontent.com/trustwallet/assets/master/blockchains/#{chain_name}/assets/#{address_hash}/logo.png"

      try_url
    else
      nil
    end
  end

  defp from_block(options) do
    Keyword.get(options, :from_block) || nil
  end

  def to_block(options) do
    Keyword.get(options, :to_block) || nil
  end

  def convert_date_to_min_block(date_str) do
    date_format = "%Y-%m-%d"

    {:ok, date} =
      date_str
      |> Timex.parse(date_format, :strftime)

    {:ok, day_before} =
      date
      |> Timex.shift(days: -1)
      |> Timex.format(date_format, :strftime)

    convert_date_to_max_block(day_before)
  end

  def convert_date_to_max_block(date) do
    {:ok, from} =
      date
      |> Date.from_iso8601!()
      |> NaiveDateTime.new(~T[00:00:00])

    next_day = from |> NaiveDateTime.add(:timer.hours(24), :millisecond)

    block_query =
      from(b in Block,
        select: %{max: max(b.timestamp), number: b.number},
        where: fragment("? BETWEEN ? AND ?", b.timestamp, ^from, ^next_day),
        group_by: b.number
      )

    query = from(b in subquery(block_query), select: max(b.number))

    query
    |> Repo.one()
  end

  def pending_withdrawals_for_account(account_address) do
    query =
      from(unlocked in CeloUnlocked,
        select: %{
          amount: unlocked.amount,
          available: unlocked.available
        },
        where: unlocked.account_address == ^account_address
      )

    Repo.all(query, timeout: :infinity)
  end
end<|MERGE_RESOLUTION|>--- conflicted
+++ resolved
@@ -908,26 +908,6 @@
   def block_to_priority_fee_of_1559_txs(block_hash) do
     block = Repo.get_by(Block, hash: block_hash)
 
-<<<<<<< HEAD
-    query =
-      from(
-        tx in Transaction,
-        where: tx.block_hash == ^block_hash,
-        where: not is_nil(tx.max_priority_fee_per_gas),
-        select:
-          sum(
-            fragment(
-              "CASE
-                WHEN ? = 0 THEN 0
-                WHEN ? < ? THEN ?
-                ELSE ? END",
-              tx.max_fee_per_gas,
-              tx.max_fee_per_gas - ^base_fee_per_gas,
-              tx.max_priority_fee_per_gas,
-              (tx.max_fee_per_gas - ^base_fee_per_gas) * tx.gas_used,
-              tx.max_priority_fee_per_gas * tx.gas_used
-            )
-=======
     case block.base_fee_per_gas do
       %Wei{value: base_fee_per_gas} ->
         query =
@@ -937,7 +917,7 @@
             select:
               sum(
                 fragment(
-                  "CASE 
+                  "CASE
                     WHEN COALESCE(?,?) = 0 THEN 0
                     WHEN COALESCE(?,?) - ? < COALESCE(?,?) THEN (COALESCE(?,?) - ?) * ?
                     ELSE COALESCE(?,?) * ? END",
@@ -957,7 +937,6 @@
                   tx.gas_used
                 )
               )
->>>>>>> 8e4c73cf
           )
 
         result = Repo.one(query)
