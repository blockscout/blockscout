defmodule Explorer.SmartContract.Helper do
  @moduledoc """
  SmartContract helper functions
  """

  alias Explorer.{Chain, Helper}
  alias Explorer.Chain.{Address, Hash, SmartContract}
  alias Explorer.Chain.SmartContract.Proxy
  alias Explorer.Chain.SmartContract.Proxy.Models.Implementation
  alias Explorer.Helper, as: ExplorerHelper
  alias Explorer.SmartContract.{Reader, Writer}
  alias Phoenix.HTML

  @api_true [api?: true]

  def queryable_method?(method) do
    method["constant"] || method["stateMutability"] == "view" || method["stateMutability"] == "pure"
  end

  def constructor?(function), do: function["type"] == "constructor"

  def event?(function), do: function["type"] == "event"

  def error?(function), do: function["type"] == "error"

  @doc """
    Checks whether the function which is not queryable can be considered as read
    function or not.
  """
  @spec read_with_wallet_method?(%{}) :: true | false
  def read_with_wallet_method?(function),
    do:
      !error?(function) && !event?(function) && !constructor?(function) &&
        !empty_outputs?(function) && !Writer.write_function?(function)

  def empty_outputs?(function), do: is_nil(function["outputs"]) || function["outputs"] == []

  def payable?(function), do: function["stateMutability"] == "payable" || function["payable"]

  def nonpayable?(function) do
    if function["type"] do
      function["stateMutability"] == "nonpayable" ||
        (!function["payable"] && !function["constant"] && !function["stateMutability"])
    else
      false
    end
  end

  def add_contract_code_md5(%{address_hash: address_hash_string} = attrs) when is_binary(address_hash_string) do
    with {:ok, address_hash} <- Chain.string_to_address_hash(address_hash_string),
         {:ok, address} <- Chain.hash_to_address(address_hash) do
      attrs_extend_with_contract_code_md5(attrs, address)
    else
      _ -> attrs
    end
  end

  def add_contract_code_md5(%{address_hash: address_hash} = attrs) do
    case Chain.hash_to_address(address_hash) do
      {:ok, address} ->
        attrs_extend_with_contract_code_md5(attrs, address)

      _ ->
        attrs
    end
  end

  def add_contract_code_md5(attrs), do: attrs

  def contract_code_md5(bytes) do
    :md5
    |> :crypto.hash(bytes)
    |> Base.encode16(case: :lower)
  end

  defp attrs_extend_with_contract_code_md5(attrs, address) do
    if address.contract_code do
      contract_code_md5 = contract_code_md5(address.contract_code.bytes)

      attrs
      |> Map.put_new(:contract_code_md5, contract_code_md5)
    else
      attrs
    end
  end

  def sanitize_input(nil), do: nil

  def sanitize_input(input) do
    input
    |> HTML.html_escape()
    |> HTML.safe_to_string()
    |> String.trim()
  end

  def sol_file?(filename) do
    case List.last(String.split(String.downcase(filename), ".")) do
      "sol" ->
        true

      _ ->
        false
    end
  end

  def json_file?(filename) do
    case List.last(String.split(String.downcase(filename), ".")) do
      "json" ->
        true

      _ ->
        false
    end
  end

  @doc """
  Prepares the bytecode for a microservice by processing the given body, creation input, and deployed bytecode.

  ## Parameters

    - body: The body of the request or data to be processed.
    - creation_input: The input data used during the creation of the smart contract.
    - deployed_bytecode: The bytecode of the deployed smart contract.

  ## Returns

  The processed bytecode ready for the microservice.
  """
  @spec prepare_bytecode_for_microservice(map(), binary() | nil, binary() | nil) :: map()
  def prepare_bytecode_for_microservice(body, creation_input, deployed_bytecode)

  def prepare_bytecode_for_microservice(body, creation_input, deployed_bytecode) when is_nil(creation_input) do
    if Application.get_env(:explorer, :chain_type) == :zksync do
      body
      |> Map.put("code", deployed_bytecode)
    else
      body
      |> Map.put("bytecodeType", "DEPLOYED_BYTECODE")
      |> Map.put("bytecode", deployed_bytecode)
    end
  end

  def prepare_bytecode_for_microservice(body, creation_bytecode, _deployed_bytecode) do
    body
    |> Map.put("bytecodeType", "CREATION_INPUT")
    |> Map.put("bytecode", creation_bytecode)
  end

  def cast_libraries(map) do
    map |> Map.values() |> List.first() |> cast_libraries(map)
  end

  def cast_libraries(value, map) when is_map(value),
    do:
      map
      |> Map.values()
      |> Enum.reduce(%{}, fn map, acc -> Map.merge(acc, map) end)

  def cast_libraries(_value, map), do: map

  def contract_creation_input(address_hash) do
    case Chain.smart_contract_creation_transaction_bytecode(address_hash) do
      %{init: init, created_contract_code: _created_contract_code} ->
        init

      _ ->
        nil
    end
  end

  @doc """
    Returns a tuple: `{creation_bytecode, deployed_bytecode, metadata}` where `metadata` is a map:
      {
        "blockNumber": "string",
        "chainId": "string",
        "contractAddress": "string",
        "creationCode": "string",
        "deployer": "string",
        "runtimeCode": "string",
        "transactionHash": "string",
        "transactionIndex": "string"
      }

    Metadata will be sent to a verifier microservice
  """
  @spec fetch_data_for_verification(binary() | Hash.t()) :: {binary() | nil, binary(), map()}
  def fetch_data_for_verification(address_hash) do
    deployed_bytecode = Chain.smart_contract_bytecode(address_hash)

    metadata = %{
      "contractAddress" => to_string(address_hash),
      "runtimeCode" => to_string(deployed_bytecode),
      "chainId" => Application.get_env(:block_scout_web, :chain_id)
    }

    if Application.get_env(:explorer, :chain_type) == :zksync do
      {nil, deployed_bytecode, metadata}
    else
      case SmartContract.creation_transaction_with_bytecode(address_hash) do
        %{init: init, transaction: transaction} ->
          {init, deployed_bytecode, transaction |> transaction_to_metadata(init) |> Map.merge(metadata)}

        %{init: init, internal_transaction: internal_transaction} ->
          {init, deployed_bytecode,
           internal_transaction |> internal_transaction_to_metadata(init) |> Map.merge(metadata)}

        _ ->
          {nil, deployed_bytecode, metadata}
      end
    end
  end

  defp transaction_to_metadata(transaction, init) do
    %{
      "blockNumber" => to_string(transaction.block_number),
      "transactionHash" => to_string(transaction.hash),
      "transactionIndex" => to_string(transaction.index),
      "deployer" => to_string(transaction.from_address_hash),
      "creationCode" => to_string(init)
    }
  end

  defp internal_transaction_to_metadata(internal_transaction, init) do
    %{
      "blockNumber" => to_string(internal_transaction.block_number),
      "transactionHash" => to_string(internal_transaction.transaction_hash),
      "transactionIndex" => to_string(internal_transaction.transaction_index),
      "deployer" => to_string(internal_transaction.from_address_hash),
      "creationCode" => to_string(init)
    }
  end

  @doc """
    Prepare license type for verification.
  """
  @spec prepare_license_type(any()) :: atom() | integer() | binary() | nil
  def prepare_license_type(atom_or_integer) when is_atom(atom_or_integer) or is_integer(atom_or_integer),
    do: atom_or_integer

  def prepare_license_type(binary) when is_binary(binary), do: Helper.parse_integer(binary) || binary
  def prepare_license_type(_), do: nil

  @doc """
  Pre-fetches implementation for unverified smart-contract or verified proxy smart-contract
  """
  @spec pre_fetch_implementations(Address.t()) :: Implementation.t() | nil
  def pre_fetch_implementations(address) do
    implementation =
      with {:verified_smart_contract, %SmartContract{}} <- {:verified_smart_contract, address.smart_contract},
<<<<<<< HEAD
           {:proxy?, true} <- {:proxy?, address_is_proxy?(address, @api_true)} do
        # we should fetch implementations only for original smart-contract and exclude fetching implementations of bytecode twin
        if address.hash == address.smart_contract.address_hash do
          Implementation.get_implementation(address.smart_contract, @api_true)
        end
=======
           {:proxy?, true} <- {:proxy?, address_is_proxy?(address, @api_true)},
           # we should fetch implementations only for original smart-contract and exclude fetching implementations of bytecode twin
           {:bytecode_twin?, false} <- {:bytecode_twin?, address.hash != address.smart_contract.address_hash} do
        Implementation.get_implementation(address.smart_contract, @api_true)
>>>>>>> 260d4b1e
      else
        {:bytecode_twin?, true} ->
          nil

        {:verified_smart_contract, _} ->
          if Address.smart_contract?(address) do
            smart_contract = %SmartContract{
              address_hash: address.hash
            }

            Implementation.get_implementation(smart_contract, @api_true)
          end

        {:proxy?, false} ->
          nil
      end

    implementation
    |> Chain.select_repo(@api_true).preload(Implementation.proxy_implementations_addresses_association())
  end

  @doc """
  Checks if given address is proxy smart contract
  """
  @spec address_is_proxy?(Address.t(), list()) :: boolean()
  def address_is_proxy?(address, options \\ [])

  def address_is_proxy?(%Address{smart_contract: %SmartContract{} = smart_contract}, options) do
    Proxy.proxy_contract?(smart_contract, options)
  end

  def address_is_proxy?(%Address{smart_contract: _}, _), do: false

  @doc """
  Gets binary hash string from contract's getter.
  """
  @spec get_binary_string_from_contract_getter(binary(), binary(), SmartContract.abi(), list()) ::
          binary() | [binary()] | nil | :error
  def get_binary_string_from_contract_getter(signature, address_hash_string, abi, params \\ []) do
    binary_hash =
      case Reader.query_contract(
             address_hash_string,
             abi,
             %{
               "#{signature}" => params
             },
             false
           ) do
        %{^signature => {:ok, [result]}} ->
          result

        %{^signature => {:error, _error}} ->
          :error

        _ ->
          nil
      end

    ExplorerHelper.add_0x_prefix(binary_hash)
  end
end<|MERGE_RESOLUTION|>--- conflicted
+++ resolved
@@ -247,18 +247,10 @@
   def pre_fetch_implementations(address) do
     implementation =
       with {:verified_smart_contract, %SmartContract{}} <- {:verified_smart_contract, address.smart_contract},
-<<<<<<< HEAD
-           {:proxy?, true} <- {:proxy?, address_is_proxy?(address, @api_true)} do
-        # we should fetch implementations only for original smart-contract and exclude fetching implementations of bytecode twin
-        if address.hash == address.smart_contract.address_hash do
-          Implementation.get_implementation(address.smart_contract, @api_true)
-        end
-=======
            {:proxy?, true} <- {:proxy?, address_is_proxy?(address, @api_true)},
            # we should fetch implementations only for original smart-contract and exclude fetching implementations of bytecode twin
            {:bytecode_twin?, false} <- {:bytecode_twin?, address.hash != address.smart_contract.address_hash} do
         Implementation.get_implementation(address.smart_contract, @api_true)
->>>>>>> 260d4b1e
       else
         {:bytecode_twin?, true} ->
           nil
