defmodule Explorer.SmartContract.Helper do
  @moduledoc """
  SmartContract helper functions
  """

<<<<<<< HEAD
  alias Explorer.{Chain, Repo}
  alias Explorer.Chain.SmartContract
  import Ecto.Query
=======
  alias Explorer.Chain
>>>>>>> 4fb4280d

  def queriable_method?(method) do
    method["constant"] || method["stateMutability"] == "view" || method["stateMutability"] == "pure"
  end

  def constructor?(function), do: function["type"] == "constructor"

  def event?(function), do: function["type"] == "event"

  def error?(function), do: function["type"] == "error"

  @doc """
    Checks whether the function which is not queriable can be consider as read function or not. 
  """
  @spec read_with_wallet_method?(%{}) :: true | false
  def read_with_wallet_method?(function),
    do:
      !error?(function) && !event?(function) && !constructor?(function) && nonpayable?(function) &&
        !empty_outputs?(function)

  def empty_inputs?(function), do: function["inputs"] == []

  def empty_outputs?(function), do: function["outputs"] == []

  def payable?(function), do: function["stateMutability"] == "payable" || function["payable"]

  def nonpayable?(function) do
    if function["type"] do
      function["stateMutability"] == "nonpayable" ||
        (!function["payable"] && !function["constant"] && !function["stateMutability"])
    else
      false
    end
  end

<<<<<<< HEAD
  def event_abi_to_topic_str(%{"type" => "event", "name" => name} = event) do
    types =
      event
      |> Map.get("inputs", [])
      |> Enum.map(& &1["type"])
      |> Enum.join(",")

    function_signature = "#{name}(#{types})"

    topic =
      function_signature
      |> ExKeccak.hash_256()
      |> Base.encode16(case: :lower)

    "0x" <> topic
  end

  @doc "Return all events on contract, return also implementation events if contract is a proxy."
  def get_all_events(%SmartContract{address_hash: address, abi: abi} = contract) do
    proxy = Chain.proxy_contract?(address, abi)

    events =
      if proxy do
        implementation_events =
          contract
          |> get_implementation_contract()
          |> then(&filter_events(&1.abi))

        implementation_events ++ filter_events(contract.abi)
      else
        filter_events(contract.abi)
      end

    # add the topic directly on the abi (not actually part of the abi itself but used ubiquitously)
    # then dedup by the topic
    events
    |> Enum.map(fn event -> Map.put(event, "topic", event_abi_to_topic_str(event)) end)
    |> Enum.uniq_by(&Map.get(&1, "topic"))
  end

  defp get_implementation_contract(%SmartContract{address_hash: address_hash, abi: abi}) do
    implementation_address = Chain.get_implementation_address_hash(address_hash, abi)
    {:ok, contract} = get_verified_contract(implementation_address)
    contract
  end

  defp filter_events(abi) do
    abi |> Enum.filter(&(&1["type"] == "event"))
  end

  def get_verified_contract(address_string) do
    case Explorer.Chain.Hash.Address.cast(address_string) do
      :error ->
        {:error, "Invalid format for address hash"}

      {:ok, address} ->
        query = from(sm in SmartContract, where: sm.address_hash == ^address)
        contract = query |> Repo.one()

        case contract do
          sm = %SmartContract{} ->
            {:ok, sm}

          nil ->
            {:error, "No verified contract found at address #{address_string}"}
        end
    end
  end
=======
  def add_contract_code_md5(%{address_hash: address_hash_string} = attrs) when is_binary(address_hash_string) do
    with {:ok, address_hash} <- Chain.string_to_address_hash(address_hash_string),
         {:ok, address} <- Chain.hash_to_address(address_hash) do
      contract_code_md5 =
        :md5
        |> :crypto.hash(address.contract_code.bytes)
        |> Base.encode16(case: :lower)

      attrs
      |> Map.put_new(:contract_code_md5, contract_code_md5)
    else
      _ -> attrs
    end
  end

  def add_contract_code_md5(%{address_hash: address_hash} = attrs) do
    case Chain.hash_to_address(address_hash) do
      {:ok, address} ->
        contract_code_md5 =
          :md5
          |> :crypto.hash(address.contract_code.bytes)
          |> Base.encode16(case: :lower)

        attrs
        |> Map.put_new(:contract_code_md5, contract_code_md5)

      _ ->
        attrs
    end
  end

  def add_contract_code_md5(attrs), do: attrs
>>>>>>> 4fb4280d
end<|MERGE_RESOLUTION|>--- conflicted
+++ resolved
@@ -3,13 +3,9 @@
   SmartContract helper functions
   """
 
-<<<<<<< HEAD
   alias Explorer.{Chain, Repo}
   alias Explorer.Chain.SmartContract
   import Ecto.Query
-=======
-  alias Explorer.Chain
->>>>>>> 4fb4280d
 
   def queriable_method?(method) do
     method["constant"] || method["stateMutability"] == "view" || method["stateMutability"] == "pure"
@@ -45,7 +41,6 @@
     end
   end
 
-<<<<<<< HEAD
   def event_abi_to_topic_str(%{"type" => "event", "name" => name} = event) do
     types =
       event
@@ -114,7 +109,7 @@
         end
     end
   end
-=======
+
   def add_contract_code_md5(%{address_hash: address_hash_string} = attrs) when is_binary(address_hash_string) do
     with {:ok, address_hash} <- Chain.string_to_address_hash(address_hash_string),
          {:ok, address} <- Chain.hash_to_address(address_hash) do
@@ -147,5 +142,4 @@
   end
 
   def add_contract_code_md5(attrs), do: attrs
->>>>>>> 4fb4280d
 end