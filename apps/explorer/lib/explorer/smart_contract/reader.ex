defmodule Explorer.SmartContract.Reader do
  @moduledoc """
  Reads Smart Contract functions from the blockchain.

  For information on smart contract's Application Binary Interface (ABI), visit the
  [wiki](https://github.com/ethereum/wiki/wiki/Ethereum-Contract-ABI).
  """

  alias EthereumJSONRPC.{Contract, Encoder}
  alias Explorer.Chain
  alias Explorer.Chain.{Hash, SmartContract}
  alias Explorer.Etherscan.Contracts
  alias Explorer.SmartContract.Helper

  @typedoc """
  Map of functions to call with the values for the function to be called with.
  """
  @type functions :: %{String.t() => [term()]}

  @typedoc """
  Map of function call to function call results.
  """
  @type functions_results :: %{String.t() => Contract.call_result()}

  @typedoc """
  Options that can be forwarded when calling the Ethereum JSON RPC.

  ## Optional

  * `:json_rpc_named_arguments` - the named arguments to `EthereumJSONRPC.json_rpc/2`.
  """
  @type contract_call_options :: [
          {:json_rpc_named_arguments, EthereumJSONRPC.json_rpc_named_arguments()}
        ]

  @doc """
  Queries the contract functions on the blockchain and returns the call results.

  Optionally accepts the abi if it has already been fetched.

  ## Examples

  Note that for this example to work the database must be up to date with the
  information available in the blockchain.

      $ Explorer.SmartContract.Reader.query_verified_contract(
        %Explorer.Chain.Hash{
          byte_count: 20,
          bytes: <<0, 0, 0, 0, 0, 0, 0, 0, 0, 0, 0, 0, 0, 0, 0, 0, 0, 0, 0, 0>>
        },
        %{"sum" => [20, 22]}
      )
      # => %{"sum" => {:ok, [42]}}

      $ Explorer.SmartContract.Reader.query_verified_contract(
        %Explorer.Chain.Hash{
          byte_count: 20,
          bytes: <<0, 0, 0, 0, 0, 0, 0, 0, 0, 0, 0, 0, 0, 0, 0, 0, 0, 0, 0, 0>>
        },
        %{"sum" => [1, "abc"]}
      )
      # => %{"sum" => {:error, "Data overflow encoding int, data `abc` cannot fit in 256 bits"}}
  """
  @spec query_verified_contract(Hash.Address.t(), functions(), String.t() | nil, true | false, SmartContract.abi()) ::
          functions_results()
  def query_verified_contract(address_hash, functions, from, leave_error_as_map, mabi) do
    query_verified_contract_inner(address_hash, functions, mabi, from, leave_error_as_map)
  end

  @spec query_verified_contract(Hash.Address.t(), functions(), true | false, SmartContract.abi() | nil) ::
          functions_results()
  def query_verified_contract(address_hash, functions, leave_error_as_map, mabi \\ nil) do
    query_verified_contract_inner(address_hash, functions, mabi, nil, leave_error_as_map)
  end

  @spec query_verified_contract_inner(
          Hash.Address.t(),
          functions(),
          SmartContract.abi() | nil,
          String.t() | nil,
          true | false
        ) ::
          functions_results()
  defp query_verified_contract_inner(address_hash, functions, mabi, from, leave_error_as_map) do
    contract_address = Hash.to_string(address_hash)

    abi = prepare_abi(mabi, address_hash)

    query_contract(contract_address, from, abi, functions, leave_error_as_map)
  end

  defp prepare_abi(nil, address_hash) do
    address_hash
    |> Chain.address_hash_to_smart_contract()
    |> Map.get(:abi)
  end

  defp prepare_abi(mabi, _address_hash), do: mabi

  @doc """
  Runs contract functions on a given address for smart contract with an expected ABI and functions.

  This function can be used to read data from smart contracts that are not verified (like token contracts)
  since it receives the ABI as an argument.

  ## Options

  * `:json_rpc_named_arguments` - Options to forward for calling the Ethereum JSON RPC. See
    `t:EthereumJSONRPC.json_rpc_named_arguments.t/0` for full list of options.
  """
  @spec query_contract(
          String.t(),
          term(),
          functions(),
          true | false
        ) :: functions_results()
  def query_contract(contract_address, abi, functions, leave_error_as_map) do
    query_contract_inner(contract_address, abi, functions, nil, nil, leave_error_as_map)
  end

  @spec query_contract(
          String.t(),
          String.t() | nil,
          term(),
          functions(),
          true | false
        ) :: functions_results()
  def query_contract(contract_address, from, abi, functions, leave_error_as_map) do
    query_contract_inner(contract_address, abi, functions, nil, from, leave_error_as_map)
  end

  @spec query_contract_by_block_number(
          String.t(),
          term(),
          functions(),
          non_neg_integer()
        ) :: functions_results()
  def query_contract_by_block_number(contract_address, abi, functions, block_number, leave_error_as_map \\ false) do
    query_contract_inner(contract_address, abi, functions, block_number, nil, leave_error_as_map)
  end

  defp query_contract_inner(contract_address, abi, functions, block_number, from, leave_error_as_map) do
    requests =
      functions
      |> Enum.map(fn {method_id, args} ->
        %{
          contract_address: contract_address,
          from: from,
          method_id: method_id,
          args: args,
          block_number: block_number
        }
      end)

    requests
    |> query_contracts(abi, [], leave_error_as_map)
    |> Enum.zip(requests)
    |> Enum.into(%{}, fn {response, request} ->
      {request.method_id, response}
    end)
  end

  @doc """
  Runs batch of contract functions on given addresses for smart contract with an expected ABI and functions.

  This function can be used to read data from smart contracts that are not verified (like token contracts)
  since it receives the ABI as an argument.

  ## Options

  * `:json_rpc_named_arguments` - Options to forward for calling the Ethereum JSON RPC. See
    `t:EthereumJSONRPC.json_rpc_named_arguments.t/0` for full list of options.
  """
  @spec query_contracts([Contract.call()], term(), contract_call_options()) :: [Contract.call_result()]
  def query_contracts(requests, abi, opts \\ []) do
    json_rpc_named_arguments =
      Keyword.get(opts, :json_rpc_named_arguments) || Application.get_env(:explorer, :json_rpc_named_arguments)

    EthereumJSONRPC.execute_contract_functions(requests, abi, json_rpc_named_arguments)
  end

  @spec query_contracts([Contract.call()], term(), true | false) :: [Contract.call_result()]
  def query_contracts(requests, abi, [], leave_error_as_map) do
    json_rpc_named_arguments = Application.get_env(:explorer, :json_rpc_named_arguments)

    EthereumJSONRPC.execute_contract_functions(requests, abi, json_rpc_named_arguments, leave_error_as_map)
  end

  @spec query_contracts_by_name([Contract.call_by_name()], term(), contract_call_options()) :: [Contract.call_result()]
  def query_contracts_by_name(requests, abi, opts \\ []) do
    json_rpc_named_arguments =
      Keyword.get(opts, :json_rpc_named_arguments) || Application.get_env(:explorer, :json_rpc_named_arguments)

    EthereumJSONRPC.execute_contract_functions_by_name(requests, abi, json_rpc_named_arguments)
  end

  def get_contract_abi(contract_address_hash) do
    contract =
      contract_address_hash
      |> Chain.address_hash_to_smart_contract()

    impl_abi =
      with {:ok, implementation_address} <- Contracts.get_proxied_address(contract_address_hash),
           implementation_contract <- Chain.address_hash_to_smart_contract(implementation_address) do
        implementation_contract.abi
      else
        _ -> nil
      end

    abi = contract.abi

    case {abi, impl_abi} do
      {nil, nil} ->
        []

      {a, nil} ->
        a

      {nil, a} ->
        a

      {b, a} ->
        b ++ a
    end
  end

  @doc """
  List all the smart contract functions with its current value from the
  blockchain, following the ABI order.

  Functions that require arguments can be queryable but won't list the current
  value at this moment.

  ## Examples

    $ Explorer.SmartContract.Reader.read_only_functions("0x798465571ae21a184a272f044f991ad1d5f87a3f")
    => [
        %{
          "constant" => true,
          "inputs" => [],
          "name" => "get",
          "outputs" => [%{"name" => "", "type" => "uint256", "value" => [0]}],
          "payable" => false,
          "stateMutability" => "view",
          "type" => "function"
        },
        %{
          "constant" => true,
          "inputs" => [%{"name" => "x", "type" => "uint256"}],
          "name" => "with_arguments",
          "outputs" => [%{"name" => "", "type" => "bool", "value" => [""]}],
          "payable" => false,
          "stateMutability" => "view",
          "type" => "function"
        }
      ]
  """
  @spec read_only_functions(Hash.t()) :: [%{}]
  def read_only_functions(contract_address_hash) do
    abi =
      contract_address_hash
      |> Chain.address_hash_to_smart_contract()
      |> Map.get(:abi)

    case abi do
      nil ->
        []

      _ ->
        read_only_functions_from_abi(abi, contract_address_hash)
    end
  end

  def read_only_functions_proxy(contract_address_hash, implementation_address_hash_string) do
    implementation_abi = Chain.get_implementation_abi(implementation_address_hash_string)

    case implementation_abi do
      nil ->
        []

      _ ->
        read_only_functions_from_abi(implementation_abi, contract_address_hash)
    end
  end

  @doc """
    Returns abi for not queriable functions of proxy's implementation which can be considered as read-only
  """
  @spec read_functions_required_wallet_proxy(String.t()) :: [%{}]
  def read_functions_required_wallet_proxy(implementation_address_hash_string) do
    implementation_abi = Chain.get_implementation_abi(implementation_address_hash_string)

    case implementation_abi do
      nil ->
        []

      _ ->
        read_functions_required_wallet_from_abi(implementation_abi)
    end
  end

  @doc """
    Returns abi for not queriable functions of the smart contract which can be considered as read-only
  """
  @spec read_functions_required_wallet(Hash.t()) :: [%{}]
  def read_functions_required_wallet(contract_address_hash) do
    abi =
      contract_address_hash
      |> Chain.address_hash_to_smart_contract()
      |> Map.get(:abi)

    case abi do
      nil ->
        []

      _ ->
        read_functions_required_wallet_from_abi(abi)
    end
  end

  def read_only_functions_from_abi([_ | _] = abi, contract_address_hash) do
    abi_with_method_id = get_abi_with_method_id(abi)

    abi_with_method_id
    |> Enum.filter(&Helper.queriable_method?(&1))
    |> Enum.map(&fetch_current_value_from_blockchain(&1, abi_with_method_id, contract_address_hash, false))
  end

  def read_only_functions_from_abi(_, _), do: []

  def read_functions_required_wallet_from_abi([_ | _] = abi) do
    abi_with_method_id = get_abi_with_method_id(abi)

    abi_with_method_id
    |> Enum.filter(&Helper.read_with_wallet_method?(&1))
  end

  def read_functions_required_wallet_from_abi(_), do: []

  def get_abi_with_method_id(abi) do
    abi
    |> Enum.map(fn method ->
      with parsed_method <- [method] |> ABI.parse_specification() |> Enum.at(0),
           true <- is_map(parsed_method),
           method_id <- Map.get(parsed_method, :method_id),
           true <- !is_nil(method_id) do
        Map.put(method, "method_id", Base.encode16(method_id, case: :lower))
      else
        _ ->
          method
      end
    end)
  end

  defp format_type(input_type) do
    case input_type do
      {:array, type, array_size} ->
        format_type(type) <> "[" <> Integer.to_string(array_size) <> "]"

      {:array, type} ->
        format_type(type) <> "[]"

      {:tuple, tuple} ->
        format_tuple_type(tuple)

      {type, size} ->
        Atom.to_string(type) <> Integer.to_string(size)

      type ->
        Atom.to_string(type)
    end
  end

  defp format_tuple_type(tuple) do
    tuple_types =
      tuple
      |> Enum.reduce(nil, fn tuple_item, acc ->
        if acc do
          acc <> "," <> format_type(tuple_item)
        else
          format_type(tuple_item)
        end
      end)

    "tuple[#{tuple_types}]"
  end

  def fetch_current_value_from_blockchain(function, abi, contract_address_hash, leave_error_as_map) do
    values =
      case function do
        %{"inputs" => []} ->
          method_id = function["method_id"]
          args = function["inputs"]
          outputs = function["outputs"]

          contract_address_hash
          |> query_verified_contract(%{method_id => normalize_args(args)}, leave_error_as_map, abi)
          |> link_outputs_and_values(outputs, method_id)

        _ ->
          link_outputs_and_values(%{}, Map.get(function, "outputs", []), function["method_id"])
      end

    Map.replace!(function, "outputs", values)
  end

  @doc """
    Method performs query of read functions of a smart contract.
    `type` could be :proxy or :reqular
    `from` is a address of a function caller
  """
  @spec query_function_with_names(
          Hash.t(),
          %{method_id: String.t(), args: [term()] | nil},
          atom(),
          String.t()
        ) :: %{:names => [any()], :output => [%{}]}
  def query_function_with_names(contract_address_hash, %{method_id: method_id, args: args}, type, from) do
    outputs = query_function(contract_address_hash, %{method_id: method_id, args: args}, type, from, true)
    names = parse_names_from_abi(get_abi(contract_address_hash, type), method_id)
    %{output: outputs, names: names}
  end

  @doc """
    Method performs query of read functions of a smart contract.
    `type` could be :proxy or :reqular
    `from` is a address of a function caller
  """
  @spec query_function_with_names_custom_abi(
          Hash.t(),
          %{method_id: String.t(), args: [term()] | nil},
          String.t(),
          [%{}]
        ) :: %{:names => [any()], :output => [%{}]}
  def query_function_with_names_custom_abi(contract_address_hash, %{method_id: method_id, args: args}, from, custom_abi) do
    outputs =
      query_function_with_custom_abi(contract_address_hash, %{method_id: method_id, args: args}, from, true, custom_abi)

    names = parse_names_from_abi(custom_abi, method_id)
    %{output: outputs, names: names}
  end

  @doc """
  Fetches the blockchain value of a function that requires arguments.
  """
  @spec query_function(String.t(), %{method_id: String.t(), args: nil}, atom(), true | false) :: [%{}]
  def query_function(contract_address_hash, %{method_id: method_id, args: nil}, type, leave_error_as_map) do
    query_function(contract_address_hash, %{method_id: method_id, args: []}, type, leave_error_as_map)
  end

  @spec query_function(Hash.t(), %{method_id: String.t(), args: [term()]}, atom(), true | false) :: [%{}]
  def query_function(contract_address_hash, %{method_id: method_id, args: args}, type, leave_error_as_map) do
    query_function_inner(contract_address_hash, method_id, args, type, nil, leave_error_as_map)
  end

  @spec query_function(String.t(), %{method_id: String.t(), args: nil}, atom(), String.t() | nil, true | false) :: [%{}]
  def query_function(contract_address_hash, %{method_id: method_id, args: nil}, type, from, leave_error_as_map) do
    query_function(contract_address_hash, %{method_id: method_id, args: []}, type, from, leave_error_as_map)
  end

  @spec query_function(Hash.t(), %{method_id: String.t(), args: [term()]}, atom(), String.t() | nil, true | false) :: [
          %{}
        ]
  def query_function(contract_address_hash, %{method_id: method_id, args: args}, type, from, leave_error_as_map) do
    query_function_inner(contract_address_hash, method_id, args, type, from, leave_error_as_map)
  end

  @spec query_function_inner(Hash.t(), String.t(), [term()], atom(), String.t() | nil, true | false) :: [%{}]
  defp query_function_inner(contract_address_hash, method_id, args, type, from, leave_error_as_map) do
    abi = get_abi(contract_address_hash, type)

    parsed_final_abi =
      abi
      |> ABI.parse_specification()

    %{outputs: outputs, method_id: method_id} = process_abi(parsed_final_abi, method_id)

    query_contract_and_link_outputs(contract_address_hash, args, from, abi, outputs, method_id, leave_error_as_map)
  end

<<<<<<< HEAD
  defp process_abi([nil], _method_id), do: nil
=======
  @spec query_function_with_custom_abi(
          String.t(),
          %{method_id: String.t(), args: nil},
          String.t() | nil,
          true | false,
          [%{}]
        ) :: [%{}]
  def query_function_with_custom_abi(
        contract_address_hash,
        %{method_id: method_id, args: nil},
        from,
        leave_error_as_map,
        custom_abi
      ) do
    query_function_with_custom_abi(
      contract_address_hash,
      %{method_id: method_id, args: []},
      from,
      leave_error_as_map,
      custom_abi
    )
  end

  @spec query_function_with_custom_abi(
          Hash.t(),
          %{method_id: String.t(), args: [term()]},
          String.t() | nil,
          true | false,
          [%{}]
        ) :: [
          %{}
        ]
  def query_function_with_custom_abi(
        contract_address_hash,
        %{method_id: method_id, args: args},
        from,
        leave_error_as_map,
        custom_abi
      ) do
    query_function_with_custom_abi_inner(contract_address_hash, method_id, args, from, leave_error_as_map, custom_abi)
  end

  @spec query_function_with_custom_abi_inner(Hash.t(), String.t(), [term()], String.t() | nil, true | false, [%{}]) :: [
          %{}
        ]
  defp query_function_with_custom_abi_inner(
         contract_address_hash,
         method_id,
         args,
         from,
         leave_error_as_map,
         custom_abi
       ) do
    parsed_abi =
      custom_abi
      |> ABI.parse_specification()

    %{outputs: outputs, method_id: method_id} = proccess_abi(parsed_abi, method_id)

    query_contract_and_link_outputs(
      contract_address_hash,
      args,
      from,
      custom_abi,
      outputs,
      method_id,
      leave_error_as_map
    )
  end

  defp proccess_abi([], _method_id), do: nil
>>>>>>> 25d80b44

  defp process_abi(abi, method_id) do
    function_object = find_function_by_method(abi, method_id)
    %ABI.FunctionSelector{returns: returns, method_id: method_id} = function_object
    outputs = extract_outputs(returns)

    %{outputs: outputs, method_id: method_id}
  end

  defp query_contract_and_link_outputs(contract_address_hash, args, from, abi, outputs, method_id, leave_error_as_map) do
    contract_address_hash
    |> query_verified_contract(%{method_id => normalize_args(args)}, from, leave_error_as_map, abi)
    |> link_outputs_and_values(outputs, method_id)
  end

  defp get_abi(contract_address_hash, type) do
    abi =
      contract_address_hash
      |> Chain.address_hash_to_smart_contract()
      |> Map.get(:abi)

    if type == :proxy do
      Chain.get_implementation_abi_from_proxy(contract_address_hash, abi)
    else
      abi
    end
  end

  defp parse_names_from_abi(abi, method_id) do
    function =
      Enum.find(get_abi_with_method_id(abi), fn el -> el["type"] == "function" and el["method_id"] == method_id end)

    outputs_to_list(function["outputs"])
  end

  defp outputs_to_list(nil), do: []

  defp outputs_to_list([]), do: []

  defp outputs_to_list(outputs) do
    for el <- outputs do
      name = if validate_name(el["name"]), do: el["name"], else: el["internalType"]

      if Map.has_key?(el, "components") do
        [name] ++ [outputs_to_list(el["components"])]
      else
        name
      end
    end
  end

  defp validate_name(name), do: not is_nil(name) and String.length(name) > 0

  defp find_function_by_method(parsed_abi, method_id) do
    parsed_abi
    |> Enum.filter(fn %ABI.FunctionSelector{method_id: find_method_id} ->
      if find_method_id do
        Base.encode16(find_method_id, case: :lower) == method_id || find_method_id == method_id
      else
        find_method_id == method_id
      end
    end)
    |> List.first()
  end

  defp extract_outputs(returns) do
    returns
    |> Enum.map(fn output ->
      case output do
        {:array, type, array_size} ->
          %{"type" => format_type(type) <> "[" <> Integer.to_string(array_size) <> "]"}

        {:array, type} ->
          %{"type" => format_type(type) <> "[]"}

        {:tuple, tuple} ->
          %{"type" => format_tuple_type(tuple)}

        {type, size} ->
          full_type = Atom.to_string(type) <> Integer.to_string(size)
          %{"type" => full_type}

        type ->
          %{"type" => type}
      end
    end)
  end

  @doc """
  The type of the arguments passed to the blockchain interferes in the output,
  but we always get strings from the front, so it is necessary to normalize it.
  """
  def normalize_args(args) do
    if is_map(args) do
      [res] = Enum.map(args, &parse_item/1)
      res
    else
      Enum.map(args, &parse_item/1)
    end
  end

  defp parse_item("true"), do: true
  defp parse_item("false"), do: false

  defp parse_item(item) when is_tuple(item) do
    item
    |> Tuple.to_list()
    |> Enum.map(fn value ->
      if is_list(value) do
        parse_item(value)
      else
        hex =
          value
          |> Base.encode16(case: :lower)

        "0x" <> hex
      end
    end)
  end

  defp parse_item(items) when is_list(items) do
    Enum.map(items, &parse_item/1)
  end

  defp parse_item(item) do
    response = Integer.parse(item)

    case response do
      {integer, ""} ->
        integer

      _ ->
        item
    end
  end

  def link_outputs_and_values(blockchain_values, outputs, method_id) do
    default_value = Enum.map(outputs, fn _ -> "" end)

    case Map.get(blockchain_values, method_id, {:ok, default_value}) do
      {:ok, value} ->
        for {output, index} <- Enum.with_index(outputs) do
          new_value(output, List.wrap(value), index)
        end

      {:error, message} ->
        {:error, message}
    end
  end

  defp new_value(%{"type" => "address"} = output, [value], _index) do
    Map.put_new(output, "value", value)
  end

  defp new_value(%{"type" => :address} = output, [value], _index) do
    Map.put_new(output, "value", value)
  end

  defp new_value(%{"type" => "address"} = output, values, index) do
    Map.put_new(output, "value", Enum.at(values, index))
  end

  defp new_value(%{"type" => :address} = output, values, index) do
    Map.put_new(output, "value", Enum.at(values, index))
  end

  defp new_value(%{"type" => "bytes" <> number_rest} = output, values, index) do
    if String.contains?(number_rest, "[]") do
      values_array = Enum.at(values, index)

      values_array = if is_list(values_array), do: values_array, else: []

      values_array_formatted =
        Enum.map(values_array, fn value ->
          bytes_to_string(value)
        end)

      Map.put_new(output, "value", values_array_formatted)
    else
      Map.put_new(output, "value", bytes_to_string(Enum.at(values, index)))
    end
  end

  defp new_value(%{"type" => "bytes"} = output, values, index) do
    Map.put_new(output, "value", bytes_to_string(Enum.at(values, index)))
  end

  defp new_value(%{"type" => :bytes} = output, values, index) do
    Map.put_new(output, "value", bytes_to_string(Enum.at(values, index)))
  end

  defp new_value(%{"type" => :string} = output, [value], _index) do
    Map.put_new(output, "value", Encoder.unescape(value))
  end

  defp new_value(%{"type" => "string"} = output, [value], _index) do
    Map.put_new(output, "value", Encoder.unescape(value))
  end

  defp new_value(output, [value], _index) do
    Map.put_new(output, "value", value)
  end

  defp new_value(output, values, index) do
    Map.put_new(output, "value", Enum.at(values, index))
  end

  @spec bytes_to_string(<<_::_*8>>) :: String.t()
  defp bytes_to_string(value) do
    if value do
      Hash.to_string(%Hash{byte_count: byte_size(value), bytes: value})
    else
      "0x"
    end
  end
end<|MERGE_RESOLUTION|>--- conflicted
+++ resolved
@@ -478,9 +478,6 @@
     query_contract_and_link_outputs(contract_address_hash, args, from, abi, outputs, method_id, leave_error_as_map)
   end
 
-<<<<<<< HEAD
-  defp process_abi([nil], _method_id), do: nil
-=======
   @spec query_function_with_custom_abi(
           String.t(),
           %{method_id: String.t(), args: nil},
@@ -552,7 +549,6 @@
   end
 
   defp proccess_abi([], _method_id), do: nil
->>>>>>> 25d80b44
 
   defp process_abi(abi, method_id) do
     function_object = find_function_by_method(abi, method_id)
