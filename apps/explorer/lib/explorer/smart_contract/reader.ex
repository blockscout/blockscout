defmodule Explorer.SmartContract.Reader do
  @moduledoc """
  Reads Smart Contract functions from the blockchain.

  For information on smart contract's Application Binary Interface (ABI), visit the
  [wiki](https://github.com/ethereum/wiki/wiki/Ethereum-Contract-ABI).
  """

  alias EthereumJSONRPC.{Contract, Encoder}
  alias Explorer.Chain
  alias Explorer.Chain.{Hash, SmartContract}
  alias Explorer.SmartContract.Helper

  @typedoc """
  Map of functions to call with the values for the function to be called with.
  """
  @type functions :: %{String.t() => [term()]}

  @typedoc """
  Map of function call to function call results.
  """
  @type functions_results :: %{String.t() => Contract.call_result()}

  @typedoc """
  Options that can be forwarded when calling the Ethereum JSON RPC.

  ## Optional

  * `:json_rpc_named_arguments` - the named arguments to `EthereumJSONRPC.json_rpc/2`.
  """
  @type contract_call_options :: [
          {:json_rpc_named_arguments, EthereumJSONRPC.json_rpc_named_arguments()}
        ]

  @doc """
  Queries the contract functions on the blockchain and returns the call results.

  Optionally accepts the abi if it has already been fetched.

  ## Examples

  Note that for this example to work the database must be up to date with the
  information available in the blockchain.

      $ Explorer.SmartContract.Reader.query_verified_contract(
        %Explorer.Chain.Hash{
          byte_count: 20,
          bytes: <<0, 0, 0, 0, 0, 0, 0, 0, 0, 0, 0, 0, 0, 0, 0, 0, 0, 0, 0, 0>>
        },
        %{"sum" => [20, 22]}
      )
      # => %{"sum" => {:ok, [42]}}

      $ Explorer.SmartContract.Reader.query_verified_contract(
        %Explorer.Chain.Hash{
          byte_count: 20,
          bytes: <<0, 0, 0, 0, 0, 0, 0, 0, 0, 0, 0, 0, 0, 0, 0, 0, 0, 0, 0, 0>>
        },
        %{"sum" => [1, "abc"]}
      )
      # => %{"sum" => {:error, "Data overflow encoding int, data `abc` cannot fit in 256 bits"}}
  """
  @spec query_verified_contract(Hash.Address.t(), functions(), String.t() | nil, SmartContract.abi()) ::
          functions_results()
  def query_verified_contract(address_hash, functions, from, mabi) do
    query_verified_contract_inner(address_hash, functions, mabi, from)
  end

  @spec query_verified_contract(Hash.Address.t(), functions(), SmartContract.abi() | nil) :: functions_results()
  def query_verified_contract(address_hash, functions, mabi \\ nil) do
    query_verified_contract_inner(address_hash, functions, mabi, nil)
  end

  @spec query_verified_contract_inner(Hash.Address.t(), functions(), SmartContract.abi() | nil, String.t() | nil) ::
          functions_results()
  defp query_verified_contract_inner(address_hash, functions, mabi, from) do
    contract_address = Hash.to_string(address_hash)

    abi = prepare_abi(mabi, address_hash)

    query_contract(contract_address, from, abi, functions)
  end

  defp prepare_abi(nil, address_hash) do
    address_hash
    |> Chain.address_hash_to_smart_contract()
    |> Map.get(:abi)
  end

  defp prepare_abi(mabi, _address_hash), do: mabi

  @doc """
  Runs contract functions on a given address for smart contract with an expected ABI and functions.

  This function can be used to read data from smart contracts that are not verified (like token contracts)
  since it receives the ABI as an argument.

  ## Options

  * `:json_rpc_named_arguments` - Options to forward for calling the Ethereum JSON RPC. See
    `t:EthereumJSONRPC.json_rpc_named_arguments.t/0` for full list of options.
  """
  @spec query_contract(
          String.t(),
          term(),
          functions()
        ) :: functions_results()
  def query_contract(contract_address, abi, functions) do
    query_contract_inner(contract_address, abi, functions, nil, nil, false)
  end

  @spec query_contract(
          String.t(),
          String.t() | nil,
          term(),
          functions()
        ) :: functions_results()
  def query_contract(contract_address, from, abi, functions) do
    query_contract_inner(contract_address, abi, functions, nil, from, true)
  end

  @spec query_contract_by_block_number(
          String.t(),
          term(),
          functions(),
          non_neg_integer()
        ) :: functions_results()
  def query_contract_by_block_number(contract_address, abi, functions, block_number, leave_error_as_map \\ false) do
    query_contract_inner(contract_address, abi, functions, block_number, nil, leave_error_as_map)
  end

  defp query_contract_inner(contract_address, abi, functions, block_number, from, leave_error_as_map) do
    requests =
      functions
      |> Enum.map(fn {method_id, args} ->
        %{
          contract_address: contract_address,
          from: from,
          method_id: method_id,
          args: args,
          block_number: block_number
        }
      end)

    requests
    |> query_contracts(abi, [], leave_error_as_map)
    |> Enum.zip(requests)
    |> Enum.into(%{}, fn {response, request} ->
      {request.method_id, response}
    end)
  end

  @doc """
  Runs batch of contract functions on given addresses for smart contract with an expected ABI and functions.

  This function can be used to read data from smart contracts that are not verified (like token contracts)
  since it receives the ABI as an argument.

  ## Options

  * `:json_rpc_named_arguments` - Options to forward for calling the Ethereum JSON RPC. See
    `t:EthereumJSONRPC.json_rpc_named_arguments.t/0` for full list of options.
  """
  @spec query_contracts([Contract.call()], term(), contract_call_options()) :: [Contract.call_result()]
  def query_contracts(requests, abi, opts \\ []) do
    json_rpc_named_arguments =
      Keyword.get(opts, :json_rpc_named_arguments) || Application.get_env(:explorer, :json_rpc_named_arguments)

    EthereumJSONRPC.execute_contract_functions(requests, abi, json_rpc_named_arguments)
  end

<<<<<<< HEAD
  @spec query_contracts_by_name([Contract.call_by_name()], term(), contract_call_options()) :: [Contract.call_result()]
  def query_contracts_by_name(requests, abi, opts \\ []) do
    json_rpc_named_arguments =
      Keyword.get(opts, :json_rpc_named_arguments) || Application.get_env(:explorer, :json_rpc_named_arguments)

    EthereumJSONRPC.execute_contract_functions_by_name(requests, abi, json_rpc_named_arguments)
  end

  def get_contract_abi(contract_address_hash) do
    contract =
      contract_address_hash
      |> Chain.address_hash_to_smart_contract()

    impl_abi =
      with {:ok, implementation_address} <- Chain.get_proxied_address(contract_address_hash),
           implementation_contract <- Chain.address_hash_to_smart_contract(implementation_address) do
        implementation_contract.abi
      else
        _ -> nil
      end

    abi = contract.abi

    case {abi, impl_abi} do
      {nil, nil} ->
        []

      {a, nil} ->
        a

      {nil, a} ->
        a

      {b, a} ->
        b ++ a
    end
=======
  @spec query_contracts([Contract.call()], term(), true | false) :: [Contract.call_result()]
  def query_contracts(requests, abi, [], leave_error_as_map) do
    json_rpc_named_arguments = Application.get_env(:explorer, :json_rpc_named_arguments)

    EthereumJSONRPC.execute_contract_functions(requests, abi, json_rpc_named_arguments, leave_error_as_map)
>>>>>>> d603e64b
  end

  @doc """
  List all the smart contract functions with its current value from the
  blockchain, following the ABI order.

  Functions that require arguments can be queryable but won't list the current
  value at this moment.

  ## Examples

    $ Explorer.SmartContract.Reader.read_only_functions("0x798465571ae21a184a272f044f991ad1d5f87a3f")
    => [
        %{
          "constant" => true,
          "inputs" => [],
          "name" => "get",
          "outputs" => [%{"name" => "", "type" => "uint256", "value" => [0]}],
          "payable" => false,
          "stateMutability" => "view",
          "type" => "function"
        },
        %{
          "constant" => true,
          "inputs" => [%{"name" => "x", "type" => "uint256"}],
          "name" => "with_arguments",
          "outputs" => [%{"name" => "", "type" => "bool", "value" => [""]}],
          "payable" => false,
          "stateMutability" => "view",
          "type" => "function"
        }
      ]
  """
  @spec read_only_functions(Hash.t()) :: [%{}]
  def read_only_functions(contract_address_hash) do
    abi =
      contract_address_hash
      |> Chain.address_hash_to_smart_contract()
      |> Map.get(:abi)

    case abi do
      nil ->
        []

      _ ->
        abi_with_method_id = get_abi_with_method_id(abi)

        abi_with_method_id
        |> Enum.filter(&Helper.queriable_method?(&1))
        |> Enum.map(&fetch_current_value_from_blockchain(&1, abi_with_method_id, contract_address_hash))
    end
  end

  def read_only_functions_proxy(contract_address_hash, implementation_address_hash_string) do
    implementation_abi = Chain.get_implementation_abi(implementation_address_hash_string)

    case implementation_abi do
      nil ->
        []

      _ ->
        implementation_abi_with_method_id = get_abi_with_method_id(implementation_abi)

        implementation_abi_with_method_id
        |> Enum.filter(&Helper.queriable_method?(&1))
        |> Enum.map(&fetch_current_value_from_blockchain(&1, implementation_abi_with_method_id, contract_address_hash))
    end
  end

  @doc """
    Returns abi for not queriable functions of proxy's implementation which can be considered as read-only
  """
  @spec read_functions_required_wallet_proxy(String.t()) :: [%{}]
  def read_functions_required_wallet_proxy(implementation_address_hash_string) do
    implementation_abi = Chain.get_implementation_abi(implementation_address_hash_string)

    case implementation_abi do
      nil ->
        []

      _ ->
        implementation_abi_with_method_id = get_abi_with_method_id(implementation_abi)

        implementation_abi_with_method_id
        |> Enum.filter(&Helper.read_with_wallet_method?(&1))
    end
  end

  @doc """
    Returns abi for not queriable functions of the smart contract which can be considered as read-only
  """
  @spec read_functions_required_wallet(Hash.t()) :: [%{}]
  def read_functions_required_wallet(contract_address_hash) do
    abi =
      contract_address_hash
      |> Chain.address_hash_to_smart_contract()
      |> Map.get(:abi)

    case abi do
      nil ->
        []

      _ ->
        abi_with_method_id = get_abi_with_method_id(abi)

        abi_with_method_id
        |> Enum.filter(&Helper.read_with_wallet_method?(&1))
    end
  end

  def get_abi_with_method_id(abi) do
    abi
    |> Enum.map(fn method ->
      with parsed_method <- [method] |> ABI.parse_specification() |> Enum.at(0),
           true <- is_map(parsed_method),
           method_id <- Map.get(parsed_method, :method_id),
           true <- !is_nil(method_id) do
        Map.put(method, "method_id", Base.encode16(method_id, case: :lower))
      else
        _ ->
          method
      end
    end)
  end

  defp format_type(input_type) do
    case input_type do
      {:array, type, array_size} ->
        format_type(type) <> "[" <> Integer.to_string(array_size) <> "]"

      {:array, type} ->
        format_type(type) <> "[]"

      {:tuple, tuple} ->
        format_tuple_type(tuple)

      {type, size} ->
        Atom.to_string(type) <> Integer.to_string(size)

      type ->
        Atom.to_string(type)
    end
  end

  defp format_tuple_type(tuple) do
    tuple_types =
      tuple
      |> Enum.reduce(nil, fn tuple_item, acc ->
        if acc do
          acc <> "," <> format_type(tuple_item)
        else
          format_type(tuple_item)
        end
      end)

    "tuple[#{tuple_types}]"
  end

  def fetch_current_value_from_blockchain(function, abi, contract_address_hash) do
    values =
      case function do
        %{"inputs" => []} ->
          method_id = function["method_id"]
          args = function["inputs"]
          outputs = function["outputs"]

          contract_address_hash
          |> query_verified_contract(%{method_id => normalize_args(args)}, abi)
          |> link_outputs_and_values(outputs, method_id)

        _ ->
          link_outputs_and_values(%{}, Map.get(function, "outputs", []), function["method_id"])
      end

    Map.replace!(function, "outputs", values)
  end

  @doc """
    Method performs query of read functions of a smart contract.
    `type` could be :proxy or :reqular
  """
  @spec query_function_with_names(Hash.t(), %{method_id: String.t(), args: [term()] | nil}, atom(), String.t()) :: %{
          :names => [any()],
          :output => [%{}]
        }
  def query_function_with_names(contract_address_hash, %{method_id: method_id, args: args}, type, function_name) do
    outputs = query_function(contract_address_hash, %{method_id: method_id, args: args}, type)
    names = parse_names_from_abi(get_abi(contract_address_hash, type), function_name)
    %{output: outputs, names: names}
  end

  @doc """
    Method performs query of read functions of a smart contract.
    `type` could be :proxy or :reqular
    `from` is a address of a function caller
  """
  @spec query_function_with_names(
          Hash.t(),
          %{method_id: String.t(), args: [term()] | nil},
          atom(),
          String.t(),
          String.t()
        ) :: %{:names => [any()], :output => [%{}]}
  def query_function_with_names(contract_address_hash, %{method_id: method_id, args: args}, type, function_name, from) do
    outputs = query_function(contract_address_hash, %{method_id: method_id, args: args}, type, from)
    names = parse_names_from_abi(get_abi(contract_address_hash, type), function_name)
    %{output: outputs, names: names}
  end

  @doc """
  Fetches the blockchain value of a function that requires arguments.
  """
  @spec query_function(String.t(), %{method_id: String.t(), args: nil}, atom()) :: [%{}]
  def query_function(contract_address_hash, %{method_id: method_id, args: nil}, type) do
    query_function(contract_address_hash, %{method_id: method_id, args: []}, type)
  end

  @spec query_function(Hash.t(), %{method_id: String.t(), args: [term()]}, atom()) :: [%{}]
  def query_function(contract_address_hash, %{method_id: method_id, args: args}, type) do
    query_function_inner(contract_address_hash, method_id, args, type, nil)
  end

  @spec query_function(String.t(), %{method_id: String.t(), args: nil}, atom(), String.t() | nil) :: [%{}]
  def query_function(contract_address_hash, %{method_id: method_id, args: nil}, type, from) do
    query_function(contract_address_hash, %{method_id: method_id, args: []}, type, from)
  end

  @spec query_function(Hash.t(), %{method_id: String.t(), args: [term()]}, atom(), String.t() | nil) :: [%{}]
  def query_function(contract_address_hash, %{method_id: method_id, args: args}, type, from) do
    query_function_inner(contract_address_hash, method_id, args, type, from)
  end

  @spec query_function_inner(Hash.t(), String.t(), [term()], atom(), String.t() | nil) :: [%{}]
  defp query_function_inner(contract_address_hash, method_id, args, type, from) do
    abi = get_abi(contract_address_hash, type)

    parsed_final_abi =
      abi
      |> ABI.parse_specification()

    %{outputs: outputs, method_id: method_id} = process_abi(parsed_final_abi, method_id)

    query_contract_and_link_outputs(contract_address_hash, args, from, abi, outputs, method_id)
  end

  defp process_abi([nil], _method_id), do: nil

  defp process_abi(abi, method_id) do
    function_object = find_function_by_method(abi, method_id)
    %ABI.FunctionSelector{returns: returns, method_id: method_id} = function_object
    outputs = extract_outputs(returns)

    %{outputs: outputs, method_id: method_id}
  end

  defp query_contract_and_link_outputs(contract_address_hash, args, from, abi, outputs, method_id) do
    contract_address_hash
    |> query_verified_contract(%{method_id => normalize_args(args)}, from, abi)
    |> link_outputs_and_values(outputs, method_id)
  end

  defp get_abi(contract_address_hash, type) do
    abi =
      contract_address_hash
      |> Chain.address_hash_to_smart_contract()
      |> Map.get(:abi)

    if type == :proxy do
      Chain.get_implementation_abi_from_proxy(contract_address_hash, abi)
    else
      abi
    end
  end

  defp parse_names_from_abi(abi, function_name) do
    function = Enum.find(abi, fn el -> el["type"] == "function" and el["name"] == function_name end)
    outputs_to_list(function["outputs"])
  end

  defp outputs_to_list(nil), do: []

  defp outputs_to_list([]), do: []

  defp outputs_to_list(outputs) do
    for el <- outputs do
      name = if validate_name(el["name"]), do: el["name"], else: el["internalType"]

      if Map.has_key?(el, "components") do
        [name] ++ [outputs_to_list(el["components"])]
      else
        name
      end
    end
  end

  defp validate_name(name), do: not is_nil(name) and String.length(name) > 0

  defp find_function_by_method(parsed_abi, method_id) do
    parsed_abi
    |> Enum.filter(fn %ABI.FunctionSelector{method_id: find_method_id} ->
      if find_method_id do
        Base.encode16(find_method_id, case: :lower) == method_id || find_method_id == method_id
      else
        find_method_id == method_id
      end
    end)
    |> List.first()
  end

  defp extract_outputs(returns) do
    returns
    |> Enum.map(fn output ->
      case output do
        {:array, type, array_size} ->
          %{"type" => format_type(type) <> "[" <> Integer.to_string(array_size) <> "]"}

        {:array, type} ->
          %{"type" => format_type(type) <> "[]"}

        {:tuple, tuple} ->
          %{"type" => format_tuple_type(tuple)}

        {type, size} ->
          full_type = Atom.to_string(type) <> Integer.to_string(size)
          %{"type" => full_type}

        type ->
          %{"type" => type}
      end
    end)
  end

  @doc """
  The type of the arguments passed to the blockchain interferes in the output,
  but we always get strings from the front, so it is necessary to normalize it.
  """
  def normalize_args(args) do
    if is_map(args) do
      [res] = Enum.map(args, &parse_item/1)
      res
    else
      Enum.map(args, &parse_item/1)
    end
  end

  defp parse_item("true"), do: true
  defp parse_item("false"), do: false

  defp parse_item(item) when is_tuple(item) do
    item
    |> Tuple.to_list()
    |> Enum.map(fn value ->
      if is_list(value) do
        parse_item(value)
      else
        hex =
          value
          |> Base.encode16(case: :lower)

        "0x" <> hex
      end
    end)
  end

  defp parse_item(items) when is_list(items) do
    Enum.map(items, &parse_item/1)
  end

  defp parse_item(item) do
    response = Integer.parse(item)

    case response do
      {integer, ""} ->
        hex_encoding =
          integer
          |> :binary.encode_unsigned()
          |> Base.encode16(case: :lower)

        "0x" <> hex_encoding

      _ ->
        item
    end
  end

  def link_outputs_and_values(blockchain_values, outputs, method_id) do
    default_value = Enum.map(outputs, fn _ -> "" end)

    case Map.get(blockchain_values, method_id, {:ok, default_value}) do
      {:ok, value} ->
        for {output, index} <- Enum.with_index(outputs) do
          new_value(output, List.wrap(value), index)
        end

      {:error, message} ->
        {:error, message}
    end
  end

  defp new_value(%{"type" => "address"} = output, [value], _index) do
    Map.put_new(output, "value", value)
  end

  defp new_value(%{"type" => :address} = output, [value], _index) do
    Map.put_new(output, "value", value)
  end

  defp new_value(%{"type" => "address"} = output, values, index) do
    Map.put_new(output, "value", Enum.at(values, index))
  end

  defp new_value(%{"type" => :address} = output, values, index) do
    Map.put_new(output, "value", Enum.at(values, index))
  end

  defp new_value(%{"type" => "bytes" <> number_rest} = output, values, index) do
    if String.contains?(number_rest, "[]") do
      values_array = Enum.at(values, index)

      values_array = if is_list(values_array), do: values_array, else: []

      values_array_formatted =
        Enum.map(values_array, fn value ->
          bytes_to_string(value)
        end)

      Map.put_new(output, "value", values_array_formatted)
    else
      Map.put_new(output, "value", bytes_to_string(Enum.at(values, index)))
    end
  end

  defp new_value(%{"type" => "bytes"} = output, values, index) do
    Map.put_new(output, "value", bytes_to_string(Enum.at(values, index)))
  end

  defp new_value(%{"type" => :bytes} = output, values, index) do
    Map.put_new(output, "value", bytes_to_string(Enum.at(values, index)))
  end

  defp new_value(%{"type" => :string} = output, [value], _index) do
    Map.put_new(output, "value", Encoder.unescape(value))
  end

  defp new_value(%{"type" => "string"} = output, [value], _index) do
    Map.put_new(output, "value", Encoder.unescape(value))
  end

  defp new_value(output, [value], _index) do
    Map.put_new(output, "value", value)
  end

  defp new_value(output, values, index) do
    Map.put_new(output, "value", Enum.at(values, index))
  end

  @spec bytes_to_string(<<_::_*8>>) :: String.t()
  defp bytes_to_string(value) do
    if value do
      Hash.to_string(%Hash{byte_count: byte_size(value), bytes: value})
    else
      "0x"
    end
  end
end<|MERGE_RESOLUTION|>--- conflicted
+++ resolved
@@ -169,7 +169,13 @@
     EthereumJSONRPC.execute_contract_functions(requests, abi, json_rpc_named_arguments)
   end
 
-<<<<<<< HEAD
+  @spec query_contracts([Contract.call()], term(), true | false) :: [Contract.call_result()]
+  def query_contracts(requests, abi, [], leave_error_as_map) do
+    json_rpc_named_arguments = Application.get_env(:explorer, :json_rpc_named_arguments)
+
+    EthereumJSONRPC.execute_contract_functions(requests, abi, json_rpc_named_arguments, leave_error_as_map)
+  end
+
   @spec query_contracts_by_name([Contract.call_by_name()], term(), contract_call_options()) :: [Contract.call_result()]
   def query_contracts_by_name(requests, abi, opts \\ []) do
     json_rpc_named_arguments =
@@ -206,13 +212,6 @@
       {b, a} ->
         b ++ a
     end
-=======
-  @spec query_contracts([Contract.call()], term(), true | false) :: [Contract.call_result()]
-  def query_contracts(requests, abi, [], leave_error_as_map) do
-    json_rpc_named_arguments = Application.get_env(:explorer, :json_rpc_named_arguments)
-
-    EthereumJSONRPC.execute_contract_functions(requests, abi, json_rpc_named_arguments, leave_error_as_map)
->>>>>>> d603e64b
   end
 
   @doc """
