defmodule Explorer.SmartContract.Solidity.Publisher do
  @moduledoc """
  Module responsible to control the contract verification.
  """

  require Logger

  import Explorer.SmartContract.Helper, only: [cast_libraries: 1, prepare_license_type: 1]

  alias Explorer.Chain
  alias Explorer.Chain.SmartContract
  alias Explorer.SmartContract.{CompilerVersion, Helper}
  alias Explorer.SmartContract.Solidity.Verifier

  @sc_verification_via_flattened_file_started "Smart-contract verification via flattened file started"
  @sc_verification_via_standard_json_input_started "Smart-contract verification via standard json input started"
  @sc_verification_via_multipart_files_started "Smart-contract verification via multipart files started"

  @doc """
  Evaluates smart contract authenticity and saves its details.

  ## Examples
      Explorer.SmartContract.Solidity.Publisher.publish(
        "0x0f95fa9bc0383e699325f2658d04e8d96d87b90c",
        %{
          "compiler_version" => "0.4.24",
          "contract_source_code" => "pragma solidity ^0.4.24; contract SimpleStorage { uint storedData; function set(uint x) public { storedData = x; } function get() public constant returns (uint) { return storedData; } }",
          "name" => "SimpleStorage",
          "optimization" => false
        }
      )
      #=> {:ok, %Explorer.Chain.SmartContract{}}

  """
  def publish(address_hash, params, external_libraries \\ %{}) do
    Logger.info(@sc_verification_via_flattened_file_started)
    params_with_external_libraries = add_external_libraries(params, external_libraries)

    case Verifier.evaluate_authenticity(address_hash, params_with_external_libraries) do
      {
        :ok,
        %{
          "abi" => _,
          "compilerVersion" => _,
          "constructorArguments" => _,
          "contractName" => _,
          "fileName" => _,
          "compilerSettings" => _,
          "sourceFiles" => _
        } = result_params
      } ->
        process_rust_verifier_response(result_params, address_hash, params, false, false)

      {:ok, %{abi: abi, constructor_arguments: constructor_arguments}} ->
        params_with_constructor_arguments =
          Map.put(params_with_external_libraries, "constructor_arguments", constructor_arguments)

        publish_smart_contract(address_hash, params_with_constructor_arguments, abi, false)

      {:ok, %{abi: abi}} ->
        publish_smart_contract(address_hash, params_with_external_libraries, abi, false)

      {:error, error} ->
        {:error, unverified_smart_contract(address_hash, params_with_external_libraries, error, nil)}

      {:error, error, error_message} ->
        {:error, unverified_smart_contract(address_hash, params_with_external_libraries, error, error_message)}

      _ ->
        {:error, unverified_smart_contract(address_hash, params_with_external_libraries, "Unexpected error", nil)}
    end
  end

  def publish_with_standard_json_input(%{"address_hash" => address_hash} = params, json_input) do
    Logger.info(@sc_verification_via_standard_json_input_started)
    params = maybe_add_zksync_specific_data(params)

    case Verifier.evaluate_authenticity_via_standard_json_input(address_hash, params, json_input) do
      {:ok,
       %{
         "abi" => _,
         "compilerVersion" => _,
         "constructorArguments" => _,
         "contractName" => _,
         "fileName" => _,
         "sourceFiles" => _,
         "compilerSettings" => _
       } = result_params} ->
        process_rust_verifier_response(result_params, address_hash, params, true, true)

      # zksync
      {:ok,
       %{
         "compilationArtifacts" => compilation_artifacts_string,
         "evmCompiler" => _,
         "zkCompiler" => _,
         "contractName" => _,
         "fileName" => _,
         "sources" => _,
         "compilerSettings" => _,
         "runtimeMatch" => _
       } = result_params} ->
        compilation_artifacts = Jason.decode!(compilation_artifacts_string)

        transformed_result_params =
          result_params
          |> Map.put("abi", Map.get(compilation_artifacts, "abi"))

        process_rust_verifier_response(transformed_result_params, address_hash, params, true, true)

      {:ok, %{abi: abi, constructor_arguments: constructor_arguments}, additional_params} ->
        params_with_constructor_arguments =
          params
          |> Map.put("constructor_arguments", constructor_arguments)
          |> Map.merge(additional_params)

        publish_smart_contract(address_hash, params_with_constructor_arguments, abi, true)

      {:ok, %{abi: abi}, additional_params} ->
        merged_params = Map.merge(params, additional_params)
        publish_smart_contract(address_hash, merged_params, abi, true)

      {:error, error} ->
        {:error, unverified_smart_contract(address_hash, params, error, nil, true)}

      {:error, error, error_message} ->
        {:error, unverified_smart_contract(address_hash, params, error, error_message, true)}

      _ ->
        {:error, unverified_smart_contract(address_hash, params, "Failed to verify", nil, true)}
    end
  end

  def publish_with_multi_part_files(%{"address_hash" => address_hash} = params, external_libraries \\ %{}, files) do
    Logger.info(@sc_verification_via_multipart_files_started)
    params_with_external_libraries = add_external_libraries(params, external_libraries)

    case Verifier.evaluate_authenticity_via_multi_part_files(address_hash, params_with_external_libraries, files) do
      {:ok,
       %{
         "abi" => _,
         "compilerVersion" => _,
         "constructorArguments" => _,
         "contractName" => _,
         "fileName" => _,
         "sourceFiles" => _,
         "compilerSettings" => _
       } = result_params} ->
        process_rust_verifier_response(result_params, address_hash, params, false, true)

      {:error, error} ->
        {:error, unverified_smart_contract(address_hash, params, error, nil, true)}

      _ ->
        {:error, unverified_smart_contract(address_hash, params, "Failed to verify", nil, true)}
    end
  end

  def process_rust_verifier_response(
        source,
        address_hash,
        initial_params,
        is_standard_json?,
        save_file_path?,
        automatically_verified? \\ false
      )

  # zksync
  def process_rust_verifier_response(
        %{
          "abi" => abi,
          "evmCompiler" => %{"version" => compiler_version},
          "contractName" => contract_name,
          "fileName" => file_name,
          "sources" => sources,
          "compilerSettings" => compiler_settings_string,
          "runtimeMatch" => %{"type" => match_type},
          "zkCompiler" => %{"version" => zk_compiler_version}
        },
        address_hash,
        initial_params,
        is_standard_json?,
        save_file_path?,
        _automatically_verified?
      ) do
    secondary_sources =
      for {file, source} <- sources,
          file != file_name,
          do: %{"file_name" => file, "contract_source_code" => source, "address_hash" => address_hash}

    %{^file_name => contract_source_code} = sources

    compiler_settings = Jason.decode!(compiler_settings_string)

    optimization = extract_optimization(compiler_settings)

    optimization_runs = zksync_parse_optimization_runs(compiler_settings, optimization)

    constructor_arguments =
      if initial_params["constructor_arguments"] !== "0x", do: initial_params["constructor_arguments"], else: nil

    prepared_params =
      %{}
      |> Map.put("optimization", optimization)
      |> Map.put("optimization_runs", optimization_runs)
      |> Map.put("evm_version", compiler_settings["evmVersion"] || "default")
      |> Map.put("compiler_version", compiler_version)
      |> Map.put("zk_compiler_version", zk_compiler_version)
      |> Map.put("constructor_arguments", constructor_arguments)
      |> Map.put("contract_source_code", contract_source_code)
      |> Map.put("external_libraries", cast_libraries(compiler_settings["libraries"] || %{}))
      |> Map.put("name", contract_name)
      |> Map.put("file_path", if(save_file_path?, do: file_name))
      |> Map.put("secondary_sources", secondary_sources)
      |> Map.put("compiler_settings", if(is_standard_json?, do: compiler_settings))
      |> Map.put("partially_verified", match_type == "PARTIAL")
      |> Map.put("verified_via_sourcify", false)
      |> Map.put("verified_via_eth_bytecode_db", false)
      |> Map.put("verified_via_verifier_alliance", false)
      |> Map.put("license_type", initial_params["license_type"])
      |> Map.put("is_blueprint", false)

    publish_smart_contract(address_hash, prepared_params, abi, save_file_path?)
  end

  def process_rust_verifier_response(
        %{
          "abi" => abi_string,
          "compilerVersion" => compiler_version,
          "constructorArguments" => constructor_arguments,
          "contractName" => contract_name,
          "fileName" => file_name,
          "sourceFiles" => sources,
          "compilerSettings" => compiler_settings_string,
          "matchType" => match_type
        } = source,
        address_hash,
        initial_params,
        is_standard_json?,
        save_file_path?,
        automatically_verified?
      ) do
    secondary_sources =
      for {file, source} <- sources,
          file != file_name,
          do: %{"file_name" => file, "contract_source_code" => source, "address_hash" => address_hash}

    %{^file_name => contract_source_code} = sources

    compiler_settings = Jason.decode!(compiler_settings_string)

    optimization = extract_optimization(compiler_settings)

    optimization_runs = parse_optimization_runs(compiler_settings, optimization)

    prepared_params =
      %{}
      |> Map.put("optimization", optimization)
      |> Map.put("optimization_runs", optimization_runs)
      |> Map.put("evm_version", compiler_settings["evmVersion"] || "default")
      |> Map.put("compiler_version", compiler_version)
      |> Map.put("constructor_arguments", constructor_arguments)
      |> Map.put("contract_source_code", contract_source_code)
      |> Map.put("external_libraries", cast_libraries(compiler_settings["libraries"] || %{}))
      |> Map.put("name", contract_name)
      |> Map.put("file_path", if(save_file_path?, do: file_name))
      |> Map.put("secondary_sources", secondary_sources)
      |> Map.put("compiler_settings", if(is_standard_json?, do: compiler_settings))
      |> Map.put("partially_verified", match_type == "PARTIAL")
      |> Map.put("verified_via_sourcify", source["sourcify?"])
      |> Map.put("verified_via_eth_bytecode_db", automatically_verified?)
      |> Map.put("verified_via_verifier_alliance", source["verifier_alliance?"])
      |> Map.put("license_type", initial_params["license_type"])
      |> Map.put("is_blueprint", source["isBlueprint"])

    publish_smart_contract(address_hash, prepared_params, Jason.decode!(abi_string || "null"), save_file_path?)
  end

  defp parse_optimization_runs(compiler_settings, optimization) do
    if(optimization, do: compiler_settings["optimizer"]["runs"])
  end

  defp zksync_parse_optimization_runs(compiler_settings, optimization) do
    optimizer = Map.get(compiler_settings, "optimizer")

    if optimization do
      if optimizer && Map.has_key?(optimizer, "mode"), do: Map.get(optimizer, "mode"), else: "3"
    end
  end

  def extract_optimization(compiler_settings),
    do: (compiler_settings["optimizer"] && compiler_settings["optimizer"]["enabled"]) || false

<<<<<<< HEAD
=======
  def publish_smart_contract(address_hash, params, abi, verification_with_files?) do
    attrs = address_hash |> attributes(params, abi)

    create_or_update_smart_contract(address_hash, attrs, verification_with_files?)
  end

  def publish_smart_contract(address_hash, params, abi, verification_with_files?, file_path) do
    attrs = address_hash |> attributes(params, file_path, abi)

    create_or_update_smart_contract(address_hash, attrs, verification_with_files?)
  end

>>>>>>> f1d16a58
  @doc """
    Publishes a verified smart contract.

    ## Parameters
<<<<<<< HEAD
    - `address_hash`: The address hash of the smart contract
    - `params`: The parameters for the smart contract
    - `abi`: The ABI of the smart contract
    - `file_path`: Optional file path for the smart contract source code
=======
    - `address_hash`: The hash of the address for the smart contract.
    - `attrs`: A map containing attributes such as external libraries and secondary sources.
    - `verification_with_files?`: A boolean indicating whether the verification was performed with files or flattened code.
>>>>>>> f1d16a58

    ## Returns
    - `{:ok, %SmartContract{}}` if successful
    - `{:error, %Ecto.Changeset{}}` if there was an error
  """
<<<<<<< HEAD
  @spec publish_smart_contract(String.t(), map(), map(), String.t() | nil) ::
          {:ok, SmartContract.t()} | {:error, Ecto.Changeset.t()}
  def publish_smart_contract(address_hash, params, abi, file_path \\ nil) do
    attrs =
      if file_path do
        address_hash |> attributes(params, file_path, abi)
      else
        address_hash |> attributes(params, abi)
      end

    Logger.info("Publish successfully verified Solidity smart-contract #{address_hash} into the DB")
    SmartContract.create_or_update_smart_contract(address_hash, attrs)
=======
  @spec create_or_update_smart_contract(
          binary() | Explorer.Chain.Hash.t(),
          %{
            :external_libraries => list(),
            :secondary_sources => list(),
            optional(any()) => any()
          },
          boolean()
        ) :: {:error, Ecto.Changeset.t() | String.t()} | {:ok, Explorer.Chain.SmartContract.t()}
  def create_or_update_smart_contract(address_hash, attrs, verification_with_files?) do
    smart_contract = address_hash |> SmartContract.get_smart_contract_query() |> Chain.select_repo(api?: true).one()

    cond do
      is_nil(smart_contract) ->
        Logger.info("Publish successfully verified Solidity smart-contract #{address_hash} into the DB")

        SmartContract.create_smart_contract(attrs, attrs.external_libraries, attrs.secondary_sources)

      smart_contract.partially_verified && attrs.partially_verified &&
          Application.get_env(:block_scout_web, :contract)[:partial_reverification_disabled] ->
        changeset =
          SmartContract.invalid_contract_changeset(
            %SmartContract{address_hash: address_hash},
            Helper.add_contract_code_md5(attrs),
            "Cannot update partially verified smart contract with another partially verified contract",
            nil,
            verification_with_files?
          )

        {:error, %{changeset | action: :insert}}

      true ->
        Logger.info("Publish successfully verified Solidity smart-contract #{address_hash} into the DB")

        SmartContract.update_smart_contract(attrs, attrs.external_libraries, attrs.secondary_sources)
    end
>>>>>>> f1d16a58
  end

  defp unverified_smart_contract(address_hash, params, error, error_message, verification_with_files? \\ false) do
    attrs =
      address_hash
      |> attributes(params)
      |> Helper.add_contract_code_md5()

    changeset =
      SmartContract.invalid_contract_changeset(
        %SmartContract{address_hash: address_hash},
        attrs,
        error,
        error_message,
        verification_with_files?
      )

    Logger.error("Solidity smart-contract verification #{address_hash} failed because of the error #{inspect(error)}")

    %{changeset | action: :insert}
  end

  defp attributes(address_hash, params, file_path, abi) do
    Map.put(attributes(address_hash, params, abi), :file_path, file_path)
  end

  # credo:disable-for-next-line Credo.Check.Refactor.CyclomaticComplexity
  defp attributes(address_hash, params, abi \\ %{}) do
    constructor_arguments = params["constructor_arguments"]
    compiler_settings = params["compiler_settings"]

    clean_constructor_arguments = clear_constructor_arguments(constructor_arguments)

    clean_compiler_settings =
      if compiler_settings in ["", nil, %{}] do
        nil
      else
        compiler_settings
      end

    prepared_external_libraries = prepare_external_libraries(params["external_libraries"])

    compiler_version = CompilerVersion.get_strict_compiler_version(:solc, params["compiler_version"])

    base_attributes = %{
      address_hash: address_hash,
      name: params["name"],
      file_path: params["file_path"],
      compiler_version: compiler_version,
      evm_version: params["evm_version"],
      optimization_runs: params["optimization_runs"],
      optimization: params["optimization"],
      contract_source_code: params["contract_source_code"],
      constructor_arguments: clean_constructor_arguments,
      external_libraries: prepared_external_libraries,
      secondary_sources: params["secondary_sources"],
      abi: abi,
      verified_via_sourcify: params["verified_via_sourcify"] || false,
      verified_via_eth_bytecode_db: params["verified_via_eth_bytecode_db"] || false,
      verified_via_verifier_alliance: params["verified_via_verifier_alliance"] || false,
      partially_verified: params["partially_verified"] || false,
      is_vyper_contract: false,
      autodetect_constructor_args: params["autodetect_constructor_args"],
      is_yul: params["is_yul"] || false,
      compiler_settings: clean_compiler_settings,
      license_type: prepare_license_type(params["license_type"]) || :none,
      is_blueprint: params["is_blueprint"] || false,
      language: (is_nil(abi) && :yul) || :solidity
    }

    base_attributes
    |> (&if(Application.get_env(:explorer, :chain_type) == :zksync,
          do: Map.put(&1, :zk_compiler_version, params["zk_compiler_version"]),
          else: &1
        )).()
  end

  defp clear_constructor_arguments(constructor_arguments) do
    if constructor_arguments != nil && constructor_arguments != "" do
      constructor_arguments
    else
      nil
    end
  end

  defp prepare_external_libraries(nil), do: []

  defp prepare_external_libraries(map) do
    map
    |> Enum.map(fn {key, value} ->
      %{name: key, address_hash: value}
    end)
  end

  defp add_external_libraries(%{"external_libraries" => _} = params, _external_libraries), do: params

  defp add_external_libraries(params, external_libraries) do
    clean_external_libraries =
      Enum.reduce(1..Application.get_env(:block_scout_web, :contract)[:verification_max_libraries], %{}, fn number,
                                                                                                            acc ->
        address_key = "library#{number}_address"
        name_key = "library#{number}_name"

        address = external_libraries[address_key]
        name = external_libraries[name_key]

        if is_nil(address) || address == "" || is_nil(name) || name == "" do
          acc
        else
          Map.put(acc, name, address)
        end
      end)

    Map.put(params, "external_libraries", clean_external_libraries)
  end

  defp maybe_add_zksync_specific_data(params) do
    if Application.get_env(:explorer, :chain_type) == :zksync do
      Map.put(params, "constructor_arguments", SmartContract.zksync_get_constructor_arguments(params["address_hash"]))
    else
      params
    end
  end
end<|MERGE_RESOLUTION|>--- conflicted
+++ resolved
@@ -7,7 +7,6 @@
 
   import Explorer.SmartContract.Helper, only: [cast_libraries: 1, prepare_license_type: 1]
 
-  alias Explorer.Chain
   alias Explorer.Chain.SmartContract
   alias Explorer.SmartContract.{CompilerVersion, Helper}
   alias Explorer.SmartContract.Solidity.Verifier
@@ -291,44 +290,24 @@
   def extract_optimization(compiler_settings),
     do: (compiler_settings["optimizer"] && compiler_settings["optimizer"]["enabled"]) || false
 
-<<<<<<< HEAD
-=======
-  def publish_smart_contract(address_hash, params, abi, verification_with_files?) do
-    attrs = address_hash |> attributes(params, abi)
-
-    create_or_update_smart_contract(address_hash, attrs, verification_with_files?)
-  end
-
-  def publish_smart_contract(address_hash, params, abi, verification_with_files?, file_path) do
-    attrs = address_hash |> attributes(params, file_path, abi)
-
-    create_or_update_smart_contract(address_hash, attrs, verification_with_files?)
-  end
-
->>>>>>> f1d16a58
   @doc """
     Publishes a verified smart contract.
 
     ## Parameters
-<<<<<<< HEAD
     - `address_hash`: The address hash of the smart contract
     - `params`: The parameters for the smart contract
     - `abi`: The ABI of the smart contract
+    - `verification_with_files?`: A boolean indicating whether the verification
+      was performed with files or flattened code.
     - `file_path`: Optional file path for the smart contract source code
-=======
-    - `address_hash`: The hash of the address for the smart contract.
-    - `attrs`: A map containing attributes such as external libraries and secondary sources.
-    - `verification_with_files?`: A boolean indicating whether the verification was performed with files or flattened code.
->>>>>>> f1d16a58
 
     ## Returns
     - `{:ok, %SmartContract{}}` if successful
     - `{:error, %Ecto.Changeset{}}` if there was an error
   """
-<<<<<<< HEAD
-  @spec publish_smart_contract(String.t(), map(), map(), String.t() | nil) ::
+  @spec publish_smart_contract(String.t(), map(), map(), boolean(), String.t() | nil) ::
           {:ok, SmartContract.t()} | {:error, Ecto.Changeset.t()}
-  def publish_smart_contract(address_hash, params, abi, file_path \\ nil) do
+  def publish_smart_contract(address_hash, params, abi, verification_with_files?, file_path \\ nil) do
     attrs =
       if file_path do
         address_hash |> attributes(params, file_path, abi)
@@ -337,45 +316,7 @@
       end
 
     Logger.info("Publish successfully verified Solidity smart-contract #{address_hash} into the DB")
-    SmartContract.create_or_update_smart_contract(address_hash, attrs)
-=======
-  @spec create_or_update_smart_contract(
-          binary() | Explorer.Chain.Hash.t(),
-          %{
-            :external_libraries => list(),
-            :secondary_sources => list(),
-            optional(any()) => any()
-          },
-          boolean()
-        ) :: {:error, Ecto.Changeset.t() | String.t()} | {:ok, Explorer.Chain.SmartContract.t()}
-  def create_or_update_smart_contract(address_hash, attrs, verification_with_files?) do
-    smart_contract = address_hash |> SmartContract.get_smart_contract_query() |> Chain.select_repo(api?: true).one()
-
-    cond do
-      is_nil(smart_contract) ->
-        Logger.info("Publish successfully verified Solidity smart-contract #{address_hash} into the DB")
-
-        SmartContract.create_smart_contract(attrs, attrs.external_libraries, attrs.secondary_sources)
-
-      smart_contract.partially_verified && attrs.partially_verified &&
-          Application.get_env(:block_scout_web, :contract)[:partial_reverification_disabled] ->
-        changeset =
-          SmartContract.invalid_contract_changeset(
-            %SmartContract{address_hash: address_hash},
-            Helper.add_contract_code_md5(attrs),
-            "Cannot update partially verified smart contract with another partially verified contract",
-            nil,
-            verification_with_files?
-          )
-
-        {:error, %{changeset | action: :insert}}
-
-      true ->
-        Logger.info("Publish successfully verified Solidity smart-contract #{address_hash} into the DB")
-
-        SmartContract.update_smart_contract(attrs, attrs.external_libraries, attrs.secondary_sources)
-    end
->>>>>>> f1d16a58
+    SmartContract.create_or_update_smart_contract(address_hash, attrs, verification_with_files?)
   end
 
   defp unverified_smart_contract(address_hash, params, error, error_message, verification_with_files? \\ false) do
