# credo:disable-for-this-file
defmodule Explorer.SmartContract.Solidity.Verifier do
  @moduledoc """
  Module responsible to verify the Smart Contract.

  Given a contract source code the bytecode will be generated  and matched
  against the existing Creation Address Bytecode, if it matches the contract is
  then Verified.
  """

  import Explorer.SmartContract.Helper,
    only: [cast_libraries: 1, prepare_bytecode_for_microservice: 3, contract_creation_input: 1]

  alias ABI.{FunctionSelector, TypeDecoder}
  alias Explorer.Chain
  alias Explorer.SmartContract.RustVerifierInterface
  alias Explorer.SmartContract.Solidity.CodeCompiler

  require Logger

  @bytecode_hash_options ["default", "none", "bzzr1"]

  def evaluate_authenticity(_, %{"contract_source_code" => ""}),
    do: {:error, :contract_source_code}

  def evaluate_authenticity(address_hash, params) do
    try do
      evaluate_authenticity_inner(RustVerifierInterface.enabled?(), address_hash, params)
    rescue
      exception ->
        Logger.error(fn ->
          [
            "Error while verifying smart-contract address: #{address_hash}, params: #{inspect(params, limit: :infinity, printable_limit: :infinity)}: ",
            Exception.format(:error, exception, __STACKTRACE__)
          ]
        end)

        Sentry.capture_exception(exception,
          stacktrace: __STACKTRACE__,
          extra: %{address_hash: address_hash, params: params}
        )
    end
  end

  defp debug_contract_verification_with_sentry(result, params, address_hash) do
    if !match?({:ok, _}, result) do
      Sentry.capture_message("verification failed",
        extra: %{
          result: Kernel.inspect(result, limit: :infinity, printable_limit: :infinity),
          params: params,
          address_hash: address_hash
        }
      )
    end
  end

  defp debug_contract_json_verification_with_sentry(result, params, address_hash, json) do
    if !match?({:ok, _, _}, result) do
      Sentry.capture_message("json verification failed",
        extra: %{
          result: Kernel.inspect(result, limit: :infinity, printable_limit: :infinity),
          params: params,
          address_hash: address_hash,
          json_input: json
        }
      )
    end
  end

  defp evaluate_authenticity_inner(true, address_hash, params) do
    deployed_bytecode = Chain.smart_contract_bytecode(address_hash)

    creation_tx_input = contract_creation_input(address_hash)

    %{}
    |> prepare_bytecode_for_microservice(creation_tx_input, deployed_bytecode)
    |> Map.put("sourceFiles", %{
      "#{params["name"]}.#{smart_contract_source_file_extension(parse_boolean(params["is_yul"]))}" =>
        params["contract_source_code"]
    })
    |> Map.put("libraries", params["external_libraries"])
    |> Map.put("optimizationRuns", prepare_optimization_runs(params["optimization"], params["optimization_runs"]))
    |> Map.put("evmVersion", Map.get(params, "evm_version", "default"))
    |> Map.put("compilerVersion", params["compiler_version"])
    |> RustVerifierInterface.verify_multi_part(address_hash)
  end

  defp evaluate_authenticity_inner(false, address_hash, params) do
    if is_nil(params["name"]) or params["name"] == "" do
      {:error, :name}
    else
      latest_evm_version = List.last(CodeCompiler.allowed_evm_versions())
      evm_version = Map.get(params, "evm_version", latest_evm_version)

      all_versions = [evm_version | previous_evm_versions(evm_version)]

      all_versions_extra = all_versions ++ [evm_version]

<<<<<<< HEAD
    result =
=======
>>>>>>> 9d670a17
      Enum.reduce_while(all_versions_extra, false, fn version, acc ->
        case acc do
          {:ok, _} = result ->
            {:cont, result}
<<<<<<< HEAD

          {:error, error}
          when error in [:name, :no_creation_data, :deployed_bytecode, :compiler_version, :constructor_arguments] ->
            {:halt, acc}

          _ ->
            cur_params = Map.put(params, "evm_version", version)
            {:cont, verify(address_hash, cur_params)}
        end
      end)

    debug_contract_verification_with_sentry(result, params, address_hash)
    result
=======

          {:error, error}
          when error in [:name, :no_creation_data, :deployed_bytecode, :compiler_version, :constructor_arguments] ->
            {:halt, acc}

          _ ->
            cur_params = Map.put(params, "evm_version", version)
            {:cont, verify(address_hash, cur_params)}
        end
      end)
    end
>>>>>>> 9d670a17
  end

  defp smart_contract_source_file_extension(true), do: "yul"
  defp smart_contract_source_file_extension(_), do: "sol"

  defp prepare_optimization_runs(false_, _) when false_ in [false, "false"], do: nil

  defp prepare_optimization_runs(true_, runs) when true_ in [true, "true"] and is_number(runs) do
    runs
  end

  defp prepare_optimization_runs(true_, runs) when true_ in [true, "true"] do
    case Integer.parse(runs) do
      {runs_integer, ""} ->
        runs_integer

      _ ->
        nil
    end
  end

  def evaluate_authenticity_via_standard_json_input(address_hash, params, json_input) do
    try do
      result =
        evaluate_authenticity_via_standard_json_input_inner(
          RustVerifierInterface.enabled?(),
          address_hash,
          params,
          json_input
        )

      debug_contract_json_verification_with_sentry(result, params, address_hash, json_input)
      result
    rescue
      exception ->
        Logger.error(fn ->
          [
            "Error while verifying smart-contract address: #{address_hash}, params: #{inspect(params, limit: :infinity, printable_limit: :infinity)}, json_input: #{inspect(json_input, limit: :infinity, printable_limit: :infinity)}: ",
            Exception.format(:error, exception, __STACKTRACE__)
          ]
        end)

        Sentry.capture_exception(exception,
          stacktrace: __STACKTRACE__,
          extra: %{address_hash: address_hash, params: params, json_input: json_input}
        )
    end
  end

  def evaluate_authenticity_via_standard_json_input_inner(true, address_hash, params, json_input) do
    deployed_bytecode = Chain.smart_contract_bytecode(address_hash)

    creation_tx_input = contract_creation_input(address_hash)

    %{"compilerVersion" => params["compiler_version"]}
    |> prepare_bytecode_for_microservice(creation_tx_input, deployed_bytecode)
    |> Map.put("input", json_input)
    |> RustVerifierInterface.verify_standard_json_input(address_hash)
  end

  def evaluate_authenticity_via_standard_json_input_inner(false, address_hash, params, json_input) do
    verify(address_hash, params, json_input)
  end

  def evaluate_authenticity_via_multi_part_files(address_hash, params, files) do
    deployed_bytecode = Chain.smart_contract_bytecode(address_hash)

    creation_tx_input = contract_creation_input(address_hash)

    %{}
    |> prepare_bytecode_for_microservice(creation_tx_input, deployed_bytecode)
    |> Map.put("sourceFiles", files)
    |> Map.put("libraries", params["external_libraries"])
    |> Map.put("optimizationRuns", prepare_optimization_runs(params["optimization"], params["optimization_runs"]))
    |> Map.put("evmVersion", Map.get(params, "evm_version", "default"))
    |> Map.put("compilerVersion", params["compiler_version"])
    |> RustVerifierInterface.verify_multi_part(address_hash)
  end

  defp verify(address_hash, params, json_input) do
    name = Map.get(params, "name", "")
    compiler_version = Map.fetch!(params, "compiler_version")
    constructor_arguments = Map.get(params, "constructor_arguments", "")
    autodetect_constructor_arguments = params |> Map.get("autodetect_constructor_args", "false") |> parse_boolean()

    solc_output =
      CodeCompiler.run(
        [
          name: name,
          compiler_version: compiler_version
        ],
        json_input
      )

    case solc_output do
      {:ok, candidates} ->
        case Jason.decode(json_input) do
          {:ok, map_json_input} ->
            Enum.reduce_while(candidates, %{}, fn candidate, _acc ->
              file_path = candidate["file_path"]
              source_code = map_json_input["sources"][file_path]["content"]
              contract_name = candidate["name"]

              case compare_bytecodes(
                     candidate,
                     address_hash,
                     constructor_arguments,
                     autodetect_constructor_arguments
                   ) do
                {:ok, verified_data} ->
                  secondary_sources =
                    for {file, %{"content" => source}} <- map_json_input["sources"],
                        file != file_path,
                        do: %{"file_name" => file, "contract_source_code" => source, "address_hash" => address_hash}

                  additional_params =
                    map_json_input
                    |> extract_settings_from_json()
                    |> Map.put("contract_source_code", source_code)
                    |> Map.put("file_path", file_path)
                    |> Map.put("name", contract_name)
                    |> Map.put("secondary_sources", secondary_sources)
                    |> Map.put("compiler_settings", map_json_input["settings"])
                    |> Map.put("external_libraries", cast_libraries(map_json_input["settings"]["libraries"] || %{}))

                  {:halt, {:ok, verified_data, additional_params}}

                err ->
                  {:cont, {:error, err}}
              end
            end)

          _ ->
            {:error, :json}
        end

      error_response ->
        error_response
    end
  end

  defp extract_settings_from_json(json_input) when is_map(json_input) do
    %{"enabled" => optimization, "runs" => optimization_runs} = json_input["settings"]["optimizer"]

    %{"optimization" => optimization}
    |> (&if(parse_boolean(optimization), do: Map.put(&1, "optimization_runs", optimization_runs), else: &1)).()
  end

  defp verify(address_hash, params) do
    name = Map.fetch!(params, "name")
    contract_source_code = Map.fetch!(params, "contract_source_code")
    optimization = Map.fetch!(params, "optimization")
    compiler_version = Map.fetch!(params, "compiler_version")
    external_libraries = Map.get(params, "external_libraries", %{})
    constructor_arguments = Map.get(params, "constructor_arguments", "")
    evm_version = Map.get(params, "evm_version")
    optimization_runs = Map.get(params, "optimization_runs", 200)
    autodetect_constructor_arguments = params |> Map.get("autodetect_constructor_args", "true") |> parse_boolean()

    if is_compiler_version_at_least_0_6_0?(compiler_version) do
      Enum.reduce_while(@bytecode_hash_options, false, fn option, acc ->
        case acc do
          {:ok, _} = result ->
            {:halt, result}

          {:error, error}
          when error in [:name, :no_creation_data, :deployed_bytecode, :compiler_version, :constructor_arguments] ->
            {:halt, acc}

          _ ->
            solc_output =
              CodeCompiler.run(
                name: name,
                compiler_version: compiler_version,
                code: contract_source_code,
                optimize: optimization,
                optimization_runs: optimization_runs,
                evm_version: evm_version,
                external_libs: external_libraries,
                bytecode_hash: option
              )

            {:cont,
             compare_bytecodes(
               solc_output,
               address_hash,
               constructor_arguments,
               autodetect_constructor_arguments
             )}
        end
      end)
    else
      solc_output =
        CodeCompiler.run(
          name: name,
          compiler_version: compiler_version,
          code: contract_source_code,
          optimize: optimization,
          optimization_runs: optimization_runs,
          evm_version: evm_version,
          external_libs: external_libraries
        )

      compare_bytecodes(
        solc_output,
        address_hash,
        constructor_arguments,
        autodetect_constructor_arguments
      )
    end
  end

  defp is_compiler_version_at_least_0_6_0?("latest"), do: true

  defp is_compiler_version_at_least_0_6_0?(compiler_version) do
    case compiler_version |> String.split("+", parts: 2) do
      [version, _] ->
        digits =
          version
          |> String.replace("v", "")
          |> String.split(".")
          |> Enum.map(fn str ->
            {num, _} = Integer.parse(str)
            num
          end)

        Enum.fetch!(digits, 0) > 0 || Enum.fetch!(digits, 1) >= 6

      _ ->
        false
    end
  end

  defp compare_bytecodes({:error, :name}, _, _, _), do: {:error, :name}
  defp compare_bytecodes({:error, _}, _, _, _), do: {:error, :compilation}

  defp compare_bytecodes({:error, _, error_message}, _, _, _) do
    {:error, :compilation, error_message}
  end

  defp compare_bytecodes(
         %{"abi" => abi, "bytecode" => bytecode, "deployedBytecode" => deployed_bytecode},
         address_hash,
         arguments_data,
         autodetect_constructor_arguments
       ),
       do:
         compare_bytecodes(
           {:ok, %{"abi" => abi, "bytecode" => bytecode, "deployedBytecode" => deployed_bytecode}},
           address_hash,
           arguments_data,
           autodetect_constructor_arguments
         )

  defp compare_bytecodes(
         {:ok, %{"abi" => abi, "bytecode" => bytecode, "deployedBytecode" => deployed_bytecode}},
         address_hash,
         arguments_data,
         autodetect_constructor_arguments
       ) do
    %{
      "metadata_hash_with_length" => local_meta,
      "trimmed_bytecode" => local_bytecode_without_meta,
      "compiler_version" => solc_local
    } = extract_bytecode_and_metadata_hash(bytecode, deployed_bytecode)

    bc_deployed_bytecode = Chain.smart_contract_bytecode(address_hash)

    bc_creation_tx_input =
      case Chain.smart_contract_creation_tx_bytecode(address_hash) do
        %{init: init, created_contract_code: _created_contract_code} ->
          "0x" <> init_without_0x = init
          init_without_0x

        _ ->
          ""
      end

    %{
      "metadata_hash_with_length" => bc_meta,
      "trimmed_bytecode" => bc_creation_tx_input_without_meta,
      "compiler_version" => solc_bc
    } = extract_bytecode_and_metadata_hash(bc_creation_tx_input, bc_deployed_bytecode)

    bc_replaced_local =
      String.replace(bc_creation_tx_input_without_meta, local_bytecode_without_meta, "", global: false)

    has_constructor_with_params? = has_constructor_with_params?(abi)

    is_constructor_args_valid? =
      if has_constructor_with_params?, do: parse_constructor_and_return_check_function(abi), else: fn _ -> false end

    empty_constructor_arguments = arguments_data == "" or arguments_data == nil

    cond do
      bc_creation_tx_input == "" ->
        {:error, :no_creation_data}

      !String.contains?(bc_creation_tx_input, bc_meta) || bc_deployed_bytecode in ["", "0x"] ->
        {:error, :deployed_bytecode}

      solc_local != solc_bc ->
        {:error, :compiler_version}

      !String.contains?(bc_creation_tx_input_without_meta, local_bytecode_without_meta) ->
        {:error, :generated_bytecode}

      bc_replaced_local == "" && !has_constructor_with_params? ->
        {:ok, %{abi: abi}}

      bc_replaced_local != "" && has_constructor_with_params? && is_constructor_args_valid?.(bc_replaced_local) &&
          autodetect_constructor_arguments ->
        {:ok, %{abi: abi, constructor_arguments: bc_replaced_local}}

      has_constructor_with_params? && autodetect_constructor_arguments &&
          ((bc_replaced_local != "" && !is_constructor_args_valid?.(bc_replaced_local)) || bc_replaced_local == "") ->
        {:error, :autodetect_constructor_arguments_failed}

      has_constructor_with_params? &&
          (empty_constructor_arguments || !String.contains?(bc_creation_tx_input, arguments_data)) ->
        {:error, :constructor_arguments}

      has_constructor_with_params? && is_constructor_args_valid?.(arguments_data) &&
          (bc_replaced_local == arguments_data ||
             check_users_constructor_args_validity(bc_creation_tx_input, bytecode, bc_meta, local_meta, arguments_data)) ->
        {:ok, %{abi: abi, constructor_arguments: arguments_data}}

      try_library_verification(local_bytecode_without_meta, bc_creation_tx_input_without_meta) ->
        {:ok, %{abi: abi}}

      true ->
        {:error, :unknown_error}
    end
  end

  defp check_users_constructor_args_validity(bc_bytecode, local_bytecode, bc_splitter, local_splitter, user_arguments) do
    clear_bc_bytecode = bc_bytecode |> replace_last_occurrence(user_arguments) |> replace_last_occurrence(bc_splitter)
    clear_local_bytecode = replace_last_occurrence(local_bytecode, local_splitter)
    clear_bc_bytecode == clear_local_bytecode
  end

  defp replace_last_occurrence(where, what) when is_binary(where) and is_binary(what) do
    where
    |> String.reverse()
    |> String.replace(String.reverse(what), "", global: false)
    |> String.reverse()
  end

  defp replace_last_occurrence(_, _), do: nil

  defp parse_constructor_and_return_check_function(abi) do
    constructor_abi = Enum.find(abi, fn el -> el["type"] == "constructor" && el["inputs"] != [] end)

    input_types = Enum.map(constructor_abi["inputs"], &FunctionSelector.parse_specification_type/1)

    fn assumed_arguments ->
      try do
        _ =
          assumed_arguments
          |> Base.decode16!(case: :mixed)
          |> TypeDecoder.decode_raw(input_types)

        assumed_arguments
      rescue
        _ ->
          false
      end
    end
  end

  defp extract_meta_from_deployed_bytecode(code_unknown_case) do
    with true <- is_binary(code_unknown_case),
         code <- String.downcase(code_unknown_case),
         last_2_bytes <- code |> String.slice(-4..-1),
         {meta_length, ""} <- last_2_bytes |> Integer.parse(16),
         meta <- String.slice(code, (-(meta_length + 2) * 2)..-5) do
      {meta, last_2_bytes}
    else
      _ ->
        {"", ""}
    end
  end

  defp decode_meta(meta) do
    with {:ok, meta_raw_binary} <- Base.decode16(meta, case: :lower),
         {:ok, decoded_meta, _remain} <- CBOR.decode(meta_raw_binary) do
      decoded_meta
    else
      _ ->
        %{}
    end
  end

  # 730000000000000000000000000000000000000000 - default library address that returned by the compiler
  defp try_library_verification(
         "730000000000000000000000000000000000000000" <> bytecode,
         <<_address::binary-size(42)>> <> bytecode
       ) do
    true
  end

  defp try_library_verification(_, _) do
    false
  end

  @doc """
  In order to discover the bytecode we need to remove the `swarm source` from
  the hash.

  For more information on the swarm hash, check out:
  https://solidity.readthedocs.io/en/v0.5.3/metadata.html#encoding-of-the-metadata-hash-in-the-bytecode
  """
  def extract_bytecode_and_metadata_hash("0x" <> bytecode, deployed_bytecode) do
    extract_bytecode_and_metadata_hash(bytecode, deployed_bytecode)
  end

  def extract_bytecode_and_metadata_hash(bytecode, deployed_bytecode) do
    {meta, meta_length} = extract_meta_from_deployed_bytecode(deployed_bytecode)

    solc = decode_meta(meta)["solc"]

    bytecode_without_meta =
      bytecode
      |> replace_last_occurrence(meta <> meta_length)

    %{
      "metadata_hash_with_length" => meta <> meta_length,
      "trimmed_bytecode" => bytecode_without_meta,
      "compiler_version" => solc
    }
  end

  def previous_evm_versions(current_evm_version) do
    index = Enum.find_index(CodeCompiler.allowed_evm_versions(), fn el -> el == current_evm_version end)

    cond do
      index == 0 ->
        []

      index == 1 ->
        [List.first(CodeCompiler.allowed_evm_versions())]

      true ->
        [
          Enum.at(CodeCompiler.allowed_evm_versions(), index - 1),
          Enum.at(CodeCompiler.allowed_evm_versions(), index - 2)
        ]
    end
  end

  defp has_constructor_with_params?(abi) do
    Enum.any?(abi, fn el -> el["type"] == "constructor" && el["inputs"] != [] end)
  end

  def parse_boolean("true"), do: true
  def parse_boolean("false"), do: false

  def parse_boolean(true), do: true
  def parse_boolean(false), do: false

  def parse_boolean(_), do: false
end<|MERGE_RESOLUTION|>--- conflicted
+++ resolved
@@ -96,41 +96,25 @@
 
       all_versions_extra = all_versions ++ [evm_version]
 
-<<<<<<< HEAD
-    result =
-=======
->>>>>>> 9d670a17
-      Enum.reduce_while(all_versions_extra, false, fn version, acc ->
-        case acc do
-          {:ok, _} = result ->
-            {:cont, result}
-<<<<<<< HEAD
-
-          {:error, error}
-          when error in [:name, :no_creation_data, :deployed_bytecode, :compiler_version, :constructor_arguments] ->
-            {:halt, acc}
-
-          _ ->
-            cur_params = Map.put(params, "evm_version", version)
-            {:cont, verify(address_hash, cur_params)}
-        end
-      end)
-
-    debug_contract_verification_with_sentry(result, params, address_hash)
-    result
-=======
-
-          {:error, error}
-          when error in [:name, :no_creation_data, :deployed_bytecode, :compiler_version, :constructor_arguments] ->
-            {:halt, acc}
-
-          _ ->
-            cur_params = Map.put(params, "evm_version", version)
-            {:cont, verify(address_hash, cur_params)}
-        end
-      end)
-    end
->>>>>>> 9d670a17
+      result =
+        Enum.reduce_while(all_versions_extra, false, fn version, acc ->
+          case acc do
+            {:ok, _} = result ->
+              {:cont, result}
+
+            {:error, error}
+            when error in [:name, :no_creation_data, :deployed_bytecode, :compiler_version, :constructor_arguments] ->
+              {:halt, acc}
+
+            _ ->
+              cur_params = Map.put(params, "evm_version", version)
+              {:cont, verify(address_hash, cur_params)}
+          end
+        end)
+
+      debug_contract_verification_with_sentry(result, params, address_hash)
+      result
+    end
   end
 
   defp smart_contract_source_file_extension(true), do: "yul"
