--- conflicted
+++ resolved
@@ -570,16 +570,9 @@
 
   def parse_boolean("true"), do: true
   def parse_boolean("false"), do: false
-<<<<<<< HEAD
 
   def parse_boolean(true), do: true
   def parse_boolean(false), do: false
 
-=======
-
-  def parse_boolean(true), do: true
-  def parse_boolean(false), do: false
-
->>>>>>> 1ece2b7e
   def parse_boolean(_), do: false
 end