defmodule Explorer.SmartContract.Solidity.CodeCompiler do
  @moduledoc """
  Module responsible to compile the Solidity code of a given Smart Contract.
  """

  alias Explorer.SmartContract.SolcDownloader

  require Logger

  @new_contract_name "New.sol"

  @doc """
  Compiles a code in the solidity command line.

  Returns a `Map`.

  ## Examples

      iex(1)> Explorer.SmartContract.Solidity.CodeCompiler.run([
      ...>      name: "SimpleStorage",
      ...>      compiler_version: "v0.4.24+commit.e67f0147",
      ...>      code: \"""
      ...>      pragma solidity ^0.4.24;
      ...>
      ...>      contract SimpleStorage {
      ...>          uint storedData;
      ...>
      ...>          function set(uint x) public {
      ...>              storedData = x;
      ...>          }
      ...>
      ...>          function get() public constant returns (uint) {
      ...>              return storedData;
      ...>          }
      ...>      }
      ...>      \""",
      ...>      optimize: false, evm_version: "byzantium"
      ...>  ])
      {
        :ok,
        %{
          "abi" => [
            %{
              "constant" => false,
              "inputs" => [%{"name" => "x", "type" => "uint256"}],
              "name" => "set",
              "outputs" => [],
              "payable" => false,
              "stateMutability" => "nonpayable",
              "type" => "function"
            },
            %{
              "constant" => true,
              "inputs" => [],
              "name" => "get",
              "outputs" => [%{"name" => "", "type" => "uint256"}],
              "payable" => false,
              "stateMutability" => "view",
              "type" => "function"
            }
          ],
          "bytecode" => "608060405234801561001057600080fd5b5060df8061001f6000396000f3006080604052600436106049576000357c0100000000000000000000000000000000000000000000000000000000900463ffffffff16806360fe47b114604e5780636d4ce63c146078575b600080fd5b348015605957600080fd5b5060766004803603810190808035906020019092919050505060a0565b005b348015608357600080fd5b50608a60aa565b6040518082815260200191505060405180910390f35b8060008190555050565b600080549050905600a165627a7a72305820834bdab406d80509618957aa1a5ad1a4b77f4f1149078675940494ebe5b4147b0029",
          "name" => "SimpleStorage",
          "deployedBytecode" => "6080604052600436106049576000357c0100000000000000000000000000000000000000000000000000000000900463ffffffff16806360fe47b114604e5780636d4ce63c146078575b600080fd5b348015605957600080fd5b5060766004803603810190808035906020019092919050505060a0565b005b348015608357600080fd5b50608a60aa565b6040518082815260200191505060405180910390f35b8060008190555050565b600080549050905600a165627a7a72305820834bdab406d80509618957aa1a5ad1a4b77f4f1149078675940494ebe5b4147b0029"
        }
      }
  """
  @spec run(Keyword.t()) :: {:ok, map} | {:error, :compilation | :name}
  def run(params) do
    name = Keyword.fetch!(params, :name)
    compiler_version = Keyword.fetch!(params, :compiler_version)
    code = Keyword.fetch!(params, :code)
    optimize = Keyword.fetch!(params, :optimize)
    optimization_runs = optimization_runs(params)
    evm_version = Keyword.get(params, :evm_version, List.last(allowed_evm_versions()))
    bytecode_hash = Keyword.get(params, :bytecode_hash, "default")
    external_libs = Keyword.get(params, :external_libs, %{})

    external_libs_string = Jason.encode!(external_libs)

    checked_evm_version =
      if evm_version in allowed_evm_versions() do
        evm_version
      else
        "byzantium"
      end

    path = SolcDownloader.ensure_exists(compiler_version)

    if path do
      {response, _status} =
        System.cmd(
          "node",
          [
            Application.app_dir(:explorer, "priv/compile_solc.js"),
            create_source_file(code),
            path,
            optimize_value(optimize),
            optimization_runs,
            @new_contract_name,
            external_libs_string,
            checked_evm_version,
            bytecode_hash
          ]
        )

      with {:ok, decoded} <- Jason.decode(response),
           {:ok, contracts} <- get_contracts(decoded),
           %{
             "abi" => abi,
             "evm" => %{"bytecode" => %{"object" => bytecode}, "deployedBytecode" => %{"object" => deployed_bytecode}}
           } <-
             get_contract_info(contracts, name) do
        {:ok, %{"abi" => abi, "bytecode" => bytecode, "name" => name, "deployedBytecode" => deployed_bytecode}}
      else
        {:error, %Jason.DecodeError{}} ->
          {:error, :compilation}

        {:error, reason} when reason in [:name, :compilation] ->
          {:error, reason}

        error ->
          error = parse_error(error)
          Logger.warn(["There was an error compiling a provided contract: ", inspect(error)])
          {:error, [first_error | _]} = error
          %{"message" => error_message} = first_error
          {:error, :compilation, error_message}
      end
    else
      {:error, :compilation}
    end
  end

<<<<<<< HEAD
=======
  def run(params, json_input) do
    name = Keyword.fetch!(params, :name)
    compiler_version = Keyword.fetch!(params, :compiler_version)

    path = SolcDownloader.ensure_exists(compiler_version)

    if path do
      with {:ok, valid_json} <- tune_json(json_input),
           {response, _status} <-
             System.cmd(
               "node",
               [
                 Application.app_dir(:explorer, "priv/compile_solc_standard_json_input.js"),
                 create_source_file(valid_json),
                 path
               ]
             ),
           {:ok, decoded} <- Jason.decode(response),
           {:ok, contracts} <- get_contracts_standard_input_verification(decoded) do
        fetch_candidates(contracts, name)
      else
        {:error, %Jason.DecodeError{}} ->
          {:error, :compilation}

        {:error, reason} when reason in [:name, :compilation, :json] ->
          {:error, reason}

        error ->
          error = parse_error(error)
          Logger.warn(["There was an error compiling a provided contract: ", inspect(error)])
          {:error, [first_error | _]} = error
          %{"message" => error_message} = first_error
          {:error, :compilation, error_message}
      end
    else
      {:error, :compilation}
    end
  end

  defp tune_json(json_input) when is_binary(json_input) do
    case Jason.decode(json_input) do
      {:ok, map_input} ->
        map_set_input_keys = map_input |> Map.keys() |> MapSet.new()
        map_set_required_keys = MapSet.new(@required_standard_input_fields)

        if MapSet.subset?(map_set_required_keys, map_set_input_keys) do
          settings = Map.fetch!(map_input, "settings")
          new_settings = Map.put(settings, "outputSelection", @default_output_selection)
          map_input |> Map.replace("settings", new_settings) |> Jason.encode()
        else
          {:error, :json}
        end

      _ ->
        {:error, :json}
    end
  end

  defp tune_json(_json_input), do: {:error, :json}

  defp fetch_candidates(contracts, "") when is_map(contracts) do
    candidates =
      for {file, content} <- contracts,
          {contract_name,
           %{
             "abi" => abi,
             "evm" => %{"bytecode" => %{"object" => bytecode}, "deployedBytecode" => %{"object" => deployed_bytecode}}
           }} <- content,
          do: %{
            "abi" => abi,
            "bytecode" => bytecode,
            "name" => contract_name,
            "file_path" => file,
            "deployedBytecode" => deployed_bytecode
          }

    {:ok, candidates}
  end

  defp fetch_candidates(contracts, name) when is_binary(name) and is_map(contracts) do
    if String.contains?(name, ":") do
      [file_name, contract_name] = String.split(name, ":")
      fetch_candidates(contracts, file_name, contract_name)
    else
      candidates =
        for {file, content} <- contracts,
            {contract_name,
             %{
               "abi" => abi,
               "evm" => %{"bytecode" => %{"object" => bytecode}, "deployedBytecode" => %{"object" => deployed_bytecode}}
             }} <- content,
            contract_name == name,
            do: %{
              "abi" => abi,
              "bytecode" => bytecode,
              "name" => contract_name,
              "file_path" => file,
              "deployedBytecode" => deployed_bytecode
            }

      {:ok, candidates}
    end
  end

  defp fetch_candidates(contracts, file_name, name)
       when is_binary(name) and is_binary(file_name) and is_map(contracts) do
    case contracts[file_name][name] do
      %{
        "abi" => abi,
        "evm" => %{"bytecode" => %{"object" => bytecode}, "deployedBytecode" => %{"object" => deployed_bytecode}}
      } ->
        {:ok,
         [
           %{
             "abi" => abi,
             "bytecode" => bytecode,
             "name" => name,
             "file_path" => file_name,
             "deployedBytecode" => deployed_bytecode
           }
         ]}

      _ ->
        {:ok, []}
    end
  end

>>>>>>> 7569dace
  def allowed_evm_versions do
    :explorer
    |> Application.get_env(:allowed_evm_versions)
    |> String.split(",")
    |> Enum.map(fn version -> String.trim(version) end)
  end

  def get_contract_info(contracts, _) when contracts == %{}, do: {:error, :compilation}

  def get_contract_info(contracts, name) do
    new_versions_name = ":" <> name

    case contracts do
      %{^new_versions_name => response} ->
        response

      %{^name => response} ->
        response

      _ ->
        {:error, :name}
    end
  end

  def parse_error({:error, %{"error" => error}}), do: {:error, [error]}
  def parse_error({:error, %{"errors" => errors}}), do: {:error, errors}
  def parse_error({:error, _} = error), do: error

  # Older solc-bin versions don't use filename as contract key
  defp get_contracts(%{"contracts" => %{"New.sol" => contracts}}), do: {:ok, contracts}
  defp get_contracts(%{"contracts" => %{"" => contracts}}), do: {:ok, contracts}
  defp get_contracts(response), do: {:error, response}

  defp optimize_value(false), do: "0"
  defp optimize_value("false"), do: "0"

  defp optimize_value(true), do: "1"
  defp optimize_value("true"), do: "1"

  defp optimization_runs(params) do
    value = params |> Keyword.get(:optimization_runs, "200")

    if is_binary(value) do
      value
    else
      "#{value}"
    end
  end

  defp create_source_file(source) do
    {:ok, path} = Briefly.create()

    File.write!(path, source)

    path
  end
end<|MERGE_RESOLUTION|>--- conflicted
+++ resolved
@@ -8,6 +8,10 @@
   require Logger
 
   @new_contract_name "New.sol"
+
+  @required_standard_input_fields ~w(language sources settings)
+
+  @default_output_selection %{"*" => %{"*" => ["*"]}}
 
   @doc """
   Compiles a code in the solidity command line.
@@ -131,8 +135,6 @@
     end
   end
 
-<<<<<<< HEAD
-=======
   def run(params, json_input) do
     name = Keyword.fetch!(params, :name)
     compiler_version = Keyword.fetch!(params, :compiler_version)
@@ -260,7 +262,6 @@
     end
   end
 
->>>>>>> 7569dace
   def allowed_evm_versions do
     :explorer
     |> Application.get_env(:allowed_evm_versions)
@@ -294,6 +295,9 @@
   defp get_contracts(%{"contracts" => %{"" => contracts}}), do: {:ok, contracts}
   defp get_contracts(response), do: {:error, response}
 
+  defp get_contracts_standard_input_verification(%{"contracts" => contracts}), do: {:ok, contracts}
+  defp get_contracts_standard_input_verification(response), do: {:error, response}
+
   defp optimize_value(false), do: "0"
   defp optimize_value("false"), do: "0"
 
