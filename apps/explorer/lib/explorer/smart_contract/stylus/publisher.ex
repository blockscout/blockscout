--- conflicted
+++ resolved
@@ -144,10 +144,6 @@
   defp publish_smart_contract(address_hash, params, abi) do
     attrs = address_hash |> attributes(params, abi)
 
-<<<<<<< HEAD
-    Logger.info("Publish successfully verified Stylus smart-contract #{address_hash} into the DB")
-    SmartContract.create_or_update_smart_contract(address_hash, attrs)
-=======
     ok_or_error = SmartContract.create_or_update_smart_contract(address_hash, attrs, false)
 
     case ok_or_error do
@@ -159,7 +155,6 @@
     end
 
     ok_or_error
->>>>>>> 320e4125
   end
 
   # Creates an invalid changeset for a Stylus smart contract that failed verification.
