--- conflicted
+++ resolved
@@ -64,12 +64,6 @@
     end
   end
 
-<<<<<<< HEAD
-  def publish_smart_contract(address_hash_string, params, abi) do
-    attrs =
-      address_hash_string
-      |> attributes(params, abi)
-=======
   def process_rust_verifier_response(
         %{
           "abi" => abi_string,
@@ -108,7 +102,6 @@
 
   def publish_smart_contract(address_hash, params, abi) do
     attrs = address_hash |> attributes(params, abi)
->>>>>>> 5c9abcba
 
     Chain.create_smart_contract(attrs, attrs.external_libraries, attrs.secondary_sources)
   end
