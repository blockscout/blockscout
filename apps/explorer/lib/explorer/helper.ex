--- conflicted
+++ resolved
@@ -33,8 +33,6 @@
     |> TypeDecoder.decode_raw(types)
   end
 
-<<<<<<< HEAD
-=======
   @doc """
   Takes an Ethereum hash and converts it to a standard 20-byte address by
   truncating the leading zeroes. If the input is `nil`, it returns the burn
@@ -57,7 +55,6 @@
       "0x0000000000000000000000000000000000000000"
   """
   @spec truncate_address_hash(EthereumJSONRPC.hash() | nil) :: EthereumJSONRPC.address()
->>>>>>> 4e15dbf1
   def truncate_address_hash(address_hash)
 
   def truncate_address_hash(nil), do: burn_address_hash_string()
