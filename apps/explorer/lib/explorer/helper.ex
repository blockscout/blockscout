defmodule Explorer.Helper do
  @moduledoc """
  Common explorer helper
  """

  alias ABI.TypeDecoder
  alias Explorer.Chain
  alias Explorer.Chain.Data

  import Ecto.Query, only: [where: 3]

  @spec decode_data(binary() | map(), list()) :: list() | nil
  def decode_data("0x", types) do
    for _ <- types, do: nil
  end

  def decode_data("0x" <> encoded_data, types) do
    decode_data(encoded_data, types)
  end

  def decode_data(%Data{} = data, types) do
    data
    |> Data.to_string()
    |> decode_data(types)
  end

  def decode_data(encoded_data, types) do
    encoded_data
    |> Base.decode16!(case: :mixed)
    |> TypeDecoder.decode_raw(types)
  end

  @spec parse_integer(binary() | nil) :: integer() | nil
  def parse_integer(nil), do: nil

  def parse_integer(string) do
    case Integer.parse(string) do
      {number, ""} -> number
      _ -> nil
    end
  end

  @doc """
    Function to preload a `struct` for each element of the `list`.
    You should specify a primary key for a `struct` in `references_field`,
    and the list element's foreign key in `foreign_key_field`.
    Results will be placed to `preload_field`
  """
  @spec custom_preload(list(map()), keyword(), atom(), atom(), atom(), atom()) :: list()
  def custom_preload(list, options, struct, foreign_key_field, references_field, preload_field) do
    to_fetch_from_db = list |> Enum.map(& &1[foreign_key_field]) |> Enum.uniq()

    associated_elements =
      struct
      |> where([t], field(t, ^references_field) in ^to_fetch_from_db)
      |> Chain.select_repo(options).all()
      |> Enum.reduce(%{}, fn el, acc -> Map.put(acc, Map.from_struct(el)[references_field], el) end)

    Enum.map(list, fn el -> Map.put(el, preload_field, associated_elements[el[foreign_key_field]]) end)
  end

  @doc """
<<<<<<< HEAD
  Decode json with rescue
  """
  @spec decode_json(any()) :: any()
  def decode_json(data) do
    Jason.decode!(data)
  rescue
    _ -> data
=======
  Decode json
  """
  @spec decode_json(any()) :: map() | list() | nil
  def decode_json(nil), do: nil

  def decode_json(data) do
    if String.valid?(data) do
      safe_decode_json(data)
    else
      data
      |> :unicode.characters_to_binary(:latin1)
      |> safe_decode_json()
    end
  end

  defp safe_decode_json(data) do
    case Jason.decode(data) do
      {:ok, decoded} -> decoded
      _ -> %{error: data}
    end
>>>>>>> 6fb7ffdd
  end
end<|MERGE_RESOLUTION|>--- conflicted
+++ resolved
@@ -60,15 +60,6 @@
   end
 
   @doc """
-<<<<<<< HEAD
-  Decode json with rescue
-  """
-  @spec decode_json(any()) :: any()
-  def decode_json(data) do
-    Jason.decode!(data)
-  rescue
-    _ -> data
-=======
   Decode json
   """
   @spec decode_json(any()) :: map() | list() | nil
@@ -89,6 +80,5 @@
       {:ok, decoded} -> decoded
       _ -> %{error: data}
     end
->>>>>>> 6fb7ffdd
   end
 end