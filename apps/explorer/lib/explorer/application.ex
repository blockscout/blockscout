defmodule Explorer.Application do
  @moduledoc """
  This is the Application module for Explorer.
  """

  use Application

  alias Explorer.Admin

  alias Explorer.Chain.Cache.{
    Accounts,
    AddressesTabsCounters,
    AddressSum,
    AddressSumMinusBurnt,
    BackgroundMigrations,
    Block,
    BlockNumber,
    Blocks,
    GasPriceOracle,
    GasUsage,
    MinMissingBlockNumber,
    NetVersion,
    PendingBlockOperation,
    StateChanges,
    Transaction,
    Transactions,
    TransactionsApiV2,
    Uncles
  }

  alias Explorer.Chain.Supply.RSK

  alias Explorer.Market.MarketHistoryCache
  alias Explorer.MicroserviceInterfaces.MultichainSearch
  alias Explorer.Repo.PrometheusLogger

  @impl Application
  def start(_type, _args) do
    PrometheusLogger.setup()

    :telemetry.attach(
      "prometheus-ecto",
      [:explorer, :repo, :query],
      &PrometheusLogger.handle_event/4,
      %{}
    )

    # Children to start in all environments
    base_children = [
      Explorer.Repo,
      Explorer.Repo.Replica1,
      Explorer.Vault,
      Supervisor.child_spec({SpandexDatadog.ApiServer, datadog_opts()}, id: SpandexDatadog.ApiServer),
      Supervisor.child_spec({Task.Supervisor, name: Explorer.HistoryTaskSupervisor}, id: Explorer.HistoryTaskSupervisor),
      Supervisor.child_spec({Task.Supervisor, name: Explorer.MarketTaskSupervisor}, id: Explorer.MarketTaskSupervisor),
      Supervisor.child_spec({Task.Supervisor, name: Explorer.GenesisDataTaskSupervisor}, id: GenesisDataTaskSupervisor),
      Supervisor.child_spec({Task.Supervisor, name: Explorer.TaskSupervisor}, id: Explorer.TaskSupervisor),
      Supervisor.child_spec({Task.Supervisor, name: Explorer.LookUpSmartContractSourcesTaskSupervisor},
        id: LookUpSmartContractSourcesTaskSupervisor
      ),
      Supervisor.child_spec({Task.Supervisor, name: Explorer.WETHMigratorSupervisor}, id: WETHMigratorSupervisor),
      Explorer.SmartContract.SolcDownloader,
      Explorer.SmartContract.VyperDownloader,
      {Registry, keys: :duplicate, name: Registry.ChainEvents, id: Registry.ChainEvents},
      {Admin.Recovery, [[], [name: Admin.Recovery]]},
      Accounts,
      AddressSum,
      AddressSumMinusBurnt,
      BackgroundMigrations,
      Block,
      BlockNumber,
      Blocks,
      GasPriceOracle,
      GasUsage,
      NetVersion,
      PendingBlockOperation,
      Transaction,
      StateChanges,
      Transactions,
      TransactionsApiV2,
      Uncles,
      AddressesTabsCounters,
      con_cache_child_spec(MarketHistoryCache.cache_name()),
      con_cache_child_spec(RSK.cache_name(), ttl_check_interval: :timer.minutes(1), global_ttl: :timer.minutes(30)),
      {Redix, redix_opts()},
      {Explorer.Utility.MissingRangesManipulator, []},
      {Explorer.Utility.ReplicaAccessibilityManager, []}
    ]

    children = base_children ++ configurable_children()

    opts = [strategy: :one_for_one, name: Explorer.Supervisor, max_restarts: 1_000]

    if Application.get_env(:nft_media_handler, :standalone_media_worker?) do
      Supervisor.start_link([], opts)
    else
      Supervisor.start_link(children, opts)
    end
  end

  defp configurable_children do
    configurable_children_set =
      [
        configure(Explorer.ExchangeRates),
        configure(Explorer.ExchangeRates.TokenExchangeRates),
        configure(Explorer.ChainSpec.GenesisData),
        configure(Explorer.Market.History.Cataloger),
        configure(Explorer.Chain.Cache.ContractsCounter),
        configure(Explorer.Chain.Cache.NewContractsCounter),
        configure(Explorer.Chain.Cache.VerifiedContractsCounter),
        configure(Explorer.Chain.Cache.NewVerifiedContractsCounter),
        configure(Explorer.Chain.Cache.TransactionActionTokensData),
        configure(Explorer.Chain.Cache.TransactionActionUniswapPools),
        configure(Explorer.Chain.Cache.WithdrawalsSum),
        configure(Explorer.Chain.Transaction.History.Historian),
        configure(Explorer.Chain.Events.Listener),
        configure(Explorer.Counters.AddressesWithBalanceCounter),
        configure(Explorer.Counters.AddressesCounter),
        configure(Explorer.Counters.AddressTransactionsCounter),
        configure(Explorer.Counters.AddressTokenTransfersCounter),
        configure(Explorer.Counters.AddressTransactionsGasUsageCounter),
        configure(Explorer.Counters.AddressTokenUsdSum),
        configure(Explorer.Counters.TokenHoldersCounter),
        configure(Explorer.Counters.TokenTransfersCounter),
        configure(Explorer.Counters.BlockBurntFeeCounter),
        configure(Explorer.Counters.BlockPriorityFeeCounter),
        configure(Explorer.Counters.AverageBlockTime),
        configure(Explorer.Counters.LastOutputRootSizeCounter),
        configure(Explorer.Counters.FreshPendingTransactionsCounter),
        configure(Explorer.Counters.Transactions24hStats),
        configure(Explorer.Validator.MetadataProcessor),
        configure(Explorer.Tags.AddressTag.Cataloger),
        configure(Explorer.SmartContract.CertifiedSmartContractCataloger),
        configure(MinMissingBlockNumber),
        configure(Explorer.Chain.Fetcher.CheckBytecodeMatchingOnDemand),
        configure(Explorer.Chain.Fetcher.FetchValidatorInfoOnDemand),
        configure(Explorer.TokenInstanceOwnerAddressMigration.Supervisor),
        configure_sc_microservice(Explorer.Chain.Fetcher.LookUpSmartContractSourcesOnDemand),
        configure(Explorer.Chain.Cache.RootstockLockedBTC),
        configure(Explorer.Chain.Cache.OptimismFinalizationPeriod),
        configure(Explorer.Migrator.TransactionsDenormalization),
        configure(Explorer.Migrator.AddressCurrentTokenBalanceTokenType),
        configure(Explorer.Migrator.AddressTokenBalanceTokenType),
        configure(Explorer.Migrator.SanitizeMissingBlockRanges),
        configure(Explorer.Migrator.SanitizeIncorrectNFTTokenTransfers),
        configure(Explorer.Migrator.TokenTransferTokenType),
        configure(Explorer.Migrator.SanitizeIncorrectWETHTokenTransfers),
        configure(Explorer.Migrator.TransactionBlockConsensus),
        configure(Explorer.Migrator.TokenTransferBlockConsensus),
        configure(Explorer.Migrator.RestoreOmittedWETHTransfers),
        configure(Explorer.Migrator.FilecoinPendingAddressOperations),
        Explorer.Migrator.BackfillMultichainSearchDB
        |> configure_mode_dependent_process(:indexer)
        |> configure_multichain_search_microservice(),
        configure_mode_dependent_process(Explorer.Migrator.ArbitrumDaRecordsNormalization, :indexer),
        configure_mode_dependent_process(Explorer.Migrator.ShrinkInternalTransactions, :indexer),
        configure_chain_type_dependent_process(Explorer.Chain.Cache.BlackfortValidatorsCounters, :blackfort),
        configure_chain_type_dependent_process(Explorer.Chain.Cache.StabilityValidatorsCounters, :stability),
        Explorer.Migrator.SanitizeDuplicatedLogIndexLogs
        |> configure()
        |> configure_chain_type_dependent_process([
          :polygon_zkevm,
          :rsk,
          :filecoin
        ]),
        configure_mode_dependent_process(Explorer.Migrator.SanitizeMissingTokenBalances, :indexer),
        configure_mode_dependent_process(Explorer.Migrator.SanitizeReplacedTransactions, :indexer),
        configure_mode_dependent_process(Explorer.Migrator.SanitizeVerifiedAddresses, :indexer),
        configure_mode_dependent_process(Explorer.Migrator.ReindexInternalTransactionsWithIncompatibleStatus, :indexer),
<<<<<<< HEAD
=======
        configure_mode_dependent_process(
          Explorer.Migrator.HeavyDbIndexOperation.CreateAddressesVerifiedIndex,
          :indexer
        ),
>>>>>>> cf635da4
        configure_mode_dependent_process(Explorer.Migrator.HeavyDbIndexOperation.CreateLogsBlockHashIndex, :indexer),
        configure_mode_dependent_process(
          Explorer.Migrator.HeavyDbIndexOperation.DropLogsBlockNumberAscIndexAscIndex,
          :indexer
        ),
        configure_mode_dependent_process(
          Explorer.Migrator.HeavyDbIndexOperation.CreateLogsAddressHashBlockNumberDescIndexDescIndex,
          :indexer
        ),
        configure_mode_dependent_process(
          Explorer.Migrator.HeavyDbIndexOperation.DropLogsAddressHashIndex,
          :indexer
        ),
        configure_mode_dependent_process(
          Explorer.Migrator.HeavyDbIndexOperation.DropLogsAddressHashTransactionHashIndex,
          :indexer
        ),
        configure_mode_dependent_process(
          Explorer.Migrator.HeavyDbIndexOperation.DropLogsIndexIndex,
          :indexer
        ),
        configure_mode_dependent_process(
          Explorer.Migrator.HeavyDbIndexOperation.CreateLogsAddressHashFirstTopicBlockNumberIndexIndex,
          :indexer
        ),
        configure_mode_dependent_process(
          Explorer.Migrator.HeavyDbIndexOperation.DropTokenTransfersBlockNumberAscLogIndexAscIndex,
          :indexer
        ),
        configure_mode_dependent_process(
          Explorer.Migrator.HeavyDbIndexOperation.DropTokenTransfersFromAddressHashTransactionHashIndex,
          :indexer
        ),
        configure_mode_dependent_process(
          Explorer.Migrator.HeavyDbIndexOperation.DropTokenTransfersToAddressHashTransactionHashIndex,
          :indexer
        ),
        configure_mode_dependent_process(
          Explorer.Migrator.HeavyDbIndexOperation.DropTokenTransfersTokenContractAddressHashTransactionHashIndex,
          :indexer
        ),
        configure_mode_dependent_process(
          Explorer.Migrator.HeavyDbIndexOperation.DropTokenTransfersBlockNumberIndex,
          :indexer
        ),
        configure_mode_dependent_process(
          Explorer.Migrator.HeavyDbIndexOperation.DropInternalTransactionsFromAddressHashIndex,
          :indexer
        ),
        configure_mode_dependent_process(
          Explorer.Migrator.HeavyDbIndexOperation.CreateInternalTransactionsBlockNumberDescTransactionIndexDescIndexDescIndex,
          :indexer
        ),
        Explorer.Migrator.RefetchContractCodes |> configure() |> configure_chain_type_dependent_process(:zksync),
        configure(Explorer.Chain.Fetcher.AddressesBlacklist)
      ]
      |> List.flatten()

    repos_by_chain_type() ++ account_repo() ++ mud_repo() ++ configurable_children_set
  end

  defp repos_by_chain_type do
    if Mix.env() == :test do
      [
        Explorer.Repo.Arbitrum,
        Explorer.Repo.Beacon,
        Explorer.Repo.Blackfort,
        Explorer.Repo.BridgedTokens,
        Explorer.Repo.Celo,
        Explorer.Repo.Filecoin,
        Explorer.Repo.Optimism,
        Explorer.Repo.PolygonEdge,
        Explorer.Repo.PolygonZkevm,
        Explorer.Repo.RSK,
        Explorer.Repo.Scroll,
        Explorer.Repo.Shibarium,
        Explorer.Repo.ShrunkInternalTransactions,
        Explorer.Repo.Stability,
        Explorer.Repo.Suave,
        Explorer.Repo.Zilliqa,
        Explorer.Repo.ZkSync
      ]
    else
      []
    end
  end

  defp account_repo do
    if Application.get_env(:explorer, Explorer.Account)[:enabled] || Mix.env() == :test do
      [Explorer.Repo.Account]
    else
      []
    end
  end

  defp mud_repo do
    if Application.get_env(:explorer, Explorer.Chain.Mud)[:enabled] || Mix.env() == :test do
      [Explorer.Repo.Mud]
    else
      []
    end
  end

  defp should_start?(process) do
    Application.get_env(:explorer, process, [])[:enabled] == true
  end

  defp configure(process) do
    if should_start?(process) do
      process
    else
      []
    end
  end

  defp configure_chain_type_dependent_process(process, chain_types) when is_list(chain_types) do
    if Application.get_env(:explorer, :chain_type) in chain_types do
      process
    else
      []
    end
  end

  defp configure_chain_type_dependent_process(process, chain_type) do
    if Application.get_env(:explorer, :chain_type) == chain_type do
      process
    else
      []
    end
  end

  defp configure_mode_dependent_process(process, mode) do
    if should_start?(process) and Application.get_env(:explorer, :mode) in [mode, :all] do
      process
    else
      []
    end
  end

  defp configure_sc_microservice(process) do
    if Application.get_env(:explorer, Explorer.SmartContract.RustVerifierInterfaceBehaviour)[:eth_bytecode_db?] do
      process
    else
      []
    end
  end

  defp configure_multichain_search_microservice(process) do
    if MultichainSearch.enabled?() do
      process
    else
      []
    end
  end

  defp datadog_port do
    Application.get_env(:explorer, :datadog)[:port]
  end

  defp spandex_batch_size do
    Application.get_env(:explorer, :spandex)[:batch_size]
  end

  defp spandex_sync_threshold do
    Application.get_env(:explorer, :spandex)[:sync_threshold]
  end

  defp datadog_opts do
    datadog_port = datadog_port()

    spandex_batch_size = spandex_batch_size()

    spandex_sync_threshold = spandex_sync_threshold()

    [
      host: System.get_env("DATADOG_HOST") || "localhost",
      port: datadog_port,
      batch_size: spandex_batch_size,
      sync_threshold: spandex_sync_threshold,
      http: HTTPoison
    ]
  end

  defp con_cache_child_spec(name, params \\ [ttl_check_interval: false]) do
    params = Keyword.put(params, :name, name)

    Supervisor.child_spec(
      {
        ConCache,
        params
      },
      id: {ConCache, name}
    )
  end

  defp redix_opts do
    {System.get_env("ACCOUNT_REDIS_URL") || "redis://127.0.0.1:6379", [name: :redix]}
  end
end<|MERGE_RESOLUTION|>--- conflicted
+++ resolved
@@ -167,13 +167,10 @@
         configure_mode_dependent_process(Explorer.Migrator.SanitizeReplacedTransactions, :indexer),
         configure_mode_dependent_process(Explorer.Migrator.SanitizeVerifiedAddresses, :indexer),
         configure_mode_dependent_process(Explorer.Migrator.ReindexInternalTransactionsWithIncompatibleStatus, :indexer),
-<<<<<<< HEAD
-=======
         configure_mode_dependent_process(
           Explorer.Migrator.HeavyDbIndexOperation.CreateAddressesVerifiedIndex,
           :indexer
         ),
->>>>>>> cf635da4
         configure_mode_dependent_process(Explorer.Migrator.HeavyDbIndexOperation.CreateLogsBlockHashIndex, :indexer),
         configure_mode_dependent_process(
           Explorer.Migrator.HeavyDbIndexOperation.DropLogsBlockNumberAscIndexAscIndex,
