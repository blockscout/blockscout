defmodule Explorer.Application do
  @moduledoc """
  This is the Application module for Explorer.
  """

  use Application

  alias Explorer.Admin

  alias Explorer.Celo.Events.ContractEventStream

  alias Explorer.Chain.Cache.{
    Accounts,
    AddressSum,
    AddressSumMinusBurnt,
    Block,
    BlockNumber,
    Blocks,
    GasPriceOracle,
    MinMissingBlockNumber,
    NetVersion,
    Transactions,
    Uncles
  }

  alias Explorer.Chain.Supply.RSK

  alias Explorer.Market.MarketHistoryCache
  alias Explorer.Repo.PrometheusLogger

  @impl Application
  def start(_type, _args) do
    PrometheusLogger.setup()

    :telemetry.attach(
      "prometheus-ecto",
      [:explorer, :repo, :query],
      &PrometheusLogger.handle_event/4,
      %{}
    )

    # Children to start in all environments
    base_children = [
      {Fly.RPC, []},
      Explorer.Repo.Local,
      {Fly.Postgres.LSN.Supervisor, repo: Explorer.Repo.Local},
      Explorer.Repo.Account,
      Explorer.Vault,
      Supervisor.child_spec({SpandexDatadog.ApiServer, datadog_opts()}, id: SpandexDatadog.ApiServer),
      Supervisor.child_spec({Task.Supervisor, name: Explorer.HistoryTaskSupervisor}, id: Explorer.HistoryTaskSupervisor),
      Supervisor.child_spec({Task.Supervisor, name: Explorer.MarketTaskSupervisor}, id: Explorer.MarketTaskSupervisor),
      Supervisor.child_spec({Task.Supervisor, name: Explorer.GenesisDataTaskSupervisor}, id: GenesisDataTaskSupervisor),
      Supervisor.child_spec({Task.Supervisor, name: Explorer.TaskSupervisor}, id: Explorer.TaskSupervisor),
      Explorer.SmartContract.SolcDownloader,
      Explorer.SmartContract.VyperDownloader,
      {Registry, keys: :duplicate, name: Registry.ChainEvents, id: Registry.ChainEvents},
      {Admin.Recovery, [[], [name: Admin.Recovery]]},
      AddressSum,
      AddressSumMinusBurnt,
      Block,
      Blocks,
      GasPriceOracle,
      NetVersion,
      BlockNumber,
      con_cache_child_spec(MarketHistoryCache.cache_name()),
      con_cache_child_spec(RSK.cache_name(), ttl_check_interval: :timer.minutes(1), global_ttl: :timer.minutes(30)),
      Transactions,
      Accounts,
      Uncles,
      Supervisor.child_spec({Phoenix.PubSub, name: :chain_pubsub}, id: :chain_pubsub),
      Supervisor.child_spec({Phoenix.PubSub, name: :operations}, id: :operations),
      {Redix, redix_opts()}
    ]

    children = base_children ++ configurable_children()

    opts = [strategy: :one_for_one, name: Explorer.Supervisor, max_restarts: 1_000]

    Supervisor.start_link(children, opts)
  end

  defp configurable_children do
    [
      configure(Explorer.ExchangeRates),
      configure(Explorer.ChainSpec.GenesisData),
      configure(Explorer.KnownTokens),
      configure(Explorer.Market.History.Cataloger),
      configure(Explorer.Chain.Cache.TokenExchangeRate),
      configure(Explorer.Chain.Transaction.History.Historian),
      configure(Explorer.Chain.Events.Listener),
      configure(Explorer.Counters.AddressesWithBalanceCounter),
      configure(Explorer.Counters.AddressesCounter),
      configure(Explorer.Counters.AddressTransactionsCounter),
      configure(Explorer.Counters.AddressTokenTransfersCounter),
      configure(Explorer.Counters.AddressTransactionsGasUsageCounter),
      configure(Explorer.Counters.AddressTokenUsdSum),
      configure(Explorer.Counters.TokenHoldersCounter),
      configure(Explorer.Counters.TokenTransfersCounter),
      configure(Explorer.Counters.BlockBurnedFeeCounter),
      configure(Explorer.Counters.BlockPriorityFeeCounter),
      configure(Explorer.Counters.AverageBlockTime),
      configure(Explorer.Celo.AbiHandler),
      configure(Explorer.Celo.CoreContracts),
      configure(Explorer.Celo.SignerCache),
      configure(Explorer.Counters.Bridge),
      configure(Explorer.Validator.MetadataProcessor),
<<<<<<< HEAD
      configure(MinMissingBlockNumber),
      configure(ContractEventStream)
=======
      configure(Explorer.Tags.AddressTag.Cataloger),
      configure(MinMissingBlockNumber)
>>>>>>> cf98d4ac
    ]
    |> List.flatten()
  end

  defp should_start?(process) do
    Application.get_env(:explorer, process, [])[:enabled] == true
  end

  defp configure(Explorer.Chain.Events.Listener = process) do
    if should_start?(process) do
      event_source = Application.get_env(:explorer, process)[:event_source]
      {process, %{event_source: event_source}}
    else
      []
    end
  end

  defp configure(process) do
    if should_start?(process) do
      process
    else
      []
    end
  end

  defp datadog_port do
    if System.get_env("DATADOG_PORT") do
      case Integer.parse(System.get_env("DATADOG_PORT")) do
        {integer, ""} -> integer
        _ -> 8126
      end
    else
      8126
    end
  end

  defp spandex_batch_size do
    if System.get_env("SPANDEX_BATCH_SIZE") do
      case Integer.parse(System.get_env("SPANDEX_BATCH_SIZE")) do
        {integer, ""} -> integer
        _ -> 100
      end
    else
      100
    end
  end

  defp spandex_sync_threshold do
    if System.get_env("SPANDEX_SYNC_THRESHOLD") do
      case Integer.parse(System.get_env("SPANDEX_SYNC_THRESHOLD")) do
        {integer, ""} -> integer
        _ -> 100
      end
    else
      100
    end
  end

  defp datadog_opts do
    datadog_port = datadog_port()

    spandex_batch_size = spandex_batch_size()

    spandex_sync_threshold = spandex_sync_threshold()

    [
      host: System.get_env("DATADOG_HOST") || "localhost",
      port: datadog_port,
      batch_size: spandex_batch_size,
      sync_threshold: spandex_sync_threshold,
      http: HTTPoison
    ]
  end

  defp con_cache_child_spec(name, params \\ [ttl_check_interval: false]) do
    params = Keyword.put(params, :name, name)

    Supervisor.child_spec(
      {
        ConCache,
        params
      },
      id: {ConCache, name}
    )
  end

  defp redix_opts do
    {System.get_env("ACCOUNT_REDIS_URL") || "redis://127.0.0.1:6379", [name: :redix]}
  end
end<|MERGE_RESOLUTION|>--- conflicted
+++ resolved
@@ -104,13 +104,9 @@
       configure(Explorer.Celo.SignerCache),
       configure(Explorer.Counters.Bridge),
       configure(Explorer.Validator.MetadataProcessor),
-<<<<<<< HEAD
+      configure(Explorer.Tags.AddressTag.Cataloger),
       configure(MinMissingBlockNumber),
       configure(ContractEventStream)
-=======
-      configure(Explorer.Tags.AddressTag.Cataloger),
-      configure(MinMissingBlockNumber)
->>>>>>> cf98d4ac
     ]
     |> List.flatten()
   end
