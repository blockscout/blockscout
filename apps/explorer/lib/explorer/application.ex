defmodule Explorer.Application do
  @moduledoc """
  This is the Application module for Explorer.
  """

  use Application

  alias Explorer.Admin

  alias Explorer.Chain.Cache.{
    Accounts,
    AddressesTabsCounters,
    AddressSum,
    AddressSumMinusBurnt,
    BackgroundMigrations,
    Block,
    BlockNumber,
    Blocks,
    GasPriceOracle,
    GasUsage,
    MinMissingBlockNumber,
    NetVersion,
    PendingBlockOperation,
    StateChanges,
    Transaction,
    Transactions,
    TransactionsApiV2,
    Uncles
  }

  alias Explorer.Chain.Supply.RSK

  alias Explorer.Market.MarketHistoryCache
  alias Explorer.MicroserviceInterfaces.MultichainSearch
  alias Explorer.Repo.PrometheusLogger

  @impl Application
  def start(_type, _args) do
    PrometheusLogger.setup()

    :telemetry.attach(
      "prometheus-ecto",
      [:explorer, :repo, :query],
      &PrometheusLogger.handle_event/4,
      %{}
    )

    # Children to start in all environments
    base_children = [
      Explorer.Repo,
      Explorer.Repo.Replica1,
      Explorer.Vault,
      Supervisor.child_spec({SpandexDatadog.ApiServer, datadog_opts()}, id: SpandexDatadog.ApiServer),
      Supervisor.child_spec({Task.Supervisor, name: Explorer.HistoryTaskSupervisor}, id: Explorer.HistoryTaskSupervisor),
      Supervisor.child_spec({Task.Supervisor, name: Explorer.MarketTaskSupervisor}, id: Explorer.MarketTaskSupervisor),
      Supervisor.child_spec({Task.Supervisor, name: Explorer.GenesisDataTaskSupervisor}, id: GenesisDataTaskSupervisor),
      Supervisor.child_spec({Task.Supervisor, name: Explorer.TaskSupervisor}, id: Explorer.TaskSupervisor),
      Supervisor.child_spec({Task.Supervisor, name: Explorer.LookUpSmartContractSourcesTaskSupervisor},
        id: LookUpSmartContractSourcesTaskSupervisor
      ),
      Supervisor.child_spec({Task.Supervisor, name: Explorer.WETHMigratorSupervisor}, id: WETHMigratorSupervisor),
      Explorer.SmartContract.SolcDownloader,
      Explorer.SmartContract.VyperDownloader,
      {Registry, keys: :duplicate, name: Registry.ChainEvents, id: Registry.ChainEvents},
      {Admin.Recovery, [[], [name: Admin.Recovery]]},
      Accounts,
      AddressSum,
      AddressSumMinusBurnt,
      BackgroundMigrations,
      Block,
      BlockNumber,
      Blocks,
      GasPriceOracle,
      GasUsage,
      NetVersion,
      PendingBlockOperation,
      Transaction,
      StateChanges,
      Transactions,
      TransactionsApiV2,
      Uncles,
      AddressesTabsCounters,
      con_cache_child_spec(MarketHistoryCache.cache_name()),
      con_cache_child_spec(RSK.cache_name(), ttl_check_interval: :timer.minutes(1), global_ttl: :timer.minutes(30)),
      {Redix, redix_opts()},
      {Explorer.Utility.MissingRangesManipulator, []},
      {Explorer.Utility.ReplicaAccessibilityManager, []}
    ]

    children = base_children ++ configurable_children()

    opts = [strategy: :one_for_one, name: Explorer.Supervisor, max_restarts: 1_000]

    if Application.get_env(:nft_media_handler, :standalone_media_worker?) do
      Supervisor.start_link([], opts)
    else
      Supervisor.start_link(children, opts)
    end
  end

  defp configurable_children do
    configurable_children_set =
      [
        configure(Explorer.ExchangeRates),
        configure(Explorer.ExchangeRates.TokenExchangeRates),
        configure(Explorer.ChainSpec.GenesisData),
        configure(Explorer.Market.History.Cataloger),
        configure(Explorer.Chain.Cache.ContractsCounter),
        configure(Explorer.Chain.Cache.NewContractsCounter),
        configure(Explorer.Chain.Cache.VerifiedContractsCounter),
        configure(Explorer.Chain.Cache.NewVerifiedContractsCounter),
        configure(Explorer.Chain.Cache.TransactionActionTokensData),
        configure(Explorer.Chain.Cache.TransactionActionUniswapPools),
        configure(Explorer.Chain.Cache.WithdrawalsSum),
        configure(Explorer.Chain.Transaction.History.Historian),
        configure(Explorer.Chain.Events.Listener),
        configure(Explorer.Counters.AddressesWithBalanceCounter),
        configure(Explorer.Counters.AddressesCounter),
        configure(Explorer.Counters.AddressTransactionsCounter),
        configure(Explorer.Counters.AddressTokenTransfersCounter),
        configure(Explorer.Counters.AddressTransactionsGasUsageCounter),
        configure(Explorer.Counters.AddressTokenUsdSum),
        configure(Explorer.Counters.TokenHoldersCounter),
        configure(Explorer.Counters.TokenTransfersCounter),
        configure(Explorer.Counters.BlockBurntFeeCounter),
        configure(Explorer.Counters.BlockPriorityFeeCounter),
        configure(Explorer.Counters.AverageBlockTime),
        configure(Explorer.Counters.LastOutputRootSizeCounter),
        configure(Explorer.Counters.FreshPendingTransactionsCounter),
        configure(Explorer.Counters.Transactions24hStats),
        configure(Explorer.Validator.MetadataProcessor),
        configure(Explorer.Tags.AddressTag.Cataloger),
        configure(Explorer.SmartContract.CertifiedSmartContractCataloger),
        configure(MinMissingBlockNumber),
        configure(Explorer.Chain.Fetcher.CheckBytecodeMatchingOnDemand),
        configure(Explorer.Chain.Fetcher.FetchValidatorInfoOnDemand),
        configure(Explorer.TokenInstanceOwnerAddressMigration.Supervisor),
        configure_sc_microservice(Explorer.Chain.Fetcher.LookUpSmartContractSourcesOnDemand),
        configure(Explorer.Chain.Cache.RootstockLockedBTC),
        configure(Explorer.Chain.Cache.OptimismFinalizationPeriod),
        configure(Explorer.Migrator.TransactionsDenormalization),
        configure(Explorer.Migrator.AddressCurrentTokenBalanceTokenType),
        configure(Explorer.Migrator.AddressTokenBalanceTokenType),
        configure(Explorer.Migrator.SanitizeMissingBlockRanges),
        configure(Explorer.Migrator.SanitizeIncorrectNFTTokenTransfers),
        configure(Explorer.Migrator.TokenTransferTokenType),
        configure(Explorer.Migrator.SanitizeIncorrectWETHTokenTransfers),
        configure(Explorer.Migrator.TransactionBlockConsensus),
        configure(Explorer.Migrator.TokenTransferBlockConsensus),
        configure(Explorer.Migrator.RestoreOmittedWETHTransfers),
        configure(Explorer.Migrator.FilecoinPendingAddressOperations),
<<<<<<< HEAD
        configure(Explorer.Migrator.ArbitrumDaRecordsNormalization),
=======
        Explorer.Migrator.BackfillMultichainSearchDB
        |> configure_mode_dependent_process(:indexer)
        |> configure_multichain_search_microservice(),
>>>>>>> 367dd7e4
        configure_mode_dependent_process(Explorer.Migrator.ShrinkInternalTransactions, :indexer),
        configure_chain_type_dependent_process(Explorer.Chain.Cache.BlackfortValidatorsCounters, :blackfort),
        configure_chain_type_dependent_process(Explorer.Chain.Cache.StabilityValidatorsCounters, :stability),
        Explorer.Migrator.SanitizeDuplicatedLogIndexLogs
        |> configure()
        |> configure_chain_type_dependent_process([
          :polygon_zkevm,
          :rsk,
          :filecoin
        ]),
        configure_mode_dependent_process(Explorer.Migrator.SanitizeMissingTokenBalances, :indexer),
        configure_mode_dependent_process(Explorer.Migrator.SanitizeReplacedTransactions, :indexer),
        configure_mode_dependent_process(Explorer.Migrator.ReindexInternalTransactionsWithIncompatibleStatus, :indexer),
        Explorer.Migrator.RefetchContractCodes |> configure() |> configure_chain_type_dependent_process(:zksync),
        configure(Explorer.Chain.Fetcher.AddressesBlacklist)
      ]
      |> List.flatten()

    repos_by_chain_type() ++ account_repo() ++ mud_repo() ++ configurable_children_set
  end

  defp repos_by_chain_type do
    if Mix.env() == :test do
      [
        Explorer.Repo.Arbitrum,
        Explorer.Repo.Beacon,
        Explorer.Repo.Blackfort,
        Explorer.Repo.BridgedTokens,
        Explorer.Repo.Celo,
        Explorer.Repo.Filecoin,
        Explorer.Repo.Optimism,
        Explorer.Repo.PolygonEdge,
        Explorer.Repo.PolygonZkevm,
        Explorer.Repo.RSK,
        Explorer.Repo.Scroll,
        Explorer.Repo.Shibarium,
        Explorer.Repo.ShrunkInternalTransactions,
        Explorer.Repo.Stability,
        Explorer.Repo.Suave,
        Explorer.Repo.Zilliqa,
        Explorer.Repo.ZkSync
      ]
    else
      []
    end
  end

  defp account_repo do
    if Application.get_env(:explorer, Explorer.Account)[:enabled] || Mix.env() == :test do
      [Explorer.Repo.Account]
    else
      []
    end
  end

  defp mud_repo do
    if Application.get_env(:explorer, Explorer.Chain.Mud)[:enabled] || Mix.env() == :test do
      [Explorer.Repo.Mud]
    else
      []
    end
  end

  defp should_start?(process) do
    Application.get_env(:explorer, process, [])[:enabled] == true
  end

  defp configure(process) do
    if should_start?(process) do
      process
    else
      []
    end
  end

  defp configure_chain_type_dependent_process(process, chain_types) when is_list(chain_types) do
    if Application.get_env(:explorer, :chain_type) in chain_types do
      process
    else
      []
    end
  end

  defp configure_chain_type_dependent_process(process, chain_type) do
    if Application.get_env(:explorer, :chain_type) == chain_type do
      process
    else
      []
    end
  end

  defp configure_mode_dependent_process(process, mode) do
    if should_start?(process) and Application.get_env(:explorer, :mode) in [mode, :all] do
      process
    else
      []
    end
  end

  defp configure_sc_microservice(process) do
    if Application.get_env(:explorer, Explorer.SmartContract.RustVerifierInterfaceBehaviour)[:eth_bytecode_db?] do
      process
    else
      []
    end
  end

  defp configure_multichain_search_microservice(process) do
    if MultichainSearch.enabled?() do
      process
    else
      []
    end
  end

  defp datadog_port do
    Application.get_env(:explorer, :datadog)[:port]
  end

  defp spandex_batch_size do
    Application.get_env(:explorer, :spandex)[:batch_size]
  end

  defp spandex_sync_threshold do
    Application.get_env(:explorer, :spandex)[:sync_threshold]
  end

  defp datadog_opts do
    datadog_port = datadog_port()

    spandex_batch_size = spandex_batch_size()

    spandex_sync_threshold = spandex_sync_threshold()

    [
      host: System.get_env("DATADOG_HOST") || "localhost",
      port: datadog_port,
      batch_size: spandex_batch_size,
      sync_threshold: spandex_sync_threshold,
      http: HTTPoison
    ]
  end

  defp con_cache_child_spec(name, params \\ [ttl_check_interval: false]) do
    params = Keyword.put(params, :name, name)

    Supervisor.child_spec(
      {
        ConCache,
        params
      },
      id: {ConCache, name}
    )
  end

  defp redix_opts do
    {System.get_env("ACCOUNT_REDIS_URL") || "redis://127.0.0.1:6379", [name: :redix]}
  end
end<|MERGE_RESOLUTION|>--- conflicted
+++ resolved
@@ -149,13 +149,10 @@
         configure(Explorer.Migrator.TokenTransferBlockConsensus),
         configure(Explorer.Migrator.RestoreOmittedWETHTransfers),
         configure(Explorer.Migrator.FilecoinPendingAddressOperations),
-<<<<<<< HEAD
-        configure(Explorer.Migrator.ArbitrumDaRecordsNormalization),
-=======
         Explorer.Migrator.BackfillMultichainSearchDB
         |> configure_mode_dependent_process(:indexer)
         |> configure_multichain_search_microservice(),
->>>>>>> 367dd7e4
+        configure(Explorer.Migrator.ArbitrumDaRecordsNormalization),
         configure_mode_dependent_process(Explorer.Migrator.ShrinkInternalTransactions, :indexer),
         configure_chain_type_dependent_process(Explorer.Chain.Cache.BlackfortValidatorsCounters, :blackfort),
         configure_chain_type_dependent_process(Explorer.Chain.Cache.StabilityValidatorsCounters, :stability),
