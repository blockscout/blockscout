defmodule Explorer.Application do
  @moduledoc """
  This is the Application module for Explorer.
  """

  use Application

  alias Explorer.Admin

  alias Explorer.Chain.Cache.{
    Accounts,
    AddressSum,
    AddressSumMinusBurnt,
    BlockCount,
    BlockNumber,
    Blocks,
    GasPriceOracle,
    GasUsage,
    MinMissingBlockNumber,
    NetVersion,
    TransactionCount,
    Transactions,
    Uncles
  }

  alias Explorer.Chain.Supply.RSK

  alias Explorer.Market.MarketHistoryCache
  alias Explorer.Repo.PrometheusLogger

  @impl Application
  def start(_type, _args) do
    PrometheusLogger.setup()

    :telemetry.attach(
      "prometheus-ecto",
      [:explorer, :repo, :query],
      &PrometheusLogger.handle_event/4,
      %{}
    )

    # Children to start in all environments
    base_children = [
      Explorer.Repo,
      Supervisor.child_spec({SpandexDatadog.ApiServer, datadog_opts()}, id: SpandexDatadog.ApiServer),
      Supervisor.child_spec({Task.Supervisor, name: Explorer.HistoryTaskSupervisor}, id: Explorer.HistoryTaskSupervisor),
      Supervisor.child_spec({Task.Supervisor, name: Explorer.MarketTaskSupervisor}, id: Explorer.MarketTaskSupervisor),
      Supervisor.child_spec({Task.Supervisor, name: Explorer.GenesisDataTaskSupervisor}, id: GenesisDataTaskSupervisor),
      Supervisor.child_spec({Task.Supervisor, name: Explorer.TaskSupervisor}, id: Explorer.TaskSupervisor),
      Explorer.SmartContract.SolcDownloader,
      {Registry, keys: :duplicate, name: Registry.ChainEvents, id: Registry.ChainEvents},
      {Admin.Recovery, [[], [name: Admin.Recovery]]},
      TransactionCount,
      AddressSum,
      AddressSumMinusBurnt,
      BlockCount,
      Blocks,
      GasPriceOracle,
      GasUsage,
      NetVersion,
      BlockNumber,
      con_cache_child_spec(MarketHistoryCache.cache_name()),
      con_cache_child_spec(RSK.cache_name(), ttl_check_interval: :timer.minutes(1), global_ttl: :timer.minutes(30)),
      Transactions,
      Accounts,
      Uncles,
      MinMissingBlockNumber
    ]

    children = base_children ++ configurable_children()

    opts = [strategy: :one_for_one, name: Explorer.Supervisor, max_restarts: 1_000]

    Supervisor.start_link(children, opts)
  end

  defp configurable_children do
    [
      configure(Explorer.ExchangeRates),
      configure(Explorer.ChainSpec.GenesisData),
      configure(Explorer.KnownTokens),
      configure(Explorer.Market.History.Cataloger),
      configure(Explorer.Chain.Cache.TokenExchangeRate),
      configure(Explorer.Chain.Transaction.History.Historian),
      configure(Explorer.Chain.Events.Listener),
      configure(Explorer.Counters.AddressesWithBalanceCounter),
      configure(Explorer.Counters.AddressesCounter),
      configure(Explorer.Counters.AddressTransactionsCounter),
      configure(Explorer.Counters.AddressTransactionsGasUsageCounter),
      configure(Explorer.Counters.AddressTokenUsdSum),
      configure(Explorer.Counters.TokenHoldersCounter),
      configure(Explorer.Counters.TokenTransfersCounter),
      configure(Explorer.Counters.BlockBurnedFeeCounter),
      configure(Explorer.Counters.BlockPriorityFeeCounter),
      configure(Explorer.Counters.AverageBlockTime),
      configure(Explorer.Counters.Bridge),
      configure(Explorer.Validator.MetadataProcessor),
<<<<<<< HEAD
      configure(Explorer.Staking.ContractState)
=======
      configure(MinMissingBlockNumber)
>>>>>>> 7569dace
    ]
    |> List.flatten()
  end

  defp should_start?(process) do
    Application.get_env(:explorer, process, [])[:enabled] == true
  end

  defp configure(process) do
    if should_start?(process) do
      process
    else
      []
    end
  end

  defp datadog_opts do
    [
      host: System.get_env("DATADOG_HOST") || "localhost",
      port: System.get_env("DATADOG_PORT") || 8126,
      batch_size: System.get_env("SPANDEX_BATCH_SIZE") || 100,
      sync_threshold: System.get_env("SPANDEX_SYNC_THRESHOLD") || 100,
      http: HTTPoison
    ]
  end

  defp con_cache_child_spec(name, params \\ [ttl_check_interval: false]) do
    params = Keyword.put(params, :name, name)

    Supervisor.child_spec(
      {
        ConCache,
        params
      },
      id: {ConCache, name}
    )
  end
end<|MERGE_RESOLUTION|>--- conflicted
+++ resolved
@@ -11,14 +11,14 @@
     Accounts,
     AddressSum,
     AddressSumMinusBurnt,
-    BlockCount,
+    Block,
     BlockNumber,
     Blocks,
     GasPriceOracle,
     GasUsage,
     MinMissingBlockNumber,
     NetVersion,
-    TransactionCount,
+    Transaction,
     Transactions,
     Uncles
   }
@@ -42,18 +42,20 @@
     # Children to start in all environments
     base_children = [
       Explorer.Repo,
+      Explorer.Repo.Replica1,
       Supervisor.child_spec({SpandexDatadog.ApiServer, datadog_opts()}, id: SpandexDatadog.ApiServer),
       Supervisor.child_spec({Task.Supervisor, name: Explorer.HistoryTaskSupervisor}, id: Explorer.HistoryTaskSupervisor),
       Supervisor.child_spec({Task.Supervisor, name: Explorer.MarketTaskSupervisor}, id: Explorer.MarketTaskSupervisor),
       Supervisor.child_spec({Task.Supervisor, name: Explorer.GenesisDataTaskSupervisor}, id: GenesisDataTaskSupervisor),
       Supervisor.child_spec({Task.Supervisor, name: Explorer.TaskSupervisor}, id: Explorer.TaskSupervisor),
       Explorer.SmartContract.SolcDownloader,
+      Explorer.SmartContract.VyperDownloader,
       {Registry, keys: :duplicate, name: Registry.ChainEvents, id: Registry.ChainEvents},
       {Admin.Recovery, [[], [name: Admin.Recovery]]},
-      TransactionCount,
+      Transaction,
       AddressSum,
       AddressSumMinusBurnt,
-      BlockCount,
+      Block,
       Blocks,
       GasPriceOracle,
       GasUsage,
@@ -63,8 +65,7 @@
       con_cache_child_spec(RSK.cache_name(), ttl_check_interval: :timer.minutes(1), global_ttl: :timer.minutes(30)),
       Transactions,
       Accounts,
-      Uncles,
-      MinMissingBlockNumber
+      Uncles
     ]
 
     children = base_children ++ configurable_children()
@@ -86,6 +87,7 @@
       configure(Explorer.Counters.AddressesWithBalanceCounter),
       configure(Explorer.Counters.AddressesCounter),
       configure(Explorer.Counters.AddressTransactionsCounter),
+      configure(Explorer.Counters.AddressTokenTransfersCounter),
       configure(Explorer.Counters.AddressTransactionsGasUsageCounter),
       configure(Explorer.Counters.AddressTokenUsdSum),
       configure(Explorer.Counters.TokenHoldersCounter),
@@ -95,11 +97,7 @@
       configure(Explorer.Counters.AverageBlockTime),
       configure(Explorer.Counters.Bridge),
       configure(Explorer.Validator.MetadataProcessor),
-<<<<<<< HEAD
-      configure(Explorer.Staking.ContractState)
-=======
       configure(MinMissingBlockNumber)
->>>>>>> 7569dace
     ]
     |> List.flatten()
   end
@@ -116,12 +114,51 @@
     end
   end
 
+  defp datadog_port do
+    if System.get_env("DATADOG_PORT") do
+      case Integer.parse(System.get_env("DATADOG_PORT")) do
+        {integer, ""} -> integer
+        _ -> 8126
+      end
+    else
+      8126
+    end
+  end
+
+  defp spandex_batch_size do
+    if System.get_env("SPANDEX_BATCH_SIZE") do
+      case Integer.parse(System.get_env("SPANDEX_BATCH_SIZE")) do
+        {integer, ""} -> integer
+        _ -> 100
+      end
+    else
+      100
+    end
+  end
+
+  defp spandex_sync_threshold do
+    if System.get_env("SPANDEX_SYNC_THRESHOLD") do
+      case Integer.parse(System.get_env("SPANDEX_SYNC_THRESHOLD")) do
+        {integer, ""} -> integer
+        _ -> 100
+      end
+    else
+      100
+    end
+  end
+
   defp datadog_opts do
+    datadog_port = datadog_port()
+
+    spandex_batch_size = spandex_batch_size()
+
+    spandex_sync_threshold = spandex_sync_threshold()
+
     [
       host: System.get_env("DATADOG_HOST") || "localhost",
-      port: System.get_env("DATADOG_PORT") || 8126,
-      batch_size: System.get_env("SPANDEX_BATCH_SIZE") || 100,
-      sync_threshold: System.get_env("SPANDEX_SYNC_THRESHOLD") || 100,
+      port: datadog_port,
+      batch_size: spandex_batch_size,
+      sync_threshold: spandex_sync_threshold,
       http: HTTPoison
     ]
   end
