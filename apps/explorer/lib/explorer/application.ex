defmodule Explorer.Application do
  @moduledoc """
  This is the Application module for Explorer.
  """

  use Application

  alias Explorer.Admin

  alias Explorer.Celo.Events.ContractEventStream

  alias Explorer.Chain.Cache.{
    Accounts,
    AddressSum,
    AddressSumMinusBurnt,
    Block,
    BlockNumber,
    Blocks,
    GasPriceOracle,
    MinMissingBlockNumber,
    NetVersion,
    Transactions,
    Uncles
  }

  alias Explorer.Chain.Supply.RSK

  alias Explorer.Market.MarketHistoryCache
  alias Explorer.Repo.PrometheusLogger

  @impl Application
  def start(_type, _args) do
    PrometheusLogger.setup()

    :telemetry.attach(
      "prometheus-ecto",
      [:explorer, :repo, :query],
      &PrometheusLogger.handle_event/4,
      %{}
    )

    # Children to start in all environments
    base_children = [
      {Fly.RPC, []},
      Explorer.Repo.Local,
<<<<<<< HEAD
      {Fly.Postgres.LSN.Tracker, repo: Explorer.Repo.Local},
      Explorer.Repo.Account,
      Explorer.Vault,
=======
      {Fly.Postgres.LSN.Supervisor, repo: Explorer.Repo.Local},
>>>>>>> 4cf8def8
      Supervisor.child_spec({SpandexDatadog.ApiServer, datadog_opts()}, id: SpandexDatadog.ApiServer),
      Supervisor.child_spec({Task.Supervisor, name: Explorer.HistoryTaskSupervisor}, id: Explorer.HistoryTaskSupervisor),
      Supervisor.child_spec({Task.Supervisor, name: Explorer.MarketTaskSupervisor}, id: Explorer.MarketTaskSupervisor),
      Supervisor.child_spec({Task.Supervisor, name: Explorer.GenesisDataTaskSupervisor}, id: GenesisDataTaskSupervisor),
      Supervisor.child_spec({Task.Supervisor, name: Explorer.TaskSupervisor}, id: Explorer.TaskSupervisor),
      Explorer.SmartContract.SolcDownloader,
      Explorer.SmartContract.VyperDownloader,
      {Registry, keys: :duplicate, name: Registry.ChainEvents, id: Registry.ChainEvents},
      {Admin.Recovery, [[], [name: Admin.Recovery]]},
      AddressSum,
      AddressSumMinusBurnt,
      Block,
      Blocks,
      GasPriceOracle,
      NetVersion,
      BlockNumber,
      con_cache_child_spec(MarketHistoryCache.cache_name()),
      con_cache_child_spec(RSK.cache_name(), ttl_check_interval: :timer.minutes(1), global_ttl: :timer.minutes(30)),
      Transactions,
      Accounts,
      Uncles,
      Supervisor.child_spec({Phoenix.PubSub, name: :chain_pubsub}, id: :chain_pubsub),
      Supervisor.child_spec({Phoenix.PubSub, name: :operations}, id: :operations),
      {Redix, redix_opts()}
    ]

    children = base_children ++ configurable_children()

    opts = [strategy: :one_for_one, name: Explorer.Supervisor, max_restarts: 1_000]

    Supervisor.start_link(children, opts)
  end

  defp configurable_children do
    [
      configure(Explorer.ExchangeRates),
      configure(Explorer.ChainSpec.GenesisData),
      configure(Explorer.KnownTokens),
      configure(Explorer.Market.History.Cataloger),
      configure(Explorer.Chain.Cache.TokenExchangeRate),
      configure(Explorer.Chain.Transaction.History.Historian),
      configure(Explorer.Chain.Events.Listener),
      configure(Explorer.Counters.AddressesWithBalanceCounter),
      configure(Explorer.Counters.AddressesCounter),
      configure(Explorer.Counters.AddressTransactionsCounter),
      configure(Explorer.Counters.AddressTokenTransfersCounter),
      configure(Explorer.Counters.AddressTransactionsGasUsageCounter),
      configure(Explorer.Counters.AddressTokenUsdSum),
      configure(Explorer.Counters.TokenHoldersCounter),
      configure(Explorer.Counters.TokenTransfersCounter),
      configure(Explorer.Counters.BlockBurnedFeeCounter),
      configure(Explorer.Counters.BlockPriorityFeeCounter),
      configure(Explorer.Counters.AverageBlockTime),
      configure(Explorer.Celo.AbiHandler),
      configure(Explorer.Celo.CoreContracts),
      configure(Explorer.Celo.SignerCache),
      configure(Explorer.Counters.Bridge),
      configure(Explorer.Validator.MetadataProcessor),
      configure(MinMissingBlockNumber),
      configure(ContractEventStream)
    ]
    |> List.flatten()
  end

  defp should_start?(process) do
    Application.get_env(:explorer, process, [])[:enabled] == true
  end

  defp configure(Explorer.Chain.Events.Listener = process) do
    if should_start?(process) do
      event_source = Application.get_env(:explorer, process)[:event_source]
      {process, %{event_source: event_source}}
    else
      []
    end
  end

  defp configure(process) do
    if should_start?(process) do
      process
    else
      []
    end
  end

  defp datadog_port do
    if System.get_env("DATADOG_PORT") do
      case Integer.parse(System.get_env("DATADOG_PORT")) do
        {integer, ""} -> integer
        _ -> 8126
      end
    else
      8126
    end
  end

  defp spandex_batch_size do
    if System.get_env("SPANDEX_BATCH_SIZE") do
      case Integer.parse(System.get_env("SPANDEX_BATCH_SIZE")) do
        {integer, ""} -> integer
        _ -> 100
      end
    else
      100
    end
  end

  defp spandex_sync_threshold do
    if System.get_env("SPANDEX_SYNC_THRESHOLD") do
      case Integer.parse(System.get_env("SPANDEX_SYNC_THRESHOLD")) do
        {integer, ""} -> integer
        _ -> 100
      end
    else
      100
    end
  end

  defp datadog_opts do
    datadog_port = datadog_port()

    spandex_batch_size = spandex_batch_size()

    spandex_sync_threshold = spandex_sync_threshold()

    [
      host: System.get_env("DATADOG_HOST") || "localhost",
      port: datadog_port,
      batch_size: spandex_batch_size,
      sync_threshold: spandex_sync_threshold,
      http: HTTPoison
    ]
  end

  defp con_cache_child_spec(name, params \\ [ttl_check_interval: false]) do
    params = Keyword.put(params, :name, name)

    Supervisor.child_spec(
      {
        ConCache,
        params
      },
      id: {ConCache, name}
    )
  end

  defp redix_opts do
    {System.get_env("ACCOUNT_REDIS_URL") || "redis://127.0.0.1:6379", [name: :redix]}
  end
end<|MERGE_RESOLUTION|>--- conflicted
+++ resolved
@@ -43,13 +43,9 @@
     base_children = [
       {Fly.RPC, []},
       Explorer.Repo.Local,
-<<<<<<< HEAD
-      {Fly.Postgres.LSN.Tracker, repo: Explorer.Repo.Local},
+      {Fly.Postgres.LSN.Supervisor, repo: Explorer.Repo.Local},
       Explorer.Repo.Account,
       Explorer.Vault,
-=======
-      {Fly.Postgres.LSN.Supervisor, repo: Explorer.Repo.Local},
->>>>>>> 4cf8def8
       Supervisor.child_spec({SpandexDatadog.ApiServer, datadog_opts()}, id: SpandexDatadog.ApiServer),
       Supervisor.child_spec({Task.Supervisor, name: Explorer.HistoryTaskSupervisor}, id: Explorer.HistoryTaskSupervisor),
       Supervisor.child_spec({Task.Supervisor, name: Explorer.MarketTaskSupervisor}, id: Explorer.MarketTaskSupervisor),
