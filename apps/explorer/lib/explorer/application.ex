--- conflicted
+++ resolved
@@ -16,11 +16,7 @@
     Block,
     BlockNumber,
     Blocks,
-<<<<<<< HEAD
-=======
     GasPriceOracle,
-    GasUsage,
->>>>>>> 4f9e451d
     MinMissingBlockNumber,
     NetVersion,
     Transactions,
@@ -61,11 +57,7 @@
       AddressSumMinusBurnt,
       Block,
       Blocks,
-<<<<<<< HEAD
-=======
       GasPriceOracle,
-      GasUsage,
->>>>>>> 4f9e451d
       NetVersion,
       BlockNumber,
       con_cache_child_spec(MarketHistoryCache.cache_name()),
