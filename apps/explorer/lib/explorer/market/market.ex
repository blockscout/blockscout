defmodule Explorer.Market do
  @moduledoc """
  Context for data related to the cryptocurrency market.
  """

  alias Explorer.Chain.Address.CurrentTokenBalance
  alias Explorer.Chain.Hash
  alias Explorer.ExchangeRates.Token
  alias Explorer.Market.{MarketHistory, MarketHistoryCache}
  alias Explorer.{ExchangeRates, KnownTokens, Repo}

  @doc """
  Get most recent exchange rate for the given symbol.
  """
  @spec get_exchange_rate(String.t()) :: Token.t() | nil
  def get_exchange_rate(symbol) do
    ExchangeRates.lookup(symbol)
  end

  @doc """
  Get the address of the token with the given symbol.
  """
  @spec get_known_address(String.t()) :: Hash.Address.t() | nil
  def get_known_address(symbol) do
    case KnownTokens.lookup(symbol) do
      {:ok, address} -> address
      nil -> nil
    end
  end

  @doc """
  Retrieves the history for the recent specified amount of days.

  Today's date is include as part of the day count
  """
  @spec fetch_recent_history() :: [MarketHistory.t()]
  def fetch_recent_history do
    MarketHistoryCache.fetch()
  end

  @doc false
  def bulk_insert_history(records) do
    records_without_zeroes =
      records
      |> Enum.reject(fn item ->
        Decimal.equal?(item.closing_price, 0) && Decimal.equal?(item.opening_price, 0)
      end)
      # Enforce MarketHistory ShareLocks order (see docs: sharelocks.md)
      |> Enum.sort_by(& &1.date)

    Repo.insert_all(MarketHistory, records_without_zeroes, on_conflict: :nothing, conflict_target: [:date])
  end

  def add_price(%{symbol: symbol} = token) do
    known_address = get_known_address(symbol)

    matches_known_address = known_address && known_address == token.contract_address_hash

    usd_value =
      if matches_known_address do
        fetch_token_usd_value(matches_known_address, symbol)
      else
        nil
      end

    Map.put(token, :usd_value, usd_value)
  end

  def add_price(%CurrentTokenBalance{token: token} = token_balance) do
    token_with_price = add_price(token)

    Map.put(token_balance, :token, token_with_price)
  end

  def add_price(tokens) when is_list(tokens) do
    Enum.map(tokens, fn item ->
      case item do
<<<<<<< HEAD
        {token_balance, bridged_token} ->
          {add_price(token_balance), bridged_token}
=======
        {token_balance, token} ->
          {add_price(token_balance), token}
>>>>>>> 7569dace

        token_balance ->
          add_price(token_balance)
      end
    end)
  end

  defp fetch_token_usd_value(true, symbol) do
    case get_exchange_rate(symbol) do
      %{usd_value: usd_value} -> usd_value
      nil -> nil
    end
  end

  defp fetch_token_usd_value(_matches_known_address, _symbol), do: nil
end<|MERGE_RESOLUTION|>--- conflicted
+++ resolved
@@ -75,13 +75,8 @@
   def add_price(tokens) when is_list(tokens) do
     Enum.map(tokens, fn item ->
       case item do
-<<<<<<< HEAD
-        {token_balance, bridged_token} ->
-          {add_price(token_balance), bridged_token}
-=======
         {token_balance, token} ->
           {add_price(token_balance), token}
->>>>>>> 7569dace
 
         token_balance ->
           add_price(token_balance)
