defmodule Explorer.Market.History.Cataloger do
  @moduledoc """
  Fetches the daily market history.

  Market grabs the last 365 day's worth of market history for the configured
  coin in the explorer. Once that data is fetched, current day's values are
  checked every `MARKET_HISTORY_FETCH_INTERVAL` or every 60 minutes by default.
  Additionally, failed requests to the history source will follow exponential
  backoff `100ms * 2^(n+1)` where `n` is the number of failed requests.
  """

  use GenServer

  require Logger

  alias Explorer.History.Process, as: HistoryProcess
  alias Explorer.Market

  @price_failed_attempts 10
  @market_cap_failed_attempts 3
  @tvl_failed_attempts 3

  @impl GenServer
  def init(:ok) do
<<<<<<< HEAD
    send(self(), {:fetch_history, 730})
=======
    if Application.get_env(:explorer, __MODULE__)[:enabled] do
      send(self(), {:fetch_price_history, 365})
>>>>>>> cc9569c7

      {:ok, %{}}
    else
      :ignore
    end
  end

  @impl GenServer
  def handle_info({:fetch_price_history, day_count}, state) do
    fetch_price_history(day_count)

    {:noreply, state}
  end

  @impl GenServer
  # Record fetch successful.
  def handle_info({_ref, {:price_history, {_, _, {:ok, records}}}}, state) do
    Process.send(self(), {:fetch_market_cap_history, 365}, [])
    state = state |> Map.put_new(:price_records, records)

    {:noreply, state}
  end

  @impl GenServer
  def handle_info({:fetch_market_cap_history, day_count}, state) do
    fetch_market_cap_history(day_count)
    state = state |> Map.put_new(:price_records, [])

    {:noreply, state}
  end

  @impl GenServer
  # Record fetch successful.
  def handle_info({_ref, {:market_cap_history, {_, _, {:ok, nil}}}}, state) do
    Process.send(self(), {:fetch_tvl_history, 365}, [])
    state = state |> Map.put_new(:market_cap_records, [])

    {:noreply, state}
  end

  @impl GenServer
  # Record fetch successful.
  def handle_info({_ref, {:market_cap_history, {_, _, {:ok, market_cap_records}}}}, state) do
    Process.send(self(), {:fetch_tvl_history, 365}, [])
    state = state |> Map.put_new(:market_cap_records, market_cap_records)

    {:noreply, state}
  end

  @impl GenServer
  def handle_info({:fetch_tvl_history, day_count}, state) do
    fetch_tvl_history(day_count)

    {:noreply, state}
  end

  @impl GenServer
  # Record fetch successful.
  def handle_info({_ref, {:tvl_history, {_, _, {:ok, nil}}}}, state) do
    state = state |> Map.put_new(:tvl_records, [])
    records = compile_records(state)
    market_cap_history(records, state)
  end

  @impl GenServer
  # Record fetch successful.
  def handle_info({_ref, {:tvl_history, {_, _, {:ok, tvl_records}}}}, state) do
    state = state |> Map.put_new(:tvl_records, tvl_records)
    records = compile_records(state)
    market_cap_history(records, state)
  end

  # Failed to get records. Try again.
  @impl GenServer
  def handle_info({_ref, {:price_history, {day_count, failed_attempts, :error}}}, state) do
    Logger.warn(fn -> "Failed to fetch price history. Trying again." end)

    fetch_price_history(day_count, failed_attempts + 1)

    {:noreply, state}
  end

  # Failed to get records. Try again.
  @impl GenServer
  def handle_info({_ref, {:market_cap_history, {day_count, failed_attempts, :error}}}, state) do
    Logger.warn(fn -> "Failed to fetch market cap history. Trying again." end)

    fetch_market_cap_history(day_count, failed_attempts + 1)

    {:noreply, state}
  end

  # Failed to get records. Try again.
  @impl GenServer
  def handle_info({_ref, {:tvl_history, {day_count, failed_attempts, :error}}}, state) do
    Logger.warn(fn -> "Failed to fetch market cap history. Trying again." end)

    fetch_tvl_history(day_count, failed_attempts + 1)

    {:noreply, state}
  end

  # Callback that a monitored process has shutdown.
  @impl GenServer
  def handle_info({:DOWN, _, :process, _, _}, state) do
    {:noreply, state}
  end

  @doc """
  Starts a process to continually fetch market history.
  """
  @spec start_link(term()) :: GenServer.on_start()
  def start_link(_) do
    GenServer.start_link(__MODULE__, :ok, name: __MODULE__)
  end

  @spec config_or_default(atom(), term(), term()) :: term()
  defp config_or_default(key, module, default) do
    Application.get_env(:explorer, module)[key] || default
  end

  @spec config_or_default(atom(), term()) :: term()
  defp config_or_default(key, default) do
    Application.get_env(:explorer, __MODULE__)[key] || default
  end

  defp market_cap_history(records, state) do
    Market.bulk_insert_history(records)

    # Schedule next check for history
    fetch_after = config_or_default(:history_fetch_interval, :timer.minutes(60))
    Process.send_after(self(), {:fetch_price_history, 1}, fetch_after)

    {:noreply, state}
  end

  @spec source_price() :: module()
  defp source_price do
    config_or_default(:price_source, Explorer.ExchangeRates.Source, Explorer.Market.History.Source.Price.CryptoCompare)
  end

  @spec source_market_cap() :: module()
  defp source_market_cap do
    config_or_default(
      :market_cap_source,
      Explorer.ExchangeRates.Source,
      Explorer.Market.History.Source.MarketCap.CoinGecko
    )
  end

  @spec source_tvl() :: module()
  defp source_tvl do
    config_or_default(
      :tvl_source,
      Explorer.ExchangeRates.Source,
      Explorer.Market.History.Source.TVL.DefiLlama
    )
  end

  @spec fetch_price_history(non_neg_integer(), non_neg_integer()) :: Task.t()
  defp fetch_price_history(day_count, failed_attempts \\ 0) do
    Task.Supervisor.async_nolink(Explorer.MarketTaskSupervisor, fn ->
      Process.sleep(HistoryProcess.delay(failed_attempts))

      if failed_attempts < @price_failed_attempts do
        {:price_history, {day_count, failed_attempts, source_price().fetch_price_history(day_count)}}
      else
        {:price_history, {day_count, failed_attempts, {:ok, []}}}
      end
    end)
  end

  @spec fetch_market_cap_history(non_neg_integer()) :: Task.t()
  defp fetch_market_cap_history(day_count, failed_attempts \\ 0) do
    Task.Supervisor.async_nolink(Explorer.MarketTaskSupervisor, fn ->
      Process.sleep(HistoryProcess.delay(failed_attempts))

      if failed_attempts < @market_cap_failed_attempts do
        {:market_cap_history, {day_count, failed_attempts, source_market_cap().fetch_market_cap(day_count)}}
      else
        {:market_cap_history, {day_count, failed_attempts, {:ok, nil}}}
      end
    end)
  end

  @spec fetch_tvl_history(non_neg_integer()) :: Task.t()
  defp fetch_tvl_history(day_count, failed_attempts \\ 0) do
    Task.Supervisor.async_nolink(Explorer.MarketTaskSupervisor, fn ->
      Process.sleep(HistoryProcess.delay(failed_attempts))

      if failed_attempts < @tvl_failed_attempts do
        {:tvl_history, {day_count, failed_attempts, source_tvl().fetch_tvl(day_count)}}
      else
        {:tvl_history, {day_count, failed_attempts, {:ok, nil}}}
      end
    end)
  end

  defp compile_records(state) do
    price_records = state.price_records
    market_cap_records = state.market_cap_records
    tvl_records = state.tvl_records

    all_records = price_records ++ market_cap_records ++ tvl_records

    all_records
    |> Enum.group_by(fn %{date: date} -> date end)
    |> Map.values()
    |> Enum.map(fn a ->
      Enum.reduce(a, %{}, fn x, acc -> Map.merge(x, acc) end)
    end)
  end
end<|MERGE_RESOLUTION|>--- conflicted
+++ resolved
@@ -22,12 +22,8 @@
 
   @impl GenServer
   def init(:ok) do
-<<<<<<< HEAD
-    send(self(), {:fetch_history, 730})
-=======
     if Application.get_env(:explorer, __MODULE__)[:enabled] do
-      send(self(), {:fetch_price_history, 365})
->>>>>>> cc9569c7
+      send(self(), {:fetch_price_history, 730})
 
       {:ok, %{}}
     else
