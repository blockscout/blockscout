--- conflicted
+++ resolved
@@ -130,11 +130,7 @@
   end
 
   defp average_block_cache_period do
-<<<<<<< HEAD
-    case Integer.parse(System.get_env("AVERAGE_BLOCK_CACHE_PERIOD", "")) do
-=======
     case Integer.parse(System.get_env("CACHE_AVERAGE_BLOCK_PERIOD", "")) do
->>>>>>> 7569dace
       {secs, ""} -> :timer.seconds(secs)
       _ -> :timer.minutes(30)
     end
