--- conflicted
+++ resolved
@@ -22,16 +22,13 @@
 
   If you need to add a new table, extend this type specification with the new table name.
   """
-<<<<<<< HEAD
   @callback table_name ::
               :logs
               | :internal_transactions
               | :token_transfers
               | :addresses
               | :smart_contracts
-=======
-  @callback table_name :: :logs | :internal_transactions | :token_transfers | :addresses | :arbitrum_batch_l2_blocks
->>>>>>> 4a4789bb
+              | :arbitrum_batch_l2_blocks
 
   @doc """
   Specifies the type of operation to be performed on the database index.
