defmodule Explorer.Migrator.FillingMigration do
  @moduledoc """
<<<<<<< HEAD
    Provides a behaviour and implementation for data migration tasks that fill or update
    fields in existing database entities.

    This module defines a template for creating migrations that can process entities in
    batches with parallel execution. It implements a GenServer that manages the
    migration lifecycle and automatically saves migration progress regularly.

    Key features:
    - Batch processing with configurable batch size
    - Parallel execution with configurable concurrency
    - State persistence and ability to automatically resume after interruption
    - Integration with Explorer.Chain.Cache.BackgroundMigrations for status tracking

    ## Migration State Management
    The migration's state is persisted in the database as part of the migration status
    record. This allows migrations to resume from their last checkpoint after system
    restarts or interruptions. The state is updated after each successful batch
    processing.

    ## Cache Integration
    The module integrates with Explorer.Chain.Cache.BackgroundMigrations, which
    maintains an in-memory cache of migration completion statuses. This cache is
    crucial for:
    - Quick status checks during application startup
    - Performance-critical operations that need to verify migration completion
    - Avoiding frequent database queries for migration status

    ## Configuration
    Modules using this behaviour can be configured in the application config:

    ```elixir
    config :explorer, MyMigrationModule,
      batch_size: 500,  # Number of entities per batch (default: 500)
      concurrency: 16,  # Number of parallel tasks (default: 4 * schedulers_online)
      timeout: 0        # Delay between batches in ms (default: 0)
    ```

    The migration process will:
    1. Start and check if already completed
    2. Execute pre-migration tasks via `before_start/0`
    3. Process entities in batches using parallel tasks
    4. Checkpoint progress after each batch in the database
    5. Execute post-migration tasks via `on_finish/0`
    6. Update completion status in both database and in-memory cache
=======
  Template for creating migrations that fills some fields in existing entities or migrates data to another storages (e.g. multichain search DB)
>>>>>>> 367dd7e4
  """

  @doc """
    Returns the name of the migration. The name is used to track the migration's status in
    `Explorer.Migrator.MigrationStatus`.
  """
  @callback migration_name :: String.t()

  @doc """
    This callback defines a query to identify unprocessed entities. While defined as a
    callback in the `FillingMigration` behaviour, it is not directly used by the
    behaviour itself. Instead, it is called by `last_unprocessed_identifiers/1` in
    modules implementing `FillingMigration` to build the query for retrieving
    unprocessed entities. The query should not include any LIMIT clauses, as the
    limiting is handled within `last_unprocessed_identifiers/1`.
  """
  @callback unprocessed_data_query :: Ecto.Query.t() | nil

  @doc """
    This callback retrieves the next batch of data for migration processing. It returns
    a list of entity identifiers that have not yet been processed. The number of
    identifiers returned should allow each migration task (limited by `concurrency()`)
    to process no more than `batch_size()` entities.

    The callback is invoked periodically based on the timeout configuration parameter
    specified in the application config for the module implementing the `FillingMigration`
    behaviour. If the timeout is not specified, it defaults to 0.

    ## Parameters
    - `state`: The current state of the migration process.

    ## Returns
    A tuple containing:
    - List of unprocessed entity identifiers
    - Updated state map (or unchanged state if the identifiers did not trigger a state
      change)

    The updated state map is stored in the database as part of the structure that
    tracks the migration process. When the server restarts, the migration will
    resume from the last saved state.
  """
  @callback last_unprocessed_identifiers(map()) :: {[any()], map()}

  @doc """
    This callback performs the migration for a batch of entities. After collecting
    identifiers, the callback processes a batch of size `batch_size()`. A total of
    `concurrency()` callbacks run in parallel as separate tasks, and the system
    waits for all callbacks to complete. Since no timeout is specified for tasks
    invoking this callback, implementations should complete within a reasonable
    time period.

    After all callback tasks finish, the system schedules gathering of the next
    batch of identifiers according to the timeout configuration parameter in the
    application config for modules implementing the `FillingMigration` behaviour.

    ## Parameters
    - `batch`: The list of identifiers to process. While this could theoretically
      be a list of entities, using identifiers is preferred to minimize memory
      usage during migration.

    ## Returns
    N/A
  """
  @callback update_batch([any()]) :: any()

  @doc """
    This callback updates the migration completion status in the cache.

    The callback is invoked in two scenarios:
    - When the migration is already marked as completed during process initialization
    - When the migration finishes processing all entities

    The implementation updates the in-memory cache that tracks migration completion
    status, which is used during application startup and by performance-critical
    operations to quickly determine if specific data migrations have been completed.
    Some migrations may not require cache updates if their completion status does not
    affect system operations.

    ## Returns
    N/A
  """
  @callback update_cache :: any()

  @doc """
    This callback executes custom logic after all migration batches have been processed.

    The callback runs just before the migration is marked as completed in the database.
    Implementing modules can override this callback to perform any final cleanup or
    post-migration tasks. The default implementation returns `:ignore`.

    ## Returns
    - `:ignore` by default
  """
  @callback on_finish :: any()

  @doc """
    This callback executes custom logic when the migration process initializes.

    The callback runs after the migration is marked as "started" but before the first
    batch processing begins. Implementing modules can override this callback to perform
    any necessary setup or pre-migration tasks. The default implementation returns
    `:ignore`.

    ## Returns
    - `:ignore` by default
  """
  @callback before_start :: any()

  defmacro __using__(_opts) do
    quote do
      @behaviour Explorer.Migrator.FillingMigration

      use GenServer, restart: :transient

      import Ecto.Query

      alias Explorer.Migrator.MigrationStatus
      alias Explorer.Repo

      @default_batch_size 500

      def start_link(_) do
        GenServer.start_link(__MODULE__, :ok, name: __MODULE__)
      end

      @doc """
        Checks if the current migration has been completed.

        ## Returns
        - `true` if the migration is completed
        - `false` otherwise
      """
      @spec migration_finished? :: boolean()
      def migration_finished? do
        MigrationStatus.get_status(migration_name()) == "completed"
      end

      @impl true
      def init(_) do
        {:ok, %{}, {:continue, :ok}}
      end

      # Called once when the GenServer starts to initialize the migration process by checking its
      # current status and taking appropriate action.
      #
      # If the migration is already completed, updates the in-memory cache and stops normally.
      # Otherwise, marks the migration as started, executes pre-migration tasks via
      # before_start/0, and schedules the first batch with no delay. The migration process
      # continues with the state that was saved during the previous run - this allows
      # resuming long-running migrations from where they were interrupted.
      #
      # ## Parameters
      # - `state`: The current state of the GenServer
      #
      # ## Returns
      # - `{:stop, :normal, state}` if migration is completed
      # - `{:noreply, state}` to continue with migration, where state is restored from the
      #   previous run or initialized as empty map
      @impl true
      def handle_continue(:ok, state) do
        case MigrationStatus.fetch(migration_name()) do
          %{status: "completed"} ->
            update_cache()
            {:stop, :normal, state}

          migration_status ->
            MigrationStatus.set_status(migration_name(), "started")
            before_start()
            schedule_batch_migration(0)
            {:noreply, (migration_status && migration_status.meta) || %{}}
        end
      end

      # Processes a batch of unprocessed identifiers for migration.
      #
      # Retrieves the next batch of unprocessed identifiers and processes them in parallel.
      # If no identifiers remain, executes cleanup tasks and completes the migration.
      # Otherwise, processes the batch and continues migration.
      #
      # When identifiers are found, the function splits them into chunks and processes each
      # chunk by spawning a task that calls update_batch. It waits for all tasks to complete
      # with no timeout limit. After processing, it checkpoints the state to allow using it
      # after restart, then schedules the next batch processing using the configured timeout
      # from the application config (defaults to 0ms if not set).
      #
      # When no more identifiers are found, the function performs final cleanup by calling
      # the optional on_finish callback, refreshes the in-memory cache via update_cache,
      # and marks the migration as completed.
      #
      # ## Parameters
      # - `state`: Current migration state containing progress information
      #
      # ## Returns
      # - `{:stop, :normal, new_state}` when migration is complete
      # - `{:noreply, new_state}` when more batches remain to be processed
      @impl true
      def handle_info(:migrate_batch, state) do
        case last_unprocessed_identifiers(state) do
          {[], new_state} ->
            on_finish()
            update_cache()
            MigrationStatus.set_status(migration_name(), "completed")
            {:stop, :normal, new_state}

          {identifiers, new_state} ->
            identifiers
            |> Enum.chunk_every(batch_size())
            |> Enum.map(&run_task/1)
            |> Task.await_many(:infinity)

            MigrationStatus.update_meta(migration_name(), new_state)

            schedule_batch_migration()

            {:noreply, new_state}
        end
      end

      @spec run_task([any()]) :: any()
      defp run_task(batch), do: Task.async(fn -> update_batch(batch) end)

      # Schedules the next batch migration by sending a delayed :migrate_batch message.
      #
      # ## Parameters
      # - `timeout`: Optional delay in milliseconds before sending the message. If nil,
      #   uses the configured timeout from application config, defaulting to 0.
      #
      # ## Returns
      # - Reference to the scheduled timer
      defp schedule_batch_migration(timeout \\ nil) do
        Process.send_after(self(), :migrate_batch, timeout || Application.get_env(:explorer, __MODULE__)[:timeout] || 0)
      end

      defp batch_size do
        Application.get_env(:explorer, __MODULE__)[:batch_size] || @default_batch_size
      end

      defp concurrency do
        default = 4 * System.schedulers_online()

        Application.get_env(:explorer, __MODULE__)[:concurrency] || default
      end

      def on_finish do
        :ignore
      end

      def before_start do
        :ignore
      end

      defoverridable on_finish: 0, before_start: 0
    end
  end
end<|MERGE_RESOLUTION|>--- conflicted
+++ resolved
@@ -1,8 +1,8 @@
 defmodule Explorer.Migrator.FillingMigration do
   @moduledoc """
-<<<<<<< HEAD
     Provides a behaviour and implementation for data migration tasks that fill or update
-    fields in existing database entities.
+    fields in existing database entities or migrates data to another storages (e.g.
+    multichain search DB)
 
     This module defines a template for creating migrations that can process entities in
     batches with parallel execution. It implements a GenServer that manages the
@@ -45,9 +45,6 @@
     4. Checkpoint progress after each batch in the database
     5. Execute post-migration tasks via `on_finish/0`
     6. Update completion status in both database and in-memory cache
-=======
-  Template for creating migrations that fills some fields in existing entities or migrates data to another storages (e.g. multichain search DB)
->>>>>>> 367dd7e4
   """
 
   @doc """
