--- conflicted
+++ resolved
@@ -317,11 +317,7 @@
         license_type: :none
       }
 
-<<<<<<< HEAD
-      SmartContract.create_or_update_smart_contract(contract["address"], attrs)
-=======
       SmartContract.create_or_update_smart_contract(contract["address"], attrs, false)
->>>>>>> 320e4125
     end)
   end
 end