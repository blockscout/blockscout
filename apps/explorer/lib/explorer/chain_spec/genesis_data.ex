defmodule Explorer.ChainSpec.GenesisData do
  @moduledoc """
  Handles the genesis data import.

  This module is responsible for managing the import of genesis data into the
  database, which includes pre-mined balances and precompiled smart contract
  bytecodes.
  """

  use GenServer

  require Logger

  alias Explorer.Chain.SmartContract
  alias Explorer.ChainSpec.Geth.Importer, as: GethImporter
  alias Explorer.ChainSpec.Parity.Importer
  alias Explorer.Helper
  alias HTTPoison.Response

  @interval :timer.minutes(2)

  def start_link(opts) do
    GenServer.start_link(__MODULE__, opts, name: __MODULE__)
  end

  @impl GenServer
  def init(_) do
    Process.send_after(self(), :import, @interval)

    {:ok, %{}}
  end

  # Callback for errored fetch
  @impl GenServer
  def handle_info({_ref, {:error, reason}}, state) do
    Logger.warning(fn -> "Failed to fetch and import genesis data or precompiled contracts: '#{reason}'." end)

    fetch_genesis_data()

    {:noreply, state}
  end

  # Initiates the import of genesis data.
  #
  # This function triggers the fetching and importing of genesis data, including pre-mined balances and precompiled smart contract bytecodes.
  #
  # ## Parameters
  # - `:import`: The message that triggers this function.
  # - `state`: The current state of the GenServer.
  #
  # ## Returns
  # - `{:noreply, state}`
  @impl GenServer
  def handle_info(:import, state) do
    Logger.debug(fn -> "Importing genesis data" end)

    fetch_genesis_data()

    {:noreply, state}
  end

  # Callback that a monitored process has shutdown
  @impl GenServer
  def handle_info({:DOWN, _, :process, _, _}, state) do
    {:noreply, state}
  end

  # Callback for successful fetch
  @impl GenServer
  def handle_info({_ref, _}, state) do
    {:noreply, state}
  end

  @doc """
    Fetches and processes the genesis data, which includes pre-mined balances and precompiled smart contract bytecodes.

    This function retrieves the chain specification and precompiled contracts
    configuration from specified paths in the application settings. Then it
    asynchronously extends the chain spec with precompiled contracts, imports
    genesis accounts, and the precompiled contracts' sources and ABIs.

    ## Returns
    - `Task.t()`: A task handle if the fetch and processing are scheduled successfully.
    - `:ok`: Indicates no fetch was attempted due to missing configuration paths.
  """
  @spec fetch_genesis_data() :: Task.t() | :ok
  def fetch_genesis_data do
    chain_spec_path = get_path(:chain_spec_path)
    precompiled_config_path = get_path(:precompiled_config_path)
    Logger.info(fn -> "Fetching precompiled config path: #{inspect(precompiled_config_path)}." end)

    if is_nil(chain_spec_path) and is_nil(precompiled_config_path) do
      Logger.warning(fn ->
        "Genesis data is not fetched. Neither chain spec path or precompiles config path are set."
      end)
    else
      json_rpc_named_arguments = Application.fetch_env!(:indexer, :json_rpc_named_arguments)
      variant = Keyword.fetch!(json_rpc_named_arguments, :variant)

      Task.Supervisor.async_nolink(Explorer.GenesisDataTaskSupervisor, fn ->
        chain_spec = fetch_chain_spec(chain_spec_path)
        precompiles_config = fetch_precompiles_config(precompiled_config_path)

        extended_chain_spec = extend_chain_spec(chain_spec, precompiles_config, variant)
        import_genesis_accounts(extended_chain_spec, variant)

        import_precompiles_sources_and_abi(precompiles_config)
      end)
    end
  end

  @spec get_path(atom()) :: nil | binary()
  defp get_path(key) do
    case Application.get_env(:explorer, __MODULE__)[key] do
      nil -> nil
      value when is_binary(value) -> value
    end
  end

  # Retrieves the chain specification, returning an empty map if unsuccessful.
  @spec fetch_chain_spec(binary() | nil) :: map() | list()
  defp fetch_chain_spec(path) do
    case do_fetch(path, "Failed to fetch chain spec.") do
      nil -> %{}
      value -> value
    end
  end

  # Retrieves the precompiled contracts configuration, returning an empty list if unsuccessful.
  @spec fetch_precompiles_config(binary() | nil) :: list()
  defp fetch_precompiles_config(path) do
    case do_fetch(path, "Failed to fetch precompiles config.") do
      nil -> []
      value -> value
    end
  end

  # Fetches JSON data from a specified path.
  @spec do_fetch(binary() | nil, binary()) :: list() | map() | nil
  defp do_fetch(path, warn_message_prefix) do
    if path do
      case fetch_spec_as_json(path) do
        {:ok, chain_spec} ->
          chain_spec

        {:error, reason} ->
          # credo:disable-for-next-line Credo.Check.Refactor.Nesting
          Logger.warning(fn -> "#{warn_message_prefix} #{inspect(reason)}" end)
          nil
      end
    else
      nil
    end
  end

  # Retrieves a JSON data from either a file or URL based on the source.
  @spec fetch_spec_as_json(binary()) :: {:ok, list() | map()} | {:error, any()}
  defp fetch_spec_as_json(path) do
    if Helper.valid_url?(path) do
      fetch_from_url(path)
    else
      fetch_from_file(path)
    end
  end

  # Reads and parses JSON data from a file.
  @spec fetch_from_file(binary()) :: {:ok, list() | map()} | {:error, Jason.DecodeError.t()}
  # sobelow_skip ["Traversal"]
  defp fetch_from_file(path) do
    with {:ok, data} <- File.read(path) do
      Jason.decode(data)
    end
  end

  # Fetches JSON data from a provided URL.
  @spec fetch_from_url(binary()) :: {:ok, list() | map()} | {:error, Jason.DecodeError.t() | HTTPoison.Error.t()}
  defp fetch_from_url(url) do
    case HTTPoison.get(url) do
      {:ok, %Response{body: body, status_code: 200}} ->
        {:ok, Jason.decode!(body)}

      reason ->
        {:error, reason}
    end
  end

  # Extends the chain specification with precompiled contract information.
  #
  # This function modifies the chain specification to include precompiled
  # contracts that are not originally listed in the spec. It handles different
  # formats of chain specs (list or map) according to the `variant` specified
  # and adds precompiles.
  #
  # ## Parameters
  # - `chain_spec`: The original chain specification in map or list format.
  # - `precompiles_config`: A list of precompiled contracts to be added.
  # - `variant`: The client variant (e.g., Geth or Parity), which dictates the
  #   spec structure.
  #
  # ## Returns
  # - The modified chain specification with precompiled contracts included.
  @spec extend_chain_spec(map() | list(), list(), EthereumJSONRPC.Geth | EthereumJSONRPC.Parity) :: map() | list()
  defp extend_chain_spec(chain_spec, [], _) do
    chain_spec
  end

  # Resulting spec will be handled by Explorer.ChainSpec.Geth.Importer
  defp extend_chain_spec(chain_spec, precompiles_config, variant)
       when is_list(chain_spec) and variant == EthereumJSONRPC.Geth do
    precompiles_as_map =
      precompiles_config
      |> Enum.reduce(%{}, fn contract, acc ->
        Map.put(acc, contract["address"], %{
          "address" => contract["address"],
          "balance" => 0,
          "bytecode" => contract["bytecode"]
        })
      end)

    filtered_maps_of_precompiles =
      chain_spec
      |> Enum.reduce(precompiles_as_map, fn account, acc ->
        Map.delete(acc, account["address"])
      end)

    chain_spec ++ Map.values(filtered_maps_of_precompiles)
  end

  # Resulting spec will be handled by Explorer.ChainSpec.Geth.Importer
  defp extend_chain_spec(%{"genesis" => sub_entity} = chain_spec, precompiles_config, variant)
       when variant == EthereumJSONRPC.Geth do
    updated_sub_entity = extend_chain_spec(sub_entity, precompiles_config, variant)

    Map.put(chain_spec, "genesis", updated_sub_entity)
  end

  # Resulting spec will be handled by Explorer.ChainSpec.Geth.Importer
  defp extend_chain_spec(chain_spec, precompiles_config, variant)
       when is_map(chain_spec) and variant == EthereumJSONRPC.Geth do
    accounts =
      case chain_spec["alloc"] do
        nil -> %{}
        value -> value
      end

    updated_accounts =
      precompiles_config
      |> Enum.reduce(accounts, fn contract, acc ->
        Map.put_new(acc, contract["address"], %{"balance" => 0, "code" => contract["bytecode"]})
      end)

    Map.put(chain_spec, "alloc", updated_accounts)
  end

  # Resulting spec will be handled by Explorer.ChainSpec.Parity.Importer
  defp extend_chain_spec(chain_spec, precompiles_config, _) when is_map(chain_spec) do
    accounts =
      case chain_spec["accounts"] do
        nil -> %{}
        value -> value
      end

    updated_accounts =
      precompiles_config
      |> Enum.reduce(accounts, fn contract, acc ->
        Map.put_new(acc, contract["address"], %{"balance" => 0, "constructor" => contract["bytecode"]})
      end)

    Map.put(chain_spec, "accounts", updated_accounts)
  end

  # Imports genesis accounts from the specified chain specification and updates
  # `Explorer.Chain.Address` and `Explorer.Chain.Address.CoinBalance`, and
  # `Explorer.Chain.Address.CoinBalanceDaily`.
  @spec import_genesis_accounts(map() | list(), EthereumJSONRPC.Geth | EthereumJSONRPC.Parity) :: any()
  defp import_genesis_accounts(chain_spec, variant) do
    if not Enum.empty?(chain_spec) do
      case variant do
        EthereumJSONRPC.Geth ->
          {:ok, _} = GethImporter.import_genesis_accounts(chain_spec)

        _ ->
          Importer.import_emission_rewards(chain_spec)
          {:ok, _} = Importer.import_genesis_accounts(chain_spec)
      end
    end
  end

  # Iterates through the list of precompiles descriptions, and creating/updating
  # each smart contract.
  @spec import_precompiles_sources_and_abi([map()]) :: any()
  defp import_precompiles_sources_and_abi(precompiles_config) do
    precompiles_config
    |> Enum.each(fn contract ->
      attrs = %{
        address_hash: contract["address"],
        name: contract["name"],
        file_path: nil,
        # todo: process zksync zk_compiler
        compiler_version: contract["compiler"],
        evm_version: nil,
        optimization_runs: nil,
        optimization: false,
        contract_source_code: contract["source"],
        constructor_arguments: nil,
        external_libraries: [],
        secondary_sources: [],
        abi: Jason.decode!(contract["abi"]),
        verified_via_sourcify: false,
        verified_via_eth_bytecode_db: false,
        verified_via_verifier_alliance: false,
        partially_verified: false,
        is_vyper_contract: false,
        autodetect_constructor_args: nil,
        is_yul: false,
        compiler_settings: nil,
        license_type: :none
      }

<<<<<<< HEAD
      SmartContract.create_or_update_smart_contract(contract["address"], attrs)
=======
      SolidityPublisher.create_or_update_smart_contract(contract["address"], attrs, false)
>>>>>>> f1d16a58
    end)
  end
end<|MERGE_RESOLUTION|>--- conflicted
+++ resolved
@@ -317,11 +317,7 @@
         license_type: :none
       }
 
-<<<<<<< HEAD
-      SmartContract.create_or_update_smart_contract(contract["address"], attrs)
-=======
-      SolidityPublisher.create_or_update_smart_contract(contract["address"], attrs, false)
->>>>>>> f1d16a58
+      SmartContract.create_or_update_smart_contract(contract["address"], attrs, false)
     end)
   end
 end