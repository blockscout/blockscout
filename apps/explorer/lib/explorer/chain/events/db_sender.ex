defmodule Explorer.Chain.Events.DBSender do
  @moduledoc """
  Sends events to Postgres.
  """
  alias Explorer.Repo
<<<<<<< HEAD
  require Logger

  @max_payload 7500
=======
  alias Explorer.Utility.EventNotification
>>>>>>> a1d3bae0

  def send_data(event_type) do
    payload = encode_payload({:chain_event, event_type})
    send_notify(payload)
  end

  def send_data(_event_type, :catchup, _event_data), do: :ok

  def send_data(event_type, broadcast_type, event_data) do
    payload = encode_payload({:chain_event, event_type, broadcast_type, event_data})

    with {:ok, %{id: event_notification_id}} <- save_event_notification(payload) do
      send_notify(to_string(event_notification_id))
    end
  end

  defp encode_payload(payload) do
    payload
    |> :erlang.term_to_binary([:compressed])
    |> Base.encode64()
  end

  defp send_notify(payload) do
    payload_size = byte_size(payload)

    if payload_size < @max_payload do
      Repo.query!("select pg_notify('chain_event', $1::text);", [payload])
    else
      Logger.warn("Notification can't be sent, payload size #{payload_size} exceeds the limit of #{@max_payload}.")
    end
  end

  defp save_event_notification(event_data) do
    event_data
    |> EventNotification.new_changeset()
    |> Repo.insert()
  end
end<|MERGE_RESOLUTION|>--- conflicted
+++ resolved
@@ -3,13 +3,7 @@
   Sends events to Postgres.
   """
   alias Explorer.Repo
-<<<<<<< HEAD
-  require Logger
-
-  @max_payload 7500
-=======
   alias Explorer.Utility.EventNotification
->>>>>>> a1d3bae0
 
   def send_data(event_type) do
     payload = encode_payload({:chain_event, event_type})
@@ -33,13 +27,7 @@
   end
 
   defp send_notify(payload) do
-    payload_size = byte_size(payload)
-
-    if payload_size < @max_payload do
-      Repo.query!("select pg_notify('chain_event', $1::text);", [payload])
-    else
-      Logger.warn("Notification can't be sent, payload size #{payload_size} exceeds the limit of #{@max_payload}.")
-    end
+    Repo.query!("select pg_notify('chain_event', $1::text);", [payload])
   end
 
   defp save_event_notification(event_data) do
