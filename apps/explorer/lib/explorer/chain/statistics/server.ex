--- conflicted
+++ resolved
@@ -23,25 +23,14 @@
     GenServer.start_link(__MODULE__, opts, name: __MODULE__)
   end
 
-<<<<<<< HEAD
-  def init(true) do
-    send(self(), :refresh)
-    init(false)
+  def init(options) when is_list(options) do
+    if Keyword.get(options, :refresh, true) do
+      send(self(), :refresh)
+    end
+
+    {:ok, %Statistics{}}
   end
 
-  def init(false), do: {:ok, %Statistics{}}
-
-=======
-  def init(opts) do
-    if Keyword.get(opts, :refresh, true) do
-      {:noreply, chain} = handle_cast({:update, Statistics.fetch()}, %Statistics{})
-      {:ok, chain}
-    else
-      {:ok, Statistics.fetch()}
-    end
-  end
-
->>>>>>> fcf0572b
   def handle_info(:refresh, %Statistics{} = statistics) do
     Task.start_link(fn ->
       GenServer.cast(__MODULE__, {:update, Statistics.fetch()})
