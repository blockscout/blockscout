--- conflicted
+++ resolved
@@ -442,7 +442,44 @@
         end
     end
   end
-<<<<<<< HEAD
+
+  @doc """
+    Retrieves the L1 block number where the confirmation transaction for a specific rollup block was included.
+
+    ## Parameters
+    - `rollup_block_number`: The number of the rollup block for which to find the confirmation L1 block.
+
+    ## Returns
+    - `{:ok, block_number}` if the rollup block is confirmed and the confirmation transaction is indexed
+    - `{:not_confirmed, nil}` if the rollup block is not confirmed yet or not found
+    - `{:error, :inconsistent}` if there is a database inconsistency (confirmation transaction association is broken)
+  """
+  @spec l1_block_of_confirmation_for_rollup_block(FullBlock.block_number()) ::
+          {:ok, FullBlock.block_number()}
+          | {:not_confirmed, nil}
+          | {:error, :inconsistent}
+  def l1_block_of_confirmation_for_rollup_block(rollup_block_number)
+      when is_integer(rollup_block_number) and rollup_block_number >= 0 do
+    base_query =
+      from(
+        rb in BatchBlock,
+        where: rb.block_number == ^rollup_block_number and not is_nil(rb.confirmation_id)
+      )
+
+    case base_query
+         |> Chain.join_associations(%{:confirmation_transaction => :required})
+         |> Repo.one(timeout: :infinity) do
+      nil ->
+        {:not_confirmed, nil}
+
+      block ->
+        case block.confirmation_transaction do
+          nil -> {:error, :inconsistent}
+          %Ecto.Association.NotLoaded{} -> {:error, :inconsistent}
+          confirmation_transaction -> {:ok, confirmation_transaction.block_number}
+        end
+    end
+  end
 
   @doc """
     Retrieves the number of the highest unconfirmed rollup block that is below a given block number.
@@ -588,6 +625,4 @@
       l1_block -> l1_block
     end
   end
-=======
->>>>>>> 4ebb281c
 end