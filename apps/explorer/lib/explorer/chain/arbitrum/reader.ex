--- conflicted
+++ resolved
@@ -468,13 +468,7 @@
       unconfirmed block within the range. Returns `[]` if no unconfirmed blocks are found
       within the range, or if the block fetcher has not indexed them.
   """
-<<<<<<< HEAD
-  @spec unconfirmed_rollup_blocks(FullBlock.block_number(), FullBlock.block_number()) :: [
-          %{batch_number: non_neg_integer, block_num: FullBlock.block_number(), confirm_id: nil, hash: Hash.t()}
-        ]
-=======
   @spec unconfirmed_rollup_blocks(FullBlock.block_number(), FullBlock.block_number()) :: [BatchBlock]
->>>>>>> dcff53b5
   def unconfirmed_rollup_blocks(first_block, last_block)
       when is_integer(first_block) and first_block >= 0 and
              is_integer(last_block) and first_block <= last_block do
