defmodule Explorer.Chain.Arbitrum.Reader do
  @moduledoc """
  Contains read functions for Arbitrum modules.
  """

  import Ecto.Query, only: [from: 2, limit: 2, order_by: 2, subquery: 1, where: 2, where: 3]
  import Explorer.Chain, only: [select_repo: 1]

  alias Explorer.Chain.Arbitrum.{
    BatchBlock,
    BatchTransaction,
    DaMultiPurposeRecord,
    L1Batch,
    L1Execution,
    LifecycleTransaction,
    Message
  }

  alias Explorer.{Chain, PagingOptions, Repo}

  alias Explorer.Chain.Block, as: FullBlock
  alias Explorer.Chain.{Hash, Transaction}

  @doc """
    Retrieves the number of the latest L1 block where an L1-to-L2 message was discovered.

    ## Returns
    - The number of L1 block, or `nil` if no L1-to-L2 messages are found.
  """
  @spec l1_block_of_latest_discovered_message_to_l2() :: FullBlock.block_number() | nil
  def l1_block_of_latest_discovered_message_to_l2 do
    query =
      from(msg in Message,
        select: msg.originating_transaction_block_number,
        where: msg.direction == :to_l2 and not is_nil(msg.originating_transaction_block_number),
        order_by: [desc: msg.message_id],
        limit: 1
      )

    query
    |> Repo.one()
  end

  @doc """
    Retrieves the number of the earliest L1 block where an L1-to-L2 message was discovered.

    ## Returns
    - The number of L1 block, or `nil` if no L1-to-L2 messages are found.
  """
  @spec l1_block_of_earliest_discovered_message_to_l2() :: FullBlock.block_number() | nil
  def l1_block_of_earliest_discovered_message_to_l2 do
    query =
      from(msg in Message,
        select: msg.originating_transaction_block_number,
        where: msg.direction == :to_l2 and not is_nil(msg.originating_transaction_block_number),
        order_by: [asc: msg.message_id],
        limit: 1
      )

    query
    |> Repo.one()
  end

  @doc """
    Retrieves the number of the earliest rollup block where an L2-to-L1 message was discovered.

    ## Returns
    - The number of rollup block, or `nil` if no L2-to-L1 messages are found.
  """
  @spec rollup_block_of_earliest_discovered_message_from_l2() :: FullBlock.block_number() | nil
  def rollup_block_of_earliest_discovered_message_from_l2 do
    query =
      from(msg in Message,
        select: msg.originating_transaction_block_number,
        where: msg.direction == :from_l2 and not is_nil(msg.originating_transaction_block_number),
        order_by: [asc: msg.originating_transaction_block_number],
        limit: 1
      )

    query
    |> Repo.one()
  end

  @doc """
    Retrieves the number of the earliest rollup block where a completed L1-to-L2 message was discovered.

    ## Returns
    - The block number of the rollup block, or `nil` if no completed L1-to-L2 messages are found,
      or if the rollup transaction that emitted the corresponding message has not been indexed yet.
  """
  @spec rollup_block_of_earliest_discovered_message_to_l2() :: FullBlock.block_number() | nil
  def rollup_block_of_earliest_discovered_message_to_l2 do
    completion_tx_subquery =
      from(msg in Message,
        select: msg.completion_transaction_hash,
        where: msg.direction == :to_l2 and not is_nil(msg.completion_transaction_hash),
        order_by: [asc: msg.message_id],
        limit: 1
      )

    query =
      from(tx in Transaction,
        select: tx.block_number,
        where: tx.hash == subquery(completion_tx_subquery),
        limit: 1
      )

    query
    |> Repo.one()
  end

  @doc """
    Retrieves the number of the latest L1 block where the commitment transaction with a batch was included.

    As per the Arbitrum rollup nature, from the indexer's point of view, a batch does not exist until
    the commitment transaction is submitted to L1. Therefore, the situation where a batch exists but
    there is no commitment transaction is not possible.

    ## Returns
    - The number of the L1 block, or `nil` if no rollup batches are found, or if the association between the batch
      and the commitment transaction has been broken due to database inconsistency.
  """
  @spec l1_block_of_latest_committed_batch() :: FullBlock.block_number() | nil
  def l1_block_of_latest_committed_batch do
    query =
      from(batch in L1Batch,
        order_by: [desc: batch.number],
        limit: 1
      )

    case query
         # :required is used since the situation when commit transaction is not found is not possible
         |> Chain.join_associations(%{:commitment_transaction => :required})
         |> Repo.one() do
      nil -> nil
      batch -> batch.commitment_transaction.block_number
    end
  end

  @doc """
    Retrieves the number of the earliest L1 block where the commitment transaction with a batch was included.

    As per the Arbitrum rollup nature, from the indexer's point of view, a batch does not exist until
    the commitment transaction is submitted to L1. Therefore, the situation where a batch exists but
    there is no commitment transaction is not possible.

    ## Returns
    - The number of the L1 block, or `nil` if no rollup batches are found, or if the association between the batch
      and the commitment transaction has been broken due to database inconsistency.
  """
  @spec l1_block_of_earliest_committed_batch() :: FullBlock.block_number() | nil
  def l1_block_of_earliest_committed_batch do
    query =
      from(batch in L1Batch,
        order_by: [asc: batch.number],
        limit: 1
      )

    case query
         # :required is used since the situation when commit transaction is not found is not possible
         |> Chain.join_associations(%{:commitment_transaction => :required})
         |> Repo.one() do
      nil -> nil
      batch -> batch.commitment_transaction.block_number
    end
  end

  @doc """
    Retrieves the block number of the highest rollup block that has been included in a batch.

    ## Returns
    - The number of the highest rollup block included in a batch, or `nil` if no rollup batches are found.
  """
  @spec highest_committed_block() :: FullBlock.block_number() | nil
  def highest_committed_block do
    query =
      from(batch in L1Batch,
        select: batch.end_block,
        order_by: [desc: batch.number],
        limit: 1
      )

    query
    |> Repo.one()
  end

  @doc """
    Reads a list of L1 transactions by their hashes from the `arbitrum_lifecycle_l1_transactions` table.

    ## Parameters
    - `l1_tx_hashes`: A list of hashes to retrieve L1 transactions for.

    ## Returns
    - A list of `Explorer.Chain.Arbitrum.LifecycleTransaction` corresponding to the hashes from
      the input list. The output list may be smaller than the input list.
  """
  @spec lifecycle_transactions(maybe_improper_list(Hash.t(), [])) :: [{Hash.t(), non_neg_integer()}]
  def lifecycle_transactions(l1_tx_hashes) when is_list(l1_tx_hashes) do
    query =
      from(
        lt in LifecycleTransaction,
        select: {lt.hash, lt.id},
        where: lt.hash in ^l1_tx_hashes
      )

    Repo.all(query, timeout: :infinity)
  end

  @doc """
    Reads a list of transactions executing L2-to-L1 messages by their IDs.

    ## Parameters
    - `message_ids`: A list of IDs to retrieve executing transactions for.

    ## Returns
    - A list of `Explorer.Chain.Arbitrum.L1Execution` corresponding to the message IDs from
      the input list. The output list may be smaller than the input list if some IDs do not
      correspond to any existing transactions.
  """
  @spec l1_executions(maybe_improper_list(non_neg_integer(), [])) :: [L1Execution.t()]
  def l1_executions(message_ids) when is_list(message_ids) do
    query =
      from(
        ex in L1Execution,
        where: ex.message_id in ^message_ids
      )

    query
    # :required is used since execution records in the table are created only when
    # the corresponding execution transaction is indexed
    |> Chain.join_associations(%{:execution_transaction => :required})
    |> Repo.all(timeout: :infinity)
  end

  @doc """
    Determines the next index for the L1 transaction available in the `arbitrum_lifecycle_l1_transactions` table.

    ## Returns
    - The next available index. If there are no L1 transactions imported yet, it will return `1`.
  """
  @spec next_lifecycle_transaction_id() :: non_neg_integer
  def next_lifecycle_transaction_id do
    query =
      from(lt in LifecycleTransaction,
        select: lt.id,
        order_by: [desc: lt.id],
        limit: 1
      )

    last_id =
      query
      |> Repo.one()
      |> Kernel.||(0)

    last_id + 1
  end

  @doc """
    Retrieves unfinalized L1 transactions from the `LifecycleTransaction` table that are
    involved in changing the statuses of rollup blocks or transactions.

    An L1 transaction is considered unfinalized if it has not yet reached a state where
    it is permanently included in the blockchain, meaning it is still susceptible to
    potential reorganization or change. Transactions are evaluated against the `finalized_block`
    parameter to determine their finalized status.

    ## Parameters
    - `finalized_block`: The L1 block number above which transactions are considered finalized.
      Transactions in blocks higher than this number are not included in the results.

    ## Returns
    - A list of `Explorer.Chain.Arbitrum.LifecycleTransaction` representing unfinalized transactions,
      or `[]` if no unfinalized transactions are found.
  """
  @spec lifecycle_unfinalized_transactions(FullBlock.block_number()) :: [LifecycleTransaction.t()]
  def lifecycle_unfinalized_transactions(finalized_block)
      when is_integer(finalized_block) and finalized_block >= 0 do
    query =
      from(
        lt in LifecycleTransaction,
        where: lt.block_number <= ^finalized_block and lt.status == :unfinalized
      )

    Repo.all(query, timeout: :infinity)
  end

  @doc """
    Gets the rollup block number by the hash of the block. Lookup is performed only
    for blocks explicitly included in a batch, i.e., the batch has been identified by
    the corresponding fetcher. The function may return `nil` as a successful response
    if the batch containing the rollup block has not been indexed yet.

    ## Parameters
    - `block_hash`: The hash of a block included in the batch.

    ## Returns
    - the number of the rollup block corresponding to the given hash or `nil` if the
      block or batch were not indexed yet.
  """
  @spec rollup_block_hash_to_num(binary()) :: FullBlock.block_number() | nil
  def rollup_block_hash_to_num(block_hash) when is_binary(block_hash) do
    query =
      from(
        fb in FullBlock,
        inner_join: rb in BatchBlock,
        on: rb.block_number == fb.number,
        select: fb.number,
        where: fb.hash == ^block_hash
      )

    query
    |> Repo.one()
  end

  @doc """
    Checks if the numbers from the provided list correspond to the numbers of indexed batches.

    ## Parameters
    - `batches_numbers`: The list of batch numbers.

    ## Returns
    - A list of batch numbers that are indexed and match the provided list, or `[]`
      if none of the batch numbers in the provided list exist in the database. The output list
      may be smaller than the input list.
  """
  @spec batches_exist(maybe_improper_list(non_neg_integer(), [])) :: [non_neg_integer]
  def batches_exist(batches_numbers) when is_list(batches_numbers) do
    query =
      from(
        batch in L1Batch,
        select: batch.number,
        where: batch.number in ^batches_numbers
      )

    query
    |> Repo.all(timeout: :infinity)
  end

  @doc """
    Retrieves the batch in which the rollup block, identified by the given block number, was included.

    ## Parameters
    - `number`: The number of a rollup block.

    ## Returns
    - An instance of `Explorer.Chain.Arbitrum.L1Batch` representing the batch containing
      the specified rollup block number, or `nil` if no corresponding batch is found.
  """
  @spec get_batch_by_rollup_block_number(FullBlock.block_number()) :: L1Batch.t() | nil
  def get_batch_by_rollup_block_number(number)
      when is_integer(number) and number >= 0 do
    query =
      from(batch in L1Batch,
        # end_block has higher number than start_block
        where: batch.end_block >= ^number and batch.start_block <= ^number
      )

    query
    # :required is used since the situation when commit transaction is not found is not possible
    |> Chain.join_associations(%{:commitment_transaction => :required})
    |> Repo.one()
  end

  @doc """
    Retrieves the L1 block number where the confirmation transaction of the highest confirmed rollup block was included.

    ## Returns
    - The L1 block number if a confirmed rollup block is found and the confirmation transaction is indexed;
      `nil` if no confirmed rollup blocks are found or if there is a database inconsistency.
  """
  @spec l1_block_of_latest_confirmed_block() :: FullBlock.block_number() | nil
  def l1_block_of_latest_confirmed_block do
    query =
      from(
        rb in BatchBlock,
        where: not is_nil(rb.confirmation_id),
        order_by: [desc: rb.block_number],
        limit: 1
      )

    case query
         # :required is used since existence of the confirmation id is checked above
         |> Chain.join_associations(%{:confirmation_transaction => :required})
         |> Repo.one() do
      nil ->
        nil

      block ->
        case block.confirmation_transaction do
          # `nil` and `%Ecto.Association.NotLoaded{}` indicate DB inconsistency
          nil -> nil
          %Ecto.Association.NotLoaded{} -> nil
          confirmation_transaction -> confirmation_transaction.block_number
        end
    end
  end

  @doc """
    Retrieves the number of the highest confirmed rollup block.

    ## Returns
    - The number of the highest confirmed rollup block, or `nil` if no confirmed rollup blocks are found.
  """
  @spec highest_confirmed_block() :: FullBlock.block_number() | nil
  def highest_confirmed_block do
    query =
      from(
        rb in BatchBlock,
        where: not is_nil(rb.confirmation_id),
        select: rb.block_number,
        order_by: [desc: rb.block_number],
        limit: 1
      )

    query
    |> Repo.one()
  end

  @doc """
    Retrieves the number of the latest L1 block where a transaction executing an L2-to-L1 message was discovered.

    ## Returns
    - The number of the latest L1 block with an executing transaction for an L2-to-L1 message, or `nil` if no such transactions are found.
  """
  @spec l1_block_of_latest_execution() :: FullBlock.block_number() | nil
  def l1_block_of_latest_execution do
    query =
      from(
        tx in LifecycleTransaction,
        inner_join: ex in L1Execution,
        on: tx.id == ex.execution_id,
        select: tx.block_number,
        order_by: [desc: tx.block_number],
        limit: 1
      )

    query
    |> Repo.one()
  end

  @doc """
    Retrieves the number of the earliest L1 block where a transaction executing an L2-to-L1 message was discovered.

    ## Returns
    - The number of the earliest L1 block with an executing transaction for an L2-to-L1 message, or `nil` if no such transactions are found.
  """
  @spec l1_block_of_earliest_execution() :: FullBlock.block_number() | nil
  def l1_block_of_earliest_execution do
    query =
      from(
        tx in LifecycleTransaction,
        inner_join: ex in L1Execution,
        on: tx.id == ex.execution_id,
        select: tx.block_number,
        order_by: [asc: tx.block_number],
        limit: 1
      )

    query
    |> Repo.one()
  end

  @doc """
    Retrieves all unconfirmed rollup blocks within the specified range from `first_block` to `last_block`,
    inclusive, where `first_block` is less than or equal to `last_block`.

    Since the function relies on the block data generated by the block fetcher, the returned list
    may contain fewer blocks than actually exist if some of the blocks have not been indexed by the fetcher yet.

    ## Parameters
    - `first_block`: The rollup block number starting the lookup range.
    - `last_block`:The rollup block number ending the lookup range.

    ## Returns
    - A list of maps containing the batch number, rollup block number and hash for each
      unconfirmed block within the range. Returns `[]` if no unconfirmed blocks are found
      within the range, or if the block fetcher has not indexed them.
  """
  @spec unconfirmed_rollup_blocks(FullBlock.block_number(), FullBlock.block_number()) :: [BatchBlock.t()]
  def unconfirmed_rollup_blocks(first_block, last_block)
      when is_integer(first_block) and first_block >= 0 and
             is_integer(last_block) and first_block <= last_block do
    query =
      from(
        rb in BatchBlock,
        where: rb.block_number >= ^first_block and rb.block_number <= ^last_block and is_nil(rb.confirmation_id),
        order_by: [asc: rb.block_number]
      )

    Repo.all(query, timeout: :infinity)
  end

  @doc """
    Calculates the number of confirmed rollup blocks in the specified batch.

    ## Parameters
    - `batch_number`: The number of the batch for which the count of confirmed blocks is to be calculated.

    ## Returns
    - The number of confirmed blocks in the batch with the given number.
  """
  @spec count_confirmed_rollup_blocks_in_batch(non_neg_integer()) :: non_neg_integer
  def count_confirmed_rollup_blocks_in_batch(batch_number)
      when is_integer(batch_number) and batch_number >= 0 do
    query =
      from(
        rb in BatchBlock,
        where: rb.batch_number == ^batch_number and not is_nil(rb.confirmation_id)
      )

    Repo.aggregate(query, :count, timeout: :infinity)
  end

  @doc """
    Retrieves all L2-to-L1 messages with the specified status.

    If `block_number` is not `nil`, only messages originating in rollup blocks with
    numbers not higher than the specified block are considered. Otherwise, all
    messages are considered.

    ## Parameters
    - `status`: The status of the messages to retrieve, such as `:initiated`,
      `:sent`, `:confirmed`, or `:relayed`.
    - `block_number`: The number of a rollup block that limits the messages lookup,
      or `nil`.

    ## Returns
    - Instances of `Explorer.Chain.Arbitrum.Message` corresponding to the criteria,
      or `[]` if no messages with the given status are found.
  """
<<<<<<< HEAD
  @spec l2_to_l1_messages(:confirmed | :initiated | :relayed | :sent, FullBlock.block_number()) :: [Message.t()]
=======
  @spec l2_to_l1_messages(:confirmed | :initiated | :relayed | :sent, FullBlock.block_number() | nil) :: [
          Message.t()
        ]
>>>>>>> bd09249c
  def l2_to_l1_messages(status, block_number)
      when status in [:initiated, :sent, :confirmed, :relayed] and
             is_integer(block_number) and
             block_number >= 0 do
    query =
      from(msg in Message,
        where:
          msg.direction == :from_l2 and msg.originating_transaction_block_number <= ^block_number and
            msg.status == ^status,
        order_by: [desc: msg.message_id]
      )

    Repo.all(query, timeout: :infinity)
  end

  def l2_to_l1_messages(status, nil) when status in [:initiated, :sent, :confirmed, :relayed] do
    query =
      from(msg in Message,
        where: msg.direction == :from_l2 and msg.status == ^status,
        order_by: [desc: msg.message_id]
      )

    Repo.all(query, timeout: :infinity)
  end

  @doc """
    Retrieves the numbers of the L1 blocks containing the confirmation transactions
    bounding the first interval where missed confirmation transactions could be found.

    The absence of a confirmation transaction is assumed based on the analysis of a
    series of confirmed rollup blocks. For example, if blocks 0-3 are confirmed by transaction X,
    blocks 7-9 by transaction Y, and blocks 12-15 by transaction Z, there are two gaps:
    blocks 4-6 and 10-11. According to Arbitrum's nature, this indicates that the confirmation
    transactions for blocks 6 and 11 have not yet been indexed.

    In the example above, the function will return the tuple with the numbers of the L1 blocks
    where transactions Y and Z were included.

    ## Returns
    - A tuple of the L1 block numbers between which missing confirmation transactions are suspected,
      or `nil` if no gaps in confirmed blocks are found or if there are no missed confirmation transactions.
  """
  @spec l1_blocks_of_confirmations_bounding_first_unconfirmed_rollup_blocks_gap() ::
          {FullBlock.block_number() | nil, FullBlock.block_number()} | nil
  def l1_blocks_of_confirmations_bounding_first_unconfirmed_rollup_blocks_gap do
    # The first subquery retrieves the numbers of confirmed rollup blocks.
    rollup_blocks_query =
      from(
        rb in BatchBlock,
        select: %{
          block_number: rb.block_number,
          confirmation_id: rb.confirmation_id
        },
        where: not is_nil(rb.confirmation_id)
      )

    # The second subquery builds on the first one, grouping block numbers by their
    # confirmation transactions. As a result, it identifies the starting and ending
    # rollup blocks for every transaction.
    confirmed_ranges_query =
      from(
        subquery in subquery(rollup_blocks_query),
        select: %{
          confirmation_id: subquery.confirmation_id,
          min_block_num: min(subquery.block_number),
          max_block_num: max(subquery.block_number)
        },
        group_by: subquery.confirmation_id
      )

    # The third subquery utilizes the window function LAG to associate each confirmation
    # transaction with the starting rollup block of the preceding transaction.
    confirmed_combined_ranges_query =
      from(
        subquery in subquery(confirmed_ranges_query),
        select: %{
          confirmation_id: subquery.confirmation_id,
          min_block_num: subquery.min_block_num,
          max_block_num: subquery.max_block_num,
          prev_max_number: fragment("LAG(?, 1) OVER (ORDER BY ?)", subquery.max_block_num, subquery.min_block_num),
          prev_confirmation_id:
            fragment("LAG(?, 1) OVER (ORDER BY ?)", subquery.confirmation_id, subquery.min_block_num)
        }
      )

    # The final query identifies confirmation transactions for which the ending block does
    # not precede the starting block of the subsequent confirmation transaction.
    main_query =
      from(
        subquery in subquery(confirmed_combined_ranges_query),
        inner_join: tx_cur in LifecycleTransaction,
        on: subquery.confirmation_id == tx_cur.id,
        left_join: tx_prev in LifecycleTransaction,
        on: subquery.prev_confirmation_id == tx_prev.id,
        select: {tx_prev.block_number, tx_cur.block_number},
        where: subquery.min_block_num - 1 != subquery.prev_max_number or is_nil(subquery.prev_max_number),
        order_by: [desc: subquery.min_block_num],
        limit: 1
      )

    main_query
    |> Repo.one()
  end

  @doc """
    Retrieves the count of cross-chain messages either sent to or from the rollup.

    ## Parameters
    - `direction`: A string that specifies the message direction; can be "from-rollup" or "to-rollup".
    - `options`: A keyword list of options that may include whether to use a replica database.

    ## Returns
    - The total count of cross-chain messages.
  """
  @spec messages_count(binary(), api?: boolean()) :: non_neg_integer()
  def messages_count(direction, options) when direction == "from-rollup" and is_list(options) do
    do_messages_count(:from_l2, options)
  end

  def messages_count(direction, options) when direction == "to-rollup" and is_list(options) do
    do_messages_count(:to_l2, options)
  end

  # Counts the number of cross-chain messages based on the specified direction.
  @spec do_messages_count(:from_l2 | :to_l2, api?: boolean()) :: non_neg_integer()
  defp do_messages_count(direction, options) do
    Message
    |> where([msg], msg.direction == ^direction)
    |> select_repo(options).aggregate(:count, timeout: :infinity)
  end

  @doc """
    Retrieves cross-chain messages based on the specified direction.

    This function constructs and executes a query to retrieve messages either sent
    to or from the rollup layer, applying pagination options. These options dictate
    not only the number of items to retrieve but also how many items to skip from
    the top.

    ## Parameters
    - `direction`: A string that can be "from-rollup" or "to-rollup", translated internally to `:from_l2` or `:to_l2`.
    - `options`: A keyword list specifying pagination details and database preferences.

    ## Returns
    - A list of `Explorer.Chain.Arbitrum.Message` entries.
  """
  @spec messages(binary(),
          paging_options: PagingOptions.t(),
          api?: boolean()
        ) :: [Message.t()]
  def messages(direction, options) when direction == "from-rollup" do
    do_messages(:from_l2, options)
  end

  def messages(direction, options) when direction == "to-rollup" do
    do_messages(:to_l2, options)
  end

  # Executes the query to fetch cross-chain messages based on the specified direction.
  #
  # This function constructs and executes a query to retrieve messages either sent
  # to or from the rollup layer, applying pagination options. These options dictate
  # not only the number of items to retrieve but also how many items to skip from
  # the top.
  #
  # ## Parameters
  # - `direction`: Can be either `:from_l2` or `:to_l2`, indicating the direction of the messages.
  # - `options`: A keyword list of options specifying pagination details and whether to use a replica database.
  #
  # ## Returns
  # - A list of `Explorer.Chain.Arbitrum.Message` entries matching the specified direction.
  @spec do_messages(:from_l2 | :to_l2,
          paging_options: PagingOptions.t(),
          api?: boolean()
        ) :: [Message.t()]
  defp do_messages(direction, options) do
    base_query =
      from(msg in Message,
        where: msg.direction == ^direction,
        order_by: [desc: msg.message_id]
      )

    paging_options = Keyword.get(options, :paging_options, Chain.default_paging_options())

    query =
      base_query
      |> page_messages(paging_options)
      |> limit(^paging_options.page_size)

    select_repo(options).all(query)
  end

  defp page_messages(query, %PagingOptions{key: nil}), do: query

  defp page_messages(query, %PagingOptions{key: {id}}) do
    from(msg in query, where: msg.message_id < ^id)
  end

  @doc """
    Retrieves a list of relayed L1 to L2 messages that have been completed.

    ## Parameters
    - `options`: A keyword list of options specifying whether to use a replica database and how pagination should be handled.

    ## Returns
    - A list of `Explorer.Chain.Arbitrum.Message` representing relayed messages from L1 to L2 that have been completed.
  """
  @spec relayed_l1_to_l2_messages(
          paging_options: PagingOptions.t(),
          api?: boolean()
        ) :: [Message.t()]
  def relayed_l1_to_l2_messages(options) do
    paging_options = Keyword.get(options, :paging_options, Chain.default_paging_options())

    query =
      from(msg in Message,
        where: msg.direction == :to_l2 and not is_nil(msg.completion_transaction_hash),
        order_by: [desc: msg.message_id],
        limit: ^paging_options.page_size
      )

    select_repo(options).all(query)
  end

  @doc """
    Retrieves the total count of rollup batches indexed up to the current moment.

    This function uses an estimated count from system catalogs if available.
    If the estimate is unavailable, it performs an exact count using an aggregate query.

    ## Parameters
    - `options`: A keyword list specifying options, including whether to use a replica database.

    ## Returns
    - The count of indexed batches.
  """
  @spec batches_count(api?: boolean()) :: non_neg_integer()
  def batches_count(options) do
    Chain.get_table_rows_total_count(L1Batch, options)
  end

  @doc """
    Retrieves a specific batch by its number or fetches the latest batch if `:latest` is specified.

    ## Parameters
    - `number`: Can be either the specific batch number or `:latest` to retrieve
                the most recent batch in the database.
    - `options`: A keyword list specifying the necessity for joining associations
                 and whether to use a replica database.

    ## Returns
    - `{:ok, Explorer.Chain.Arbitrum.L1Batch}` if the batch is found.
    - `{:error, :not_found}` if no batch with the specified number exists.
  """
  def batch(number, options)

  @spec batch(:latest, api?: boolean()) :: {:error, :not_found} | {:ok, L1Batch.t()}
  def batch(:latest, options) do
    L1Batch
    |> order_by(desc: :number)
    |> limit(1)
    |> select_repo(options).one()
    |> case do
      nil -> {:error, :not_found}
      batch -> {:ok, batch}
    end
  end

  @spec batch(binary() | non_neg_integer(),
          necessity_by_association: %{atom() => :optional | :required},
          api?: boolean()
        ) :: {:error, :not_found} | {:ok, L1Batch.t()}
  def batch(number, options) do
    necessity_by_association = Keyword.get(options, :necessity_by_association, %{})

    L1Batch
    |> where(number: ^number)
    |> Chain.join_associations(necessity_by_association)
    |> select_repo(options).one()
    |> case do
      nil -> {:error, :not_found}
      batch -> {:ok, batch}
    end
  end

  @doc """
    Retrieves a list of batches from the database.

    This function constructs and executes a query to retrieve batches based on provided
    pagination options. These options dictate not only the number of items to retrieve
    but also how many items to skip from the top. If the `committed?` option is set to true,
    it returns the ten most recent committed batches; otherwise, it fetches batches as
    dictated by other pagination parameters.

    ## Parameters
    - `options`: A keyword list of options specifying pagination, necessity for joining associations,
      and whether to use a replica database.

    ## Returns
    - A list of `Explorer.Chain.Arbitrum.L1Batch` entries, filtered and ordered according to the provided options.
  """
  @spec batches(
          necessity_by_association: %{atom() => :optional | :required},
          committed?: boolean(),
          paging_options: PagingOptions.t(),
          api?: boolean()
        ) :: [L1Batch.t()]
  def batches(options) do
    necessity_by_association = Keyword.get(options, :necessity_by_association, %{})

    base_query =
      from(batch in L1Batch,
        order_by: [desc: batch.number]
      )

    query =
      if Keyword.get(options, :committed?, false) do
        base_query
        |> Chain.join_associations(necessity_by_association)
        |> where([batch], not is_nil(batch.commitment_id) and batch.commitment_id > 0)
        |> limit(10)
      else
        paging_options = Keyword.get(options, :paging_options, Chain.default_paging_options())

        base_query
        |> Chain.join_associations(necessity_by_association)
        |> page_batches(paging_options)
        |> limit(^paging_options.page_size)
      end

    select_repo(options).all(query)
  end

  defp page_batches(query, %PagingOptions{key: nil}), do: query

  defp page_batches(query, %PagingOptions{key: {number}}) do
    from(batch in query, where: batch.number < ^number)
  end

  @doc """
    Retrieves a list of rollup transactions included in a specific batch.

    ## Parameters
    - `batch_number`: The batch number whose transactions were included in L1.
    - `options`: A keyword list specifying options, including whether to use a replica database.

    ## Returns
    - A list of `Explorer.Chain.Arbitrum.BatchTransaction` entries belonging to the specified batch.
  """
  @spec batch_transactions(non_neg_integer() | binary(), api?: boolean()) :: [BatchTransaction.t()]
  def batch_transactions(batch_number, options) do
    query = from(tx in BatchTransaction, where: tx.batch_number == ^batch_number)

    select_repo(options).all(query)
  end

  @doc """
    Retrieves a list of rollup blocks included in a specific batch.

    This function constructs and executes a database query to retrieve a list of rollup blocks,
    considering pagination options specified in the `options` parameter. These options dictate
    the number of items to retrieve and how many items to skip from the top.

    ## Parameters
    - `batch_number`: The batch number whose transactions are included on L1.
    - `options`: A keyword list of options specifying pagination, association necessity, and
      whether to use a replica database.

    ## Returns
    - A list of `Explorer.Chain.Block` entries belonging to the specified batch.
  """
  @spec batch_blocks(non_neg_integer() | binary(),
          necessity_by_association: %{atom() => :optional | :required},
          api?: boolean(),
          paging_options: PagingOptions.t()
        ) :: [FullBlock.t()]
  def batch_blocks(batch_number, options) do
    necessity_by_association = Keyword.get(options, :necessity_by_association, %{})
    paging_options = Keyword.get(options, :paging_options, Chain.default_paging_options())

    query =
      from(
        fb in FullBlock,
        inner_join: rb in BatchBlock,
        on: fb.number == rb.block_number,
        select: fb,
        where: fb.consensus == true and rb.batch_number == ^batch_number
      )

    query
    |> FullBlock.block_type_filter("Block")
    |> page_blocks(paging_options)
    |> limit(^paging_options.page_size)
    |> order_by(desc: :number)
    |> Chain.join_associations(necessity_by_association)
    |> select_repo(options).all()
  end

  defp page_blocks(query, %PagingOptions{key: nil}), do: query

  defp page_blocks(query, %PagingOptions{key: {block_number}}) do
    where(query, [block], block.number < ^block_number)
  end

  @doc """
    Retrieves an AnyTrust keyset from the database using the provided keyset hash.

    ## Parameters
    - `keyset_hash`: A binary representing the hash of the keyset to be retrieved.

    ## Returns
    - A map containing information about the AnyTrust keyset, otherwise an empty map.
  """
  @spec get_anytrust_keyset(binary()) :: map() | nil
  def get_anytrust_keyset("0x" <> _ = keyset_hash) do
    get_anytrust_keyset(keyset_hash |> Chain.string_to_block_hash() |> Kernel.elem(1) |> Map.get(:bytes))
  end

  def get_anytrust_keyset(keyset_hash) do
    query =
      from(
        da_records in DaMultiPurposeRecord,
        where: da_records.data_key == ^keyset_hash and da_records.data_type == 1
      )

    case Repo.one(query) do
      nil -> %{}
      keyset -> keyset.data
    end
  end

  @doc """
    Retrieves Data Availability (DA) information from the database using the provided
    batch number.

    ## Parameters
    - `batch_number`: The batch number to be used for retrieval.

    ## Returns
    - A map containing the DA information if found, otherwise an empty map.
  """
  @spec get_da_info_by_batch_number(non_neg_integer()) :: map()
  def get_da_info_by_batch_number(batch_number) do
    query =
      from(
        da_records in DaMultiPurposeRecord,
        where: da_records.batch_number == ^batch_number and da_records.data_type == 0
      )

    case Repo.one(query) do
      nil -> %{}
      keyset -> keyset.data
    end
  end

  @doc """
    Retrieves a Data Availability (DA) record from the database using the provided
    data key.

    ## Parameters
    - `data_key`: The key of the data to be retrieved.

    ## Returns
    - `{:ok, {batch_number, da_info}}`, where
      - `batch_number` is the number of the batch associated with the DA record
      - `da_info` is a map containing the DA record.
    - `{:error, :not_found}` if no record with the specified `data_key` exists.
  """
  @spec get_da_record_by_data_key(binary(), api?: boolean()) :: {:ok, {non_neg_integer(), map()}} | {:error, :not_found}
  def get_da_record_by_data_key("0x" <> _ = data_key, options) do
    data_key_bytes = data_key |> Chain.string_to_block_hash() |> Kernel.elem(1) |> Map.get(:bytes)
    get_da_record_by_data_key(data_key_bytes, options)
  end

  def get_da_record_by_data_key(data_key, options) do
    query =
      from(
        da_records in DaMultiPurposeRecord,
        where: da_records.data_key == ^data_key and da_records.data_type == 0
      )

    case select_repo(options).one(query) do
      nil -> {:error, :not_found}
      keyset -> {:ok, {keyset.batch_number, keyset.data}}
    end
  end
end<|MERGE_RESOLUTION|>--- conflicted
+++ resolved
@@ -528,13 +528,9 @@
     - Instances of `Explorer.Chain.Arbitrum.Message` corresponding to the criteria,
       or `[]` if no messages with the given status are found.
   """
-<<<<<<< HEAD
-  @spec l2_to_l1_messages(:confirmed | :initiated | :relayed | :sent, FullBlock.block_number()) :: [Message.t()]
-=======
   @spec l2_to_l1_messages(:confirmed | :initiated | :relayed | :sent, FullBlock.block_number() | nil) :: [
           Message.t()
         ]
->>>>>>> bd09249c
   def l2_to_l1_messages(status, block_number)
       when status in [:initiated, :sent, :confirmed, :relayed] and
              is_integer(block_number) and
