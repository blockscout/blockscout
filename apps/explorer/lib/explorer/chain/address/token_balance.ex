--- conflicted
+++ resolved
@@ -26,24 +26,7 @@
    *  `token_id` - The token_id of the transferred token (applicable for ERC-1155 and ERC-721 tokens)
    *  `token_type` - The type of the token
   """
-<<<<<<< HEAD
-  @type t :: %__MODULE__{
-          address: %Ecto.Association.NotLoaded{} | Address.t(),
-          address_hash: Hash.Address.t(),
-          token: %Ecto.Association.NotLoaded{} | Token.t(),
-          token_contract_address_hash: Hash.Address,
-          block_number: Block.block_number(),
-          inserted_at: DateTime.t(),
-          updated_at: DateTime.t(),
-          value: Decimal.t() | nil,
-          token_id: non_neg_integer() | nil,
-          token_type: String.t() | nil
-        }
-
-  schema "address_token_balances" do
-=======
   typed_schema "address_token_balances" do
->>>>>>> 1e08a2d2
     field(:value, :decimal)
     field(:block_number, :integer) :: Block.block_number()
     field(:value_fetched_at, :utc_datetime_usec)
