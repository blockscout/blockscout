defmodule Explorer.Chain.Token.Instance do
  @moduledoc """
  Represents an ERC 721 token instance and stores metadata defined in https://github.com/ethereum/EIPs/blob/master/EIPS/eip-721.md.
  """

  use Explorer.Schema

<<<<<<< HEAD
  alias Explorer.Chain.{Hash, Token, Token, Token.Instance, TokenTransfer}
=======
  alias Explorer.Chain.{Address, Hash, Token, TokenTransfer}
>>>>>>> 0a9d2c24
  alias Explorer.Chain.Token.Instance
  alias Explorer.PagingOptions

  alias Explorer.Repo

  @typedoc """
  * `token_id` - ID of the token
  * `token_contract_address_hash` - Address hash foreign key
  * `metadata` - Token instance metadata
  * `error` - error fetching token instance
  """

  @type t :: %Instance{
          token_id: non_neg_integer(),
          token_contract_address_hash: Hash.Address.t(),
          metadata: map() | nil,
          error: String.t()
        }

  @primary_key false
  schema "token_instances" do
    field(:token_id, :decimal, primary_key: true)
    field(:metadata, :map)
    field(:error, :string)

    belongs_to(:owner, Address, references: :hash, define_field: false)

    belongs_to(
      :token,
      Token,
      foreign_key: :token_contract_address_hash,
      references: :contract_address_hash,
      type: Hash.Address,
      primary_key: true
    )

    timestamps()
  end

  def changeset(%Instance{} = instance, params \\ %{}) do
    instance
    |> cast(params, [:token_id, :metadata, :token_contract_address_hash, :error])
    |> validate_required([:token_id, :token_contract_address_hash])
    |> foreign_key_constraint(:token_contract_address_hash)
  end

  def unfetched_erc_721_token_instances_count do
    nft_tokens =
      from(
        token in Token,
        where: token.type == ^"ERC-721",
        select: token.contract_address_hash
      )

    query =
      from(
        token_transfer in TokenTransfer,
        inner_join: token in subquery(nft_tokens),
        on: token.contract_address_hash == token_transfer.token_contract_address_hash,
        left_join: instance in Instance,
        on:
          token_transfer.token_contract_address_hash == instance.token_contract_address_hash and
            token_transfer.token_id == instance.token_id,
        where: is_nil(instance.token_id) and not is_nil(token_transfer.token_id),
        select: %{
          contract_address_hash: token_transfer.token_contract_address_hash,
          token_id: token_transfer.token_id
        }
      )

    distinct_query =
      from(
        q in subquery(query),
        distinct: [q.contract_address_hash, q.token_id]
      )

    count_query =
      from(
        c in subquery(distinct_query),
        select: %{
          count: fragment("COUNT(*)")
        }
      )

    result = Repo.one(count_query, timeout: :infinity)

    case result do
      nil -> 0
      row -> row.count
    end
  end

  @doc """
  Inventory tab query.
  A token ERC-721 is considered unique because it corresponds to the possession
  of a specific asset.

  To find out its current owner, it is necessary to look at the token last
  transfer.
  """

  def address_to_unique_token_instances(contract_address_hash) do
    from(
      i in Instance,
      where: i.token_contract_address_hash == ^contract_address_hash,
      order_by: [desc: i.token_id]
    )
  end

  def page_token_instance(query, %PagingOptions{key: {token_id}, asc_order: true}) do
    where(query, [i], i.token_id > ^token_id)
  end

  def page_token_instance(query, %PagingOptions{key: {token_id}}) do
    where(query, [i], i.token_id < ^token_id)
  end

  def page_token_instance(query, _), do: query

  def owner_query(%Instance{token_contract_address_hash: token_contract_address_hash, token_id: token_id}) do
    from(
      tt in TokenTransfer,
      join: to_address in assoc(tt, :to_address),
      where:
        tt.token_contract_address_hash == ^token_contract_address_hash and
          fragment("? @> ARRAY[?::decimal]", tt.token_ids, ^token_id),
      order_by: [desc: tt.block_number],
      limit: 1,
      select: to_address
    )
  end
end<|MERGE_RESOLUTION|>--- conflicted
+++ resolved
@@ -5,11 +5,7 @@
 
   use Explorer.Schema
 
-<<<<<<< HEAD
   alias Explorer.Chain.{Hash, Token, Token, Token.Instance, TokenTransfer}
-=======
-  alias Explorer.Chain.{Address, Hash, Token, TokenTransfer}
->>>>>>> 0a9d2c24
   alias Explorer.Chain.Token.Instance
   alias Explorer.PagingOptions
 
