defmodule Explorer.Chain.Cache.CeloCoreContracts do
  @moduledoc """
  Cache for Celo core contract addresses.

  This module operates with a `CELO_CORE_CONTRACTS` environment variable, which
  contains the JSON map of core contract addresses on the Celo network. The
  module provides functions to fetch the addresses of core contracts at a given
  block. Additionally, it provides a function to obtain the state of a specific
  contract by fetching the latest event for the contract at a given block.

  For details on the structure of the `CELO_CORE_CONTRACTS` environment
  variable, see `app/explorer/lib/fetch_celo_core_contracts.ex`.
  """
  @dialyzer :no_match

  require Logger

  alias EthereumJSONRPC
  alias Explorer.Chain.Block

  @type contract_name :: String.t()

  @atom_to_contract_name %{
    accounts: "Accounts",
    celo_token: "GoldToken",
    election: "Election",
    epoch_rewards: "EpochRewards",
    locked_gold: "LockedGold",
    reserve: "Reserve",
    usd_token: "StableToken",
    validators: "Validators",
    governance: "Governance",
    fee_handler: "FeeHandler",
    gas_price_minimum: "GasPriceMinimum"
  }

  @atom_to_contract_event_names %{
    fee_handler: %{
      fee_beneficiary_set: "FeeBeneficiarySet",
      burn_fraction_set: "BurnFractionSet"
    },
    epoch_rewards: %{
      carbon_offsetting_fund_set: "CarbonOffsettingFundSet"
    }
  }

  @doc """
  A map where keys are atoms representing contract types, and values are strings
  representing the names of the contracts.
  """
  @spec atom_to_contract_name() :: %{atom() => contract_name}
  def atom_to_contract_name, do: @atom_to_contract_name

  @doc """
  A nested map where keys are atoms representing contract types, and values are
  maps of event atoms to event names.
  """
  @spec atom_to_contract_event_names() :: %{atom() => %{atom() => contract_name}}
  def atom_to_contract_event_names, do: @atom_to_contract_event_names

  defp core_contracts, do: Application.get_env(:explorer, __MODULE__)[:contracts]

  @doc """
  Gets the specified event for a core contract at a given block number.

  ## Parameters
  - `contract_atom`: The atom representing the contract.
  - `event_atom`: The atom representing the event.
  - `block_number`: The block number at which to fetch the event.

  ## Returns (one of the following)
  - `{:ok, map() | nil}`: The event data if found, or `nil` if no event is found.
  - `{:error, reason}`: An error tuple with the reason for the failure.
  """
  @spec get_event(atom(), atom(), Block.block_number()) ::
          {:ok, map() | nil}
          | {:error,
             :contract_atom_not_found
             | :event_atom_not_found
             | :contract_name_not_found
             | :event_name_not_found
             | :contract_address_not_found
             | :event_does_not_exist}
  def get_event(contract_atom, event_atom, block_number) do
<<<<<<< HEAD
    with {:ok, address} when not is_nil(address) <- get_address(contract_atom, block_number),
=======
    with {:ok, address} <- get_address(contract_atom, block_number),
>>>>>>> 58a305d6
         {:contract_atom, {:ok, contract_name}} <-
           {:contract_atom, Map.fetch(@atom_to_contract_name, contract_atom)},
         {:event_atom, {:ok, event_name}} <-
           {
             :event_atom,
             @atom_to_contract_event_names
             |> Map.get(contract_atom, %{})
             |> Map.fetch(event_atom)
           },
         {:events, {:ok, contract_name_to_addresses}} <-
           {:events, Map.fetch(core_contracts(), "events")},
         {:contract_name, {:ok, contract_addresses}} <-
           {:contract_name, Map.fetch(contract_name_to_addresses, contract_name)},
         {:contract_address, {:ok, contract_events}} <-
           {:contract_address, Map.fetch(contract_addresses, address)},
         {:event_name, {:ok, event_updates}} <-
           {:event_name, Map.fetch(contract_events, event_name)},
         current_event when not is_nil(current_event) <-
           event_updates
           |> Enum.take_while(&(&1["updated_at_block_number"] <= block_number))
           |> List.last() do
      {:ok, current_event}
    else
      nil ->
        {:ok, nil}

      {:contract_atom, :error} ->
        Logger.error("Unknown contract atom: #{inspect(contract_atom)}")
        {:error, :contract_atom_not_found}

      {:event_atom, :error} ->
        Logger.error("Unknown event atom: #{inspect(event_atom)}")
        {:error, :event_atom_not_found}

      {:events, :error} ->
        raise "Missing `events` key in CELO core contracts JSON"

      {:contract_name, :error} ->
        Logger.error(fn ->
          [
            "Unknown name for contract atom: #{contract_atom}, ",
            "ensure `CELO_CORE_CONTRACTS` env var is set ",
            "and the provided JSON contains required key"
          ]
        end)

        {:error, :contract_name_not_found}

      {:event_name, :error} ->
        Logger.error(fn ->
          [
            "Unknown name for event atom: #{event_atom}, ",
            "ensure `CELO_CORE_CONTRACTS` env var is set ",
            "and the provided JSON contains required key"
          ]
        end)

        {:error, :event_name_not_found}

      nil ->
        {:error, :event_does_not_exist}

      {:contract_address, :error} ->
        Logger.error(fn ->
          [
            "Unknown address for contract atom: #{contract_atom}, ",
            "ensure `CELO_CORE_CONTRACTS` env var is set ",
            "and the provided JSON contains required key"
          ]
        end)

        {:error, :contract_address_not_found}

      error ->
        error
    end
  end

  defp get_address_updates(contract_atom) do
    with {:atom, {:ok, contract_name}} <-
           {:atom, Map.fetch(@atom_to_contract_name, contract_atom)},
         {:addresses, {:ok, contract_name_to_addresses}} <-
           {:addresses, Map.fetch(core_contracts(), "addresses")},
         {:name, {:ok, address_updates}} <-
           {:name, Map.fetch(contract_name_to_addresses, contract_name)} do
      {:ok, address_updates}
    else
      {:atom, :error} ->
        Logger.error("Unknown contract atom: #{inspect(contract_atom)}")
        {:error, :contract_atom_not_found}

      {:addresses, :error} ->
        raise "Missing `addresses` key in CELO core contracts JSON"

      {:name, :error} ->
        Logger.error(fn ->
          [
            "Unknown name for contract atom: #{contract_atom}, ",
            "ensure `CELO_CORE_CONTRACTS` env var is set ",
            "and the provided JSON contains required key"
          ]
        end)

        {:error, :contract_name_not_found}
    end
  end

  @doc """
  Gets the address of a core contract at a given block number.

  ## Parameters
  - `contract_atom`: The atom representing the contract.
  - `block_number`: The block number at which to fetch the address.

  ## Returns (one of the following)
  - `{:ok, EthereumJSONRPC.address() | nil}`: The address of the contract, or `nil` if not found.
  - `{:error, reason}`: An error tuple with the reason for the failure.
  """
  @spec get_address(atom(), Block.block_number()) ::
          {:ok, EthereumJSONRPC.address() | nil}
          | {:error,
             :contract_atom_not_found
             | :contract_name_not_found
             | :address_does_not_exist}
  def get_address(contract_atom, block_number) do
    with {:ok, address_updates} <- get_address_updates(contract_atom),
         %{"address" => current_address} <-
           address_updates
           |> Enum.take_while(&(&1["updated_at_block_number"] <= block_number))
           |> List.last() do
      {:ok, current_address}
    else
      nil ->
        {:error, :address_does_not_exist}

      error ->
        error
    end
  end

  def get_first_update_block_number(contract_atom) do
    with {:ok, address_updates} <- get_address_updates(contract_atom),
         %{"updated_at_block_number" => updated_at_block_number} <-
           address_updates
           |> Enum.sort_by(& &1["updated_at_block_number"])
           |> List.first() do
      {:ok, updated_at_block_number}
    end
  end
end<|MERGE_RESOLUTION|>--- conflicted
+++ resolved
@@ -82,11 +82,7 @@
              | :contract_address_not_found
              | :event_does_not_exist}
   def get_event(contract_atom, event_atom, block_number) do
-<<<<<<< HEAD
-    with {:ok, address} when not is_nil(address) <- get_address(contract_atom, block_number),
-=======
     with {:ok, address} <- get_address(contract_atom, block_number),
->>>>>>> 58a305d6
          {:contract_atom, {:ok, contract_name}} <-
            {:contract_atom, Map.fetch(@atom_to_contract_name, contract_atom)},
          {:event_atom, {:ok, event_name}} <-
