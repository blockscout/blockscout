defmodule Explorer.Chain.Cache.BackgroundMigrations do
  @moduledoc """
    Caches the completion status of various background database migrations in the Blockscout system.

    This module leverages the MapCache behavior to maintain an in-memory cache of whether specific
    database migrations have completed. It tracks the status of several critical migrations:

    * Transactions denormalization
    * Address token balance token type migrations (both current and historical)
    * Token transfer token type migrations
    * Sanitization of duplicated log index logs
    * Arbitrum DA records normalization

    Each migration status is cached to avoid frequent database checks, with a fallback mechanism
    that asynchronously updates the cache when a status is not found. The default status for
    any uncached migration is `false`, indicating the migration is not complete.

    The cache is particularly useful during the application startup and for performance-critical
    operations that need to quickly check if certain data migrations have been completed.
  """

  require Logger

  use Explorer.Chain.MapCache,
    name: :background_migrations_status,
    key: :transactions_denormalization_finished,
    key: :tb_token_type_finished,
    key: :ctb_token_type_finished,
    key: :tt_denormalization_finished,
    key: :sanitize_duplicated_log_index_logs_finished,
<<<<<<< HEAD
    key: :arbitrum_da_records_normalization_finished
=======
    key: :backfill_multichain_search_db_finished
>>>>>>> 367dd7e4

  @dialyzer :no_match

  alias Explorer.Migrator.{
    AddressCurrentTokenBalanceTokenType,
    AddressTokenBalanceTokenType,
<<<<<<< HEAD
    ArbitrumDaRecordsNormalization,
=======
    BackfillMultichainSearchDB,
>>>>>>> 367dd7e4
    SanitizeDuplicatedLogIndexLogs,
    TokenTransferTokenType,
    TransactionsDenormalization
  }

  defp handle_fallback(:transactions_denormalization_finished) do
    Task.start_link(fn ->
      set_transactions_denormalization_finished(TransactionsDenormalization.migration_finished?())
    end)

    {:return, false}
  end

  defp handle_fallback(:tb_token_type_finished) do
    Task.start_link(fn ->
      set_tb_token_type_finished(AddressTokenBalanceTokenType.migration_finished?())
    end)

    {:return, false}
  end

  defp handle_fallback(:ctb_token_type_finished) do
    Task.start_link(fn ->
      set_ctb_token_type_finished(AddressCurrentTokenBalanceTokenType.migration_finished?())
    end)

    {:return, false}
  end

  defp handle_fallback(:tt_denormalization_finished) do
    Task.start_link(fn ->
      set_tt_denormalization_finished(TokenTransferTokenType.migration_finished?())
    end)

    {:return, false}
  end

  defp handle_fallback(:sanitize_duplicated_log_index_logs_finished) do
    Task.start_link(fn ->
      set_sanitize_duplicated_log_index_logs_finished(SanitizeDuplicatedLogIndexLogs.migration_finished?())
    end)

    {:return, false}
  end

<<<<<<< HEAD
  defp handle_fallback(:arbitrum_da_records_normalization_finished) do
    Task.start_link(fn ->
      set_arbitrum_da_records_normalization_finished(ArbitrumDaRecordsNormalization.migration_finished?())
=======
  defp handle_fallback(:backfill_multichain_search_db_finished) do
    Task.start_link(fn ->
      set_backfill_multichain_search_db_finished(BackfillMultichainSearchDB.migration_finished?())
>>>>>>> 367dd7e4
    end)

    {:return, false}
  end
end<|MERGE_RESOLUTION|>--- conflicted
+++ resolved
@@ -28,22 +28,16 @@
     key: :ctb_token_type_finished,
     key: :tt_denormalization_finished,
     key: :sanitize_duplicated_log_index_logs_finished,
-<<<<<<< HEAD
+    key: :backfill_multichain_search_db_finished,
     key: :arbitrum_da_records_normalization_finished
-=======
-    key: :backfill_multichain_search_db_finished
->>>>>>> 367dd7e4
 
   @dialyzer :no_match
 
   alias Explorer.Migrator.{
     AddressCurrentTokenBalanceTokenType,
     AddressTokenBalanceTokenType,
-<<<<<<< HEAD
+    BackfillMultichainSearchDB,
     ArbitrumDaRecordsNormalization,
-=======
-    BackfillMultichainSearchDB,
->>>>>>> 367dd7e4
     SanitizeDuplicatedLogIndexLogs,
     TokenTransferTokenType,
     TransactionsDenormalization
@@ -89,15 +83,17 @@
     {:return, false}
   end
 
-<<<<<<< HEAD
+  defp handle_fallback(:backfill_multichain_search_db_finished) do
+    Task.start_link(fn ->
+      set_backfill_multichain_search_db_finished(BackfillMultichainSearchDB.migration_finished?())
+    end)
+
+    {:return, false}
+  end
+
   defp handle_fallback(:arbitrum_da_records_normalization_finished) do
     Task.start_link(fn ->
       set_arbitrum_da_records_normalization_finished(ArbitrumDaRecordsNormalization.migration_finished?())
-=======
-  defp handle_fallback(:backfill_multichain_search_db_finished) do
-    Task.start_link(fn ->
-      set_backfill_multichain_search_db_finished(BackfillMultichainSearchDB.migration_finished?())
->>>>>>> 367dd7e4
     end)
 
     {:return, false}
