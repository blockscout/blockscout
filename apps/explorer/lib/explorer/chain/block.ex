--- conflicted
+++ resolved
@@ -47,7 +47,6 @@
                             2
                           )
 
-<<<<<<< HEAD
                         :celo ->
                           quote do
                             has_one(:celo_epoch_reward, CeloEpochReward, foreign_key: :block_hash, references: :hash)
@@ -58,7 +57,7 @@
                             )
                           end
                           |> elem(2)
-=======
+
                         :arbitrum ->
                           elem(
                             quote do
@@ -83,7 +82,6 @@
                             end,
                             2
                           )
->>>>>>> e8e12564
 
                         _ ->
                           []
