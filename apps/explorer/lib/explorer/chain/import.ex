defmodule Explorer.Chain.Import do
  @moduledoc """
  Bulk importing of data into `Explorer.Repo`
  """

  alias Ecto.Changeset
<<<<<<< HEAD
  alias Explorer.Celo.Telemetry
=======
  alias Explorer.Account.Notify
>>>>>>> 25d80b44
  alias Explorer.Chain.Events.Publisher
  alias Explorer.Chain.Import
  alias Explorer.Repo.Remote, as: Repo

  require Logger

  @stages [
    Import.Stage.Addresses,
    Import.Stage.AddressReferencing,
    Import.Stage.BlockReferencing,
    Import.Stage.BlockFollowing,
    Import.Stage.BlockPending
  ]

  # in order so that foreign keys are inserted before being referenced
  @runners Enum.flat_map(@stages, fn stage -> stage.runners() end)

  quoted_runner_option_value =
    quote do
      Import.Runner.options()
    end

  quoted_runner_options =
    for runner <- @runners do
      quoted_key =
        quote do
          optional(unquote(runner.option_key()))
        end

      {quoted_key, quoted_runner_option_value}
    end

  @type all_options :: %{
          optional(:broadcast) => atom,
          optional(:timeout) => timeout,
          unquote_splicing(quoted_runner_options)
        }

  quoted_runner_imported =
    for runner <- @runners do
      quoted_key =
        quote do
          optional(unquote(runner.option_key()))
        end

      quoted_value =
        quote do
          unquote(runner).imported()
        end

      {quoted_key, quoted_value}
    end

  @type all_result ::
          {:ok, %{unquote_splicing(quoted_runner_imported)}}
          | {:error, [Changeset.t()] | :timeout}
          | {:error, step :: Ecto.Multi.name(), failed_value :: any(),
             changes_so_far :: %{optional(Ecto.Multi.name()) => any()}}

  @type timestamps :: %{inserted_at: DateTime.t(), updated_at: DateTime.t()}

  # milliseconds
  @transaction_timeout :timer.minutes(4)

  @imported_table_rows @runners
                       |> Stream.map(&Map.put(&1.imported_table_row(), :key, &1.option_key()))
                       |> Enum.map_join("\n", fn %{
                                                   key: key,
                                                   value_type: value_type,
                                                   value_description: value_description
                                                 } ->
                         "| `#{inspect(key)}` | `#{value_type}` | #{value_description} |"
                       end)
  @runner_options_doc Enum.map_join(@runners, fn runner ->
                        ecto_schema_module = runner.ecto_schema_module()

                        """
                          * `#{runner.option_key() |> inspect()}`
                            * `:on_conflict` - what to do if a conflict occurs with a pre-existing row: `:nothing`, `:replace_all`, or an
                              `t:Ecto.Query.t/0` to update specific columns.
                            * `:params` - `list` of params for changeset function in `#{ecto_schema_module}`.
                            * `:with` - changeset function to use in `#{ecto_schema_module}`.  Default to `:changeset`.
                            * `:timeout` - the timeout for inserting each batch of changes from `:params`.
                              Defaults to `#{runner.timeout()}` milliseconds.
                        """
                      end)

  @doc """
  Bulk insert all data stored in the `Explorer`.

  The import returns the unique key(s) for each type of record inserted.

  | Key | Value Type | Value Description |
  |-----|------------|-------------------|
  #{@imported_table_rows}

  The params for each key are validated using the corresponding `Ecto.Schema` module's `changeset/2` function.  If there
  are errors, they are returned in `Ecto.Changeset.t`s, so that the original, invalid value can be reconstructed for any
  error messages.

  Because there are multiple processes potentially writing to the same tables at the same time,
  `c:Ecto.Repo.insert_all/2`'s
  [`:conflict_target` and `:on_conflict` options](https://hexdocs.pm/ecto/Ecto.Repo.html#c:insert_all/3-options) are
  used to perform [upserts](https://hexdocs.pm/ecto/Ecto.Repo.html#c:insert_all/3-upserts) on all tables, so that
  a pre-existing unique key will not trigger a failure, but instead replace or otherwise update the row.

  ## Data Notifications

  On successful inserts, processes interested in certain domains of data will be notified
  that new data has been inserted. See `Explorer.Chain.Events.Subscriber.to_events/2` for more information.

  ## Options

    * `:broadcast` - Boolean flag indicating whether or not to broadcast the event.
    * `:timeout` - the timeout for the whole `c:Ecto.Repo.transaction/0` call.  Defaults to `#{@transaction_timeout}`
      milliseconds.
  #{@runner_options_doc}
  """
  @spec all(all_options()) :: all_result()
  def all(options) when is_map(options) do
    with {:ok, runner_options_pairs} <- validate_options(options),
         {:ok, valid_runner_option_pairs} <- validate_runner_options_pairs(runner_options_pairs),
         {:ok, runner_to_changes_list} <- runner_to_changes_list(valid_runner_option_pairs),
         {:ok, data} <- insert_runner_to_changes_list(runner_to_changes_list, options) do
<<<<<<< HEAD
      emit_ingestion_metrics(data)
=======
      Notify.async(data[:transactions])
>>>>>>> 25d80b44
      Publisher.broadcast(data, Map.get(options, :broadcast, false))
      {:ok, data}
    end
  end

  # for all inserted changes that are a valid list + non zero length
  # collect a mapping
  defp emit_ingestion_metrics(data) do
    data
    |> Enum.reduce(%{}, fn
      {change_key, change_list}, acc when is_list(change_list) and change_list != [] ->
        acc |> Map.put(change_key, length(change_list))

      _, acc ->
        acc
    end)
    |> then(&Telemetry.event(:ingested, &1))
  end

  defp runner_to_changes_list(runner_options_pairs) when is_list(runner_options_pairs) do
    runner_options_pairs
    |> Stream.map(fn {runner, options} -> runner_changes_list(runner, options) end)
    |> Enum.reduce({:ok, %{}}, fn
      {:ok, {runner, changes_list}}, {:ok, acc_runner_to_changes_list} ->
        {:ok, Map.put(acc_runner_to_changes_list, runner, changes_list)}

      {:ok, _}, {:error, _} = error ->
        error

      {:error, _} = error, {:ok, _} ->
        error

      {:error, runner_changesets}, {:error, acc_changesets} ->
        {:error, acc_changesets ++ runner_changesets}
    end)
  end

  defp runner_changes_list(runner, %{params: params} = options) do
    ecto_schema_module = runner.ecto_schema_module()
    changeset_function_name = Map.get(options, :with, :changeset)
    struct = ecto_schema_module.__struct__()

    params
    |> Stream.map(&apply(ecto_schema_module, changeset_function_name, [struct, &1]))
    |> Enum.reduce({:ok, []}, fn
      changeset = %Changeset{valid?: false}, {:ok, _} ->
        {:error, [changeset]}

      changeset = %Changeset{valid?: false}, {:error, acc_changesets} ->
        {:error, [changeset | acc_changesets]}

      %Changeset{changes: changes, valid?: true}, {:ok, acc_changes} ->
        {:ok, [changes | acc_changes]}

      %Changeset{valid?: true}, {:error, _} = error ->
        error

      :ignore, error ->
        {:error, error}
    end)
    |> case do
      {:ok, changes} -> {:ok, {runner, changes}}
      {:error, _} = error -> error
    end
  end

  @global_options ~w(broadcast timeout)a

  defp validate_options(options) when is_map(options) do
    local_options = Map.drop(options, @global_options)

    {reverse_runner_options_pairs, unknown_options} =
      Enum.reduce(@runners, {[], local_options}, fn runner, {acc_runner_options_pairs, unknown_options} = acc ->
        option_key = runner.option_key()

        case local_options do
          %{^option_key => option_value} ->
            {[{runner, option_value} | acc_runner_options_pairs], Map.delete(unknown_options, option_key)}

          _ ->
            acc
        end
      end)

    case Enum.empty?(unknown_options) do
      true -> {:ok, Enum.reverse(reverse_runner_options_pairs)}
      false -> {:error, {:unknown_options, unknown_options}}
    end
  end

  defp validate_runner_options_pairs(runner_options_pairs) when is_list(runner_options_pairs) do
    {status, reversed} =
      runner_options_pairs
      |> Stream.map(fn {runner, options} -> validate_runner_options(runner, options) end)
      |> Enum.reduce({:ok, []}, fn
        :ignore, acc ->
          acc

        {:ok, valid_runner_option_pair}, {:ok, valid_runner_options_pairs} ->
          {:ok, [valid_runner_option_pair | valid_runner_options_pairs]}

        {:ok, _}, {:error, _} = error ->
          error

        {:error, reason}, {:ok, _} ->
          {:error, [reason]}

        {:error, reason}, {:error, reasons} ->
          {:error, [reason | reasons]}
      end)

    {status, Enum.reverse(reversed)}
  end

  defp validate_runner_options(runner, options) when is_map(options) do
    option_key = runner.option_key()

    runner_specific_options =
      if Map.has_key?(Enum.into(runner.__info__(:functions), %{}), :runner_specific_options) do
        runner.runner_specific_options()
      else
        []
      end

    case {validate_runner_option_params_required(option_key, options),
          validate_runner_options_known(option_key, options, runner_specific_options)} do
      {:ignore, :ok} -> :ignore
      {:ignore, {:error, _} = error} -> error
      {:ok, :ok} -> {:ok, {runner, options}}
      {:ok, {:error, _} = error} -> error
      {{:error, reason}, :ok} -> {:error, [reason]}
      {{:error, reason}, {:error, reasons}} -> {:error, [reason | reasons]}
    end
  end

  defp validate_runner_option_params_required(_, %{params: params}) do
    case Enum.empty?(params) do
      false -> :ok
      true -> :ignore
    end
  end

  defp validate_runner_option_params_required(runner_option_key, _),
    do: {:error, {:required, [runner_option_key, :params]}}

  @local_options ~w(on_conflict params with timeout)a

  defp validate_runner_options_known(runner_option_key, options, runner_specific_options) do
    base_unknown_option_keys = Map.keys(options) -- @local_options
    unknown_option_keys = base_unknown_option_keys -- runner_specific_options

    if Enum.empty?(unknown_option_keys) do
      :ok
    else
      reasons = Enum.map(unknown_option_keys, &{:unknown, [runner_option_key, &1]})

      {:error, reasons}
    end
  end

  defp runner_to_changes_list_to_multis(runner_to_changes_list, options)
       when is_map(runner_to_changes_list) and is_map(options) do
    timestamps = timestamps()
    full_options = Map.put(options, :timestamps, timestamps)

    {multis, final_runner_to_changes_list} =
      Enum.flat_map_reduce(@stages, runner_to_changes_list, fn stage, remaining_runner_to_changes_list ->
        stage.multis(remaining_runner_to_changes_list, full_options)
      end)

    unless Enum.empty?(final_runner_to_changes_list) do
      raise ArgumentError,
            "No stages consumed the following runners: #{final_runner_to_changes_list |> Map.keys() |> inspect()}"
    end

    multis
  end

  def insert_changes_list(repo, changes_list, options) when is_atom(repo) and is_list(changes_list) do
    ecto_schema_module = Keyword.fetch!(options, :for)

    timestamped_changes_list = timestamp_changes_list(changes_list, Keyword.fetch!(options, :timestamps))

    {_, inserted} =
      repo.safe_insert_all(
        ecto_schema_module,
        timestamped_changes_list,
        Keyword.delete(options, :for)
      )

    {:ok, inserted}
  end

  defp timestamp_changes_list(changes_list, timestamps) when is_list(changes_list) do
    Enum.map(changes_list, &timestamp_params(&1, timestamps))
  end

  defp timestamp_params(changes, timestamps) when is_map(changes) do
    Map.merge(changes, timestamps)
  end

  defp insert_runner_to_changes_list(runner_to_changes_list, options) when is_map(runner_to_changes_list) do
    runner_to_changes_list
    |> runner_to_changes_list_to_multis(options)
    |> logged_import(options)
  end

  defp logged_import(multis, options) when is_list(multis) and is_map(options) do
    import_id = :erlang.unique_integer([:positive])

    Explorer.Logger.metadata(fn -> import_transactions(multis, options) end, import_id: import_id)
  end

  defp import_transactions(multis, options) when is_list(multis) and is_map(options) do
    Enum.reduce_while(multis, {:ok, %{}}, fn multi, {:ok, acc_changes} ->
      case import_transaction(multi, options) do
        {:ok, changes} -> {:cont, {:ok, Map.merge(acc_changes, changes)}}
        {:error, _, _, _} = error -> {:halt, error}
      end
    end)
  rescue
    exception in DBConnection.ConnectionError ->
      case Exception.message(exception) do
        "tcp recv: closed" <> _ -> {:error, :timeout}
        _ -> reraise exception, __STACKTRACE__
      end
  end

  defp import_transaction(multi, options) when is_map(options) do
    Repo.logged_transaction(multi, timeout: Map.get(options, :timeout, @transaction_timeout))
  end

  @spec timestamps() :: timestamps
  def timestamps do
    now = DateTime.utc_now()
    %{inserted_at: now, updated_at: now}
  end
end<|MERGE_RESOLUTION|>--- conflicted
+++ resolved
@@ -4,11 +4,8 @@
   """
 
   alias Ecto.Changeset
-<<<<<<< HEAD
   alias Explorer.Celo.Telemetry
-=======
   alias Explorer.Account.Notify
->>>>>>> 25d80b44
   alias Explorer.Chain.Events.Publisher
   alias Explorer.Chain.Import
   alias Explorer.Repo.Remote, as: Repo
@@ -133,11 +130,8 @@
          {:ok, valid_runner_option_pairs} <- validate_runner_options_pairs(runner_options_pairs),
          {:ok, runner_to_changes_list} <- runner_to_changes_list(valid_runner_option_pairs),
          {:ok, data} <- insert_runner_to_changes_list(runner_to_changes_list, options) do
-<<<<<<< HEAD
       emit_ingestion_metrics(data)
-=======
       Notify.async(data[:transactions])
->>>>>>> 25d80b44
       Publisher.broadcast(data, Map.get(options, :broadcast, false))
       {:ok, data}
     end
