--- conflicted
+++ resolved
@@ -148,7 +148,6 @@
     end
   end
 
-<<<<<<< HEAD
   def all_single_multi(runners, options) do
     with {:ok, runner_options_pairs} <- validate_options(options),
          {:ok, valid_runner_option_pairs} <- validate_runner_options_pairs(runner_options_pairs),
@@ -158,13 +157,13 @@
       {multi, _remaining_runner_to_changes_list} = Stage.single_multi(runners, runner_to_changes_list, full_options)
       {:ok, multi}
     end
-=======
+  end
+
   defp configured_runners do
     # in order so that foreign keys are inserted before being referenced
     Enum.flat_map(@stages, fn stage_batch ->
       Enum.flat_map(stage_batch, fn stage -> stage.runners() end)
     end)
->>>>>>> b2679cda
   end
 
   defp runner_to_changes_list(runner_options_pairs) when is_list(runner_options_pairs) do
