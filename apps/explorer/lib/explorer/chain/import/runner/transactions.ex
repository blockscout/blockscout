--- conflicted
+++ resolved
@@ -107,16 +107,10 @@
     )
   end
 
-<<<<<<< HEAD
   # todo: avoid code duplication
-  defp default_on_conflict do
-    case Application.get_env(:explorer, :chain_type) do
-      :suave ->
-=======
   case Application.compile_env(:explorer, :chain_type) do
     :suave ->
       defp default_on_conflict do
->>>>>>> 016881a0
         from(
           transaction in Transaction,
           update: [
@@ -295,12 +289,8 @@
         )
       end
 
-<<<<<<< HEAD
-      :celo ->
-=======
     :arbitrum ->
       defp default_on_conflict do
->>>>>>> 016881a0
         from(
           transaction in Transaction,
           update: [
@@ -332,29 +322,15 @@
               max_priority_fee_per_gas: fragment("EXCLUDED.max_priority_fee_per_gas"),
               max_fee_per_gas: fragment("EXCLUDED.max_fee_per_gas"),
               type: fragment("EXCLUDED.type"),
-<<<<<<< HEAD
-              # Don't update `hash` as it is part of the primary key and used for the conflict target
-              inserted_at: fragment("LEAST(?, EXCLUDED.inserted_at)", transaction.inserted_at),
-              updated_at: fragment("GREATEST(?, EXCLUDED.updated_at)", transaction.updated_at),
-              # Celo custom fields
-              gas_token_contract_address_hash: fragment("EXCLUDED.gas_token_contract_address_hash"),
-              gas_fee_recipient_address_hash: fragment("EXCLUDED.gas_fee_recipient_address_hash"),
-              gateway_fee: fragment("EXCLUDED.gateway_fee")
-=======
               gas_used_for_l1: fragment("EXCLUDED.gas_used_for_l1"),
               # Don't update `hash` as it is part of the primary key and used for the conflict target
               inserted_at: fragment("LEAST(?, EXCLUDED.inserted_at)", transaction.inserted_at),
               updated_at: fragment("GREATEST(?, EXCLUDED.updated_at)", transaction.updated_at)
->>>>>>> 016881a0
             ]
           ],
           where:
             fragment(
-<<<<<<< HEAD
-              "(EXCLUDED.block_hash, EXCLUDED.block_number, EXCLUDED.block_consensus, EXCLUDED.block_timestamp, EXCLUDED.created_contract_address_hash, EXCLUDED.created_contract_code_indexed_at, EXCLUDED.cumulative_gas_used, EXCLUDED.from_address_hash, EXCLUDED.gas, EXCLUDED.gas_price, EXCLUDED.gas_used, EXCLUDED.index, EXCLUDED.input, EXCLUDED.nonce, EXCLUDED.r, EXCLUDED.s, EXCLUDED.status, EXCLUDED.to_address_hash, EXCLUDED.v, EXCLUDED.value, EXCLUDED.earliest_processing_start, EXCLUDED.revert_reason, EXCLUDED.max_priority_fee_per_gas, EXCLUDED.max_fee_per_gas, EXCLUDED.type, EXCLUDED.gas_token_contract_address_hash, EXCLUDED.gas_fee_recipient_address_hash, EXCLUDED.gateway_fee) IS DISTINCT FROM (?, ?, ?, ?, ?, ?, ?, ?, ?, ?, ?, ?, ?, ?, ?, ?, ?, ?, ?, ?, ?, ?, ?, ?, ?, ?, ?, ?)",
-=======
               "(EXCLUDED.block_hash, EXCLUDED.block_number, EXCLUDED.block_consensus, EXCLUDED.block_timestamp, EXCLUDED.created_contract_address_hash, EXCLUDED.created_contract_code_indexed_at, EXCLUDED.cumulative_gas_used, EXCLUDED.from_address_hash, EXCLUDED.gas, EXCLUDED.gas_price, EXCLUDED.gas_used, EXCLUDED.index, EXCLUDED.input, EXCLUDED.nonce, EXCLUDED.r, EXCLUDED.s, EXCLUDED.status, EXCLUDED.to_address_hash, EXCLUDED.v, EXCLUDED.value, EXCLUDED.earliest_processing_start, EXCLUDED.revert_reason, EXCLUDED.max_priority_fee_per_gas, EXCLUDED.max_fee_per_gas, EXCLUDED.type, EXCLUDED.gas_used_for_l1) IS DISTINCT FROM (?, ?, ?, ?, ?, ?, ?, ?, ?, ?, ?, ?, ?, ?, ?, ?, ?, ?, ?, ?, ?, ?, ?, ?, ?, ?)",
->>>>>>> 016881a0
               transaction.block_hash,
               transaction.block_number,
               transaction.block_consensus,
@@ -380,23 +356,90 @@
               transaction.max_priority_fee_per_gas,
               transaction.max_fee_per_gas,
               transaction.type,
-<<<<<<< HEAD
+              transaction.gas_used_for_l1
+            )
+        )
+      end
+
+    :celo ->
+      defp default_on_conflict do
+        from(
+          transaction in Transaction,
+          update: [
+            set: [
+              block_hash: fragment("EXCLUDED.block_hash"),
+              old_block_hash: transaction.block_hash,
+              block_number: fragment("EXCLUDED.block_number"),
+              block_consensus: fragment("EXCLUDED.block_consensus"),
+              block_timestamp: fragment("EXCLUDED.block_timestamp"),
+              created_contract_address_hash: fragment("EXCLUDED.created_contract_address_hash"),
+              created_contract_code_indexed_at: fragment("EXCLUDED.created_contract_code_indexed_at"),
+              cumulative_gas_used: fragment("EXCLUDED.cumulative_gas_used"),
+              error: fragment("EXCLUDED.error"),
+              from_address_hash: fragment("EXCLUDED.from_address_hash"),
+              gas: fragment("EXCLUDED.gas"),
+              gas_price: fragment("EXCLUDED.gas_price"),
+              gas_used: fragment("EXCLUDED.gas_used"),
+              index: fragment("EXCLUDED.index"),
+              input: fragment("EXCLUDED.input"),
+              nonce: fragment("EXCLUDED.nonce"),
+              r: fragment("EXCLUDED.r"),
+              s: fragment("EXCLUDED.s"),
+              status: fragment("EXCLUDED.status"),
+              to_address_hash: fragment("EXCLUDED.to_address_hash"),
+              v: fragment("EXCLUDED.v"),
+              value: fragment("EXCLUDED.value"),
+              earliest_processing_start: fragment("EXCLUDED.earliest_processing_start"),
+              revert_reason: fragment("EXCLUDED.revert_reason"),
+              max_priority_fee_per_gas: fragment("EXCLUDED.max_priority_fee_per_gas"),
+              max_fee_per_gas: fragment("EXCLUDED.max_fee_per_gas"),
+              type: fragment("EXCLUDED.type"),
+              # Don't update `hash` as it is part of the primary key and used for the conflict target
+              inserted_at: fragment("LEAST(?, EXCLUDED.inserted_at)", transaction.inserted_at),
+              updated_at: fragment("GREATEST(?, EXCLUDED.updated_at)", transaction.updated_at),
+              # Celo custom fields
+              gas_token_contract_address_hash: fragment("EXCLUDED.gas_token_contract_address_hash"),
+              gas_fee_recipient_address_hash: fragment("EXCLUDED.gas_fee_recipient_address_hash"),
+              gateway_fee: fragment("EXCLUDED.gateway_fee")
+            ]
+          ],
+          where:
+            fragment(
+              "(EXCLUDED.block_hash, EXCLUDED.block_number, EXCLUDED.block_consensus, EXCLUDED.block_timestamp, EXCLUDED.created_contract_address_hash, EXCLUDED.created_contract_code_indexed_at, EXCLUDED.cumulative_gas_used, EXCLUDED.from_address_hash, EXCLUDED.gas, EXCLUDED.gas_price, EXCLUDED.gas_used, EXCLUDED.index, EXCLUDED.input, EXCLUDED.nonce, EXCLUDED.r, EXCLUDED.s, EXCLUDED.status, EXCLUDED.to_address_hash, EXCLUDED.v, EXCLUDED.value, EXCLUDED.earliest_processing_start, EXCLUDED.revert_reason, EXCLUDED.max_priority_fee_per_gas, EXCLUDED.max_fee_per_gas, EXCLUDED.type, EXCLUDED.gas_token_contract_address_hash, EXCLUDED.gas_fee_recipient_address_hash, EXCLUDED.gateway_fee) IS DISTINCT FROM (?, ?, ?, ?, ?, ?, ?, ?, ?, ?, ?, ?, ?, ?, ?, ?, ?, ?, ?, ?, ?, ?, ?, ?, ?, ?, ?, ?)",
+              transaction.block_hash,
+              transaction.block_number,
+              transaction.block_consensus,
+              transaction.block_timestamp,
+              transaction.created_contract_address_hash,
+              transaction.created_contract_code_indexed_at,
+              transaction.cumulative_gas_used,
+              transaction.from_address_hash,
+              transaction.gas,
+              transaction.gas_price,
+              transaction.gas_used,
+              transaction.index,
+              transaction.input,
+              transaction.nonce,
+              transaction.r,
+              transaction.s,
+              transaction.status,
+              transaction.to_address_hash,
+              transaction.v,
+              transaction.value,
+              transaction.earliest_processing_start,
+              transaction.revert_reason,
+              transaction.max_priority_fee_per_gas,
+              transaction.max_fee_per_gas,
+              transaction.type,
               transaction.gas_token_contract_address_hash,
               transaction.gas_fee_recipient_address_hash,
               transaction.gateway_fee
             )
         )
-
-      _ ->
-=======
-              transaction.gas_used_for_l1
-            )
-        )
       end
 
     _ ->
       defp default_on_conflict do
->>>>>>> 016881a0
         from(
           transaction in Transaction,
           update: [
