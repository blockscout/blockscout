defmodule Explorer.Chain.Import.Runner.Blocks do
  @moduledoc """
  Bulk imports `t:Explorer.Chain.Block.t/0`.
  """

  require Ecto.Query

  import Ecto.Query, only: [from: 2, subquery: 1]

  alias Ecto.{Changeset, Multi, Repo}
<<<<<<< HEAD
  alias Explorer.Chain.{Address, Block, Import, PendingBlockOperation, TokenTransfer, Transaction}
=======
  alias Explorer.Chain.{Address, Block, Import, Log, PendingBlockOperation, Transaction}
>>>>>>> ed040bcc
  alias Explorer.Chain.Block.Reward
  alias Explorer.Chain.Import.Runner
  alias Explorer.Chain.Import.Runner.Address.CurrentTokenBalances
  alias Explorer.Chain.Import.Runner.Tokens

  @behaviour Runner

  # milliseconds
  @timeout 60_000

  @type imported :: [Block.t()]

  @impl Runner
  def ecto_schema_module, do: Block

  @impl Runner
  def option_key, do: :blocks

  @impl Runner
  def imported_table_row do
    %{
      value_type: "[#{ecto_schema_module()}.t()]",
      value_description: "List of `t:#{ecto_schema_module()}.t/0`s"
    }
  end

  @impl Runner
  def run(multi, changes_list, %{timestamps: timestamps} = options) do
    insert_options =
      options
      |> Map.get(option_key(), %{})
      |> Map.take(~w(on_conflict timeout)a)
      |> Map.put_new(:timeout, @timeout)
      |> Map.put(:timestamps, timestamps)

    hashes = Enum.map(changes_list, & &1.hash)
    consensus_block_numbers = consensus_block_numbers(changes_list)

    # Enforce ShareLocks tables order (see docs: sharelocks.md)
    multi
    |> Multi.run(:lose_consensus, fn repo, _ ->
      lose_consensus(repo, hashes, consensus_block_numbers, changes_list, insert_options)
    end)
    |> Multi.run(:blocks, fn repo, _ ->
      # Note, needs to be executed after `lose_consensus` for lock acquisition
      insert(repo, changes_list, insert_options)
    end)
    |> Multi.run(:new_pending_operations, fn repo, %{lose_consensus: nonconsensus_hashes} ->
      new_pending_operations(repo, nonconsensus_hashes, hashes, insert_options)
    end)
    |> Multi.run(:uncle_fetched_block_second_degree_relations, fn repo, _ ->
      update_block_second_degree_relations(repo, hashes, %{
        timeout:
          options[Runner.Block.SecondDegreeRelations.option_key()][:timeout] ||
            Runner.Block.SecondDegreeRelations.timeout(),
        timestamps: timestamps
      })
    end)
    |> Multi.run(:delete_rewards, fn repo, _ ->
      delete_rewards(repo, changes_list, insert_options)
    end)
    |> Multi.run(:fork_transactions, fn repo, _ ->
      fork_transactions(%{
        repo: repo,
        timeout: options[Runner.Transactions.option_key()][:timeout] || Runner.Transactions.timeout(),
        timestamps: timestamps,
        blocks_changes: changes_list
      })
    end)
    |> Multi.run(:derive_transaction_forks, fn repo, %{fork_transactions: transactions} ->
      derive_transaction_forks(%{
        repo: repo,
        timeout: options[Runner.Transaction.Forks.option_key()][:timeout] || Runner.Transaction.Forks.timeout(),
        timestamps: timestamps,
        transactions: transactions
      })
    end)
    |> Multi.run(:acquire_contract_address_tokens, fn repo, _ ->
      acquire_contract_address_tokens(repo, consensus_block_numbers)
    end)
    |> Multi.run(:delete_address_token_balances, fn repo, _ ->
      delete_address_token_balances(repo, consensus_block_numbers, insert_options)
    end)
    |> Multi.run(:delete_address_current_token_balances, fn repo, _ ->
      delete_address_current_token_balances(repo, consensus_block_numbers, insert_options)
    end)
    |> Multi.run(:derive_address_current_token_balances, fn repo,
                                                            %{
                                                              delete_address_current_token_balances:
                                                                deleted_address_current_token_balances
                                                            } ->
      derive_address_current_token_balances(repo, deleted_address_current_token_balances, insert_options)
    end)
    |> Multi.run(:blocks_update_token_holder_counts, fn repo,
                                                        %{
                                                          delete_address_current_token_balances: deleted,
                                                          derive_address_current_token_balances: inserted
                                                        } ->
      deltas = CurrentTokenBalances.token_holder_count_deltas(%{deleted: deleted, inserted: inserted})
      Tokens.update_holder_counts_with_deltas(repo, deltas, insert_options)
    end)
  end

  @impl Runner
  def timeout, do: @timeout

  defp acquire_contract_address_tokens(repo, consensus_block_numbers) do
    query =
      from(address_current_token_balance in Address.CurrentTokenBalance,
        where: address_current_token_balance.block_number in ^consensus_block_numbers,
        select: address_current_token_balance.token_contract_address_hash
      )

    contract_address_hashes = repo.all(query)

    Tokens.acquire_contract_address_tokens(repo, contract_address_hashes)
  end

  defp fork_transactions(%{
         repo: repo,
         timeout: timeout,
         timestamps: %{updated_at: updated_at},
         blocks_changes: blocks_changes
       }) do
    query =
      from(
        transaction in where_forked(blocks_changes),
        select: transaction,
        # Enforce Transaction ShareLocks order (see docs: sharelocks.md)
        order_by: [asc: :hash],
        lock: "FOR UPDATE"
      )

    update_query =
      from(
        t in Transaction,
        join: s in subquery(query),
        on: t.hash == s.hash,
        update: [
          set: [
            block_hash: nil,
            block_number: nil,
            gas_used: nil,
            cumulative_gas_used: nil,
            index: nil,
            status: nil,
            error: nil,
            updated_at: ^updated_at
          ]
        ],
        select: s
      )

    {_num, transactions} = repo.update_all(update_query, [], timeout: timeout)

    {:ok, transactions}
  rescue
    postgrex_error in Postgrex.Error ->
      {:error, %{exception: postgrex_error}}
  end

  defp derive_transaction_forks(%{
         repo: repo,
         timeout: timeout,
         timestamps: %{inserted_at: inserted_at, updated_at: updated_at},
         transactions: transactions
       }) do
    transaction_forks =
      transactions
      |> Enum.map(fn transaction ->
        %{
          uncle_hash: transaction.block_hash,
          index: transaction.index,
          hash: transaction.hash,
          inserted_at: inserted_at,
          updated_at: updated_at
        }
      end)
      # Enforce Fork ShareLocks order (see docs: sharelocks.md)
      |> Enum.sort_by(&{&1.uncle_hash, &1.index})

    {_total, forked_transaction} =
      repo.insert_all(
        Transaction.Fork,
        transaction_forks,
        conflict_target: [:uncle_hash, :index],
        on_conflict:
          from(
            transaction_fork in Transaction.Fork,
            update: [set: [hash: fragment("EXCLUDED.hash")]],
            where: fragment("EXCLUDED.hash <> ?", transaction_fork.hash)
          ),
        returning: [:hash],
        timeout: timeout
      )

    {:ok, Enum.map(forked_transaction, & &1.hash)}
  end

  @spec insert(Repo.t(), [map()], %{
          optional(:on_conflict) => Runner.on_conflict(),
          required(:timeout) => timeout,
          required(:timestamps) => Import.timestamps()
        }) :: {:ok, [Block.t()]} | {:error, [Changeset.t()]}
  defp insert(repo, changes_list, %{timeout: timeout, timestamps: timestamps} = options) when is_list(changes_list) do
    on_conflict = Map.get_lazy(options, :on_conflict, &default_on_conflict/0)

    # Enforce Block ShareLocks order (see docs: sharelocks.md)
    ordered_changes_list = Enum.sort_by(changes_list, & &1.hash)

    Import.insert_changes_list(
      repo,
      ordered_changes_list,
      conflict_target: :hash,
      on_conflict: on_conflict,
      for: Block,
      returning: true,
      timeout: timeout,
      timestamps: timestamps
    )
  end

  # credo:disable-for-next-line Credo.Check.Refactor.CyclomaticComplexity
  defp default_on_conflict do
    from(
      block in Block,
      update: [
        set: [
          consensus: fragment("EXCLUDED.consensus"),
          difficulty: fragment("EXCLUDED.difficulty"),
          gas_limit: fragment("EXCLUDED.gas_limit"),
          gas_used: fragment("EXCLUDED.gas_used"),
          miner_hash: fragment("EXCLUDED.miner_hash"),
          nonce: fragment("EXCLUDED.nonce"),
          number: fragment("EXCLUDED.number"),
          parent_hash: fragment("EXCLUDED.parent_hash"),
          size: fragment("EXCLUDED.size"),
          timestamp: fragment("EXCLUDED.timestamp"),
          total_difficulty: fragment("EXCLUDED.total_difficulty"),
          # Don't update `hash` as it is used for the conflict target
          inserted_at: fragment("LEAST(?, EXCLUDED.inserted_at)", block.inserted_at),
          updated_at: fragment("GREATEST(?, EXCLUDED.updated_at)", block.updated_at)
        ]
      ],
      where:
        fragment("EXCLUDED.consensus <> ?", block.consensus) or fragment("EXCLUDED.difficulty <> ?", block.difficulty) or
          fragment("EXCLUDED.gas_limit <> ?", block.gas_limit) or fragment("EXCLUDED.gas_used <> ?", block.gas_used) or
          fragment("EXCLUDED.miner_hash <> ?", block.miner_hash) or fragment("EXCLUDED.nonce <> ?", block.nonce) or
          fragment("EXCLUDED.number <> ?", block.number) or fragment("EXCLUDED.parent_hash <> ?", block.parent_hash) or
          fragment("EXCLUDED.size <> ?", block.size) or fragment("EXCLUDED.timestamp <> ?", block.timestamp) or
          fragment("EXCLUDED.total_difficulty <> ?", block.total_difficulty)
    )
  end

  defp consensus_block_numbers(blocks_changes) when is_list(blocks_changes) do
    blocks_changes
    |> Enum.filter(& &1.consensus)
    |> Enum.map(& &1.number)
  end

  defp lose_consensus(repo, hashes, consensus_block_numbers, changes_list, %{
         timeout: timeout,
         timestamps: %{updated_at: updated_at}
       }) do
    acquire_query =
      from(
        block in where_invalid_neighbour(changes_list),
        or_where: block.number in ^consensus_block_numbers,
        # we also need to acquire blocks that will be upserted here, for ordering
        or_where: block.hash in ^hashes,
        select: block.hash,
        # Enforce Block ShareLocks order (see docs: sharelocks.md)
        order_by: [asc: block.hash],
        lock: "FOR UPDATE"
      )

    {_, removed_consensus_block_hashes} =
      repo.update_all(
        from(
          block in Block,
          join: s in subquery(acquire_query),
          on: block.hash == s.hash,
          # we don't want to remove consensus from blocks that will be upserted
          where: block.hash not in ^hashes,
          select: block.hash
        ),
        [set: [consensus: false, updated_at: updated_at]],
        timeout: timeout
      )

    {:ok, removed_consensus_block_hashes}
  rescue
    postgrex_error in Postgrex.Error ->
      {:error, %{exception: postgrex_error, consensus_block_numbers: consensus_block_numbers}}
  end

  defp new_pending_operations(repo, nonconsensus_hashes, hashes, %{timeout: timeout, timestamps: timestamps}) do
    sorted_pending_ops =
      nonconsensus_hashes
      |> MapSet.new()
      |> MapSet.union(MapSet.new(hashes))
      |> Enum.sort()
      |> Enum.map(fn hash ->
        %{block_hash: hash, fetch_internal_transactions: true}
      end)

    Import.insert_changes_list(
      repo,
      sorted_pending_ops,
      conflict_target: :block_hash,
      on_conflict: PendingBlockOperation.default_on_conflict(),
      for: PendingBlockOperation,
      returning: true,
      timeout: timeout,
      timestamps: timestamps
    )
  end

<<<<<<< HEAD
  defp remove_nonconsensus_token_transfers(repo, forked_transaction_hashes, %{timeout: timeout}) do
    ordered_token_transfers =
      from(
        token_transfer in TokenTransfer,
        where: token_transfer.transaction_hash in ^forked_transaction_hashes,
        select: token_transfer.transaction_hash,
        # Enforce TokenTransfer ShareLocks order (see docs: sharelocks.md)
        order_by: [
          token_transfer.transaction_hash,
          token_transfer.log_index
=======
  defp remove_nonconsensus_logs(repo, forked_transaction_hashes, %{timeout: timeout}) do
    ordered_logs =
      from(
        log in Log,
        where: log.transaction_hash in ^forked_transaction_hashes,
        select: log.transaction_hash,
        # Enforce Log ShareLocks order (see docs: sharelocks.md)
        order_by: [
          log.transaction_hash,
          log.index
>>>>>>> ed040bcc
        ],
        lock: "FOR UPDATE"
      )

    query =
<<<<<<< HEAD
      from(token_transfer in TokenTransfer,
        select: map(token_transfer, [:transaction_hash, :log_index]),
        inner_join: ordered_token_transfer in subquery(ordered_token_transfers),
        on: ordered_token_transfer.transaction_hash == token_transfer.transaction_hash
      )

    {_count, deleted_token_transfers} = repo.delete_all(query, timeout: timeout)

    {:ok, deleted_token_transfers}
=======
      from(log in Log,
        select: map(log, [:transaction_hash, :index]),
        inner_join: ordered_log in subquery(ordered_logs),
        on: ordered_log.transaction_hash == log.transaction_hash
      )

    {_count, deleted_logs} = repo.delete_all(query, timeout: timeout)

    {:ok, deleted_logs}
>>>>>>> ed040bcc
  rescue
    postgrex_error in Postgrex.Error ->
      {:error, %{exception: postgrex_error, transactions: forked_transaction_hashes}}
  end

  defp delete_address_token_balances(_, [], _), do: {:ok, []}

  defp delete_address_token_balances(repo, consensus_block_numbers, %{timeout: timeout}) do
    ordered_query =
      from(address_token_balance in Address.TokenBalance,
        where: address_token_balance.block_number in ^consensus_block_numbers,
        select: map(address_token_balance, [:address_hash, :token_contract_address_hash, :block_number]),
        # Enforce TokenBalance ShareLocks order (see docs: sharelocks.md)
        order_by: [
          address_token_balance.address_hash,
          address_token_balance.token_contract_address_hash,
          address_token_balance.block_number
        ],
        lock: "FOR UPDATE"
      )

    query =
      from(address_token_balance in Address.TokenBalance,
        select: map(address_token_balance, [:address_hash, :token_contract_address_hash, :block_number]),
        inner_join: ordered_address_token_balance in subquery(ordered_query),
        on:
          ordered_address_token_balance.address_hash == address_token_balance.address_hash and
            ordered_address_token_balance.token_contract_address_hash ==
              address_token_balance.token_contract_address_hash and
            ordered_address_token_balance.block_number == address_token_balance.block_number
      )

    try do
      {_count, deleted_address_token_balances} = repo.delete_all(query, timeout: timeout)

      {:ok, deleted_address_token_balances}
    rescue
      postgrex_error in Postgrex.Error ->
        {:error, %{exception: postgrex_error, block_numbers: consensus_block_numbers}}
    end
  end

  defp delete_address_current_token_balances(_, [], _), do: {:ok, []}

  defp delete_address_current_token_balances(repo, consensus_block_numbers, %{timeout: timeout}) do
    ordered_query =
      from(address_current_token_balance in Address.CurrentTokenBalance,
        where: address_current_token_balance.block_number in ^consensus_block_numbers,
        select: map(address_current_token_balance, [:address_hash, :token_contract_address_hash]),
        # Enforce CurrentTokenBalance ShareLocks order (see docs: sharelocks.md)
        order_by: [
          address_current_token_balance.address_hash,
          address_current_token_balance.token_contract_address_hash
        ],
        lock: "FOR UPDATE"
      )

    query =
      from(address_current_token_balance in Address.CurrentTokenBalance,
        select:
          map(address_current_token_balance, [
            :address_hash,
            :token_contract_address_hash,
            # Used to determine if `address_hash` was a holder of `token_contract_address_hash` before

            # `address_current_token_balance` is deleted in `update_tokens_holder_count`.
            :value
          ]),
        inner_join: ordered_address_current_token_balance in subquery(ordered_query),
        on:
          ordered_address_current_token_balance.address_hash == address_current_token_balance.address_hash and
            ordered_address_current_token_balance.token_contract_address_hash ==
              address_current_token_balance.token_contract_address_hash
      )

    try do
      {_count, deleted_address_current_token_balances} = repo.delete_all(query, timeout: timeout)

      {:ok, deleted_address_current_token_balances}
    rescue
      postgrex_error in Postgrex.Error ->
        {:error, %{exception: postgrex_error, block_numbers: consensus_block_numbers}}
    end
  end

  defp derive_address_current_token_balances(_, [], _), do: {:ok, []}

  defp derive_address_current_token_balances(repo, deleted_address_current_token_balances, %{timeout: timeout})
       when is_list(deleted_address_current_token_balances) do
    initial_query =
      from(address_token_balance in Address.TokenBalance,
        select: %{
          address_hash: address_token_balance.address_hash,
          token_contract_address_hash: address_token_balance.token_contract_address_hash,
          block_number: max(address_token_balance.block_number)
        },
        group_by: [address_token_balance.address_hash, address_token_balance.token_contract_address_hash]
      )

    final_query =
      Enum.reduce(deleted_address_current_token_balances, initial_query, fn %{
                                                                              address_hash: address_hash,
                                                                              token_contract_address_hash:
                                                                                token_contract_address_hash
                                                                            },
                                                                            acc_query ->
        from(address_token_balance in acc_query,
          or_where:
            address_token_balance.address_hash == ^address_hash and
              address_token_balance.token_contract_address_hash == ^token_contract_address_hash
        )
      end)

    new_current_token_balance_query =
      from(new_current_token_balance in subquery(final_query),
        inner_join: address_token_balance in Address.TokenBalance,
        on:
          address_token_balance.address_hash == new_current_token_balance.address_hash and
            address_token_balance.token_contract_address_hash == new_current_token_balance.token_contract_address_hash and
            address_token_balance.block_number == new_current_token_balance.block_number,
        select: %{
          address_hash: new_current_token_balance.address_hash,
          token_contract_address_hash: new_current_token_balance.token_contract_address_hash,
          block_number: new_current_token_balance.block_number,
          value: address_token_balance.value,
          inserted_at: over(min(address_token_balance.inserted_at), :w),
          updated_at: over(max(address_token_balance.updated_at), :w)
        },
        windows: [
          w: [partition_by: [address_token_balance.address_hash, address_token_balance.token_contract_address_hash]]
        ]
      )

    ordered_current_token_balance =
      new_current_token_balance_query
      |> repo.all()
      # Enforce CurrentTokenBalance ShareLocks order (see docs: sharelocks.md)
      |> Enum.sort_by(&{&1.address_hash, &1.token_contract_address_hash})

    {_total, result} =
      repo.insert_all(
        Address.CurrentTokenBalance,
        ordered_current_token_balance,
        # No `ON CONFLICT` because `delete_address_current_token_balances`
        # should have removed any conflicts.
        returning: [:address_hash, :token_contract_address_hash, :block_number, :value],
        timeout: timeout
      )

    derived_address_current_token_balances =
      Enum.map(result, &Map.take(&1, [:address_hash, :token_contract_address_hash, :block_number, :value]))

    {:ok, derived_address_current_token_balances}
  end

  # `block_rewards` are linked to `blocks.hash`, but fetched by `blocks.number`, so when a block with the same number is
  # inserted, the old block rewards need to be deleted, so that the old and new rewards aren't combined.
  defp delete_rewards(repo, blocks_changes, %{timeout: timeout}) do
    {hashes, numbers} =
      Enum.reduce(blocks_changes, {[], []}, fn
        %{consensus: false, hash: hash}, {acc_hashes, acc_numbers} ->
          {[hash | acc_hashes], acc_numbers}

        %{consensus: true, number: number}, {acc_hashes, acc_numbers} ->
          {acc_hashes, [number | acc_numbers]}
      end)

    query =
      from(reward in Reward,
        inner_join: block in assoc(reward, :block),
        where: block.hash in ^hashes or block.number in ^numbers,
        # Enforce Reward ShareLocks order (see docs: sharelocks.md)
        order_by: [asc: :address_hash, asc: :address_type, asc: :block_hash],
        # NOTE: find a better way to know the alias that ecto gives to token
        lock: "FOR UPDATE OF b0"
      )

    delete_query =
      from(r in Reward,
        join: s in subquery(query),
        on:
          r.address_hash == s.address_hash and
            r.address_type == s.address_type and
            r.block_hash == s.block_hash
      )

    try do
      {count, nil} = repo.delete_all(delete_query, timeout: timeout)

      {:ok, count}
    rescue
      postgrex_error in Postgrex.Error ->
        {:error, %{exception: postgrex_error, blocks_changes: blocks_changes}}
    end
  end

  defp update_block_second_degree_relations(repo, uncle_hashes, %{
         timeout: timeout,
         timestamps: %{updated_at: updated_at}
       })
       when is_list(uncle_hashes) do
    query =
      from(
        bsdr in Block.SecondDegreeRelation,
        where: bsdr.uncle_hash in ^uncle_hashes,
        # Enforce SeconDegreeRelation ShareLocks order (see docs: sharelocks.md)
        order_by: [asc: :nephew_hash, asc: :uncle_hash],
        lock: "FOR UPDATE"
      )

    update_query =
      from(
        b in Block.SecondDegreeRelation,
        join: s in subquery(query),
        on: b.nephew_hash == s.nephew_hash and b.uncle_hash == s.uncle_hash,
        update: [set: [uncle_fetched_at: ^updated_at]],
        select: map(b, [:nephew_hash, :uncle_hash, :index])
      )

    try do
      {_, result} = repo.update_all(update_query, [], timeout: timeout)

      {:ok, result}
    rescue
      postgrex_error in Postgrex.Error ->
        {:error, %{exception: postgrex_error, uncle_hashes: uncle_hashes}}
    end
  end

  defp where_forked(blocks_changes) when is_list(blocks_changes) do
    initial = from(t in Transaction, where: false)

    Enum.reduce(blocks_changes, initial, fn %{consensus: consensus, hash: hash, number: number}, acc ->
      if consensus do
        from(transaction in acc, or_where: transaction.block_hash != ^hash and transaction.block_number == ^number)
      else
        from(transaction in acc, or_where: transaction.block_hash == ^hash and transaction.block_number == ^number)
      end
    end)
  end

  defp where_invalid_neighbour(blocks_changes) when is_list(blocks_changes) do
    initial = from(b in Block, where: false)

    Enum.reduce(blocks_changes, initial, fn %{
                                              consensus: consensus,
                                              hash: hash,
                                              parent_hash: parent_hash,
                                              number: number
                                            },
                                            acc ->
      if consensus do
        from(
          block in acc,
          or_where: block.number == ^(number - 1) and block.hash != ^parent_hash,
          or_where: block.number == ^(number + 1) and block.parent_hash != ^hash
        )
      else
        acc
      end
    end)
  end
end<|MERGE_RESOLUTION|>--- conflicted
+++ resolved
@@ -8,11 +8,7 @@
   import Ecto.Query, only: [from: 2, subquery: 1]
 
   alias Ecto.{Changeset, Multi, Repo}
-<<<<<<< HEAD
-  alias Explorer.Chain.{Address, Block, Import, PendingBlockOperation, TokenTransfer, Transaction}
-=======
-  alias Explorer.Chain.{Address, Block, Import, Log, PendingBlockOperation, Transaction}
->>>>>>> ed040bcc
+  alias Explorer.Chain.{Address, Block, Import, PendingBlockOperation, Transaction}
   alias Explorer.Chain.Block.Reward
   alias Explorer.Chain.Import.Runner
   alias Explorer.Chain.Import.Runner.Address.CurrentTokenBalances
@@ -331,60 +327,6 @@
     )
   end
 
-<<<<<<< HEAD
-  defp remove_nonconsensus_token_transfers(repo, forked_transaction_hashes, %{timeout: timeout}) do
-    ordered_token_transfers =
-      from(
-        token_transfer in TokenTransfer,
-        where: token_transfer.transaction_hash in ^forked_transaction_hashes,
-        select: token_transfer.transaction_hash,
-        # Enforce TokenTransfer ShareLocks order (see docs: sharelocks.md)
-        order_by: [
-          token_transfer.transaction_hash,
-          token_transfer.log_index
-=======
-  defp remove_nonconsensus_logs(repo, forked_transaction_hashes, %{timeout: timeout}) do
-    ordered_logs =
-      from(
-        log in Log,
-        where: log.transaction_hash in ^forked_transaction_hashes,
-        select: log.transaction_hash,
-        # Enforce Log ShareLocks order (see docs: sharelocks.md)
-        order_by: [
-          log.transaction_hash,
-          log.index
->>>>>>> ed040bcc
-        ],
-        lock: "FOR UPDATE"
-      )
-
-    query =
-<<<<<<< HEAD
-      from(token_transfer in TokenTransfer,
-        select: map(token_transfer, [:transaction_hash, :log_index]),
-        inner_join: ordered_token_transfer in subquery(ordered_token_transfers),
-        on: ordered_token_transfer.transaction_hash == token_transfer.transaction_hash
-      )
-
-    {_count, deleted_token_transfers} = repo.delete_all(query, timeout: timeout)
-
-    {:ok, deleted_token_transfers}
-=======
-      from(log in Log,
-        select: map(log, [:transaction_hash, :index]),
-        inner_join: ordered_log in subquery(ordered_logs),
-        on: ordered_log.transaction_hash == log.transaction_hash
-      )
-
-    {_count, deleted_logs} = repo.delete_all(query, timeout: timeout)
-
-    {:ok, deleted_logs}
->>>>>>> ed040bcc
-  rescue
-    postgrex_error in Postgrex.Error ->
-      {:error, %{exception: postgrex_error, transactions: forked_transaction_hashes}}
-  end
-
   defp delete_address_token_balances(_, [], _), do: {:ok, []}
 
   defp delete_address_token_balances(repo, consensus_block_numbers, %{timeout: timeout}) do
