--- conflicted
+++ resolved
@@ -393,23 +393,9 @@
         timeout: timeout
       )
 
-<<<<<<< HEAD
-    repo.update_all(
-      from(
-        transaction in Transaction,
-        join: s in subquery(acquire_query),
-        on: transaction.block_hash == s.hash,
-        # we don't want to remove consensus from blocks that will be upserted
-        where: transaction.block_hash not in ^hashes
-      ),
-      [set: [block_consensus: false, updated_at: updated_at]],
-      timeout: timeout
-    )
-=======
     removed_consensus_block_hashes
     |> Enum.map(fn {number, _hash} -> number end)
     |> MissingBlockRange.add_ranges_by_block_numbers()
->>>>>>> e7557c42
 
     {:ok, removed_consensus_block_hashes}
   rescue
