--- conflicted
+++ resolved
@@ -13,6 +13,7 @@
   alias Explorer.Chain.Import.Runner
   alias Explorer.Chain.Import.Runner.Address.CurrentTokenBalances
   alias Explorer.Chain.Import.Runner.Tokens
+  alias Explorer.Repo, as: ExplorerRepo
 
   @behaviour Runner
 
@@ -142,13 +143,13 @@
     query =
       from(ctb in Address.CurrentTokenBalance,
         where: ctb.block_number in ^consensus_block_numbers,
-        select: ctb.token_contract_address_hash,
-        distinct: ctb.token_contract_address_hash
-      )
-
-    contract_address_hashes = repo.all(query)
-
-    Tokens.acquire_contract_address_tokens(repo, contract_address_hashes)
+        select: {ctb.token_contract_address_hash, ctb.token_id},
+        distinct: [ctb.token_contract_address_hash, ctb.token_id]
+      )
+
+    contract_address_hashes_and_token_ids = repo.all(query)
+
+    Tokens.acquire_contract_address_tokens(repo, contract_address_hashes_and_token_ids)
   end
 
   defp fork_transactions(%{
@@ -332,9 +333,6 @@
       {:error, %{exception: postgrex_error, consensus_block_numbers: consensus_block_numbers}}
   end
 
-<<<<<<< HEAD
-  defp new_pending_operations(repo, nonconsensus_hashes, hashes, %{timeout: timeout, timestamps: timestamps}) do
-=======
   def invalidate_consensus_blocks(block_numbers) do
     opts = %{
       timeout: 60_000,
@@ -352,7 +350,6 @@
          timeout: timeout,
          timestamps: timestamps
        }) do
->>>>>>> 7569dace
     if Application.get_env(:explorer, :json_rpc_named_arguments)[:variant] == EthereumJSONRPC.RSK do
       {:ok, []}
     else
@@ -384,10 +381,11 @@
     ordered_query =
       from(tb in Address.TokenBalance,
         where: tb.block_number in ^consensus_block_numbers,
-        select: map(tb, [:address_hash, :token_contract_address_hash, :block_number]),
+        select: map(tb, [:address_hash, :token_contract_address_hash, :token_id, :block_number]),
         # Enforce TokenBalance ShareLocks order (see docs: sharelocks.md)
         order_by: [
           tb.token_contract_address_hash,
+          tb.token_id,
           tb.address_hash,
           tb.block_number
         ],
@@ -402,6 +400,9 @@
           ordered_address_token_balance.address_hash == tb.address_hash and
             ordered_address_token_balance.token_contract_address_hash ==
               tb.token_contract_address_hash and
+            ((is_nil(ordered_address_token_balance.token_id) and is_nil(tb.token_id)) or
+               (ordered_address_token_balance.token_id == tb.token_id and
+                  not is_nil(ordered_address_token_balance.token_id) and not is_nil(tb.token_id))) and
             ordered_address_token_balance.block_number == tb.block_number
       )
 
@@ -421,10 +422,11 @@
     ordered_query =
       from(ctb in Address.CurrentTokenBalance,
         where: ctb.block_number in ^consensus_block_numbers,
-        select: map(ctb, [:address_hash, :token_contract_address_hash]),
+        select: map(ctb, [:address_hash, :token_contract_address_hash, :token_id]),
         # Enforce CurrentTokenBalance ShareLocks order (see docs: sharelocks.md)
         order_by: [
           ctb.token_contract_address_hash,
+          ctb.token_id,
           ctb.address_hash
         ],
         lock: "FOR UPDATE"
@@ -436,6 +438,7 @@
           map(ctb, [
             :address_hash,
             :token_contract_address_hash,
+            :token_id,
             # Used to determine if `address_hash` was a holder of `token_contract_address_hash` before
 
             # `address_current_token_balance` is deleted in `update_tokens_holder_count`.
@@ -444,8 +447,10 @@
         inner_join: ordered_address_current_token_balance in subquery(ordered_query),
         on:
           ordered_address_current_token_balance.address_hash == ctb.address_hash and
-            ordered_address_current_token_balance.token_contract_address_hash ==
-              ctb.token_contract_address_hash
+            ordered_address_current_token_balance.token_contract_address_hash == ctb.token_contract_address_hash and
+            ((is_nil(ordered_address_current_token_balance.token_id) and is_nil(ctb.token_id)) or
+               (ordered_address_current_token_balance.token_id == ctb.token_id and
+                  not is_nil(ordered_address_current_token_balance.token_id) and not is_nil(ctb.token_id)))
       )
 
     try do
@@ -460,31 +465,13 @@
 
   defp derive_address_current_token_balances(_, [], _), do: {:ok, []}
 
-  defp derive_address_current_token_balances(repo, deleted_address_current_token_balances, %{timeout: timeout})
+  defp derive_address_current_token_balances(
+         repo,
+         deleted_address_current_token_balances,
+         %{timeout: timeout} = options
+       )
        when is_list(deleted_address_current_token_balances) do
-    initial_query =
-      from(tb in Address.TokenBalance,
-        select: %{
-          address_hash: tb.address_hash,
-          token_contract_address_hash: tb.token_contract_address_hash,
-          block_number: max(tb.block_number)
-        },
-        group_by: [tb.address_hash, tb.token_contract_address_hash]
-      )
-
-    final_query =
-      Enum.reduce(deleted_address_current_token_balances, initial_query, fn %{
-                                                                              address_hash: address_hash,
-                                                                              token_contract_address_hash:
-                                                                                token_contract_address_hash
-                                                                            },
-                                                                            acc_query ->
-        from(tb in acc_query,
-          or_where:
-            tb.address_hash == ^address_hash and
-              tb.token_contract_address_hash == ^token_contract_address_hash
-        )
-      end)
+    final_query = derive_address_current_token_balances_grouped_query(deleted_address_current_token_balances)
 
     new_current_token_balance_query =
       from(new_current_token_balance in subquery(final_query),
@@ -492,40 +479,80 @@
         on:
           tb.address_hash == new_current_token_balance.address_hash and
             tb.token_contract_address_hash == new_current_token_balance.token_contract_address_hash and
+            ((is_nil(tb.token_id) and is_nil(new_current_token_balance.token_id)) or
+               (tb.token_id == new_current_token_balance.token_id and
+                  not is_nil(tb.token_id) and not is_nil(new_current_token_balance.token_id))) and
             tb.block_number == new_current_token_balance.block_number,
         select: %{
           address_hash: new_current_token_balance.address_hash,
           token_contract_address_hash: new_current_token_balance.token_contract_address_hash,
+          token_id: new_current_token_balance.token_id,
           block_number: new_current_token_balance.block_number,
           value: tb.value,
           inserted_at: over(min(tb.inserted_at), :w),
           updated_at: over(max(tb.updated_at), :w)
         },
         windows: [
-          w: [partition_by: [tb.address_hash, tb.token_contract_address_hash]]
+          w: [partition_by: [tb.address_hash, tb.token_contract_address_hash, tb.token_id]]
         ]
       )
 
-    ordered_current_token_balance =
+    current_token_balance =
       new_current_token_balance_query
       |> repo.all()
-      # Enforce CurrentTokenBalance ShareLocks order (see docs: sharelocks.md)
-      |> Enum.sort_by(&{&1.token_contract_address_hash, &1.address_hash})
-
-    {_total, result} =
-      repo.insert_all(
-        Address.CurrentTokenBalance,
-        ordered_current_token_balance,
-        # No `ON CONFLICT` because `delete_address_current_token_balances`
-        # should have removed any conflicts.
-        returning: [:address_hash, :token_contract_address_hash, :block_number, :value],
-        timeout: timeout
+
+    timestamps = Import.timestamps()
+
+    result =
+      CurrentTokenBalances.insert_changes_list_with_and_without_token_id(
+        current_token_balance,
+        repo,
+        timestamps,
+        timeout,
+        options
       )
 
     derived_address_current_token_balances =
-      Enum.map(result, &Map.take(&1, [:address_hash, :token_contract_address_hash, :block_number, :value]))
+      Enum.map(result, &Map.take(&1, [:address_hash, :token_contract_address_hash, :token_id, :block_number, :value]))
 
     {:ok, derived_address_current_token_balances}
+  end
+
+  defp derive_address_current_token_balances_grouped_query(deleted_address_current_token_balances) do
+    initial_query =
+      from(tb in Address.TokenBalance,
+        select: %{
+          address_hash: tb.address_hash,
+          token_contract_address_hash: tb.token_contract_address_hash,
+          token_id: tb.token_id,
+          block_number: max(tb.block_number)
+        },
+        group_by: [tb.address_hash, tb.token_contract_address_hash, tb.token_id]
+      )
+
+    Enum.reduce(deleted_address_current_token_balances, initial_query, fn %{
+                                                                            address_hash: address_hash,
+                                                                            token_contract_address_hash:
+                                                                              token_contract_address_hash,
+                                                                            token_id: token_id
+                                                                          },
+                                                                          acc_query ->
+      if token_id do
+        from(tb in acc_query,
+          or_where:
+            tb.address_hash == ^address_hash and
+              tb.token_contract_address_hash == ^token_contract_address_hash and
+              tb.token_id == ^token_id
+        )
+      else
+        from(tb in acc_query,
+          or_where:
+            tb.address_hash == ^address_hash and
+              tb.token_contract_address_hash == ^token_contract_address_hash and
+              is_nil(tb.token_id)
+        )
+      end
+    end)
   end
 
   # `block_rewards` are linked to `blocks.hash`, but fetched by `blocks.number`, so when a block with the same number is
