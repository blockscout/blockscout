--- conflicted
+++ resolved
@@ -8,11 +8,8 @@
   import Ecto.Query, only: [from: 2, subquery: 1]
 
   alias Ecto.{Changeset, Multi, Repo}
-<<<<<<< HEAD
   alias Explorer.Chain.{Address, Block, Import, InternalTransaction, TokenTransfer, Transaction}
-=======
-  alias Explorer.Chain.{Address, Block, Import, Log, PendingBlockOperation, TokenTransfer, Transaction}
->>>>>>> 2d2873c5
+  alias Explorer.Chain.{Address, Block, Import, PendingBlockOperation, TokenTransfer, Transaction}
   alias Explorer.Chain.Block.Reward
   alias Explorer.Chain.Import.Runner
   alias Explorer.Chain.Import.Runner.Address.CurrentTokenBalances
@@ -89,14 +86,6 @@
         timestamps: timestamps,
         transactions: transactions
       })
-    end)
-<<<<<<< HEAD
-    |> Multi.run(:remove_nonconsensus_internal_transactions, fn repo, %{derive_transaction_forks: transactions} ->
-      remove_nonconsensus_internal_transactions(repo, transactions, insert_options)
-=======
-    |> Multi.run(:remove_nonconsensus_logs, fn repo, %{derive_transaction_forks: transactions} ->
-      remove_nonconsensus_logs(repo, transactions, insert_options)
->>>>>>> 2d2873c5
     end)
     |> Multi.run(:acquire_contract_address_tokens, fn repo, _ ->
       acquire_contract_address_tokens(repo, consensus_block_numbers)
@@ -371,62 +360,6 @@
       {:error, %{exception: postgrex_error, transactions: forked_transaction_hashes}}
   end
 
-<<<<<<< HEAD
-  defp remove_nonconsensus_internal_transactions(repo, forked_transaction_hashes, %{timeout: timeout}) do
-    query =
-      from(
-        internal_transaction in InternalTransaction,
-        where: internal_transaction.transaction_hash in ^forked_transaction_hashes,
-        select: %{transaction_hash: internal_transaction.transaction_hash},
-        # Enforce InternalTransaction ShareLocks order (see docs: sharelocks.md)
-        order_by: [
-          internal_transaction.transaction_hash,
-          internal_transaction.index
-=======
-  defp remove_nonconsensus_logs(repo, forked_transaction_hashes, %{timeout: timeout}) do
-    ordered_logs =
-      from(
-        log in Log,
-        where: log.transaction_hash in ^forked_transaction_hashes,
-        select: log.transaction_hash,
-        # Enforce Log ShareLocks order (see docs: sharelocks.md)
-        order_by: [
-          log.transaction_hash,
-          log.index
->>>>>>> 2d2873c5
-        ],
-        lock: "FOR UPDATE"
-      )
-
-<<<<<<< HEAD
-    delete_query =
-      from(
-        i in InternalTransaction,
-        join: s in subquery(query),
-        on: i.transaction_hash == s.transaction_hash,
-        select: map(i, [:transaction_hash, :index])
-      )
-
-    {_count, deleted_internal_transactions} = repo.delete_all(delete_query, timeout: timeout)
-
-    {:ok, deleted_internal_transactions}
-=======
-    query =
-      from(log in Log,
-        select: map(log, [:transaction_hash, :index]),
-        inner_join: ordered_log in subquery(ordered_logs),
-        on: ordered_log.transaction_hash == log.transaction_hash
-      )
-
-    {_count, deleted_logs} = repo.delete_all(query, timeout: timeout)
-
-    {:ok, deleted_logs}
->>>>>>> 2d2873c5
-  rescue
-    postgrex_error in Postgrex.Error ->
-      {:error, %{exception: postgrex_error, transactions: forked_transaction_hashes}}
-  end
-
   defp delete_address_token_balances(_, [], _), do: {:ok, []}
 
   defp delete_address_token_balances(repo, consensus_block_numbers, %{timeout: timeout}) do
