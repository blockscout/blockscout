--- conflicted
+++ resolved
@@ -65,12 +65,8 @@
       Import.insert_changes_list(
         repo,
         ordered_changes_list,
-<<<<<<< HEAD
         on_conflict: :nothing,
-=======
         conflict_target: [:transaction_hash, :index, :block_hash],
-        on_conflict: on_conflict,
->>>>>>> 0b47f9b6
         for: Log,
         returning: true,
         timeout: timeout,
