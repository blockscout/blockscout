--- conflicted
+++ resolved
@@ -92,23 +92,12 @@
       ],
       where:
         fragment(
-<<<<<<< HEAD
-          # "(EXCLUDED.amount, EXCLUDED.from_address_hash, EXCLUDED.to_address_hash, EXCLUDED.token_contract_address_hash, EXCLUDED.token_id) IS DISTINCT FROM (?, ? ,? , ?, ?)",
-          "(EXCLUDED.amount, EXCLUDED.from_address_hash, EXCLUDED.to_address_hash, EXCLUDED.token_contract_address_hash, EXCLUDED.token_id, EXCLUDED.transaction_hash) IS DISTINCT FROM (?, ? ,? , ?, ?, ?)",
-=======
           "(EXCLUDED.amount, EXCLUDED.from_address_hash, EXCLUDED.to_address_hash, EXCLUDED.token_contract_address_hash, EXCLUDED.token_ids) IS DISTINCT FROM (?, ? ,? , ?, ?)",
->>>>>>> 2a297994
           token_transfer.amount,
           token_transfer.from_address_hash,
           token_transfer.to_address_hash,
           token_transfer.token_contract_address_hash,
-<<<<<<< HEAD
-          # ,
-          token_transfer.token_id,
-          token_transfer.transaction_hash
-=======
           token_transfer.token_ids
->>>>>>> 2a297994
         )
     )
   end
