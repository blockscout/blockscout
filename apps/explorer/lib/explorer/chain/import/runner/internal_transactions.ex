defmodule Explorer.Chain.Import.Runner.InternalTransactions do
  @moduledoc """
  Bulk imports `t:Explorer.Chain.InternalTransactions.t/0`.
  """

  require Ecto.Query
  require Logger

  alias Ecto.Adapters.SQL
  alias Ecto.{Changeset, Multi, Repo}
  alias Explorer.Chain.{Block, Hash, Import, InternalTransaction, PendingBlockOperation, Transaction}
  alias Explorer.Chain.Import.Runner
  alias Explorer.Repo, as: ExplorerRepo

  import Ecto.Query, only: [from: 2, or_where: 3]

  @behaviour Runner

  # milliseconds
  @timeout 60_000

  @type imported :: [InternalTransaction.t()]

  @impl Runner
  def ecto_schema_module, do: InternalTransaction

  @impl Runner
  def option_key, do: :internal_transactions

  @impl Runner
  def imported_table_row do
    %{
      value_type: "[%{index: non_neg_integer(), transaction_hash: Explorer.Chain.Hash.t()}]",
      value_description: "List of maps of the `t:Explorer.Chain.InternalTransaction.t/0` `index` and `transaction_hash`"
    }
  end

  @impl Runner
  def run(multi, changes_list, %{timestamps: timestamps} = options) when is_map(options) do
    Logger.debug(fn -> ["Internal txs ", inspect(Enum.count(changes_list))] end)

    insert_options =
      options
      |> Map.get(option_key(), %{})
      |> Map.take(~w(on_conflict timeout)a)
      |> Map.put_new(:timeout, @timeout)
      |> Map.put(:timestamps, timestamps)

    transactions_timeout = options[Runner.Transactions.option_key()][:timeout] || Runner.Transactions.timeout()

    update_transactions_options = %{timeout: transactions_timeout, timestamps: timestamps}

    # filter out params with just `block_number` (indicating blocks without internal transactions)
    internal_transactions_params = Enum.filter(changes_list, &Map.has_key?(&1, :type))

    # Enforce ShareLocks tables order (see docs: sharelocks.md)
    multi
    |> Multi.run(:acquire_blocks, fn repo, _ ->
      acquire_blocks(repo, changes_list)
    end)
    |> Multi.run(:acquire_pending_internal_txs, fn repo, %{acquire_blocks: block_hashes} ->
      acquire_pending_internal_txs(repo, block_hashes)
    end)
    |> Multi.run(:acquire_transactions, fn repo, %{acquire_pending_internal_txs: pending_block_hashes} ->
      acquire_transactions(repo, pending_block_hashes)
    end)
    |> Multi.run(:invalid_block_numbers, fn _, %{acquire_transactions: transactions} ->
      invalid_block_numbers(transactions, internal_transactions_params)
    end)
    |> Multi.run(:valid_internal_transactions, fn _,
                                                  %{
                                                    acquire_transactions: transactions,
                                                    invalid_block_numbers: invalid_block_numbers
                                                  } ->
      valid_internal_transactions(
        transactions,
        internal_transactions_params,
        invalid_block_numbers
      )
    end)
    |> Multi.run(:valid_internal_transactions_without_first_traces_of_trivial_transactions, fn _,
                                                                                               %{
                                                                                                 valid_internal_transactions:
                                                                                                   valid_internal_transactions
                                                                                               } ->
      valid_internal_transactions_without_first_trace(valid_internal_transactions)
    end)
    |> Multi.run(:remove_left_over_internal_transactions, fn repo,
                                                             %{valid_internal_transactions: valid_internal_transactions} ->
      remove_left_over_internal_transactions(repo, valid_internal_transactions)
    end)
    |> Multi.run(:internal_transactions, fn repo,
                                            %{
                                              valid_internal_transactions_without_first_traces_of_trivial_transactions:
                                                valid_internal_transactions_without_first_traces_of_trivial_transactions
                                            } ->
      insert(repo, valid_internal_transactions_without_first_traces_of_trivial_transactions, insert_options)
    end)
    |> Multi.run(:update_transactions, fn repo, %{valid_internal_transactions: valid_internal_transactions} ->
      update_transactions(repo, valid_internal_transactions, update_transactions_options)
    end)
    |> Multi.run(:remove_consensus_of_invalid_blocks, fn repo, %{invalid_block_numbers: invalid_block_numbers} ->
      remove_consensus_of_invalid_blocks(repo, invalid_block_numbers)
    end)
    |> Multi.run(:update_pending_blocks_status, fn repo,
                                                   %{
                                                     acquire_pending_internal_txs: pending_block_hashes,
                                                     remove_consensus_of_invalid_blocks: invalid_block_hashes
                                                   } ->
      update_pending_blocks_status(repo, pending_block_hashes, invalid_block_hashes)
    end)
  end

  def run_insert_only(changes_list, %{timestamps: timestamps} = options) when is_map(options) do
    insert_options =
      options
      |> Map.get(option_key(), %{})
      |> Map.take(~w(on_conflict timeout)a)
      |> Map.put_new(:timeout, @timeout)
      |> Map.put(:timestamps, timestamps)

    # filter out params with just `block_number` (indicating blocks without internal transactions)
    internal_transactions_params = Enum.filter(changes_list, &Map.has_key?(&1, :type))

    # Enforce ShareLocks tables order (see docs: sharelocks.md)
    Multi.new()
    |> Multi.run(:internal_transactions, fn repo, _ ->
      insert(repo, internal_transactions_params, insert_options)
    end)
    |> ExplorerRepo.transaction()
  end

  @impl Runner
  def timeout, do: @timeout

  @spec insert(Repo.t(), [map], %{
          optional(:on_conflict) => Runner.on_conflict(),
          required(:timeout) => timeout,
          required(:timestamps) => Import.timestamps()
        }) ::
          {:ok, [%{index: non_neg_integer, transaction_hash: Hash.t()}]}
          | {:error, [Changeset.t()]}
  defp insert(repo, valid_internal_transactions, %{timeout: timeout, timestamps: timestamps} = options)
       when is_list(valid_internal_transactions) do
    on_conflict = Map.get_lazy(options, :on_conflict, &default_on_conflict/0)

    ordered_changes_list = Enum.sort_by(valid_internal_transactions, &{&1.transaction_hash, &1.index})

    {:ok, internal_transactions} =
      Import.insert_changes_list(
        repo,
        ordered_changes_list,
        conflict_target: [:block_hash, :block_index],
        for: InternalTransaction,
        on_conflict: on_conflict,
        returning: true,
        timeout: timeout,
        timestamps: timestamps
      )

    {:ok, internal_transactions}
  end

  defp default_on_conflict do
    from(
      internal_transaction in InternalTransaction,
      update: [
        set: [
          block_number: fragment("EXCLUDED.block_number"),
          call_type: fragment("EXCLUDED.call_type"),
          created_contract_address_hash: fragment("EXCLUDED.created_contract_address_hash"),
          created_contract_code: fragment("EXCLUDED.created_contract_code"),
          error: fragment("EXCLUDED.error"),
          from_address_hash: fragment("EXCLUDED.from_address_hash"),
          gas: fragment("EXCLUDED.gas"),
          gas_currency_hash: fragment("EXCLUDED.gas_currency_hash"),
          gas_fee_recipient_hash: fragment("EXCLUDED.gas_fee_recipient_hash"),
          gas_used: fragment("EXCLUDED.gas_used"),
          gateway_fee: fragment("EXCLUDED.gateway_fee"),
          index: fragment("EXCLUDED.index"),
          init: fragment("EXCLUDED.init"),
          input: fragment("EXCLUDED.input"),
          output: fragment("EXCLUDED.output"),
          to_address_hash: fragment("EXCLUDED.to_address_hash"),
          trace_address: fragment("EXCLUDED.trace_address"),
          transaction_hash: fragment("EXCLUDED.transaction_hash"),
          transaction_index: fragment("EXCLUDED.transaction_index"),
          type: fragment("EXCLUDED.type"),
          value: fragment("EXCLUDED.value"),
          inserted_at: fragment("LEAST(?, EXCLUDED.inserted_at)", internal_transaction.inserted_at),
          updated_at: fragment("GREATEST(?, EXCLUDED.updated_at)", internal_transaction.updated_at)
          # Don't update `block_hash` as it is used for the conflict target
          # Don't update `block_index` as it is used for the conflict target
        ]
      ],
      # `IS DISTINCT FROM` is used because it allows `NULL` to be equal to itself
      where:
        fragment(
          "(EXCLUDED.transaction_hash, EXCLUDED.index, EXCLUDED.call_type, EXCLUDED.created_contract_address_hash, EXCLUDED.created_contract_code, EXCLUDED.error, EXCLUDED.from_address_hash, EXCLUDED.gas, EXCLUDED.gas_currency_hash, EXCLUDED.gas_fee_recipient_hash, EXCLUDED.gas_used, EXCLUDED.gateway_fee, EXCLUDED.init, EXCLUDED.input, EXCLUDED.output, EXCLUDED.to_address_hash, EXCLUDED.trace_address, EXCLUDED.transaction_index, EXCLUDED.type, EXCLUDED.value) IS DISTINCT FROM (?, ?, ?, ?, ?, ?, ?, ?, ?, ?, ?, ?, ?, ?, ?, ?, ?, ?, ?, ?)",
          internal_transaction.transaction_hash,
          internal_transaction.index,
          internal_transaction.call_type,
          internal_transaction.created_contract_address_hash,
          internal_transaction.created_contract_code,
          internal_transaction.error,
          internal_transaction.from_address_hash,
          internal_transaction.gas,
          internal_transaction.gas_currency_hash,
          internal_transaction.gas_fee_recipient_hash,
          internal_transaction.gas_used,
          internal_transaction.gateway_fee,
          internal_transaction.init,
          internal_transaction.input,
          internal_transaction.output,
          internal_transaction.to_address_hash,
          internal_transaction.trace_address,
          internal_transaction.transaction_index,
          internal_transaction.type,
          internal_transaction.value
        )
    )
  end

  defp acquire_blocks(repo, changes_list) do
<<<<<<< HEAD
    block_numbers = Enum.dedup(Enum.map(changes_list, & &1.block_number))
=======
    block_numbers =
      changes_list
      |> Enum.map(& &1.block_number)
      |> Enum.dedup()
>>>>>>> a20f495e

    query =
      from(
        b in Block,
        where: b.number in ^block_numbers,
        select: b.hash,
        # Enforce Block ShareLocks order (see docs: sharelocks.md)
        order_by: [asc: b.hash],
        lock: "FOR UPDATE"
      )

    res = repo.all(query)

    {:ok, res}
  end

  defp acquire_pending_internal_txs(repo, block_hashes) do
    query =
      from(
        pending_ops in PendingBlockOperation,
        where: pending_ops.block_hash in ^block_hashes,
        where: pending_ops.fetch_internal_transactions,
        select: pending_ops.block_hash,
        # Enforce PendingBlockOperation ShareLocks order (see docs: sharelocks.md)
        order_by: [asc: pending_ops.block_hash],
        lock: "FOR UPDATE"
      )

    res = repo.all(query)

    {:ok, res}
  end

  defp acquire_transactions(repo, pending_block_hashes) do
    query =
      from(
        t in Transaction,
        where: t.block_hash in ^pending_block_hashes,
        select: map(t, [:hash, :block_hash, :block_number]),
        # Enforce Transaction ShareLocks order (see docs: sharelocks.md)
        order_by: t.hash,
        lock: "FOR UPDATE"
      )

    {:ok, repo.all(query)}
  end

  defp invalid_block_numbers(transactions, internal_transactions_params) do
    # Finds all mistmatches between transactions and internal transactions
    # for a block number:
    # - there are no internal txs for some transactions
    # - there are internal txs with a different block number than their transactions
    # Returns block numbers where any of these issues is found

    # Note: the case "# - there are no transactions for some internal transactions" was removed because it caused the issue https://github.com/blockscout/blockscout/issues/3367
    # when the last block with transactions loses consensus in endless loop. In order to return this case:
    # common_tuples = MapSet.intersection(required_tuples, candidate_tuples) #should be added
    # |> MapSet.difference(internal_transactions_tuples) should be replaced with |> MapSet.difference(common_tuples)

    transactions_tuples = MapSet.new(transactions, &{&1.hash, &1.block_number})

    internal_transactions_tuples = MapSet.new(internal_transactions_params, &{&1.transaction_hash, &1.block_number})

    all_tuples = MapSet.union(transactions_tuples, internal_transactions_tuples)

    invalid_block_numbers =
      all_tuples
      |> MapSet.difference(internal_transactions_tuples)
      |> MapSet.new(fn {_hash, block_number} -> block_number end)
      |> MapSet.to_list()

    {:ok, invalid_block_numbers}
  end

  defp valid_internal_transactions(transactions, internal_transactions_params, invalid_block_numbers) do
    if Enum.count(transactions) > 0 do
      blocks_map = Map.new(transactions, &{&1.block_number, &1.block_hash})

      valid_internal_txs =
        internal_transactions_params
        |> Enum.group_by(& &1.block_number)
        |> Map.drop(invalid_block_numbers)
        |> Enum.flat_map(fn item ->
          case item do
            {block_number, entries} ->
              if Map.has_key?(blocks_map, block_number) do
                block_hash = Map.fetch!(blocks_map, block_number)

                entries
                |> Enum.sort_by(&{&1.transaction_hash, &1.index})
                |> Enum.with_index()
                |> Enum.map(fn {entry, index} ->
                  entry
                  |> Map.put(:block_hash, block_hash)
                  |> Map.put(:block_index, index)
                end)
              else
                []
              end

            _ ->
              []
          end
        end)

      {:ok, valid_internal_txs}
    else
      {:ok, []}
    end
  end

  defp valid_internal_transactions_without_first_trace(valid_internal_transactions) do
    json_rpc_named_arguments = Application.fetch_env!(:indexer, :json_rpc_named_arguments)
    # json_rpc_named_arguments = Application.fetch_env!(:explorer, :json_rpc_named_arguments)
    variant = Keyword.fetch!(json_rpc_named_arguments, :variant)

    # we exclude first traces from storing in the DB only in case of Parity variant (Parity/Nethermind). Todo: implement the same for Geth
    if variant == EthereumJSONRPC.Parity do
      valid_internal_transactions_without_first_trace =
        valid_internal_transactions
        |> Enum.reject(fn trace ->
          trace[:index] == 0
        end)

      {:ok, valid_internal_transactions_without_first_trace}
    else
      {:ok, valid_internal_transactions}
    end
  end

  def defer_internal_transactions_primary_key(repo) do
    # Allows internal_transactions primary key to not be checked during the
    # DB transactions and instead be checked only at the end of it.
    # This allows us to use a more efficient upserting logic, while keeping the
    # uniqueness valid.
    SQL.query(repo, "SET CONSTRAINTS internal_transactions_pkey DEFERRED")
  end

  def remove_left_over_internal_transactions(repo, valid_internal_transactions) do
    # Removes internal transactions that were part of a block before a refetch
    # and have not been upserted with new ones (if any exist).
    case valid_internal_transactions do
      [] ->
        {:ok, []}

      _ ->
        try do
          delete_query_for_block_hash_block_index =
            valid_internal_transactions
            |> Enum.group_by(& &1.block_hash, & &1.block_index)
            |> Enum.map(fn {block_hash, indexes} -> {block_hash, Enum.max(indexes)} end)
            |> Enum.reduce(InternalTransaction, fn {block_hash, max_index}, acc ->
              or_where(acc, [it], it.block_hash == ^block_hash and it.block_index > ^max_index)
            end)

          # removes old records with the same primary key (transaction hash, transaction index)
          delete_query =
            valid_internal_transactions
            |> Enum.map(fn params -> {params.transaction_hash, params.index} end)
            |> Enum.reduce(delete_query_for_block_hash_block_index, fn {transaction_hash, index}, acc ->
              or_where(acc, [it], it.transaction_hash == ^transaction_hash and it.index == ^index)
            end)

          # ShareLocks order already enforced by `acquire_pending_internal_txs` (see docs: sharelocks.md)
          {count, result} = repo.delete_all(delete_query, [])

          {:ok, {count, result}}
        rescue
          postgrex_error in Postgrex.Error -> {:error, %{exception: postgrex_error}}
        end
    end
  end

  defp update_transactions(repo, valid_internal_transactions, %{
         timeout: timeout,
         timestamps: timestamps
       }) do
    valid_internal_transactions_count = Enum.count(valid_internal_transactions)

    if valid_internal_transactions_count == 0 do
      {:ok, nil}
    else
      params =
        valid_internal_transactions
        |> Enum.filter(fn internal_tx ->
          internal_tx[:index] == 0
        end)
        |> Enum.map(fn trace ->
          %{
            transaction_hash: Map.get(trace, :transaction_hash),
            created_contract_address_hash: Map.get(trace, :created_contract_address_hash),
            error: Map.get(trace, :error),
            status: if(is_nil(Map.get(trace, :error)), do: :ok, else: :error)
          }
        end)
        |> Enum.filter(fn transaction_hash -> transaction_hash != nil end)

      transaction_hashes =
        valid_internal_transactions
        |> MapSet.new(& &1.transaction_hash)
        |> MapSet.to_list()

      result =
        Enum.reduce_while(params, 0, fn first_trace, transaction_hashes_iterator ->
          update_query =
            from(
              t in Transaction,
              where: t.hash == ^first_trace.transaction_hash,
              # ShareLocks order already enforced by `acquire_transactions` (see docs: sharelocks.md)
              update: [
                set: [
                  created_contract_address_hash: ^first_trace.created_contract_address_hash,
                  error: ^first_trace.error,
                  status: ^first_trace.status,
                  updated_at: ^timestamps.updated_at
                ]
              ]
            )

          transaction_hashes_iterator = transaction_hashes_iterator + 1

          try do
            {_transaction_count, result} = repo.update_all(update_query, [], timeout: timeout)

            if valid_internal_transactions_count == transaction_hashes_iterator do
              {:halt, result}
            else
              {:cont, transaction_hashes_iterator}
            end
          rescue
            postgrex_error in Postgrex.Error ->
              {:halt, %{exception: postgrex_error, transaction_hashes: transaction_hashes}}
          end
        end)

      case result do
        %{exception: _} ->
          {:error, result}

        _ ->
          {:ok, result}
      end
    end
  end

  defp remove_consensus_of_invalid_blocks(repo, invalid_block_numbers) do
    if Enum.count(invalid_block_numbers) > 0 do
      update_query =
        from(
          b in Block,
          where: b.number in ^invalid_block_numbers and b.consensus,
          select: b.hash,
          # ShareLocks order already enforced by `acquire_blocks` (see docs: sharelocks.md)
          update: [set: [consensus: false, update_count: b.update_count + 1]]
        )

      try do
        {_num, result} = repo.update_all(update_query, [])

        if Enum.count(invalid_block_numbers) > 0 do
          Logger.debug(fn ->
            [
              "consensus removed from blocks with numbers: ",
              inspect(invalid_block_numbers),
              " because of mismatching transactions"
            ]
          end)
        end

        {:ok, result}
      rescue
        postgrex_error in Postgrex.Error ->
          {:error, %{exception: postgrex_error, invalid_block_numbers: invalid_block_numbers}}
      end
    else
      {:ok, []}
    end
  end

  def update_pending_blocks_status(repo, pending_hashes, invalid_block_hashes) do
    valid_block_hashes =
      pending_hashes
      |> MapSet.new()
      |> MapSet.difference(MapSet.new(invalid_block_hashes))
      |> MapSet.to_list()

    delete_query =
      from(
        pending_ops in PendingBlockOperation,
        where: pending_ops.block_hash in ^valid_block_hashes
      )

    try do
      # ShreLocks order already enforced by `acquire_pending_internal_txs` (see docs: sharelocks.md)
      {_count, deleted} = repo.delete_all(delete_query, [])

      {:ok, deleted}
    rescue
      postgrex_error in Postgrex.Error ->
        {:error, %{exception: postgrex_error, pending_hashes: valid_block_hashes}}
    end
  end
end<|MERGE_RESOLUTION|>--- conflicted
+++ resolved
@@ -222,14 +222,10 @@
   end
 
   defp acquire_blocks(repo, changes_list) do
-<<<<<<< HEAD
-    block_numbers = Enum.dedup(Enum.map(changes_list, & &1.block_number))
-=======
     block_numbers =
       changes_list
       |> Enum.map(& &1.block_number)
       |> Enum.dedup()
->>>>>>> a20f495e
 
     query =
       from(
