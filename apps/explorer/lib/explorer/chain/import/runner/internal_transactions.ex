--- conflicted
+++ resolved
@@ -240,18 +240,9 @@
         order_by: [asc: b.hash],
         lock: "FOR UPDATE"
       )
-    
+
     res = repo.all(query)
 
-<<<<<<< HEAD
-=======
-    res = repo.all(query)
-
-    if Enum.count(block_numbers) != Enum.count(res) do
-      Logger.debug(fn -> ["Blocks ", inspect(block_numbers), "  found ", inspect(res)] end)
-    end
-
->>>>>>> c154a570
     {:ok, res}
   end
 
@@ -310,15 +301,6 @@
       |> MapSet.new(fn {_hash, block_number} -> block_number end)
       |> MapSet.to_list()
 
-<<<<<<< HEAD
-=======
-    if Enum.count(invalid_block_numbers) > 0 do
-      Logger.debug(fn ->
-        ["Transactions ", inspect(transactions_tuples), " internal ", inspect(internal_transactions_tuples)]
-      end)
-    end
-
->>>>>>> c154a570
     {:ok, invalid_block_numbers}
   end
 
@@ -360,11 +342,8 @@
   end
 
   defp valid_internal_transactions_without_first_trace(valid_internal_transactions) do
-<<<<<<< HEAD
     json_rpc_named_arguments = Application.fetch_env!(:indexer, :json_rpc_named_arguments)
-=======
-    json_rpc_named_arguments = Application.fetch_env!(:explorer, :json_rpc_named_arguments)
->>>>>>> c154a570
+    # json_rpc_named_arguments = Application.fetch_env!(:explorer, :json_rpc_named_arguments)
     variant = Keyword.fetch!(json_rpc_named_arguments, :variant)
 
     # we exclude first traces from storing in the DB only in case of Parity variant (Parity/Nethermind). Todo: implement the same for Geth
@@ -506,19 +485,6 @@
           # ShareLocks order already enforced by `acquire_blocks` (see docs: sharelocks.md)
           update: [set: [consensus: false, update_count: b.update_count + 1]]
         )
-<<<<<<< HEAD
-
-      try do
-        {_num, result} = repo.update_all(update_query, [])
-
-        Logger.debug(fn ->
-          [
-            "consensus removed from blocks with numbers: ",
-            inspect(invalid_block_numbers),
-            " because of mismatching transactions"
-          ]
-        end)
-=======
 
       try do
         {_num, result} = repo.update_all(update_query, [])
@@ -532,7 +498,6 @@
             ]
           end)
         end
->>>>>>> c154a570
 
         {:ok, result}
       rescue
