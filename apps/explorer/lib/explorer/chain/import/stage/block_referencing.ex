defmodule Explorer.Chain.Import.Stage.BlockReferencing do
  @moduledoc """
  Imports any tables that reference `t:Explorer.Chain.Block.t/0` and that were
  imported by `Explorer.Chain.Import.Stage.AddressesBlocksCoinBalances`.
  """

  alias Explorer.Chain.Import.{Runner, Stage}

  @behaviour Stage
  @default_runners [
    Runner.Transactions,
    Runner.Transaction.Forks,
    Runner.Logs,
    Runner.Tokens,
    Runner.TokenTransfers,
    Runner.Address.TokenBalances,
    Runner.TransactionActions,
    Runner.Withdrawals
  ]

  @polygon_edge_runners [
    Runner.PolygonEdge.Deposits,
    Runner.PolygonEdge.DepositExecutes,
    Runner.PolygonEdge.Withdrawals,
    Runner.PolygonEdge.WithdrawalExits
  ]

  @polygon_zkevm_runners [
    Runner.Zkevm.LifecycleTransactions,
    Runner.Zkevm.TransactionBatches,
    Runner.Zkevm.BatchTransactions
  ]

<<<<<<< HEAD
  @zksync_runners [
    Runner.ZkSync.LifecycleTransactions,
    Runner.ZkSync.TransactionBatches,
    Runner.ZkSync.BatchTransactions,
    Runner.ZkSync.BatchBlocks
=======
  @shibarium_runners [
    Runner.Shibarium.BridgeOperations
>>>>>>> 3a12870e
  ]

  @impl Stage
  def runners do
    case System.get_env("CHAIN_TYPE") do
      "polygon_edge" ->
        @default_runners ++ @polygon_edge_runners

      "polygon_zkevm" ->
        @default_runners ++ @polygon_zkevm_runners

<<<<<<< HEAD
      "zksync" ->
        @default_runners ++ @zksync_runners
=======
      "shibarium" ->
        @default_runners ++ @shibarium_runners
>>>>>>> 3a12870e

      _ ->
        @default_runners
    end
  end

  @impl Stage
  def all_runners do
<<<<<<< HEAD
    @default_runners ++ @polygon_edge_runners ++ @polygon_zkevm_runners ++ @zksync_runners
=======
    @default_runners ++ @polygon_edge_runners ++ @polygon_zkevm_runners ++ @shibarium_runners
>>>>>>> 3a12870e
  end

  @impl Stage
  def multis(runner_to_changes_list, options) do
    {final_multi, final_remaining_runner_to_changes_list} =
      Stage.single_multi(runners(), runner_to_changes_list, options)

    {[final_multi], final_remaining_runner_to_changes_list}
  end
end<|MERGE_RESOLUTION|>--- conflicted
+++ resolved
@@ -31,16 +31,15 @@
     Runner.Zkevm.BatchTransactions
   ]
 
-<<<<<<< HEAD
   @zksync_runners [
     Runner.ZkSync.LifecycleTransactions,
     Runner.ZkSync.TransactionBatches,
     Runner.ZkSync.BatchTransactions,
     Runner.ZkSync.BatchBlocks
-=======
+  ]
+
   @shibarium_runners [
     Runner.Shibarium.BridgeOperations
->>>>>>> 3a12870e
   ]
 
   @impl Stage
@@ -52,13 +51,11 @@
       "polygon_zkevm" ->
         @default_runners ++ @polygon_zkevm_runners
 
-<<<<<<< HEAD
+      "shibarium" ->
+        @default_runners ++ @shibarium_runners
+
       "zksync" ->
         @default_runners ++ @zksync_runners
-=======
-      "shibarium" ->
-        @default_runners ++ @shibarium_runners
->>>>>>> 3a12870e
 
       _ ->
         @default_runners
@@ -67,11 +64,7 @@
 
   @impl Stage
   def all_runners do
-<<<<<<< HEAD
-    @default_runners ++ @polygon_edge_runners ++ @polygon_zkevm_runners ++ @zksync_runners
-=======
-    @default_runners ++ @polygon_edge_runners ++ @polygon_zkevm_runners ++ @shibarium_runners
->>>>>>> 3a12870e
+    @default_runners ++ @polygon_edge_runners ++ @polygon_zkevm_runners ++ @shibarium_runners ++ @zksync_runners
   end
 
   @impl Stage
