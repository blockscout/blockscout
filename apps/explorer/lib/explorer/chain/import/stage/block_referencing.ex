defmodule Explorer.Chain.Import.Stage.BlockReferencing do
  @moduledoc """
  Imports any tables that reference `t:Explorer.Chain.Block.t/0` and that were
  imported by `Explorer.Chain.Import.Stage.Addresses` and
  `Explorer.Chain.Import.Stage.AddressReferencing`.
  """

  alias Explorer.Chain.Import.{Runner, Stage}

  @behaviour Stage

  @impl Stage
  def runners,
    do: [
      Runner.Transactions,
      Runner.Transaction.Forks,
      Runner.Logs,
      Runner.Tokens,
      Runner.TokenTransfers,
      Runner.Address.TokenBalances,
      Runner.OptimismOutputRoots,
      Runner.TransactionActions,
<<<<<<< HEAD
      Runner.Withdrawals,
=======
>>>>>>> a93f17e1
      Runner.OptimismFrameSequences,
      Runner.OptimismTxnBatches,
      Runner.OptimismOutputRoots,
      Runner.OptimismDeposits,
      Runner.OptimismWithdrawals,
<<<<<<< HEAD
      Runner.OptimismWithdrawalEvents
=======
      Runner.OptimismWithdrawalEvents,
      Runner.Withdrawals
>>>>>>> a93f17e1
    ]

  @impl Stage
  def multis(runner_to_changes_list, options) do
    {final_multi, final_remaining_runner_to_changes_list} =
      Stage.single_multi(runners(), runner_to_changes_list, options)

    {[final_multi], final_remaining_runner_to_changes_list}
  end
end<|MERGE_RESOLUTION|>--- conflicted
+++ resolved
@@ -20,21 +20,13 @@
       Runner.Address.TokenBalances,
       Runner.OptimismOutputRoots,
       Runner.TransactionActions,
-<<<<<<< HEAD
       Runner.Withdrawals,
-=======
->>>>>>> a93f17e1
       Runner.OptimismFrameSequences,
       Runner.OptimismTxnBatches,
       Runner.OptimismOutputRoots,
       Runner.OptimismDeposits,
       Runner.OptimismWithdrawals,
-<<<<<<< HEAD
       Runner.OptimismWithdrawalEvents
-=======
-      Runner.OptimismWithdrawalEvents,
-      Runner.Withdrawals
->>>>>>> a93f17e1
     ]
 
   @impl Stage
