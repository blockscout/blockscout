defmodule Explorer.Chain.Import.Stage.ChainTypeSpecific do
  @moduledoc """
  Imports any chain type specific tables.
  """

  use Utils.RuntimeEnvHelper,
    chain_type: [:explorer, :chain_type],
    chain_identity: [:explorer, :chain_identity]

  alias Explorer.Chain.Import.{Runner, Stage}

  @behaviour Stage

  @runners_by_chain_type %{
    optimism: [
      Runner.Optimism.FrameSequences,
      Runner.Optimism.FrameSequenceBlobs,
      Runner.Optimism.TransactionBatches,
      Runner.Optimism.OutputRoots,
      Runner.Optimism.DisputeGames,
      Runner.Optimism.Deposits,
      Runner.Optimism.Withdrawals,
      Runner.Optimism.WithdrawalEvents,
      Runner.Optimism.EIP1559ConfigUpdates,
      Runner.Optimism.InteropMessages
    ],
    polygon_zkevm: [
      Runner.PolygonZkevm.LifecycleTransactions,
      Runner.PolygonZkevm.TransactionBatches,
      Runner.PolygonZkevm.BatchTransactions,
      Runner.PolygonZkevm.BridgeL1Tokens,
      Runner.PolygonZkevm.BridgeOperations
    ],
    zksync: [
      Runner.ZkSync.LifecycleTransactions,
      Runner.ZkSync.TransactionBatches,
      Runner.ZkSync.BatchTransactions,
      Runner.ZkSync.BatchBlocks
    ],
    shibarium: [
      Runner.Shibarium.BridgeOperations
    ],
    ethereum: [
      Runner.Beacon.BlobTransactions
    ],
    arbitrum: [
      Runner.Arbitrum.Messages,
      Runner.Arbitrum.LifecycleTransactions,
      Runner.Arbitrum.L1Executions,
      Runner.Arbitrum.L1Batches,
      Runner.Arbitrum.BatchBlocks,
      Runner.Arbitrum.BatchTransactions,
      Runner.Arbitrum.DaMultiPurposeRecords,
      Runner.Arbitrum.BatchToDaBlobs
    ],
    scroll: [
      Runner.Scroll.BatchBundles,
      Runner.Scroll.Batches,
      Runner.Scroll.BridgeOperations,
      Runner.Scroll.L1FeeParams
    ],
<<<<<<< HEAD
=======
    celo: [
      Runner.Celo.PendingAccountOperations,
      Runner.Celo.Accounts,
      Runner.Celo.ValidatorGroupVotes,
      Runner.Celo.Epochs,
      Runner.Celo.ElectionRewards,
      Runner.Celo.EpochRewards,
      Runner.Celo.AggregatedElectionRewards
    ],
>>>>>>> cad37b85
    zilliqa: [
      Runner.Zilliqa.AggregateQuorumCertificates,
      Runner.Zilliqa.NestedQuorumCertificates,
      Runner.Zilliqa.QuorumCertificates
    ],
    stability: [
      Runner.Stability.Validators
    ]
  }

  @runners_by_chain_identity %{
    {:optimism, :celo} => [
      Runner.Celo.PendingAccountOperations,
      Runner.Celo.Accounts,
      Runner.Celo.ValidatorGroupVotes,
      Runner.Celo.Epochs,
      Runner.Celo.ElectionRewards,
      Runner.Celo.EpochRewards
    ]
  }

  @impl Stage
  def runners do
    chain_type_runners = Map.get(@runners_by_chain_type, chain_type(), [])
    chain_identity_runners = Map.get(@runners_by_chain_identity, chain_identity(), [])
    chain_type_runners ++ chain_identity_runners
  end

  @impl Stage
  def all_runners do
    chain_type_runners =
      @runners_by_chain_type
      |> Map.values()
      |> Enum.concat()

    chain_identity_runners =
      @runners_by_chain_identity
      |> Map.values()
      |> Enum.concat()

    chain_type_runners ++ chain_identity_runners
  end

  @impl Stage
  def multis(runner_to_changes_list, options) do
    {final_multi, final_remaining_runner_to_changes_list} =
      Stage.single_multi(runners(), runner_to_changes_list, options)

    {[final_multi], final_remaining_runner_to_changes_list}
  end
end<|MERGE_RESOLUTION|>--- conflicted
+++ resolved
@@ -59,18 +59,6 @@
       Runner.Scroll.BridgeOperations,
       Runner.Scroll.L1FeeParams
     ],
-<<<<<<< HEAD
-=======
-    celo: [
-      Runner.Celo.PendingAccountOperations,
-      Runner.Celo.Accounts,
-      Runner.Celo.ValidatorGroupVotes,
-      Runner.Celo.Epochs,
-      Runner.Celo.ElectionRewards,
-      Runner.Celo.EpochRewards,
-      Runner.Celo.AggregatedElectionRewards
-    ],
->>>>>>> cad37b85
     zilliqa: [
       Runner.Zilliqa.AggregateQuorumCertificates,
       Runner.Zilliqa.NestedQuorumCertificates,
@@ -88,7 +76,8 @@
       Runner.Celo.ValidatorGroupVotes,
       Runner.Celo.Epochs,
       Runner.Celo.ElectionRewards,
-      Runner.Celo.EpochRewards
+      Runner.Celo.EpochRewards,
+      Runner.Celo.AggregatedElectionRewards
     ]
   }
 
