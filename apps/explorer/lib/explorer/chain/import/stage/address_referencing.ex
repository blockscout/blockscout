--- conflicted
+++ resolved
@@ -14,7 +14,6 @@
       Runner.Address.CoinBalances,
       Runner.Address.Names,
       Runner.Blocks,
-<<<<<<< HEAD
       Runner.CeloAccounts,
       Runner.CeloAccountEpochs,
       Runner.CeloElectionRewards,
@@ -29,10 +28,6 @@
       Runner.CeloUnlocked,
       Runner.CeloWallets,
       Runner.ExchangeRate,
-      Runner.StakingPools,
-      Runner.StakingPoolsDelegators,
-=======
->>>>>>> 4b303c49
       Runner.Address.CoinBalancesDaily
     ]
 
