defmodule Explorer.Chain.Transaction do
  @moduledoc "Models a Web3 transaction."

  use Explorer.Schema

  require Logger

  import Ecto.Query, only: [from: 2, preload: 3, subquery: 1, where: 3]

  alias ABI.FunctionSelector

  alias Ecto.Association.NotLoaded
  alias Ecto.Changeset

  alias Explorer.Chain

  alias Explorer.Chain.{
    Address,
    Block,
    ContractMethod,
    Data,
    Gas,
    Hash,
    InternalTransaction,
    Log,
    SmartContract,
    TokenTransfer,
    Transaction,
    TransactionAction,
    Wei
  }

  alias Explorer.Chain.Transaction.{Fork, Status}
  alias Explorer.SmartContract.SigProviderInterface

  @optional_attrs ~w(max_priority_fee_per_gas max_fee_per_gas block_hash block_number block_consensus block_timestamp created_contract_address_hash cumulative_gas_used earliest_processing_start
                     error gas_used index created_contract_code_indexed_at status to_address_hash revert_reason type has_error_in_internal_txs)a

  @required_attrs ~w(from_address_hash gas gas_price hash input nonce r s v value)a

  @typedoc """
  X coordinate module n in
  [Elliptic Curve Digital Signature Algorithm](https://en.wikipedia.org/wiki/Elliptic_Curve_Digital_Signature_Algorithm)
  (EDCSA)
  """
  @type r :: Decimal.t()

  @typedoc """
  Y coordinate module n in
  [Elliptic Curve Digital Signature Algorithm](https://en.wikipedia.org/wiki/Elliptic_Curve_Digital_Signature_Algorithm)
  (EDCSA)
  """
  @type s :: Decimal.t()

  @typedoc """
  The index of the transaction in its block.
  """
  @type transaction_index :: non_neg_integer()

  @typedoc """
  `t:standard_v/0` + `27`

  | `v`  | X      | Y    |
  |------|--------|------|
  | `27` | lower  | even |
  | `28` | lower  | odd  |
  | `29` | higher | even |
  | `30` | higher | odd  |

  **Note: that `29` and `30` are exceedingly rarely, and will in practice only ever be seen in specifically generated
  examples.**
  """
  @type v :: 27..30

  @typedoc """
  How much the sender is willing to pay in wei per unit of gas.
  """
  @type wei_per_gas :: Wei.t()

  @typedoc """
   * `block` - the block in which this transaction was mined/validated.  `nil` when transaction is pending or has only
     been collated into one of the `uncles` in one of the `forks`.
   * `block_hash` - `block` foreign key. `nil` when transaction is pending or has only been collated into one of the
     `uncles` in one of the `forks`.
   * `block_number` - Denormalized `block` `number`. `nil` when transaction is pending or has only been collated into
     one of the `uncles` in one of the `forks`.
   * `block_consensus` - consensus of the block where transaction collated.
   * `block_timestamp` - timestamp of the block where transaction collated.
   * `created_contract_address` - belongs_to association to `address` corresponding to `created_contract_address_hash`.
   * `created_contract_address_hash` - Denormalized `internal_transaction` `created_contract_address_hash`
     populated only when `to_address_hash` is nil.
   * `cumulative_gas_used` - the cumulative gas used in `transaction`'s `t:Explorer.Chain.Block.t/0` before
     `transaction`'s `index`.  `nil` when transaction is pending
   * `earliest_processing_start` - If the pending transaction fetcher was alive and received this transaction, we can
      be sure that this transaction did not start processing until after the last time we fetched pending transactions,
      so we annotate that with this field. If it is `nil`, that means we don't have a lower bound for when it started
      processing.
   * `error` - the `error` from the last `t:Explorer.Chain.InternalTransaction.t/0` in `internal_transactions` that
     caused `status` to be `:error`.  Only set after `internal_transactions_index_at` is set AND if there was an error.
     Also, `error` is set if transaction is replaced/dropped
   * `forks` - copies of this transactions that were collated into `uncles` not on the primary consensus of the chain.
   * `from_address` - the source of `value`
   * `from_address_hash` - foreign key of `from_address`
   * `gas` - Gas provided by the sender
   * `gas_price` - How much the sender is willing to pay for `gas`
   * `gas_used` - the gas used for just `transaction`.  `nil` when transaction is pending or has only been collated into
     one of the `uncles` in one of the `forks`.
   * `hash` - hash of contents of this transaction
   * `index` - index of this transaction in `block`.  `nil` when transaction is pending or has only been collated into
     one of the `uncles` in one of the `forks`.
   * `input`- data sent along with the transaction
   * `internal_transactions` - transactions (value transfers) created while executing contract used for this
     transaction
   * `created_contract_code_indexed_at` - when created `address` code was fetched by `Indexer`
   * `revert_reason` - revert reason of transaction

     | `status` | `contract_creation_address_hash` | `input`    | Token Transfer? | `internal_transactions_indexed_at`        | `internal_transactions` | Description                                                                                         |
     |----------|----------------------------------|------------|-----------------|-------------------------------------------|-------------------------|-----------------------------------------------------------------------------------------------------|
     | `:ok`    | `nil`                            | Empty      | Don't Care      | `inserted_at`                             | Unfetched               | Simple `value` transfer transaction succeeded.  Internal transactions would be same value transfer. |
     | `:ok`    | `nil`                            | Don't Care | `true`          | `inserted_at`                             | Unfetched               | Token transfer (from `logs`) that didn't happen during a contract creation.                         |
     | `:ok`    | Don't Care                       | Non-Empty  | Don't Care      | When `internal_transactions` are indexed. | Fetched                 | A contract call that succeeded.                                                                     |
     | `:error` | nil                              | Empty      | Don't Care      | When `internal_transactions` are indexed. | Fetched                 | Simple `value` transfer transaction failed. Internal transactions fetched for `error`.              |
     | `:error` | Don't Care                       | Non-Empty  | Don't Care      | When `internal_transactions` are indexed. | Fetched                 | A contract call that failed.                                                                        |
     | `nil`    | Don't Care                       | Don't Care | Don't Care      | When `internal_transactions` are indexed. | Depends                 | A pending post-Byzantium transaction will only know its status from receipt.                        |
     | `nil`    | Don't Care                       | Don't Care | Don't Care      | When `internal_transactions` are indexed. | Fetched                 | A pre-Byzantium transaction requires internal transactions to determine status.                     |
   * `logs` - events that occurred while mining the `transaction`.
   * `nonce` - the number of transaction made by the sender prior to this one
   * `r` - the R field of the signature. The (r, s) is the normal output of an ECDSA signature, where r is computed as
       the X coordinate of a point R, modulo the curve order n.
   * `s` - The S field of the signature.  The (r, s) is the normal output of an ECDSA signature, where r is computed as
       the X coordinate of a point R, modulo the curve order n.
   * `status` - whether the transaction was successfully mined or failed.  `nil` when transaction is pending or has only
     been collated into one of the `uncles` in one of the `forks`.
   * `to_address` - sink of `value`
   * `to_address_hash` - `to_address` foreign key
   * `uncles` - uncle blocks where `forks` were collated
   * `v` - The V field of the signature.
   * `value` - wei transferred from `from_address` to `to_address`
   * `revert_reason` - revert reason of transaction
   * `max_priority_fee_per_gas` - User defined maximum fee (tip) per unit of gas paid to validator for transaction prioritization.
   * `max_fee_per_gas` - Maximum total amount per unit of gas a user is willing to pay for a transaction, including base fee and priority fee.
   * `type` - New transaction type identifier introduced in EIP 2718 (Berlin HF)
   * `has_error_in_internal_txs` - shows if the internal transactions related to transaction have errors
  """
  @type t :: %__MODULE__{
          block: %Ecto.Association.NotLoaded{} | Block.t() | nil,
          block_hash: Hash.t() | nil,
          block_number: Block.block_number() | nil,
          block_consensus: boolean(),
          block_timestamp: DateTime.t() | nil,
          created_contract_address: %Ecto.Association.NotLoaded{} | Address.t() | nil,
          created_contract_address_hash: Hash.Address.t() | nil,
          created_contract_code_indexed_at: DateTime.t() | nil,
          cumulative_gas_used: Gas.t() | nil,
          earliest_processing_start: DateTime.t() | nil,
          error: String.t() | nil,
          forks: %Ecto.Association.NotLoaded{} | [Fork.t()],
          from_address: %Ecto.Association.NotLoaded{} | Address.t(),
          from_address_hash: Hash.Address.t(),
          gas: Gas.t(),
          gas_price: wei_per_gas,
          gas_used: Gas.t() | nil,
          hash: Hash.t(),
          index: transaction_index | nil,
          input: Data.t(),
          internal_transactions: %Ecto.Association.NotLoaded{} | [InternalTransaction.t()],
          logs: %Ecto.Association.NotLoaded{} | [Log.t()],
          nonce: non_neg_integer(),
          r: r(),
          s: s(),
          status: Status.t() | nil,
          to_address: %Ecto.Association.NotLoaded{} | Address.t() | nil,
          to_address_hash: Hash.Address.t() | nil,
          uncles: %Ecto.Association.NotLoaded{} | [Block.t()],
          v: v(),
          value: Wei.t(),
          revert_reason: String.t() | nil,
          max_priority_fee_per_gas: wei_per_gas | nil,
          max_fee_per_gas: wei_per_gas | nil,
          type: non_neg_integer() | nil,
          has_error_in_internal_txs: boolean()
        }

  @derive {Poison.Encoder,
           only: [
             :block_number,
             :block_timestamp,
             :cumulative_gas_used,
             :error,
             :gas,
             :gas_price,
             :gas_used,
             :index,
             :created_contract_code_indexed_at,
             :input,
             :nonce,
             :r,
             :s,
             :v,
             :status,
             :value,
             :revert_reason
           ]}

  @derive {Jason.Encoder,
           only: [
             :block_number,
             :block_timestamp,
             :cumulative_gas_used,
             :error,
             :gas,
             :gas_price,
             :gas_used,
             :index,
             :created_contract_code_indexed_at,
             :input,
             :nonce,
             :r,
             :s,
             :v,
             :status,
             :value,
             :revert_reason
           ]}

  @primary_key {:hash, Hash.Full, autogenerate: false}
  schema "transactions" do
    field(:block_number, :integer)
    field(:block_consensus, :boolean)
    field(:block_timestamp, :utc_datetime_usec)
    field(:cumulative_gas_used, :decimal)
    field(:earliest_processing_start, :utc_datetime_usec)
    field(:error, :string)
    field(:gas, :decimal)
    field(:gas_price, Wei)
    field(:gas_used, :decimal)
    field(:index, :integer)
    field(:created_contract_code_indexed_at, :utc_datetime_usec)
    field(:input, Data)
    field(:nonce, :integer)
    field(:r, :decimal)
    field(:s, :decimal)
    field(:status, Status)
    field(:v, :decimal)
    field(:value, Wei)
    field(:revert_reason, :string)
    field(:max_priority_fee_per_gas, Wei)
    field(:max_fee_per_gas, Wei)
    field(:type, :integer)
    field(:has_error_in_internal_txs, :boolean)

    # A transient field for deriving old block hash during transaction upserts.
    # Used to force refetch of a block in case a transaction is re-collated
    # in a different block. See: https://github.com/blockscout/blockscout/issues/1911
    field(:old_block_hash, Hash.Full)

    timestamps()

    belongs_to(:block, Block, foreign_key: :block_hash, references: :hash, type: Hash.Full)
    has_many(:forks, Fork, foreign_key: :hash)

    belongs_to(
      :from_address,
      Address,
      foreign_key: :from_address_hash,
      references: :hash,
      type: Hash.Address
    )

    has_many(:internal_transactions, InternalTransaction, foreign_key: :transaction_hash)
    has_many(:logs, Log, foreign_key: :transaction_hash)
    has_many(:token_transfers, TokenTransfer, foreign_key: :transaction_hash)
    has_many(:transaction_actions, TransactionAction, foreign_key: :hash, preload_order: [asc: :log_index])

    belongs_to(
      :to_address,
      Address,
      foreign_key: :to_address_hash,
      references: :hash,
      type: Hash.Address
    )

    has_many(:uncles, through: [:forks, :uncle])

    belongs_to(
      :created_contract_address,
      Address,
      foreign_key: :created_contract_address_hash,
      references: :hash,
      type: Hash.Address
    )
  end

  @doc """
  A pending transaction does not have a `block_hash`

      iex> changeset = Explorer.Chain.Transaction.changeset(
      ...>   %Transaction{},
      ...>   %{
      ...>     from_address_hash: "0xe8ddc5c7a2d2f0d7a9798459c0104fdf5e987aca",
      ...>     gas: 4700000,
      ...>     gas_price: 100000000000,
      ...>     hash: "0x3a3eb134e6792ce9403ea4188e5e79693de9e4c94e499db132be086400da79e6",
      ...>     input: "0x6060604052341561000f57600080fd5b336000806101000a81548173ffffffffffffffffffffffffffffffffffffffff021916908373ffffffffffffffffffffffffffffffffffffffff1602179055506102db8061005e6000396000f300606060405260043610610062576000357c0100000000000000000000000000000000000000000000000000000000900463ffffffff1680630900f01014610067578063445df0ac146100a05780638da5cb5b146100c9578063fdacd5761461011e575b600080fd5b341561007257600080fd5b61009e600480803573ffffffffffffffffffffffffffffffffffffffff16906020019091905050610141565b005b34156100ab57600080fd5b6100b3610224565b6040518082815260200191505060405180910390f35b34156100d457600080fd5b6100dc61022a565b604051808273ffffffffffffffffffffffffffffffffffffffff1673ffffffffffffffffffffffffffffffffffffffff16815260200191505060405180910390f35b341561012957600080fd5b61013f600480803590602001909190505061024f565b005b60008060009054906101000a900473ffffffffffffffffffffffffffffffffffffffff1673ffffffffffffffffffffffffffffffffffffffff163373ffffffffffffffffffffffffffffffffffffffff161415610220578190508073ffffffffffffffffffffffffffffffffffffffff1663fdacd5766001546040518263ffffffff167c010000000000000000000000000000000000000000000000000000000002815260040180828152602001915050600060405180830381600087803b151561020b57600080fd5b6102c65a03f1151561021c57600080fd5b5050505b5050565b60015481565b6000809054906101000a900473ffffffffffffffffffffffffffffffffffffffff1681565b6000809054906101000a900473ffffffffffffffffffffffffffffffffffffffff1673ffffffffffffffffffffffffffffffffffffffff163373ffffffffffffffffffffffffffffffffffffffff1614156102ac57806001819055505b505600a165627a7a72305820a9c628775efbfbc17477a472413c01ee9b33881f550c59d21bee9928835c854b0029",
      ...>     nonce: 0,
      ...>     r: 0xAD3733DF250C87556335FFE46C23E34DBAFFDE93097EF92F52C88632A40F0C75,
      ...>     s: 0x72caddc0371451a58de2ca6ab64e0f586ccdb9465ff54e1c82564940e89291e3,
      ...>     v: 0x8d,
      ...>     value: 0
      ...>   }
      ...> )
      iex> changeset.valid?
      true

  A collated transaction MUST have an `index` so its position in the `block` is known and the `cumulative_gas_used` ane
  `gas_used` to know its fees.

  Post-Byzantium, the status must be present when a block is collated.

      iex> changeset = Explorer.Chain.Transaction.changeset(
      ...>   %Transaction{},
      ...>   %{
      ...>     block_hash: "0xe52d77084cab13a4e724162bcd8c6028e5ecfaa04d091ee476e96b9958ed6b47",
      ...>     block_number: 34,
      ...>     cumulative_gas_used: 0,
      ...>     from_address_hash: "0xe8ddc5c7a2d2f0d7a9798459c0104fdf5e987aca",
      ...>     gas: 4700000,
      ...>     gas_price: 100000000000,
      ...>     gas_used: 4600000,
      ...>     hash: "0x3a3eb134e6792ce9403ea4188e5e79693de9e4c94e499db132be086400da79e6",
      ...>     index: 0,
      ...>     input: "0x6060604052341561000f57600080fd5b336000806101000a81548173ffffffffffffffffffffffffffffffffffffffff021916908373ffffffffffffffffffffffffffffffffffffffff1602179055506102db8061005e6000396000f300606060405260043610610062576000357c0100000000000000000000000000000000000000000000000000000000900463ffffffff1680630900f01014610067578063445df0ac146100a05780638da5cb5b146100c9578063fdacd5761461011e575b600080fd5b341561007257600080fd5b61009e600480803573ffffffffffffffffffffffffffffffffffffffff16906020019091905050610141565b005b34156100ab57600080fd5b6100b3610224565b6040518082815260200191505060405180910390f35b34156100d457600080fd5b6100dc61022a565b604051808273ffffffffffffffffffffffffffffffffffffffff1673ffffffffffffffffffffffffffffffffffffffff16815260200191505060405180910390f35b341561012957600080fd5b61013f600480803590602001909190505061024f565b005b60008060009054906101000a900473ffffffffffffffffffffffffffffffffffffffff1673ffffffffffffffffffffffffffffffffffffffff163373ffffffffffffffffffffffffffffffffffffffff161415610220578190508073ffffffffffffffffffffffffffffffffffffffff1663fdacd5766001546040518263ffffffff167c010000000000000000000000000000000000000000000000000000000002815260040180828152602001915050600060405180830381600087803b151561020b57600080fd5b6102c65a03f1151561021c57600080fd5b5050505b5050565b60015481565b6000809054906101000a900473ffffffffffffffffffffffffffffffffffffffff1681565b6000809054906101000a900473ffffffffffffffffffffffffffffffffffffffff1673ffffffffffffffffffffffffffffffffffffffff163373ffffffffffffffffffffffffffffffffffffffff1614156102ac57806001819055505b505600a165627a7a72305820a9c628775efbfbc17477a472413c01ee9b33881f550c59d21bee9928835c854b0029",
      ...>     nonce: 0,
      ...>     r: 0xAD3733DF250C87556335FFE46C23E34DBAFFDE93097EF92F52C88632A40F0C75,
      ...>     s: 0x72caddc0371451a58de2ca6ab64e0f586ccdb9465ff54e1c82564940e89291e3,
      ...>     status: :ok,
      ...>     v: 0x8d,
      ...>     value: 0
      ...>   }
      ...> )
      iex> changeset.valid?
      true

  But, pre-Byzantium the status cannot be known until the `Explorer.Chain.InternalTransaction` are checked for an
  `error`, so `status` is not required since we can't from the transaction data alone check if the chain is pre- or
  post-Byzantium.

      iex> changeset = Explorer.Chain.Transaction.changeset(
      ...>   %Transaction{},
      ...>   %{
      ...>     block_hash: "0xe52d77084cab13a4e724162bcd8c6028e5ecfaa04d091ee476e96b9958ed6b47",
      ...>     block_number: 34,
      ...>     cumulative_gas_used: 0,
      ...>     from_address_hash: "0xe8ddc5c7a2d2f0d7a9798459c0104fdf5e987aca",
      ...>     gas: 4700000,
      ...>     gas_price: 100000000000,
      ...>     gas_used: 4600000,
      ...>     hash: "0x3a3eb134e6792ce9403ea4188e5e79693de9e4c94e499db132be086400da79e6",
      ...>     index: 0,
      ...>     input: "0x6060604052341561000f57600080fd5b336000806101000a81548173ffffffffffffffffffffffffffffffffffffffff021916908373ffffffffffffffffffffffffffffffffffffffff1602179055506102db8061005e6000396000f300606060405260043610610062576000357c0100000000000000000000000000000000000000000000000000000000900463ffffffff1680630900f01014610067578063445df0ac146100a05780638da5cb5b146100c9578063fdacd5761461011e575b600080fd5b341561007257600080fd5b61009e600480803573ffffffffffffffffffffffffffffffffffffffff16906020019091905050610141565b005b34156100ab57600080fd5b6100b3610224565b6040518082815260200191505060405180910390f35b34156100d457600080fd5b6100dc61022a565b604051808273ffffffffffffffffffffffffffffffffffffffff1673ffffffffffffffffffffffffffffffffffffffff16815260200191505060405180910390f35b341561012957600080fd5b61013f600480803590602001909190505061024f565b005b60008060009054906101000a900473ffffffffffffffffffffffffffffffffffffffff1673ffffffffffffffffffffffffffffffffffffffff163373ffffffffffffffffffffffffffffffffffffffff161415610220578190508073ffffffffffffffffffffffffffffffffffffffff1663fdacd5766001546040518263ffffffff167c010000000000000000000000000000000000000000000000000000000002815260040180828152602001915050600060405180830381600087803b151561020b57600080fd5b6102c65a03f1151561021c57600080fd5b5050505b5050565b60015481565b6000809054906101000a900473ffffffffffffffffffffffffffffffffffffffff1681565b6000809054906101000a900473ffffffffffffffffffffffffffffffffffffffff1673ffffffffffffffffffffffffffffffffffffffff163373ffffffffffffffffffffffffffffffffffffffff1614156102ac57806001819055505b505600a165627a7a72305820a9c628775efbfbc17477a472413c01ee9b33881f550c59d21bee9928835c854b0029",
      ...>     nonce: 0,
      ...>     r: 0xAD3733DF250C87556335FFE46C23E34DBAFFDE93097EF92F52C88632A40F0C75,
      ...>     s: 0x72caddc0371451a58de2ca6ab64e0f586ccdb9465ff54e1c82564940e89291e3,
      ...>     v: 0x8d,
      ...>     value: 0
      ...>   }
      ...> )
      iex> changeset.valid?
      true

  The `error` can only be set with a specific error message when `status` is `:error`

      iex> changeset = Explorer.Chain.Transaction.changeset(
      ...>   %Transaction{},
      ...>   %{
      ...>     block_hash: "0xe52d77084cab13a4e724162bcd8c6028e5ecfaa04d091ee476e96b9958ed6b47",
      ...>     block_number: 34,
      ...>     cumulative_gas_used: 0,
      ...>     error: "Out of gas",
      ...>     gas: 4700000,
      ...>     gas_price: 100000000000,
      ...>     gas_used: 4600000,
      ...>     hash: "0x3a3eb134e6792ce9403ea4188e5e79693de9e4c94e499db132be086400da79e6",
      ...>     index: 0,
      ...>     input: "0x6060604052341561000f57600080fd5b336000806101000a81548173ffffffffffffffffffffffffffffffffffffffff021916908373ffffffffffffffffffffffffffffffffffffffff1602179055506102db8061005e6000396000f300606060405260043610610062576000357c0100000000000000000000000000000000000000000000000000000000900463ffffffff1680630900f01014610067578063445df0ac146100a05780638da5cb5b146100c9578063fdacd5761461011e575b600080fd5b341561007257600080fd5b61009e600480803573ffffffffffffffffffffffffffffffffffffffff16906020019091905050610141565b005b34156100ab57600080fd5b6100b3610224565b6040518082815260200191505060405180910390f35b34156100d457600080fd5b6100dc61022a565b604051808273ffffffffffffffffffffffffffffffffffffffff1673ffffffffffffffffffffffffffffffffffffffff16815260200191505060405180910390f35b341561012957600080fd5b61013f600480803590602001909190505061024f565b005b60008060009054906101000a900473ffffffffffffffffffffffffffffffffffffffff1673ffffffffffffffffffffffffffffffffffffffff163373ffffffffffffffffffffffffffffffffffffffff161415610220578190508073ffffffffffffffffffffffffffffffffffffffff1663fdacd5766001546040518263ffffffff167c010000000000000000000000000000000000000000000000000000000002815260040180828152602001915050600060405180830381600087803b151561020b57600080fd5b6102c65a03f1151561021c57600080fd5b5050505b5050565b60015481565b6000809054906101000a900473ffffffffffffffffffffffffffffffffffffffff1681565b6000809054906101000a900473ffffffffffffffffffffffffffffffffffffffff1673ffffffffffffffffffffffffffffffffffffffff163373ffffffffffffffffffffffffffffffffffffffff1614156102ac57806001819055505b505600a165627a7a72305820a9c628775efbfbc17477a472413c01ee9b33881f550c59d21bee9928835c854b0029",
      ...>     nonce: 0,
      ...>     r: 0xAD3733DF250C87556335FFE46C23E34DBAFFDE93097EF92F52C88632A40F0C75,
      ...>     s: 0x72caddc0371451a58de2ca6ab64e0f586ccdb9465ff54e1c82564940e89291e3,
      ...>     v: 0x8d,
      ...>     value: 0
      ...>   }
      ...> )
      iex> changeset.valid?
      false
      iex> Keyword.get_values(changeset.errors, :error)
      [{"can't be set when status is not :error", []}]

      iex> changeset = Explorer.Chain.Transaction.changeset(
      ...>   %Transaction{},
      ...>   %{
      ...>     block_hash: "0xe52d77084cab13a4e724162bcd8c6028e5ecfaa04d091ee476e96b9958ed6b47",
      ...>     block_number: 34,
      ...>     cumulative_gas_used: 0,
      ...>     error: "Out of gas",
      ...>     from_address_hash: "0xe8ddc5c7a2d2f0d7a9798459c0104fdf5e987aca",
      ...>     gas: 4700000,
      ...>     gas_price: 100000000000,
      ...>     gas_used: 4600000,
      ...>     hash: "0x3a3eb134e6792ce9403ea4188e5e79693de9e4c94e499db132be086400da79e6",
      ...>     index: 0,
      ...>     input: "0x6060604052341561000f57600080fd5b336000806101000a81548173ffffffffffffffffffffffffffffffffffffffff021916908373ffffffffffffffffffffffffffffffffffffffff1602179055506102db8061005e6000396000f300606060405260043610610062576000357c0100000000000000000000000000000000000000000000000000000000900463ffffffff1680630900f01014610067578063445df0ac146100a05780638da5cb5b146100c9578063fdacd5761461011e575b600080fd5b341561007257600080fd5b61009e600480803573ffffffffffffffffffffffffffffffffffffffff16906020019091905050610141565b005b34156100ab57600080fd5b6100b3610224565b6040518082815260200191505060405180910390f35b34156100d457600080fd5b6100dc61022a565b604051808273ffffffffffffffffffffffffffffffffffffffff1673ffffffffffffffffffffffffffffffffffffffff16815260200191505060405180910390f35b341561012957600080fd5b61013f600480803590602001909190505061024f565b005b60008060009054906101000a900473ffffffffffffffffffffffffffffffffffffffff1673ffffffffffffffffffffffffffffffffffffffff163373ffffffffffffffffffffffffffffffffffffffff161415610220578190508073ffffffffffffffffffffffffffffffffffffffff1663fdacd5766001546040518263ffffffff167c010000000000000000000000000000000000000000000000000000000002815260040180828152602001915050600060405180830381600087803b151561020b57600080fd5b6102c65a03f1151561021c57600080fd5b5050505b5050565b60015481565b6000809054906101000a900473ffffffffffffffffffffffffffffffffffffffff1681565b6000809054906101000a900473ffffffffffffffffffffffffffffffffffffffff1673ffffffffffffffffffffffffffffffffffffffff163373ffffffffffffffffffffffffffffffffffffffff1614156102ac57806001819055505b505600a165627a7a72305820a9c628775efbfbc17477a472413c01ee9b33881f550c59d21bee9928835c854b0029",
      ...>     nonce: 0,
      ...>     r: 0xAD3733DF250C87556335FFE46C23E34DBAFFDE93097EF92F52C88632A40F0C75,
      ...>     s: 0x72caddc0371451a58de2ca6ab64e0f586ccdb9465ff54e1c82564940e89291e3,
      ...>     status: :error,
      ...>     v: 0x8d,
      ...>     value: 0
      ...>   }
      ...> )
      iex> changeset.valid?
      true

  """
  def changeset(%__MODULE__{} = transaction, attrs \\ %{}) do
    attrs_to_cast = @required_attrs ++ @optional_attrs

    transaction
    |> cast(attrs, attrs_to_cast)
    |> validate_required(@required_attrs)
    |> validate_collated()
    |> validate_error()
    |> validate_status()
    |> check_collated()
    |> check_error()
    |> check_status()
    |> foreign_key_constraint(:block_hash)
    |> unique_constraint(:hash)
  end

  def preload_token_transfers(query, address_hash) do
    token_transfers_query =
      from(
        tt in TokenTransfer,
        where:
          tt.token_contract_address_hash == ^address_hash or tt.to_address_hash == ^address_hash or
            tt.from_address_hash == ^address_hash,
        order_by: [asc: tt.log_index],
        preload: [:token, [from_address: :names], [to_address: :names]]
      )

    preload(query, [tt], token_transfers: ^token_transfers_query)
  end

  def decoded_revert_reason(transaction, revert_reason, options \\ []) do
    hex =
      case revert_reason do
        "0x" <> hex_part ->
          hex_part

        hex ->
          hex
      end

    process_hex_revert_reason(hex, transaction, options)
  end

  defp process_hex_revert_reason(hex_revert_reason, %__MODULE__{to_address: smart_contract, hash: hash}, options) do
    case Integer.parse(hex_revert_reason, 16) do
      {number, ""} ->
        binary_revert_reason = :binary.encode_unsigned(number)

        decoded_input_data(
          %Transaction{
            to_address: smart_contract,
            hash: hash,
            input: %Data{bytes: binary_revert_reason}
          },
          options
        )

      _ ->
        hex_revert_reason
    end
  end

  # Because there is no contract association, we know the contract was not verified
  def decoded_input_data(tx, extract_names? \\ false, options)

  def decoded_input_data(%__MODULE__{to_address: nil}, _, _), do: {:error, :no_to_address}
  def decoded_input_data(%NotLoaded{}, _, _), do: {:error, :not_loaded}

  def decoded_input_data(%__MODULE__{input: %{bytes: bytes}}, _, _) when bytes in [nil, <<>>],
    do: {:error, :no_input_data}

  if not Application.compile_env(:explorer, :decode_not_a_contract_calls) do
    def decoded_input_data(%__MODULE__{to_address: %{contract_code: nil}}, _, _), do: {:error, :not_a_contract_call}
  end

  def decoded_input_data(
        %__MODULE__{
          to_address: %NotLoaded{},
          input: input,
          hash: hash
        },
        extract_names?,
        options
      ) do
    decoded_input_data(
      %__MODULE__{
        to_address: %{smart_contract: nil},
        input: input,
        hash: hash
      },
      extract_names?,
      options
    )
  end

  def decoded_input_data(
        %__MODULE__{
          to_address: %{smart_contract: %NotLoaded{}},
          input: input,
          hash: hash
        },
        extract_names?,
        options
      ) do
    decoded_input_data(
      %__MODULE__{
        to_address: %{smart_contract: nil},
        input: input,
        hash: hash
      },
      extract_names?,
      options
    )
  end

  def decoded_input_data(
        %__MODULE__{
          to_address: %{smart_contract: nil},
          input: %{bytes: <<method_id::binary-size(4), _::binary>> = data} = input,
          hash: hash
        },
        extract_names?,
        options
      ) do
    candidates_query =
      from(
        contract_method in ContractMethod,
        where: contract_method.identifier == ^method_id,
        limit: 1
      )

    candidates =
      candidates_query
      |> Chain.select_repo(options).all()
      |> Enum.flat_map(fn candidate ->
        case do_decoded_input_data(data, %SmartContract{abi: [candidate.abi], address_hash: nil}, hash, options) do
          {:ok, _, _, _} = decoded -> [decoded]
          _ -> []
        end
      end)

    {:error, :contract_not_verified,
     if(candidates == [], do: decode_function_call_via_sig_provider(input, hash, extract_names?), else: candidates)}
  end

  def decoded_input_data(%__MODULE__{to_address: %{smart_contract: nil}}, _, _) do
    {:error, :contract_not_verified, []}
  end

  def decoded_input_data(
        %__MODULE__{
          input: %{bytes: data} = input,
          to_address: %{smart_contract: smart_contract},
          hash: hash
        },
        extract_names?,
        options
      ) do
    case do_decoded_input_data(data, smart_contract, hash, options) do
      # In some cases transactions use methods of some unpredictable contracts, so we can try to look up for method in a whole DB
      {:error, :could_not_decode} ->
        case decoded_input_data(
               %__MODULE__{
                 to_address: %{smart_contract: nil},
                 input: input,
                 hash: hash
               },
               extract_names?,
               options
             ) do
          {:error, :contract_not_verified, []} ->
            decode_function_call_via_sig_provider_wrapper(input, hash, extract_names?)

          {:error, :contract_not_verified, candidates} ->
            {:error, :contract_verified, candidates}

          _ ->
            {:error, :could_not_decode}
        end

      output ->
        output
    end
  end

  defp decode_function_call_via_sig_provider_wrapper(input, hash, extract_names?) do
    case decode_function_call_via_sig_provider(input, hash, extract_names?) do
      [] ->
        {:error, :could_not_decode}

      result ->
        {:error, :contract_verified, result}
    end
  end

  defp do_decoded_input_data(data, smart_contract, hash, options) do
    full_abi = Chain.combine_proxy_implementation_abi(smart_contract, options)

    with {:ok, {selector, values}} <- find_and_decode(full_abi, data, hash),
         {:ok, mapping} <- selector_mapping(selector, values, hash),
         identifier <- Base.encode16(selector.method_id, case: :lower),
         text <- function_call(selector.function, mapping),
         do: {:ok, identifier, text, mapping}
  end

  defp decode_function_call_via_sig_provider(%{bytes: data} = input, hash, extract_names?) do
    with true <- SigProviderInterface.enabled?(),
         false <- extract_names?,
         {:ok, result} <- SigProviderInterface.decode_function_call(input),
         true <- is_list(result),
         false <- Enum.empty?(result),
         abi <- [result |> List.first() |> Map.put("outputs", []) |> Map.put("type", "function")],
         {:ok, _, _, _} = candidate <-
           do_decoded_input_data(data, %SmartContract{abi: abi, address_hash: nil}, hash, []) do
      [candidate]
    else
      _ ->
        []
    end
  end

  def get_method_name(
        %__MODULE__{
          input: %{bytes: <<method_id::binary-size(4), _::binary>>}
        } = transaction
      ) do
    if transaction.created_contract_address_hash do
      nil
    else
      case decoded_input_data(
             %__MODULE__{
               to_address: %{smart_contract: nil},
               input: transaction.input,
               hash: transaction.hash
             },
             true,
             []
           ) do
        {:error, :contract_not_verified, [{:ok, _method_id, decoded_func, _}]} ->
          parse_method_name(decoded_func)

        {:error, :contract_not_verified, []} ->
          "0x" <> Base.encode16(method_id, case: :lower)

        _ ->
          "Transfer"
      end
    end
  end

  def get_method_name(_), do: "Transfer"

  def parse_method_name(method_desc, need_upcase \\ true) do
    method_desc
    |> String.split("(")
    |> Enum.at(0)
    |> upcase_first(need_upcase)
  end

  defp upcase_first(string, false), do: string

  defp upcase_first(<<first::utf8, rest::binary>>, true), do: String.upcase(<<first::utf8>>) <> rest

  defp function_call(name, mapping) do
    text =
      mapping
      |> Stream.map(fn {name, type, _} -> [type, " ", name] end)
      |> Enum.intersperse(", ")

    IO.iodata_to_binary([name, "(", text, ")"])
  end

  defp find_and_decode(abi, data, hash) do
    result =
      abi
      |> ABI.parse_specification()
      |> ABI.find_and_decode(data)

    {:ok, result}
  rescue
    e ->
      Logger.warn(fn ->
        [
          "Could not decode input data for transaction: ",
          Hash.to_iodata(hash),
          Exception.format(:error, e, __STACKTRACE__)
        ]
      end)

      {:error, :could_not_decode}
  end

  defp selector_mapping(selector, values, hash) do
    types = Enum.map(selector.types, &FunctionSelector.encode_type/1)

    mapping = Enum.zip([selector.input_names, types, values])

    {:ok, mapping}
  rescue
    e ->
      Logger.warn(fn ->
        [
          "Could not decode input data for transaction: ",
          Hash.to_iodata(hash),
          Exception.format(:error, e, __STACKTRACE__)
        ]
      end)

      {:error, :could_not_decode}
  end

  @doc """
  Produces a list of queries starting from the given one and adding filters for
  transactions that are linked to the given address_hash through a direction.
  """
  def matching_address_queries_list(query, :from, address_hash) do
    [where(query, [t], t.from_address_hash == ^address_hash)]
  end

  def matching_address_queries_list(query, :to, address_hash) do
    [
      where(query, [t], t.to_address_hash == ^address_hash),
      where(query, [t], t.created_contract_address_hash == ^address_hash)
    ]
  end

  def matching_address_queries_list(query, _direction, address_hash) do
    [
      where(query, [t], t.from_address_hash == ^address_hash),
      where(query, [t], t.to_address_hash == ^address_hash),
      where(query, [t], t.created_contract_address_hash == ^address_hash)
    ]
  end

  def matching_address_query(query, :from, address_hash) do
    where(query, [t], t.from_address_hash == ^address_hash)
  end

  def matching_address_query(query, :to, address_hash) do
    where(query, [t], t.to_address_hash == ^address_hash or t.created_contract_address_hash == ^address_hash)
  end

  def matching_address_query(query, _direction, address_hash) do
    where(
      query,
      [t],
      t.from_address_hash == ^address_hash or t.to_address_hash == ^address_hash or
        t.created_contract_address_hash == ^address_hash
    )
  end

  def not_pending_transactions(query) do
    where(query, [t], not is_nil(t.block_number))
  end

<<<<<<< HEAD
  def pending_transactions(query) do
    where(query, [t], is_nil(t.block_number))
  end

  def not_dropped_or_replaced_transacions(query) do
=======
  def not_dropped_or_replaced_transactions(query) do
>>>>>>> e7c71a12
    where(query, [t], is_nil(t.error) or t.error != "dropped/replaced")
  end

  @collated_fields ~w(block_number cumulative_gas_used gas_used index)a

  @collated_message "can't be blank when the transaction is collated into a block"
  @collated_field_to_check Enum.into(@collated_fields, %{}, fn collated_field ->
                             {collated_field, :"collated_#{collated_field}}"}
                           end)

  defp check_collated(%Changeset{} = changeset) do
    check_constraints(changeset, @collated_field_to_check, @collated_message)
  end

  @error_message "can't be set when status is not :error"

  defp check_error(%Changeset{} = changeset) do
    check_constraint(changeset, :error, message: @error_message, name: :error)
  end

  @status_message "can't be set when the block_hash is unknown"

  defp check_status(%Changeset{} = changeset) do
    check_constraint(changeset, :status, message: @status_message, name: :status)
  end

  defp check_constraints(%Changeset{} = changeset, field_to_name, message)
       when is_map(field_to_name) and is_binary(message) do
    Enum.reduce(field_to_name, changeset, fn {field, name}, acc_changeset ->
      check_constraint(
        acc_changeset,
        field,
        message: message,
        name: name
      )
    end)
  end

  defp validate_collated(%Changeset{} = changeset) do
    case Changeset.get_field(changeset, :block_hash) do
      %Hash{} -> Enum.reduce(@collated_fields, changeset, &validate_collated/2)
      nil -> changeset
    end
  end

  defp validate_collated(field, %Changeset{} = changeset) when is_atom(field) do
    case Changeset.get_field(changeset, field) do
      nil -> Changeset.add_error(changeset, field, @collated_message)
      _ -> changeset
    end
  end

  defp validate_error(%Changeset{} = changeset) do
    if Changeset.get_field(changeset, :status) != :error and Changeset.get_field(changeset, :error) != nil do
      Changeset.add_error(changeset, :error, @error_message)
    else
      changeset
    end
  end

  defp validate_status(%Changeset{} = changeset) do
    if Changeset.get_field(changeset, :block_hash) == nil and
         Changeset.get_field(changeset, :status) != nil do
      Changeset.add_error(changeset, :status, @status_message)
    else
      changeset
    end
  end

  @doc """
  Builds an `Ecto.Query` to fetch transactions with token transfers from the give address hash.

  The results will be ordered by block number and index DESC.
  """
  def transactions_with_token_transfers(address_hash, token_hash) do
    query = transactions_with_token_transfers_query(address_hash, token_hash)

    from(
      t in subquery(query),
      order_by: [desc: t.block_number, desc: t.index],
      preload: [:from_address, :to_address, :created_contract_address]
    )
  end

  defp transactions_with_token_transfers_query(address_hash, token_hash) do
    from(
      t in Transaction,
      inner_join: tt in TokenTransfer,
      on: t.hash == tt.transaction_hash,
      where: tt.token_contract_address_hash == ^token_hash,
      where: tt.from_address_hash == ^address_hash or tt.to_address_hash == ^address_hash,
      distinct: :hash
    )
  end

  def transactions_with_token_transfers_direction(direction, address_hash) do
    query = transactions_with_token_transfers_query_direction(direction, address_hash)

    from(
      t in subquery(query),
      order_by: [desc: t.block_number, desc: t.index],
      preload: [:from_address, :to_address, :created_contract_address]
    )
  end

  defp transactions_with_token_transfers_query_direction(:from, address_hash) do
    from(
      t in Transaction,
      inner_join: tt in TokenTransfer,
      on: t.hash == tt.transaction_hash,
      where: tt.from_address_hash == ^address_hash,
      distinct: :hash
    )
  end

  defp transactions_with_token_transfers_query_direction(:to, address_hash) do
    from(
      t in Transaction,
      inner_join: tt in TokenTransfer,
      on: t.hash == tt.transaction_hash,
      where: tt.to_address_hash == ^address_hash,
      distinct: :hash
    )
  end

  defp transactions_with_token_transfers_query_direction(_, address_hash) do
    from(
      t in Transaction,
      inner_join: tt in TokenTransfer,
      on: t.hash == tt.transaction_hash,
      where: tt.from_address_hash == ^address_hash or tt.to_address_hash == ^address_hash,
      distinct: :hash
    )
  end

  @doc """
  Builds an `Ecto.Query` to fetch transactions with the specified block_number
  """
  def transactions_with_block_number(block_number) do
    from(
      t in Transaction,
      where: t.block_number == ^block_number
    )
  end

  @doc """
  Builds an `Ecto.Query` to fetch the last nonce from the given address hash.

  The last nonce value means the total of transactions that the given address has sent through the
  chain. Also, the query uses the last `block_number` to get the last nonce because this column is
  indexed in DB, then the query is faster than ordering by last nonce.
  """
  def last_nonce_by_address_query(address_hash) do
    from(
      t in Transaction,
      select: t.nonce,
      where: t.from_address_hash == ^address_hash,
      order_by: [desc: :block_number],
      limit: 1
    )
  end
end<|MERGE_RESOLUTION|>--- conflicted
+++ resolved
@@ -776,15 +776,11 @@
     where(query, [t], not is_nil(t.block_number))
   end
 
-<<<<<<< HEAD
   def pending_transactions(query) do
     where(query, [t], is_nil(t.block_number))
   end
 
-  def not_dropped_or_replaced_transacions(query) do
-=======
   def not_dropped_or_replaced_transactions(query) do
->>>>>>> e7c71a12
     where(query, [t], is_nil(t.error) or t.error != "dropped/replaced")
   end
 
