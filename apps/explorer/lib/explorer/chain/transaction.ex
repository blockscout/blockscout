--- conflicted
+++ resolved
@@ -114,7 +114,7 @@
                             2
                           )
 
-                        "celo" ->
+                        :celo ->
                           elem(
                             quote do
                               field(:gateway_fee, Wei)
@@ -601,14 +601,9 @@
 
   defp custom_optional_attrs do
     case Application.get_env(:explorer, :chain_type) do
-<<<<<<< HEAD
-      "suave" -> @suave_optional_attrs
-      "optimism" -> @optimism_optional_attrs
-      "celo" -> @celo_optional_attrs
-=======
       :suave -> @suave_optional_attrs
       :optimism -> @optimism_optional_attrs
->>>>>>> 4b272cf6
+      :celo -> @celo_optional_attrs
       _ -> @empty_attrs
     end
   end
