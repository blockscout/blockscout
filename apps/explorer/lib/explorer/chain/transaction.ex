--- conflicted
+++ resolved
@@ -122,7 +122,6 @@
                             2
                           )
 
-<<<<<<< HEAD
                         :celo ->
                           elem(
                             quote do
@@ -141,7 +140,10 @@
                               )
 
                               has_one(:gas_token, through: [:gas_token_contract_address, :token])
-=======
+                            end,
+                            2
+                          )
+
                         :arbitrum ->
                           elem(
                             quote do
@@ -176,7 +178,6 @@
                                 foreign_key: :originating_transaction_hash,
                                 references: :hash
                               )
->>>>>>> 016881a0
                             end,
                             2
                           )
@@ -307,21 +308,18 @@
                      gas_used index created_contract_code_indexed_at status
                      to_address_hash revert_reason type has_error_in_internal_txs r s v)a
 
-<<<<<<< HEAD
-  @optimism_optional_attrs ~w(l1_fee l1_fee_scalar l1_gas_price l1_gas_used l1_tx_origin l1_block_number)a
-  @suave_optional_attrs ~w(execution_node_hash wrapped_type wrapped_nonce wrapped_to_address_hash wrapped_gas wrapped_gas_price wrapped_max_priority_fee_per_gas wrapped_max_fee_per_gas wrapped_value wrapped_input wrapped_v wrapped_r wrapped_s wrapped_hash)a
-  @celo_optional_attrs ~w(gateway_fee gas_fee_recipient_address_hash gas_token_contract_address_hash)a
-=======
   @chain_type_optional_attrs (case Application.compile_env(:explorer, :chain_type) do
                                 :optimism ->
                                   ~w(l1_fee l1_fee_scalar l1_gas_price l1_gas_used l1_tx_origin l1_block_number)a
->>>>>>> 016881a0
 
                                 :suave ->
                                   ~w(execution_node_hash wrapped_type wrapped_nonce wrapped_to_address_hash wrapped_gas wrapped_gas_price wrapped_max_priority_fee_per_gas wrapped_max_fee_per_gas wrapped_value wrapped_input wrapped_v wrapped_r wrapped_s wrapped_hash)a
 
                                 :arbitrum ->
                                   ~w(gas_used_for_l1)a
+
+                                :celo ->
+                                  ~w(gateway_fee gas_fee_recipient_address_hash gas_token_contract_address_hash)a
 
                                 _ ->
                                   ~w()a
@@ -661,18 +659,6 @@
     |> unique_constraint(:hash)
   end
 
-<<<<<<< HEAD
-  defp custom_optional_attrs do
-    case Application.get_env(:explorer, :chain_type) do
-      :suave -> @suave_optional_attrs
-      :optimism -> @optimism_optional_attrs
-      :celo -> @celo_optional_attrs
-      _ -> @empty_attrs
-    end
-  end
-
-=======
->>>>>>> 016881a0
   @spec block_timestamp(t()) :: DateTime.t()
   def block_timestamp(%{block_number: nil, inserted_at: time}), do: time
   def block_timestamp(%{block_timestamp: time}) when not is_nil(time), do: time
