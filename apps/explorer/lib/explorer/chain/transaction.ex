defmodule Explorer.Chain.Transaction do
  @moduledoc "Models a Web3 transaction."

  use Explorer.Schema

  require Logger

  import Ecto.Query, only: [from: 2, preload: 3, subquery: 1, where: 3]

  alias ABI.FunctionSelector

  alias Ecto.Association.NotLoaded
  alias Ecto.Changeset

  alias Explorer.{Chain, Repo}

  alias Explorer.Chain.{
    Address,
    Block,
    ContractMethod,
    Data,
    Gas,
    Hash,
    InternalTransaction,
    Log,
<<<<<<< HEAD
    Token,
=======
    SmartContract,
>>>>>>> e3b3468f
    TokenTransfer,
    Transaction,
    Wei
  }

  alias Explorer.Chain.Transaction.{Fork, Status}

  @optional_attrs ~w(max_priority_fee_per_gas max_fee_per_gas block_hash block_number created_contract_address_hash cumulative_gas_used earliest_processing_start
                     error gas_used index created_contract_code_indexed_at status
                     gas_currency_hash gas_fee_recipient_hash gateway_fee
                     to_address_hash revert_reason type has_error_in_internal_txs)a

  @required_attrs ~w(from_address_hash gas gas_price hash input nonce r s v value)a

  @typedoc """
  X coordinate module n in
  [Elliptic Curve Digital Signature Algorithm](https://en.wikipedia.org/wiki/Elliptic_Curve_Digital_Signature_Algorithm)
  (EDCSA)
  """
  @type r :: Decimal.t()

  @typedoc """
  Y coordinate module n in
  [Elliptic Curve Digital Signature Algorithm](https://en.wikipedia.org/wiki/Elliptic_Curve_Digital_Signature_Algorithm)
  (EDCSA)
  """
  @type s :: Decimal.t()

  @typedoc """
  The index of the transaction in its block.
  """
  @type transaction_index :: non_neg_integer()

  @typedoc """
  `t:standard_v/0` + `27`

  | `v`  | X      | Y    |
  |------|--------|------|
  | `27` | lower  | even |
  | `28` | lower  | odd  |
  | `29` | higher | even |
  | `30` | higher | odd  |

  **Note: that `29` and `30` are exceedingly rarely, and will in practice only ever be seen in specifically generated
  examples.**
  """
  @type v :: 27..30

  @typedoc """
  How much the sender is willing to pay in wei per unit of gas.
  """
  @type wei_per_gas :: Wei.t()

  @typedoc """
   * `block` - the block in which this transaction was mined/validated.  `nil` when transaction is pending or has only
     been collated into one of the `uncles` in one of the `forks`.
   * `block_hash` - `block` foreign key. `nil` when transaction is pending or has only been collated into one of the
     `uncles` in one of the `forks`.
   * `block_number` - Denormalized `block` `number`. `nil` when transaction is pending or has only been collated into
     one of the `uncles` in one of the `forks`.
   * `created_contract_address` - belongs_to association to `address` corresponding to `created_contract_address_hash`.
   * `created_contract_address_hash` - Denormalized `internal_transaction` `created_contract_address_hash`
     populated only when `to_address_hash` is nil.
   * `cumulative_gas_used` - the cumulative gas used in `transaction`'s `t:Explorer.Chain.Block.t/0` before
     `transaction`'s `index`.  `nil` when transaction is pending
   * `earliest_processing_start` - If the pending transaction fetcher was alive and received this transaction, we can
      be sure that this transaction did not start processing until after the last time we fetched pending transactions,
      so we annotate that with this field. If it is `nil`, that means we don't have a lower bound for when it started
      processing.
   * `error` - the `error` from the last `t:Explorer.Chain.InternalTransaction.t/0` in `internal_transactions` that
     caused `status` to be `:error`.  Only set after `internal_transactions_index_at` is set AND if there was an error.
     Also, `error` is set if transaction is replaced/dropped
   * `forks` - copies of this transactions that were collated into `uncles` not on the primary consensus of the chain.
   * `from_address` - the source of `value`
   * `from_address_hash` - foreign key of `from_address`
   * `gas` - Gas provided by the sender
   * `gas_price` - How much the sender is willing to pay for `gas`
   * `gas_currency_hash` - Address of the token used for the transaction
   * `gas_fee_recipient_hash` - Address of the recipient of the gateway fee
   * `gateway_fee` - Gateway fee
   * `gas_used` - the gas used for just `transaction`.  `nil` when transaction is pending or has only been collated into
     one of the `uncles` in one of the `forks`.
   * `hash` - hash of contents of this transaction
   * `index` - index of this transaction in `block`.  `nil` when transaction is pending or has only been collated into
     one of the `uncles` in one of the `forks`.
   * `input`- data sent along with the transaction
   * `internal_transactions` - transactions (value transfers) created while executing contract used for this
     transaction
   * `created_contract_code_indexed_at` - when created `address` code was fetched by `Indexer`
   * `revert_reason` - revert reason of transaction

     | `status` | `contract_creation_address_hash` | `input`    | Token Transfer? | `internal_transactions_indexed_at`        | `internal_transactions` | Description                                                                                         |
     |----------|----------------------------------|------------|-----------------|-------------------------------------------|-------------------------|-----------------------------------------------------------------------------------------------------|
     | `:ok`    | `nil`                            | Empty      | Don't Care      | `inserted_at`                             | Unfetched               | Simple `value` transfer transaction succeeded.  Internal transactions would be same value transfer. |
     | `:ok`    | `nil`                            | Don't Care | `true`          | `inserted_at`                             | Unfetched               | Token transfer (from `logs`) that didn't happen during a contract creation.                         |
     | `:ok`    | Don't Care                       | Non-Empty  | Don't Care      | When `internal_transactions` are indexed. | Fetched                 | A contract call that succeeded.                                                                     |
     | `:error` | nil                              | Empty      | Don't Care      | When `internal_transactions` are indexed. | Fetched                 | Simple `value` transfer transaction failed. Internal transactions fetched for `error`.              |
     | `:error` | Don't Care                       | Non-Empty  | Don't Care      | When `internal_transactions` are indexed. | Fetched                 | A contract call that failed.                                                                        |
     | `nil`    | Don't Care                       | Don't Care | Don't Care      | When `internal_transactions` are indexed. | Depends                 | A pending post-Byzantium transaction will only know its status from receipt.                        |
     | `nil`    | Don't Care                       | Don't Care | Don't Care      | When `internal_transactions` are indexed. | Fetched                 | A pre-Byzantium transaction requires internal transactions to determine status.                     |
   * `logs` - events that occurred while mining the `transaction`.
   * `nonce` - the number of transaction made by the sender prior to this one
   * `r` - the R field of the signature. The (r, s) is the normal output of an ECDSA signature, where r is computed as
       the X coordinate of a point R, modulo the curve order n.
   * `s` - The S field of the signature.  The (r, s) is the normal output of an ECDSA signature, where r is computed as
       the X coordinate of a point R, modulo the curve order n.
   * `status` - whether the transaction was successfully mined or failed.  `nil` when transaction is pending or has only
     been collated into one of the `uncles` in one of the `forks`.
   * `to_address` - sink of `value`
   * `to_address_hash` - `to_address` foreign key
   * `uncles` - uncle blocks where `forks` were collated
   * `v` - The V field of the signature.
   * `value` - wei transferred from `from_address` to `to_address`
   * `revert_reason` - revert reason of transaction
   * `max_priority_fee_per_gas` - User defined maximum fee (tip) per unit of gas paid to validator for transaction prioritization.
   * `max_fee_per_gas` - Maximum total amount per unit of gas a user is willing to pay for a transaction, including base fee and priority fee.
   * `type` - New transaction type identifier introduced in EIP 2718 (Berlin HF)
   * `has_error_in_internal_txs` - shows if the internal transactions related to transaction have errors
  """
  @type t :: %__MODULE__{
          block: %Ecto.Association.NotLoaded{} | Block.t() | nil,
          block_hash: Hash.t() | nil,
          block_number: Block.block_number() | nil,
          created_contract_address: %Ecto.Association.NotLoaded{} | Address.t() | nil,
          created_contract_address_hash: Hash.Address.t() | nil,
          created_contract_code_indexed_at: DateTime.t() | nil,
          cumulative_gas_used: Gas.t() | nil,
          earliest_processing_start: DateTime.t() | nil,
          error: String.t() | nil,
          forks: %Ecto.Association.NotLoaded{} | [Fork.t()],
          from_address: %Ecto.Association.NotLoaded{} | Address.t(),
          from_address_hash: Hash.Address.t(),
          gas: Gas.t(),
          gas_price: wei_per_gas,
          gas_currency: %Ecto.Association.NotLoaded{} | Address.t() | nil,
          gas_currency_hash: Hash.Address.t() | nil,
          gas_fee_recipient: %Ecto.Association.NotLoaded{} | Address.t() | nil,
          gas_fee_recipient_hash: Hash.Address.t() | nil,
          gas_used: Gas.t() | nil,
          gateway_fee: Wei.t() | nil,
          hash: Hash.t(),
          index: transaction_index | nil,
          input: Data.t(),
          internal_transactions: %Ecto.Association.NotLoaded{} | [InternalTransaction.t()],
          logs: %Ecto.Association.NotLoaded{} | [Log.t()],
          nonce: non_neg_integer(),
          r: r(),
          s: s(),
          status: Status.t() | nil,
          to_address: %Ecto.Association.NotLoaded{} | Address.t() | nil,
          to_address_hash: Hash.Address.t() | nil,
          uncles: %Ecto.Association.NotLoaded{} | [Block.t()],
          v: v(),
          value: Wei.t(),
          revert_reason: String.t() | nil,
          max_priority_fee_per_gas: wei_per_gas | nil,
          max_fee_per_gas: wei_per_gas | nil,
          type: non_neg_integer() | nil,
          has_error_in_internal_txs: boolean()
        }

  @derive {Poison.Encoder,
           only: [
             :block_number,
             :cumulative_gas_used,
             :error,
             :gas,
             :gas_price,
             :gas_currency_hash,
             :gas_fee_recipient_hash,
             :gas_used,
             :gateway_fee,
             :index,
             :created_contract_code_indexed_at,
             :input,
             :nonce,
             :r,
             :s,
             :v,
             :status,
             :value,
             :revert_reason
           ]}

  @derive {Jason.Encoder,
           only: [
             :block_number,
             :cumulative_gas_used,
             :error,
             :gas,
             :gas_price,
             :gas_used,
             :index,
             :created_contract_code_indexed_at,
             :input,
             :nonce,
             :r,
             :s,
             :v,
             :status,
             :value,
             :revert_reason
           ]}

  @primary_key {:hash, Hash.Full, autogenerate: false}
  schema "transactions" do
    field(:block_number, :integer)
    field(:cumulative_gas_used, :decimal)
    field(:earliest_processing_start, :utc_datetime_usec)
    field(:error, :string)
    field(:gas, :decimal)
    field(:gas_price, Wei)
    field(:gas_used, :decimal)
    field(:gateway_fee, Wei)
    field(:index, :integer)
    field(:created_contract_code_indexed_at, :utc_datetime_usec)
    field(:input, Data)
    field(:nonce, :integer)
    field(:r, :decimal)
    field(:s, :decimal)
    field(:status, Status)
    field(:v, :decimal)
    field(:value, Wei)
    field(:revert_reason, :string)
    field(:max_priority_fee_per_gas, Wei)
    field(:max_fee_per_gas, Wei)
    field(:type, :integer)
    field(:has_error_in_internal_txs, :boolean)

    belongs_to(:gas_currency, Address, foreign_key: :gas_currency_hash, references: :hash, type: Hash.Address)
    belongs_to(:gas_fee_recipient, Address, foreign_key: :gas_fee_recipient_hash, references: :hash, type: Hash.Address)

    # A transient field for deriving old block hash during transaction upserts.
    # Used to force refetch of a block in case a transaction is re-collated
    # in a different block. See: https://github.com/blockscout/blockscout/issues/1911
    field(:old_block_hash, Hash.Full)

    timestamps()

    belongs_to(:block, Block, foreign_key: :block_hash, references: :hash, type: Hash.Full)
    has_many(:forks, Fork, foreign_key: :hash)

    belongs_to(
      :from_address,
      Address,
      foreign_key: :from_address_hash,
      references: :hash,
      type: Hash.Address
    )

    has_many(:internal_transactions, InternalTransaction, foreign_key: :transaction_hash)
    has_many(:logs, Log, foreign_key: :transaction_hash)
    has_many(:token_transfers, TokenTransfer, foreign_key: :transaction_hash)

    belongs_to(
      :to_address,
      Address,
      foreign_key: :to_address_hash,
      references: :hash,
      type: Hash.Address
    )

    has_many(:uncles, through: [:forks, :uncle])

    belongs_to(
      :created_contract_address,
      Address,
      foreign_key: :created_contract_address_hash,
      references: :hash,
      type: Hash.Address
    )
  end

  @doc """
  A pending transaction does not have a `block_hash`

      iex> changeset = Explorer.Chain.Transaction.changeset(
      ...>   %Transaction{},
      ...>   %{
      ...>     from_address_hash: "0xe8ddc5c7a2d2f0d7a9798459c0104fdf5e987aca",
      ...>     gas: 4700000,
      ...>     gas_price: 100000000000,
      ...>     gas_currency_hash: "0x88f24de331525cf6cfd7455eb96a9e4d49b7f292",
      ...>     gas_fee_recipient_hash: "0xe8ddc5c7a2d2f0d7a9798459c0104fdf5e987aca",
      ...>     hash: "0x3a3eb134e6792ce9403ea4188e5e79693de9e4c94e499db132be086400da79e6",
      ...>     input: "0x6060604052341561000f57600080fd5b336000806101000a81548173ffffffffffffffffffffffffffffffffffffffff021916908373ffffffffffffffffffffffffffffffffffffffff1602179055506102db8061005e6000396000f300606060405260043610610062576000357c0100000000000000000000000000000000000000000000000000000000900463ffffffff1680630900f01014610067578063445df0ac146100a05780638da5cb5b146100c9578063fdacd5761461011e575b600080fd5b341561007257600080fd5b61009e600480803573ffffffffffffffffffffffffffffffffffffffff16906020019091905050610141565b005b34156100ab57600080fd5b6100b3610224565b6040518082815260200191505060405180910390f35b34156100d457600080fd5b6100dc61022a565b604051808273ffffffffffffffffffffffffffffffffffffffff1673ffffffffffffffffffffffffffffffffffffffff16815260200191505060405180910390f35b341561012957600080fd5b61013f600480803590602001909190505061024f565b005b60008060009054906101000a900473ffffffffffffffffffffffffffffffffffffffff1673ffffffffffffffffffffffffffffffffffffffff163373ffffffffffffffffffffffffffffffffffffffff161415610220578190508073ffffffffffffffffffffffffffffffffffffffff1663fdacd5766001546040518263ffffffff167c010000000000000000000000000000000000000000000000000000000002815260040180828152602001915050600060405180830381600087803b151561020b57600080fd5b6102c65a03f1151561021c57600080fd5b5050505b5050565b60015481565b6000809054906101000a900473ffffffffffffffffffffffffffffffffffffffff1681565b6000809054906101000a900473ffffffffffffffffffffffffffffffffffffffff1673ffffffffffffffffffffffffffffffffffffffff163373ffffffffffffffffffffffffffffffffffffffff1614156102ac57806001819055505b505600a165627a7a72305820a9c628775efbfbc17477a472413c01ee9b33881f550c59d21bee9928835c854b0029",
      ...>     nonce: 0,
      ...>     r: 0xAD3733DF250C87556335FFE46C23E34DBAFFDE93097EF92F52C88632A40F0C75,
      ...>     s: 0x72caddc0371451a58de2ca6ab64e0f586ccdb9465ff54e1c82564940e89291e3,
      ...>     v: 0x8d,
      ...>     value: 0
      ...>   }
      ...> )
      iex> changeset.valid?
      true

  A collated transaction MUST have an `index` so its position in the `block` is known and the `cumulative_gas_used` ane
  `gas_used` to know its fees.

  Post-Byzantium, the status must be present when a block is collated.

      iex> changeset = Explorer.Chain.Transaction.changeset(
      ...>   %Transaction{},
      ...>   %{
      ...>     block_hash: "0xe52d77084cab13a4e724162bcd8c6028e5ecfaa04d091ee476e96b9958ed6b47",
      ...>     block_number: 34,
      ...>     cumulative_gas_used: 0,
      ...>     from_address_hash: "0xe8ddc5c7a2d2f0d7a9798459c0104fdf5e987aca",
      ...>     gas: 4700000,
      ...>     gas_price: 100000000000,
      ...>     gas_currency_hash: "0x88f24de331525cf6cfd7455eb96a9e4d49b7f292",
      ...>     gas_fee_recipient_hash: "0xe8ddc5c7a2d2f0d7a9798459c0104fdf5e987aca",
      ...>     gas_used: 4600000,
      ...>     hash: "0x3a3eb134e6792ce9403ea4188e5e79693de9e4c94e499db132be086400da79e6",
      ...>     index: 0,
      ...>     input: "0x6060604052341561000f57600080fd5b336000806101000a81548173ffffffffffffffffffffffffffffffffffffffff021916908373ffffffffffffffffffffffffffffffffffffffff1602179055506102db8061005e6000396000f300606060405260043610610062576000357c0100000000000000000000000000000000000000000000000000000000900463ffffffff1680630900f01014610067578063445df0ac146100a05780638da5cb5b146100c9578063fdacd5761461011e575b600080fd5b341561007257600080fd5b61009e600480803573ffffffffffffffffffffffffffffffffffffffff16906020019091905050610141565b005b34156100ab57600080fd5b6100b3610224565b6040518082815260200191505060405180910390f35b34156100d457600080fd5b6100dc61022a565b604051808273ffffffffffffffffffffffffffffffffffffffff1673ffffffffffffffffffffffffffffffffffffffff16815260200191505060405180910390f35b341561012957600080fd5b61013f600480803590602001909190505061024f565b005b60008060009054906101000a900473ffffffffffffffffffffffffffffffffffffffff1673ffffffffffffffffffffffffffffffffffffffff163373ffffffffffffffffffffffffffffffffffffffff161415610220578190508073ffffffffffffffffffffffffffffffffffffffff1663fdacd5766001546040518263ffffffff167c010000000000000000000000000000000000000000000000000000000002815260040180828152602001915050600060405180830381600087803b151561020b57600080fd5b6102c65a03f1151561021c57600080fd5b5050505b5050565b60015481565b6000809054906101000a900473ffffffffffffffffffffffffffffffffffffffff1681565b6000809054906101000a900473ffffffffffffffffffffffffffffffffffffffff1673ffffffffffffffffffffffffffffffffffffffff163373ffffffffffffffffffffffffffffffffffffffff1614156102ac57806001819055505b505600a165627a7a72305820a9c628775efbfbc17477a472413c01ee9b33881f550c59d21bee9928835c854b0029",
      ...>     nonce: 0,
      ...>     r: 0xAD3733DF250C87556335FFE46C23E34DBAFFDE93097EF92F52C88632A40F0C75,
      ...>     s: 0x72caddc0371451a58de2ca6ab64e0f586ccdb9465ff54e1c82564940e89291e3,
      ...>     status: :ok,
      ...>     v: 0x8d,
      ...>     value: 0
      ...>   }
      ...> )
      iex> changeset.valid?
      true

  But, pre-Byzantium the status cannot be known until the `Explorer.Chain.InternalTransaction` are checked for an
  `error`, so `status` is not required since we can't from the transaction data alone check if the chain is pre- or
  post-Byzantium.

      iex> changeset = Explorer.Chain.Transaction.changeset(
      ...>   %Transaction{},
      ...>   %{
      ...>     block_hash: "0xe52d77084cab13a4e724162bcd8c6028e5ecfaa04d091ee476e96b9958ed6b47",
      ...>     block_number: 34,
      ...>     cumulative_gas_used: 0,
      ...>     from_address_hash: "0xe8ddc5c7a2d2f0d7a9798459c0104fdf5e987aca",
      ...>     gas: 4700000,
      ...>     gas_price: 100000000000,
      ...>     gas_currency_hash: "0x88f24de331525cf6cfd7455eb96a9e4d49b7f292",
      ...>     gas_fee_recipient_hash: "0xe8ddc5c7a2d2f0d7a9798459c0104fdf5e987aca",
      ...>     gas_used: 4600000,
      ...>     hash: "0x3a3eb134e6792ce9403ea4188e5e79693de9e4c94e499db132be086400da79e6",
      ...>     index: 0,
      ...>     input: "0x6060604052341561000f57600080fd5b336000806101000a81548173ffffffffffffffffffffffffffffffffffffffff021916908373ffffffffffffffffffffffffffffffffffffffff1602179055506102db8061005e6000396000f300606060405260043610610062576000357c0100000000000000000000000000000000000000000000000000000000900463ffffffff1680630900f01014610067578063445df0ac146100a05780638da5cb5b146100c9578063fdacd5761461011e575b600080fd5b341561007257600080fd5b61009e600480803573ffffffffffffffffffffffffffffffffffffffff16906020019091905050610141565b005b34156100ab57600080fd5b6100b3610224565b6040518082815260200191505060405180910390f35b34156100d457600080fd5b6100dc61022a565b604051808273ffffffffffffffffffffffffffffffffffffffff1673ffffffffffffffffffffffffffffffffffffffff16815260200191505060405180910390f35b341561012957600080fd5b61013f600480803590602001909190505061024f565b005b60008060009054906101000a900473ffffffffffffffffffffffffffffffffffffffff1673ffffffffffffffffffffffffffffffffffffffff163373ffffffffffffffffffffffffffffffffffffffff161415610220578190508073ffffffffffffffffffffffffffffffffffffffff1663fdacd5766001546040518263ffffffff167c010000000000000000000000000000000000000000000000000000000002815260040180828152602001915050600060405180830381600087803b151561020b57600080fd5b6102c65a03f1151561021c57600080fd5b5050505b5050565b60015481565b6000809054906101000a900473ffffffffffffffffffffffffffffffffffffffff1681565b6000809054906101000a900473ffffffffffffffffffffffffffffffffffffffff1673ffffffffffffffffffffffffffffffffffffffff163373ffffffffffffffffffffffffffffffffffffffff1614156102ac57806001819055505b505600a165627a7a72305820a9c628775efbfbc17477a472413c01ee9b33881f550c59d21bee9928835c854b0029",
      ...>     nonce: 0,
      ...>     r: 0xAD3733DF250C87556335FFE46C23E34DBAFFDE93097EF92F52C88632A40F0C75,
      ...>     s: 0x72caddc0371451a58de2ca6ab64e0f586ccdb9465ff54e1c82564940e89291e3,
      ...>     v: 0x8d,
      ...>     value: 0
      ...>   }
      ...> )
      iex> changeset.valid?
      true

  The `error` can only be set with a specific error message when `status` is `:error`

      iex> changeset = Explorer.Chain.Transaction.changeset(
      ...>   %Transaction{},
      ...>   %{
      ...>     block_hash: "0xe52d77084cab13a4e724162bcd8c6028e5ecfaa04d091ee476e96b9958ed6b47",
      ...>     block_number: 34,
      ...>     cumulative_gas_used: 0,
      ...>     error: "Out of gas",
      ...>     gas: 4700000,
      ...>     gas_price: 100000000000,
      ...>     gas_currency_hash: "0x88f24de331525cf6cfd7455eb96a9e4d49b7f292",
      ...>     gas_fee_recipient_hash: "0xe8ddc5c7a2d2f0d7a9798459c0104fdf5e987aca",
      ...>     gas_used: 4600000,
      ...>     hash: "0x3a3eb134e6792ce9403ea4188e5e79693de9e4c94e499db132be086400da79e6",
      ...>     index: 0,
      ...>     input: "0x6060604052341561000f57600080fd5b336000806101000a81548173ffffffffffffffffffffffffffffffffffffffff021916908373ffffffffffffffffffffffffffffffffffffffff1602179055506102db8061005e6000396000f300606060405260043610610062576000357c0100000000000000000000000000000000000000000000000000000000900463ffffffff1680630900f01014610067578063445df0ac146100a05780638da5cb5b146100c9578063fdacd5761461011e575b600080fd5b341561007257600080fd5b61009e600480803573ffffffffffffffffffffffffffffffffffffffff16906020019091905050610141565b005b34156100ab57600080fd5b6100b3610224565b6040518082815260200191505060405180910390f35b34156100d457600080fd5b6100dc61022a565b604051808273ffffffffffffffffffffffffffffffffffffffff1673ffffffffffffffffffffffffffffffffffffffff16815260200191505060405180910390f35b341561012957600080fd5b61013f600480803590602001909190505061024f565b005b60008060009054906101000a900473ffffffffffffffffffffffffffffffffffffffff1673ffffffffffffffffffffffffffffffffffffffff163373ffffffffffffffffffffffffffffffffffffffff161415610220578190508073ffffffffffffffffffffffffffffffffffffffff1663fdacd5766001546040518263ffffffff167c010000000000000000000000000000000000000000000000000000000002815260040180828152602001915050600060405180830381600087803b151561020b57600080fd5b6102c65a03f1151561021c57600080fd5b5050505b5050565b60015481565b6000809054906101000a900473ffffffffffffffffffffffffffffffffffffffff1681565b6000809054906101000a900473ffffffffffffffffffffffffffffffffffffffff1673ffffffffffffffffffffffffffffffffffffffff163373ffffffffffffffffffffffffffffffffffffffff1614156102ac57806001819055505b505600a165627a7a72305820a9c628775efbfbc17477a472413c01ee9b33881f550c59d21bee9928835c854b0029",
      ...>     nonce: 0,
      ...>     r: 0xAD3733DF250C87556335FFE46C23E34DBAFFDE93097EF92F52C88632A40F0C75,
      ...>     s: 0x72caddc0371451a58de2ca6ab64e0f586ccdb9465ff54e1c82564940e89291e3,
      ...>     v: 0x8d,
      ...>     value: 0
      ...>   }
      ...> )
      iex> changeset.valid?
      false
      iex> Keyword.get_values(changeset.errors, :error)
      [{"can't be set when status is not :error", []}]

      iex> changeset = Explorer.Chain.Transaction.changeset(
      ...>   %Transaction{},
      ...>   %{
      ...>     block_hash: "0xe52d77084cab13a4e724162bcd8c6028e5ecfaa04d091ee476e96b9958ed6b47",
      ...>     block_number: 34,
      ...>     cumulative_gas_used: 0,
      ...>     error: "Out of gas",
      ...>     from_address_hash: "0xe8ddc5c7a2d2f0d7a9798459c0104fdf5e987aca",
      ...>     gas: 4700000,
      ...>     gas_price: 100000000000,
      ...>     gas_currency_hash: "0x88f24de331525cf6cfd7455eb96a9e4d49b7f292",
      ...>     gas_fee_recipient_hash: "0xe8ddc5c7a2d2f0d7a9798459c0104fdf5e987aca",
      ...>     gas_used: 4600000,
      ...>     hash: "0x3a3eb134e6792ce9403ea4188e5e79693de9e4c94e499db132be086400da79e6",
      ...>     index: 0,
      ...>     input: "0x6060604052341561000f57600080fd5b336000806101000a81548173ffffffffffffffffffffffffffffffffffffffff021916908373ffffffffffffffffffffffffffffffffffffffff1602179055506102db8061005e6000396000f300606060405260043610610062576000357c0100000000000000000000000000000000000000000000000000000000900463ffffffff1680630900f01014610067578063445df0ac146100a05780638da5cb5b146100c9578063fdacd5761461011e575b600080fd5b341561007257600080fd5b61009e600480803573ffffffffffffffffffffffffffffffffffffffff16906020019091905050610141565b005b34156100ab57600080fd5b6100b3610224565b6040518082815260200191505060405180910390f35b34156100d457600080fd5b6100dc61022a565b604051808273ffffffffffffffffffffffffffffffffffffffff1673ffffffffffffffffffffffffffffffffffffffff16815260200191505060405180910390f35b341561012957600080fd5b61013f600480803590602001909190505061024f565b005b60008060009054906101000a900473ffffffffffffffffffffffffffffffffffffffff1673ffffffffffffffffffffffffffffffffffffffff163373ffffffffffffffffffffffffffffffffffffffff161415610220578190508073ffffffffffffffffffffffffffffffffffffffff1663fdacd5766001546040518263ffffffff167c010000000000000000000000000000000000000000000000000000000002815260040180828152602001915050600060405180830381600087803b151561020b57600080fd5b6102c65a03f1151561021c57600080fd5b5050505b5050565b60015481565b6000809054906101000a900473ffffffffffffffffffffffffffffffffffffffff1681565b6000809054906101000a900473ffffffffffffffffffffffffffffffffffffffff1673ffffffffffffffffffffffffffffffffffffffff163373ffffffffffffffffffffffffffffffffffffffff1614156102ac57806001819055505b505600a165627a7a72305820a9c628775efbfbc17477a472413c01ee9b33881f550c59d21bee9928835c854b0029",
      ...>     nonce: 0,
      ...>     r: 0xAD3733DF250C87556335FFE46C23E34DBAFFDE93097EF92F52C88632A40F0C75,
      ...>     s: 0x72caddc0371451a58de2ca6ab64e0f586ccdb9465ff54e1c82564940e89291e3,
      ...>     status: :error,
      ...>     v: 0x8d,
      ...>     value: 0
      ...>   }
      ...> )
      iex> changeset.valid?
      true

  """
  def changeset(%__MODULE__{} = transaction, attrs \\ %{}) do
    attrs_to_cast = @required_attrs ++ @optional_attrs

    transaction
    |> cast(attrs, attrs_to_cast)
    |> validate_required(@required_attrs)
    |> validate_collated()
    |> validate_error()
    |> validate_status()
    |> check_collated()
    |> check_error()
    |> check_status()
    |> foreign_key_constraint(:block_hash)
    |> unique_constraint(:hash)
  end

  def preload_token_transfers(query, address_hash) do
    token_transfers_query =
      from(
        tt in TokenTransfer,
        where:
          tt.token_contract_address_hash == ^address_hash or tt.to_address_hash == ^address_hash or
            tt.from_address_hash == ^address_hash,
        order_by: [asc: tt.log_index],
        preload: [:token, [from_address: :names], [to_address: :names]]
      )

    preload(query, [tt], token_transfers: ^token_transfers_query)
  end

  def decoded_revert_reason(transaction, revert_reason) do
    case revert_reason do
      "0x" <> hex_part ->
        process_hex_revert_reason(hex_part, transaction)

      hex_part ->
        process_hex_revert_reason(hex_part, transaction)
    end
  end

  defp process_hex_revert_reason(hex_revert_reason, %__MODULE__{to_address: smart_contract, hash: hash}) do
    case Integer.parse(hex_revert_reason, 16) do
      {number, ""} ->
        binary_revert_reason = :binary.encode_unsigned(number)
        decoded_input_data(%Transaction{to_address: smart_contract, hash: hash, input: %{bytes: binary_revert_reason}})

      _ ->
        hex_revert_reason
    end
  end

  # Because there is no contract association, we know the contract was not verified
  def decoded_input_data(%__MODULE__{to_address: nil}), do: {:error, :no_to_address}
  def decoded_input_data(%__MODULE__{input: %{bytes: bytes}}) when bytes in [nil, <<>>], do: {:error, :no_input_data}
  def decoded_input_data(%__MODULE__{to_address: %{contract_code: nil}}), do: {:error, :not_a_contract_call}

  def decoded_input_data(%__MODULE__{
        to_address: %{smart_contract: %NotLoaded{}},
        input: input,
        hash: hash
      }) do
    decoded_input_data(%__MODULE__{
      to_address: %{smart_contract: nil},
      input: input,
      hash: hash
    })
  end

  def decoded_input_data(%__MODULE__{
        to_address: %{smart_contract: nil},
        input: %{bytes: <<method_id::binary-size(4), _::binary>> = data},
        hash: hash
      }) do
    candidates_query =
      from(
        contract_method in ContractMethod,
        where: contract_method.identifier == ^method_id,
        limit: 1
      )

    candidates =
      candidates_query
      |> Repo.all()
      |> Enum.flat_map(fn candidate ->
        case do_decoded_input_data(data, %SmartContract{abi: [candidate.abi], address_hash: nil}, hash) do
          {:ok, _, _, _} = decoded -> [decoded]
          _ -> []
        end
      end)

    {:error, :contract_not_verified, candidates}
  end

  def decoded_input_data(%__MODULE__{to_address: %{smart_contract: nil}}) do
    {:error, :contract_not_verified, []}
  end

  def decoded_input_data(%__MODULE__{
        input: %{bytes: data},
        to_address: %{smart_contract: smart_contract},
        hash: hash
      }) do
    case do_decoded_input_data(data, smart_contract, hash) do
      # In some cases transactions use methods of some unpredictadle contracts, so we can try to look up for method in a whole DB
      {:error, :could_not_decode} ->
        case decoded_input_data(%__MODULE__{
               to_address: %{smart_contract: nil},
               input: %{bytes: data},
               hash: hash
             }) do
          {:error, :contract_not_verified, []} ->
            {:error, :could_not_decode}

          {:error, :contract_not_verified, candidates} ->
            {:error, :contract_verified, candidates}

          _ ->
            {:error, :could_not_decode}
        end

      output ->
        output
    end
  end

  defp do_decoded_input_data(data, smart_contract, hash) do
    full_abi = Chain.combine_proxy_implementation_abi(smart_contract)

    with {:ok, {selector, values}} <- find_and_decode(full_abi, data, hash),
         {:ok, mapping} <- selector_mapping(selector, values, hash),
         identifier <- Base.encode16(selector.method_id, case: :lower),
         text <- function_call(selector.function, mapping),
         do: {:ok, identifier, text, mapping}
  end

  def get_method_name(
        %__MODULE__{
          input: %{bytes: <<method_id::binary-size(4), _::binary>>}
        } = transaction
      ) do
    if transaction.created_contract_address_hash do
      nil
    else
      case Transaction.decoded_input_data(%__MODULE__{
             to_address: %{smart_contract: nil},
             input: transaction.input,
             hash: transaction.hash
           }) do
        {:error, :contract_not_verified, [{:ok, _method_id, decoded_func, _}]} ->
          parse_method_name(decoded_func)

        {:error, :contract_not_verified, []} ->
          "0x" <> Base.encode16(method_id, case: :lower)

        _ ->
          "Transfer"
      end
    end
  end

  def get_method_name(_), do: "Transfer"

  def parse_method_name(method_desc, need_upcase \\ true) do
    method_desc
    |> String.split("(")
    |> Enum.at(0)
    |> upcase_first(need_upcase)
  end

  defp upcase_first(string, false), do: string

  defp upcase_first(<<first::utf8, rest::binary>>, true), do: String.upcase(<<first::utf8>>) <> rest

  defp function_call(name, mapping) do
    text =
      mapping
      |> Stream.map(fn {name, type, _} -> [type, " ", name] end)
      |> Enum.intersperse(", ")

    IO.iodata_to_binary([name, "(", text, ")"])
  end

  defp find_and_decode(abi, data, hash) do
    result =
      abi
      |> ABI.parse_specification()
      |> ABI.find_and_decode(data)

    {:ok, result}
  rescue
    _ ->
      Logger.warn(fn -> ["Could not decode input data for transaction: ", Hash.to_iodata(hash)] end)
      {:error, :could_not_decode}
  end

  defp selector_mapping(selector, values, hash) do
    types = Enum.map(selector.types, &FunctionSelector.encode_type/1)

    mapping = Enum.zip([selector.input_names, types, values])

    {:ok, mapping}
  rescue
    _ ->
      Logger.warn(fn -> ["Could not decode input data for transaction: ", Hash.to_iodata(hash)] end)
      {:error, :could_not_decode}
  end

  @doc """
  Produces a list of queries starting from the given one and adding filters for
  transactions that are linked to the given address_hash through a direction.
  """
  def matching_address_queries_list(query, :from, address_hash) do
    [where(query, [t], t.from_address_hash == ^address_hash)]
  end

  def matching_address_queries_list(query, :to, address_hash) do
    [
      where(query, [t], t.to_address_hash == ^address_hash),
      where(query, [t], t.created_contract_address_hash == ^address_hash)
    ]
  end

  def matching_address_queries_list(query, _direction, address_hash) do
    [
      where(query, [t], t.from_address_hash == ^address_hash),
      where(query, [t], t.to_address_hash == ^address_hash),
      where(query, [t], t.created_contract_address_hash == ^address_hash)
    ]
  end

  def not_pending_transactions(query) do
    where(query, [t], not is_nil(t.block_number))
  end

  def not_dropped_or_replaced_transacions(query) do
    where(query, [t], is_nil(t.error) or t.error != "dropped/replaced")
  end

  @collated_fields ~w(block_number cumulative_gas_used gas_used index)a

  @collated_message "can't be blank when the transaction is collated into a block"
  @collated_field_to_check Enum.into(@collated_fields, %{}, fn collated_field ->
                             {collated_field, :"collated_#{collated_field}}"}
                           end)

  defp check_collated(%Changeset{} = changeset) do
    check_constraints(changeset, @collated_field_to_check, @collated_message)
  end

  @error_message "can't be set when status is not :error"

  defp check_error(%Changeset{} = changeset) do
    check_constraint(changeset, :error, message: @error_message, name: :error)
  end

  @status_message "can't be set when the block_hash is unknown"

  defp check_status(%Changeset{} = changeset) do
    check_constraint(changeset, :status, message: @status_message, name: :status)
  end

  defp check_constraints(%Changeset{} = changeset, field_to_name, message)
       when is_map(field_to_name) and is_binary(message) do
    Enum.reduce(field_to_name, changeset, fn {field, name}, acc_changeset ->
      check_constraint(
        acc_changeset,
        field,
        message: message,
        name: name
      )
    end)
  end

  defp validate_collated(%Changeset{} = changeset) do
    case Changeset.get_field(changeset, :block_hash) do
      %Hash{} -> Enum.reduce(@collated_fields, changeset, &validate_collated/2)
      nil -> changeset
    end
  end

  defp validate_collated(field, %Changeset{} = changeset) when is_atom(field) do
    case Changeset.get_field(changeset, field) do
      nil -> Changeset.add_error(changeset, field, @collated_message)
      _ -> changeset
    end
  end

  defp validate_error(%Changeset{} = changeset) do
    if Changeset.get_field(changeset, :status) != :error and Changeset.get_field(changeset, :error) != nil do
      Changeset.add_error(changeset, :error, @error_message)
    else
      changeset
    end
  end

  defp validate_status(%Changeset{} = changeset) do
    if Changeset.get_field(changeset, :block_hash) == nil and
         Changeset.get_field(changeset, :status) != nil do
      Changeset.add_error(changeset, :status, @status_message)
    else
      changeset
    end
  end

  @doc """
  Builds an `Ecto.Query` to fetch transactions with token transfers from the give address hash.

  The results will be ordered by block number and index DESC.
  """
  def transactions_with_token_transfers(address_hash, token_hash) do
    query = transactions_with_token_transfers_query(address_hash, token_hash)

    from(
      t in subquery(query),
      order_by: [desc: t.block_number, desc: t.index],
      preload: [:from_address, :to_address, :created_contract_address, :block]
    )
  end

  defp transactions_with_token_transfers_query(address_hash, token_hash) do
    from(
      t in Transaction,
      inner_join: tt in TokenTransfer,
      on: t.hash == tt.transaction_hash,
      where: tt.token_contract_address_hash == ^token_hash,
      where: tt.from_address_hash == ^address_hash or tt.to_address_hash == ^address_hash,
      distinct: :hash
    )
  end

  def transactions_with_token_transfers_direction(direction, address_hash) do
    query = transactions_with_token_transfers_query_direction(direction, address_hash)

    from(
      t in subquery(query),
      order_by: [desc: t.block_number, desc: t.index],
      preload: [:from_address, :to_address, :created_contract_address, :block]
    )
  end

  defp transactions_with_token_transfers_query_direction(:from, address_hash) do
    from(
      t in Transaction,
      inner_join: tt in TokenTransfer,
      on: t.hash == tt.transaction_hash,
      where: tt.from_address_hash == ^address_hash,
      distinct: :hash
    )
  end

  defp transactions_with_token_transfers_query_direction(:to, address_hash) do
    from(
      t in Transaction,
      inner_join: tt in TokenTransfer,
      on: t.hash == tt.transaction_hash,
      where: tt.to_address_hash == ^address_hash,
      distinct: :hash
    )
  end

  defp transactions_with_token_transfers_query_direction(_, address_hash) do
    from(
      t in Transaction,
      inner_join: tt in TokenTransfer,
      on: t.hash == tt.transaction_hash,
      where: tt.from_address_hash == ^address_hash or tt.to_address_hash == ^address_hash,
      distinct: :hash
    )
  end

  @doc """
  Builds an `Ecto.Query` to fetch transactions with the specified block_number
  """
  def transactions_with_block_number(block_number) do
    from(
      t in Transaction,
      where: t.block_number == ^block_number
    )
  end

  @doc """
  Builds an `Ecto.Query` to fetch the last nonce from the given address hash.

  The last nonce value means the total of transactions that the given address has sent through the
  chain. Also, the query uses the last `block_number` to get the last nonce because this column is
  indexed in DB, then the query is faster than ordering by last nonce.
  """
  def last_nonce_by_address_query(address_hash) do
    from(
      t in Transaction,
      select: t.nonce,
      where: t.from_address_hash == ^address_hash,
      order_by: [desc: :block_number],
      limit: 1
    )
  end

  def get_fee_token_name(%__MODULE__{gas_currency_hash: nil}), do: {:error, :not_found}

  def get_fee_token_name(%__MODULE__{
        gas_currency_hash: gas_currency_hash
      }) do
    query =
      from(token in Token,
        where: token.contract_address_hash == ^gas_currency_hash,
        select: %{
          name: token.name,
          symbol: token.symbol
        },
        limit: 1
      )

    query
    |> Repo.one()
    |> case do
      nil -> {:error, :not_found}
      address -> {:ok, address}
    end
  end
end<|MERGE_RESOLUTION|>--- conflicted
+++ resolved
@@ -23,11 +23,8 @@
     Hash,
     InternalTransaction,
     Log,
-<<<<<<< HEAD
+    SmartContract,
     Token,
-=======
-    SmartContract,
->>>>>>> e3b3468f
     TokenTransfer,
     Transaction,
     Wei
