--- conflicted
+++ resolved
@@ -283,17 +283,11 @@
 
   alias Explorer.SmartContract.SigProviderInterface
 
-<<<<<<< HEAD
-  @optional_attrs ~w(max_priority_fee_per_gas max_fee_per_gas block_hash block_number block_consensus block_timestamp created_contract_address_hash cumulative_gas_used earliest_processing_start
-                     error gas_price gas_used index created_contract_code_indexed_at status
-                     to_address_hash revert_reason type has_error_in_internal_txs r s v near_receipt_hash near_transaction_hash)a
-=======
   @optional_attrs ~w(max_priority_fee_per_gas max_fee_per_gas block_hash block_number
                      block_consensus block_timestamp created_contract_address_hash
                      cumulative_gas_used earliest_processing_start error gas_price
                      gas_used index created_contract_code_indexed_at status
-                     to_address_hash revert_reason type has_error_in_internal_txs r s v)a
->>>>>>> ed5e3e36
+                     to_address_hash revert_reason type has_error_in_internal_txs r s v near_receipt_hash near_transaction_hash)a
 
   @chain_type_optional_attrs (case Application.compile_env(:explorer, :chain_type) do
                                 :optimism ->
