--- conflicted
+++ resolved
@@ -328,11 +328,7 @@
                      block_consensus block_timestamp created_contract_address_hash
                      cumulative_gas_used earliest_processing_start error gas_price
                      gas_used index created_contract_code_indexed_at status
-<<<<<<< HEAD
-                     to_address_hash revert_reason type has_error_in_internal_txs r s v near_receipt_hash near_transaction_hash)a
-=======
-                     to_address_hash revert_reason type has_error_in_internal_transactions r s v)a
->>>>>>> d5129144
+                     to_address_hash revert_reason type has_error_in_internal_transactions r s v near_receipt_hash near_transaction_hash)a
 
   @chain_type_optional_attrs (case Application.compile_env(:explorer, :chain_type) do
                                 :optimism ->
