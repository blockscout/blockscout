--- conflicted
+++ resolved
@@ -1506,7 +1506,6 @@
     end
   end
 
-<<<<<<< HEAD
   @doc """
   Retrieves the smart contract language, taking legacy fields into account for
   compatibility. It first tries to retrieve the language from the `language`
@@ -1541,7 +1540,7 @@
         :solidity
     end
   end
-=======
+
   @spec format_constructor_arguments(list() | nil, binary() | nil) :: list() | nil
   def format_constructor_arguments(abi, constructor_arguments)
       when not is_nil(abi) and not is_nil(constructor_arguments) do
@@ -1568,5 +1567,4 @@
   end
 
   def format_constructor_arguments(_abi, _constructor_arguments), do: nil
->>>>>>> 5cfcb538
 end