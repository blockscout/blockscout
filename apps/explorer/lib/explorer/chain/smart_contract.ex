defmodule Explorer.Chain.SmartContract.Schema do
  @moduledoc """
    Models smart-contract.
  """
  use Utils.CompileTimeEnvHelper, chain_type: [:explorer, :chain_type]

  alias Explorer.Chain.SmartContract.ExternalLibrary

  alias Explorer.Chain.{
    Address,
    Hash,
    SmartContractAdditionalSource
  }

  case @chain_type do
    :zksync ->
      @chain_type_fields quote(
                           do: [
                             field(:optimization_runs, :string),
                             field(:zk_compiler_version, :string, null: true)
                           ]
                         )

    :arbitrum ->
      @chain_type_fields quote(
                           do: [
                             field(:package_name, :string),
                             field(:github_repository_metadata, :map),
                             field(:optimization_runs, :integer)
                           ]
                         )

    _ ->
      @chain_type_fields quote(do: [field(:optimization_runs, :integer)])
  end

  defmacro generate do
    quote do
      typed_schema "smart_contracts" do
        field(:name, :string, null: false)
        field(:compiler_version, :string, null: false)
        field(:optimization, :boolean, null: false)
        field(:contract_source_code, :string, null: false)
        field(:constructor_arguments, :string)
        field(:evm_version, :string)
        embeds_many(:external_libraries, ExternalLibrary, on_replace: :delete)
        field(:abi, {:array, :map})
        field(:verified_via_sourcify, :boolean)
        field(:verified_via_eth_bytecode_db, :boolean)
        field(:verified_via_verifier_alliance, :boolean)
        field(:partially_verified, :boolean)
        field(:file_path, :string)
        field(:is_vyper_contract, :boolean)
        field(:is_changed_bytecode, :boolean, default: false)
        field(:bytecode_checked_at, :utc_datetime_usec, default: DateTime.add(DateTime.utc_now(), -86400, :second))
        field(:contract_code_md5, :string, null: false)
        field(:compiler_settings, :map)
        field(:autodetect_constructor_args, :boolean, virtual: true)
        field(:is_yul, :boolean, virtual: true)
        field(:metadata_from_verified_bytecode_twin, :boolean, virtual: true)
        field(:verified_bytecode_twin_address_hash, Hash.Address, virtual: true)
        field(:license_type, Ecto.Enum, values: @license_enum, default: :none)
        field(:certified, :boolean)
        field(:is_blueprint, :boolean)
        field(:language, Ecto.Enum, values: @languages_enum, default: :solidity)

        belongs_to(
          :address,
          Address,
          foreign_key: :address_hash,
          references: :hash,
          type: Hash.Address,
          null: false
        )

        has_many(:smart_contract_additional_sources, SmartContractAdditionalSource,
          references: :address_hash,
          foreign_key: :address_hash
        )

        timestamps()

        unquote_splicing(@chain_type_fields)
      end
    end
  end
end

defmodule Explorer.Chain.SmartContract do
  @moduledoc """
  The representation of a verified Smart Contract.

  "A contract in the sense of Solidity is a collection of code (its functions)
  and data (its state) that resides at a specific address on the Ethereum
  blockchain."
  http://solidity.readthedocs.io/en/v0.4.24/introduction-to-smart-contracts.html
  """

  require Logger
  require Explorer.Chain.SmartContract.Schema

  use Explorer.Schema
  use Utils.CompileTimeEnvHelper, chain_type: [:explorer, :chain_type]

  alias ABI.FunctionSelector
  alias Ecto.{Changeset, Multi}
  alias Explorer.{Chain, Repo, SortingHelper}

  alias Explorer.Chain.{
    Address,
    ContractMethod,
    Data,
    DecodingHelper,
    Hash,
    InternalTransaction,
    SmartContract,
    SmartContractAdditionalSource,
    Transaction
  }

  alias Explorer.Chain.Address.Name, as: AddressName

  alias Explorer.Chain.Cache.BackgroundMigrations
  alias Explorer.Chain.SmartContract.Proxy
  alias Explorer.Chain.SmartContract.Proxy.Models.Implementation
  alias Explorer.Helper, as: ExplorerHelper
  alias Explorer.SmartContract.Helper
  alias Explorer.SmartContract.Solidity.Verifier

  @typep api? :: {:api?, true | false}

  @burn_address_hash_string "0x0000000000000000000000000000000000000000"
  @dead_address_hash_string "0x000000000000000000000000000000000000dEaD"

  @default_required_attrs ~w(optimization address_hash contract_code_md5 language)a
  @chain_type_required_attrs (case @chain_type do
                                :zilliqa -> ~w()a
                                _ -> ~w(compiler_version)a
                              end)
  @required_attrs @default_required_attrs ++ @chain_type_required_attrs

  @optional_common_attrs ~w(name contract_source_code evm_version optimization_runs constructor_arguments verified_via_sourcify verified_via_eth_bytecode_db verified_via_verifier_alliance partially_verified file_path is_vyper_contract is_changed_bytecode bytecode_checked_at autodetect_constructor_args license_type certified is_blueprint)a

  @optional_changeset_attrs ~w(abi compiler_settings)a
  @optional_invalid_contract_changeset_attrs ~w(autodetect_constructor_args)a

  @chain_type_optional_attrs (case @chain_type do
                                :zksync ->
                                  ~w(zk_compiler_version)a

                                :arbitrum ->
                                  ~w(package_name github_repository_metadata)a

                                :zilliqa ->
                                  ~w(compiler_version)a

                                _ ->
                                  ~w()a
                              end)

  @chain_type_attrs_for_validation ~w(contract_source_code)a ++
                                     (case @chain_type do
                                        :zilliqa -> ~w()a
                                        _ -> ~w(name)a
                                      end)

  @create_zksync_abi [
    %{
      "inputs" => [
        %{"internalType" => "bytes32", "name" => "_salt", "type" => "bytes32"},
        %{"internalType" => "bytes32", "name" => "_bytecodeHash", "type" => "bytes32"},
        %{"internalType" => "bytes", "name" => "_input", "type" => "bytes"}
      ],
      "name" => "create2",
      "outputs" => [%{"internalType" => "address", "name" => "", "type" => "address"}],
      "stateMutability" => "payable",
      "type" => "function"
    },
    %{
      "inputs" => [
        %{"internalType" => "bytes32", "name" => "_salt", "type" => "bytes32"},
        %{"internalType" => "bytes32", "name" => "_bytecodeHash", "type" => "bytes32"},
        %{"internalType" => "bytes", "name" => "_input", "type" => "bytes"}
      ],
      "name" => "create",
      "outputs" => [%{"internalType" => "address", "name" => "", "type" => "address"}],
      "stateMutability" => "payable",
      "type" => "function"
    }
  ]

  @default_languages ~w(solidity vyper yul)a
  @chain_type_languages (case @chain_type do
                           :arbitrum ->
                             ~w(stylus_rust)a

                           :zilliqa ->
                             ~w(scilla)a

                           _ ->
                             ~w()a
                         end)

  @languages @default_languages ++ @chain_type_languages
  @languages_enum @languages |> Enum.with_index(1)
  @language_string_to_atom @languages |> Map.new(&{to_string(&1), &1})

  @type base_language :: :solidity | :vyper | :yul

  case @chain_type do
    :arbitrum ->
      @type language :: base_language() | :stylus_rust

    :zilliqa ->
      @type language :: base_language() | :scilla

    _ ->
      @type language :: base_language()
  end

  @doc """
    Returns list of languages supported by the database schema.
  """
  @spec language_string_to_atom() :: %{String.t() => atom()}
  def language_string_to_atom do
    @language_string_to_atom
  end

  @doc """
    Returns burn address hash
  """
  @spec burn_address_hash_string() :: EthereumJSONRPC.address()
  def burn_address_hash_string do
    @burn_address_hash_string
  end

  @doc """
    Returns dead address hash
  """
  @spec dead_address_hash_string() :: EthereumJSONRPC.address()
  def dead_address_hash_string do
    @dead_address_hash_string
  end

  @default_sorting [desc: :id]

  @typedoc """
  The name of a parameter to a function or event.
  """
  @type parameter_name :: String.t()

  @typedoc """
  Canonical Input or output [type](https://solidity.readthedocs.io/en/develop/abi-spec.html#types).

  * `"address"` - equivalent to `uint160`, except for the assumed interpretation and language typing. For computing the
    function selector, `address` is used.
  * `"bool"` - equivalent to uint8 restricted to the values 0 and 1. For computing the function selector, bool is used.
  * `bytes`: dynamic sized byte sequence
  * `"bytes<M>"` - binary type of `M` bytes, `0 < M <= 32`.
  * `"fixed"` - synonym for `"fixed128x18".  For computing the function selection, `"fixed128x8"` has to be used.
  * `"fixed<M>x<N>"` - signed fixed-point decimal number of `M` bits, `8 <= M <= 256`, `M % 8 ==0`, and `0 < N <= 80`,
    which denotes the value `v` as `v / (10 ** N)`.
  * `"function" - an address (`20` bytes) followed by a function selector (`4` bytes). Encoded identical to `bytes24`.
  * `"int"` - synonym for `"int256"`. For computing the function selector `"int256"` has to be used.
  * `"int<M>"` - two’s complement signed integer type of `M` bits, `0 < M <= 256`, `M % 8 == 0`.
  * `"string"` - dynamic sized unicode string assumed to be UTF-8 encoded.
  * `"tuple"` - a tuple.
  * `"(<T1>,<T2>,...,<Tn>)"` - tuple consisting of the `t:type/0`s `<T1>`, …, `Tn`, `n >= 0`.
  * `"<type>[]"` - a variable-length array of elements of the given `type`.
  * `"<type>[M]"` - a fixed-length array of `M` elements, `M >= 0`, of the given `t:type/0`.
  * `"ufixed"` - synonym for `"ufixed128x18".  For computing the function selection, `"ufixed128x8"` has to be used.
  * `"ufixed<M>x<N>"` - unsigned variant of `"fixed<M>x<N>"`
  * `"uint"` - synonym for `"uint256"`. For computing the function selector `"uint256"` has to be used.
  * `"uint<M>"` - unsigned integer type of `M` bits, `0 < M <= 256`, `M % 8 == 0.` e.g. `uint32`, `uint8`, `uint256`.
  """
  @type type :: String.t()

  @typedoc """
  Name of component.
  """
  @type component_name :: String.t()

  @typedoc """
  A component of a [tuple](https://solidity.readthedocs.io/en/develop/abi-spec.html#handling-tuple-types).

  * `"name"` - name of the component.
  * `"type"` - `t:type/0`.
  """
  @type component :: %{String.t() => component_name() | type()}

  @typedoc """
  The components of a [tuple](https://solidity.readthedocs.io/en/develop/abi-spec.html#handling-tuple-types).
  """
  @type components :: [component()]

  @typedoc """
  * `"event"`
  """
  @type event_type :: String.t()

  @typedoc """
  Name of an event in an `t:abi/0`.
  """
  @type event_name :: String.t()

  @typedoc """
  * `true` - if field is part of the `t:Explorer.Chain.Log.t/0` `topics`.
  * `false` - if field is part of the `t:Explorer.Chain.Log.t/0` `data`.
  """
  @type indexed :: boolean()

  @typedoc """
  * `"name"` - `t:parameter_name/0`.
  * `"type"` - `t:type/0`.
  * `"components" `- `t:components/0` used when `"type"` is a tuple type.
  * `"indexed"` - `t:indexed/0`.
  """
  @type event_input :: %{String.t() => parameter_name() | type() | components() | indexed()}

  @typedoc """
  * `true` - event was declared as `anonymous`.
  * `false` - otherwise.
  """
  @type anonymous :: boolean()

  @typedoc """
  * `"type" - `t:event_type/0`
  * `"name"` - `t:event_name/0`
  * `"inputs"` - `t:list/0` of `t:event_input/0`.
  * `"anonymous"` - t:anonymous/0`
  """
  @type event_description :: %{String.t() => term()}

  @typedoc """
  * `"function"`
  * `"constructor"`
  * `"fallback"` - the default, unnamed function
  """
  @type function_type :: String.t()

  @typedoc """
  Name of a function in an `t:abi/0`.
  """
  @type function_name :: String.t()

  @typedoc """
  * `"name"` - t:parameter_name/0`.
  * `"type"` - `t:type/0`.
  * `"components"` - `t:components/0` used when `"type"` is a tuple type.
  """
  @type function_input :: %{String.t() => parameter_name() | type() | components()}

  @typedoc """
  * `"type" - `t:type/0`
  """
  @type function_output :: %{String.t() => type()}

  @typedoc """
  * `"pure"` - [specified to not read blockchain state](https://solidity.readthedocs.io/en/develop/contracts.html#pure-functions).
  * `"view"` - [specified to not modify the blockchain state](https://solidity.readthedocs.io/en/develop/contracts.html#view-functions).
  * `"nonpayable"` - function does not accept Ether.
    **NOTE**: Sending non-zero Ether to non-payable function will revert the transaction.
  * `"payable"` - function accepts Ether.
  """
  @type state_mutability :: String.t()

  @typedoc """
  **Deprecated:** Use `t:function_description/0` `"stateMutability"`:

  * `true` - `"payable"`
  * `false` - `"pure"`, `"view"`, or `"nonpayable"`.
  """
  @type payable :: boolean()

  @typedoc """
  **Deprecated:** Use `t:function_description/0` `"stateMutability"`:

  * `true` - `"pure"` or `"view"`.
  * `false` - `"nonpayable"` or `"payable"`.
  """
  @type constant :: boolean()

  @typedoc """
  The [function description](https://solidity.readthedocs.io/en/develop/abi-spec.html#json) for a function in the
  `t:abi.t/0`.

  * `"type"` - `t:function_type/0`
  * `"name" - `t:function_name/0`
  * `"inputs` - `t:list/0` of `t:function_input/0`.
  * `"outputs" - `t:list/0` of `t:output/0`.
  * `"stateMutability"` - `t:state_mutability/0`
  * `"payable"` - `t:payable/0`.
    **WARNING:** Deprecated and will be removed in the future. Use `"stateMutability"` instead.
  * `"constant"` - `t:constant/0`.
    **WARNING:** Deprecated and will be removed in the future. Use `"stateMutability"` instead.
  """
  @type function_description :: %{
          String.t() =>
            function_type()
            | function_name()
            | [function_input()]
            | [function_output()]
            | state_mutability()
            | payable()
            | constant()
        }

  @typedoc """
  The [JSON ABI specification](https://solidity.readthedocs.io/en/develop/abi-spec.html#json) for a contract.
  """
  @type abi :: [event_description | function_description]

  @doc """
    1. No License (None)
    2. The Unlicense (Unlicense)
    3. MIT License (MIT)
    4. GNU General Public License v2.0 (GNU GPLv2)
    5. GNU General Public License v3.0 (GNU GPLv3)
    6. GNU Lesser General Public License v2.1 (GNU LGPLv2.1)
    7. GNU Lesser General Public License v3.0 (GNU LGPLv3)
    8. BSD 2-clause "Simplified" license (BSD-2-Clause)
    9. BSD 3-clause "New" Or "Revised" license* (BSD-3-Clause)
    10. Mozilla Public License 2.0 (MPL-2.0)
    11. Open Software License 3.0 (OSL-3.0)
    12. Apache 2.0 (Apache-2.0)
    13. GNU Affero General Public License (GNU AGPLv3)
    14. Business Source License (BSL 1.1)
  """
  @license_enum [
    none: 1,
    unlicense: 2,
    mit: 3,
    gnu_gpl_v2: 4,
    gnu_gpl_v3: 5,
    gnu_lgpl_v2_1: 6,
    gnu_lgpl_v3: 7,
    bsd_2_clause: 8,
    bsd_3_clause: 9,
    mpl_2_0: 10,
    osl_3_0: 11,
    apache_2_0: 12,
    gnu_agpl_v3: 13,
    bsl_1_1: 14
  ]

  @typedoc """
  * `name` - the human-readable name of the smart contract.
  * `compiler_version` - the version of the Solidity compiler used to compile `contract_source_code` with `optimization`
    into `address` `t:Explorer.Chain.Address.t/0` `contract_code`.
    #{case @chain_type do
    :zksync -> """
       * `zk_compiler_version` - the version of ZkSolc or ZkVyper compilers.
      """
    :arbitrum -> """
       * `package_name` - package name of stylus contract.
       * `github_repository_metadata` - map with repository details.
      """
    _ -> ""
  end}
  * `optimization` - whether optimizations were turned on when compiling `contract_source_code` into `address`
    `t:Explorer.Chain.Address.t/0` `contract_code`.
  * `contract_source_code` - the Solidity source code that was compiled by `compiler_version` with `optimization` to
    produce `address` `t:Explorer.Chain.Address.t/0` `contract_code`.
  * `abi` - The [JSON ABI specification](https://solidity.readthedocs.io/en/develop/abi-spec.html#json) for this
    contract.
  * `verified_via_sourcify` - whether contract verified through Sourcify utility or not.
  * `verified_via_eth_bytecode_db` - whether contract automatically verified via eth-bytecode-db or not.
  * `verified_via_verifier_alliance` - whether contract automatically verified via Verifier Alliance or not.
  * `partially_verified` - whether contract verified using partial matched source code or not.
  * `is_vyper_contract` - boolean flag, determines if contract is Vyper or not
  * `file_path` - show the filename or path to the file of the contract source file
  * `is_changed_bytecode` - boolean flag, determines if contract's bytecode was modified
  * `bytecode_checked_at` - timestamp of the last check of contract's bytecode matching (DB and BlockChain)
  * `contract_code_md5` - md5(`t:Explorer.Chain.Address.t/0` `contract_code`)
  * `compiler_settings` - raw compilation parameters
  * `autodetect_constructor_args` - field was added for storing user's choice
  * `is_yul` - field was added for storing user's choice
  * `certified` - boolean flag, which can be set for set of smart-contracts via runtime env variable to prioritize those smart-contracts in the search.
  * `is_blueprint` - boolean flag, determines if contract is ERC-5202 compatible blueprint contract or not.
  * `language` - Specifies the programming language of this smart contract. Do
     not access this field directly, use
     `Explorer.Chain.SmartContract.language/1` instead.
  """
  Explorer.Chain.SmartContract.Schema.generate()

  def changeset(%__MODULE__{} = smart_contract, attrs) do
    attrs_to_cast =
      @required_attrs ++
        @optional_common_attrs ++
        @optional_changeset_attrs ++
        @chain_type_optional_attrs

    required_for_validation =
      @required_attrs ++
        @chain_type_attrs_for_validation

    smart_contract
    |> cast(attrs, attrs_to_cast)
    |> validate_required(required_for_validation)
    |> unique_constraint(:address_hash)
    |> prepare_changes(&upsert_contract_methods/1)
  end

  def invalid_contract_changeset(
        %__MODULE__{} = smart_contract,
        attrs,
        error,
        error_message,
        verification_with_files? \\ false
      ) do
    attrs_to_cast =
      @required_attrs ++
        @optional_common_attrs ++
        @optional_invalid_contract_changeset_attrs ++
        @chain_type_optional_attrs

    validated =
      smart_contract
      |> cast(attrs, attrs_to_cast)
      |> (&if(verification_with_files?,
            do: &1,
            else: validate_required(&1, @required_attrs)
          )).()

    field_to_put_message = if verification_with_files?, do: :files, else: select_error_field(error)

    if error_message do
      add_error(validated, field_to_put_message, error_message(error, error_message))
    else
      add_error(validated, field_to_put_message, error_message(error))
    end
  end

  def add_submitted_comment(code, inserted_at) when is_binary(code) do
    code
    |> String.split("\n")
    |> add_submitted_comment(inserted_at)
    |> Enum.join("\n")
  end

  def add_submitted_comment(contract_lines, inserted_at) when is_list(contract_lines) do
    etherscan_index =
      Enum.find_index(contract_lines, fn line ->
        String.contains?(line, "Submitted for verification at Etherscan.io")
      end)

    blockscout_index =
      Enum.find_index(contract_lines, fn line ->
        String.contains?(line, "Submitted for verification at blockscout.com")
      end)

    cond do
      etherscan_index && blockscout_index ->
        List.replace_at(contract_lines, etherscan_index, "*")

      etherscan_index && !blockscout_index ->
        List.replace_at(
          contract_lines,
          etherscan_index,
          "* Submitted for verification at blockscout.com on #{inserted_at}"
        )

      !etherscan_index && !blockscout_index ->
        header = ["/**", "* Submitted for verification at blockscout.com on #{inserted_at}", "*/"]

        header ++ contract_lines

      true ->
        contract_lines
    end
  end

  def merge_twin_contract_with_changeset(%__MODULE__{} = twin_contract, %Changeset{} = changeset) do
    %__MODULE__{}
    |> changeset(Map.from_struct(twin_contract))
    |> Changeset.put_change(:autodetect_constructor_args, true)
    |> Changeset.put_change(:is_yul, false)
    |> Changeset.force_change(:address_hash, Changeset.get_field(changeset, :address_hash))
  end

  def merge_twin_contract_with_changeset(nil, %Changeset{} = changeset) do
    optimization_runs =
      if Application.get_env(:explorer, :chain_type) == :zksync,
        do: "0",
        else: "200"

    changeset
    |> Changeset.put_change(:name, "")
    |> Changeset.put_change(:optimization_runs, optimization_runs)
    |> Changeset.put_change(:optimization, true)
    |> Changeset.put_change(:evm_version, "default")
    |> Changeset.put_change(:compiler_version, "latest")
    |> Changeset.put_change(:contract_source_code, "")
    |> Changeset.put_change(:autodetect_constructor_args, true)
    |> Changeset.put_change(:is_yul, false)
    |> (&if(Application.get_env(:explorer, :chain_type) == :zksync,
          do: Changeset.put_change(&1, :zk_compiler_version, "latest"),
          else: &1
        )).()
  end

  def merge_twin_vyper_contract_with_changeset(
        %__MODULE__{is_vyper_contract: true} = twin_contract,
        %Changeset{} = changeset
      ) do
    %__MODULE__{}
    |> changeset(Map.from_struct(twin_contract))
    |> Changeset.force_change(:address_hash, Changeset.get_field(changeset, :address_hash))
  end

  def merge_twin_vyper_contract_with_changeset(%__MODULE__{is_vyper_contract: false}, %Changeset{} = changeset) do
    merge_twin_vyper_contract_with_changeset(nil, changeset)
  end

  def merge_twin_vyper_contract_with_changeset(%__MODULE__{is_vyper_contract: nil}, %Changeset{} = changeset) do
    merge_twin_vyper_contract_with_changeset(nil, changeset)
  end

  def merge_twin_vyper_contract_with_changeset(nil, %Changeset{} = changeset) do
    changeset
    |> Changeset.put_change(:name, "Vyper_contract")
    |> Changeset.put_change(:compiler_version, "latest")
    |> Changeset.put_change(:contract_source_code, "")
    |> (&if(Application.get_env(:explorer, :chain_type) == :zksync,
          do: Changeset.put_change(&1, :zk_compiler_version, "latest"),
          else: &1
        )).()
  end

  def license_types_enum, do: @license_enum

  @doc """
  Returns smart-contract changeset with checksummed address hash
  """
  @spec address_to_checksum_address(Changeset.t()) :: Changeset.t()
  def address_to_checksum_address(changeset) do
    checksum_address =
      changeset
      |> Changeset.get_field(:address_hash)
      |> to_address_hash()
      |> Address.checksum()

    Changeset.force_change(changeset, :address_hash, checksum_address)
  end

  @doc """
  Returns SmartContract by the given smart-contract address hash, if it is partially verified
  """
  @spec select_partially_verified_by_address_hash(binary() | Hash.t(), keyword) :: boolean() | nil
  def select_partially_verified_by_address_hash(address_hash_string, options \\ []) do
    query =
      from(
        smart_contract in __MODULE__,
        where: smart_contract.address_hash == ^address_hash_string,
        select: smart_contract.partially_verified
      )

    Chain.select_repo(options).one(query)
  end

  @doc """
    Extracts creation bytecode (`init`) and transaction (`tx`) or
      internal transaction (`internal_transaction`) where the contract was created.
  """
  @spec creation_transaction_with_bytecode(binary() | Hash.t()) ::
          %{init: binary(), transaction: Transaction.t()}
          | %{init: binary(), internal_transaction: InternalTransaction.t()}
          | nil
  def creation_transaction_with_bytecode(address_hash) do
    creation_transaction_query =
      from(
        transaction in Transaction,
        where: transaction.created_contract_address_hash == ^address_hash,
        where: transaction.status == ^1,
        order_by: [desc: transaction.block_number],
        limit: ^1
      )

    transaction =
      creation_transaction_query
      |> Repo.one()

    if transaction do
      with %{input: input} <- transaction do
        %{init: Data.to_string(input), transaction: transaction}
      end
    else
      creation_int_transaction_query =
        from(
          itx in InternalTransaction,
          join: t in assoc(itx, :transaction),
          where: itx.created_contract_address_hash == ^address_hash,
          where: t.status == ^1
        )

      internal_transaction = creation_int_transaction_query |> Repo.one()

      case internal_transaction do
        %{init: init} ->
          init_str = Data.to_string(init)
          %{init: init_str, internal_transaction: internal_transaction}

        _ ->
          nil
      end
    end
  end

  @doc """
  Composes address object for unverified smart-contract
  """
  @spec compose_address_for_unverified_smart_contract(Address.t(), [
          Chain.necessity_by_association_option() | Chain.api?()
        ]) :: Address.t() | SmartContract.t() | nil
  def compose_address_for_unverified_smart_contract(%{smart_contract: smart_contract} = address_result, options)
      when is_nil(smart_contract) do
    address_verified_bytecode_twin_contract =
<<<<<<< HEAD
      get_address_verified_bytecode_twin_contract(address_result.hash, options)
=======
      get_address_verified_bytecode_twin_contract(address_result, options)
>>>>>>> 260d4b1e

    if address_verified_bytecode_twin_contract do
      add_bytecode_twin_info_to_address_result(
        address_result,
        address_verified_bytecode_twin_contract
      )
    else
      address_result
    end
  end

  def compose_address_for_unverified_smart_contract(address_result, _hash, _options), do: address_result

  def single_implementation_smart_contract_from_proxy(proxy_hash, options) do
    implementation = Implementation.get_implementation(proxy_hash, options)

    if implementation && Enum.count(implementation.address_hashes) == 1 do
      implementation.address_hashes
      |> Enum.at(0)
      |> Proxy.implementation_to_smart_contract(options)
    else
      nil
    end
  end

  @doc """
  Finds metadata for verification of a contract from verified twins: contracts
  with the same bytecode which were verified previously, returns a single
  t:SmartContract.t/0
  """
  alias Explorer.Chain.SmartContract
<<<<<<< HEAD
  @spec get_address_verified_bytecode_twin_contract(Hash.t() | String.t(), any()) :: SmartContract.t() | nil
=======

  @spec get_address_verified_bytecode_twin_contract(Address.t() | Hash.t() | String.t(), [
          Chain.necessity_by_association_option() | Chain.api?()
        ]) :: SmartContract.t() | nil
>>>>>>> 260d4b1e
  def get_address_verified_bytecode_twin_contract(hash, options \\ [])

  def get_address_verified_bytecode_twin_contract(%Address{} = address, options) do
    address.smart_contract || get_address_verified_bytecode_twin_contract(address.hash, options)
  end

  def get_address_verified_bytecode_twin_contract(hash, options) when is_binary(hash) do
    case Chain.string_to_address_hash(hash) do
      {:ok, address_hash} -> get_address_verified_bytecode_twin_contract(address_hash, options)
      _ -> nil
    end
  end

  def get_address_verified_bytecode_twin_contract(%Hash{} = address_hash, options) do
    with target_address <- Chain.select_repo(options).get(Address, address_hash),
<<<<<<< HEAD
         true <- Address.smart_contract_with_nonempty_code?(target_address) do
=======
         false <- is_nil(target_address) do
>>>>>>> 260d4b1e
      target_address
      |> get_verified_bytecode_twin_contract(options)
      |> check_and_update_constructor_args()
    else
      _ ->
        nil
    end
  end

  @doc """
    Returns a verified smart contract that shares identical bytecode with the
    given address.

    This function searches the database for previously verified contracts that
    have the same bytecode (identified by contract_code_md5) as the target
    address. These "bytecode twins" allow users to view verified source code for
    contracts that haven't been explicitly verified themselves.

    ## Parameters
      - address: The target address struct to find a bytecode twin for
      - options: Options to pass to the database query
        - :api? - Boolean indicating if the call is from an API endpoint

    ## Returns
      - A `SmartContract` struct of the bytecode twin if found
      - `nil` if:
        - No verified contract with matching bytecode exists
        - The only matching contracts belong to the target address itself
  """
<<<<<<< HEAD
=======
  @spec get_verified_bytecode_twin_contract(Address.t(), [Chain.necessity_by_association_option() | Chain.api?()]) ::
          SmartContract.t() | nil
>>>>>>> 260d4b1e
  def get_verified_bytecode_twin_contract(%Address{} = target_address, options \\ []) do
    necessity_by_association = %{
      :smart_contract_additional_sources => :optional
    }

    target_address_hash = target_address.hash

    contract_code_md5 =
      target_address.contract_code.bytes
      |> Helper.contract_code_md5()

    verified_bytecode_twin_contract_query =
      from(
        smart_contract in __MODULE__,
        where: smart_contract.contract_code_md5 == ^contract_code_md5,
        where: smart_contract.address_hash != ^target_address_hash,
        select: smart_contract,
        limit: 1
      )

    verified_bytecode_twin_contract_query
    |> Chain.join_associations(necessity_by_association)
    |> Chain.select_repo(options).one(timeout: 10_000)
  end

  @doc """
  Returns address or smart_contract object with parsed constructor_arguments
  """
  @spec check_and_update_constructor_args(__MODULE__.t() | Address.t()) :: __MODULE__.t() | Address.t()
  def check_and_update_constructor_args(
        %__MODULE__{address_hash: address_hash, constructor_arguments: nil, verified_via_sourcify: true} =
          smart_contract
      ) do
    if args = Verifier.parse_constructor_arguments_for_sourcify_contract(address_hash, smart_contract.abi) do
      smart_contract |> __MODULE__.changeset(%{constructor_arguments: args}) |> Repo.update()
      %__MODULE__{smart_contract | constructor_arguments: args}
    else
      smart_contract
    end
  end

  def check_and_update_constructor_args(
        %Address{
          hash: address_hash,
          contract_code: deployed_bytecode,
          smart_contract: %__MODULE__{constructor_arguments: nil, verified_via_sourcify: true} = smart_contract
        } = address
      ) do
    if args =
         Verifier.parse_constructor_arguments_for_sourcify_contract(address_hash, smart_contract.abi, deployed_bytecode) do
      smart_contract |> __MODULE__.changeset(%{constructor_arguments: args}) |> Repo.update()
      %Address{address | smart_contract: %__MODULE__{smart_contract | constructor_arguments: args}}
    else
      address
    end
  end

  def check_and_update_constructor_args(other), do: other

<<<<<<< HEAD
  @doc """
  Adds verified metadata from bytecode twin smart-contract to the given smart-contract
  """
  @spec add_bytecode_twin_info_to_address_result(map(), SmartContract.t()) :: map()
  def add_bytecode_twin_info_to_address_result(address_result, nil), do: address_result

  def add_bytecode_twin_info_to_address_result(address_result, address_verified_bytecode_twin_contract) do
=======
  # Adds verified metadata from bytecode twin smart-contract to the given smart-contract
  @spec add_bytecode_twin_info_to_address_result(map(), SmartContract.t()) :: map()
  defp add_bytecode_twin_info_to_address_result(address_result, address_verified_bytecode_twin_contract)
       when not is_nil(address_verified_bytecode_twin_contract) do
>>>>>>> 260d4b1e
    address_verified_bytecode_twin_contract_updated =
      put_from_verified_bytecode_twin(address_verified_bytecode_twin_contract, address_result.hash)

    address_result
    |> Map.put(:smart_contract, address_verified_bytecode_twin_contract_updated)
  end

  @doc """
    Creates or updates a smart contract record based on its verification status.

    This function first checks if a smart contract associated with the provided address hash
    is already verified. If verified, it updates the existing smart contract record with the
    new attributes provided, such as external libraries and secondary sources. During the update,
    the contract methods are also updated: existing methods are preserved, and any new methods
    from the provided ABI are added to ensure the contract's integrity and completeness.

    If the smart contract is not verified, it creates a new record in the database with the
    provided attributes, setting it up for verification. In this case, all contract methods
    from the ABI are freshly inserted as part of the new smart contract creation.

    ## Parameters
    - `address_hash`: The hash of the address for the smart contract.
    - `attrs`: A map containing attributes such as external libraries and secondary sources.

    ## Returns
    - `{:ok, Explorer.Chain.SmartContract.t()}`: Successfully created or updated smart
      contract.
    - `{:error, data}`: on failure, returning `Ecto.Changeset.t()` or, if any issues
      happen during setting the address as verified, an error message.
  """
  @spec create_or_update_smart_contract(
          binary() | Explorer.Chain.Hash.t(),
          %{
            :external_libraries => list(),
            :secondary_sources => list(),
            optional(any()) => any()
          },
          boolean()
        ) :: {:error, Ecto.Changeset.t() | String.t()} | {:ok, Explorer.Chain.SmartContract.t()}
  def create_or_update_smart_contract(address_hash, attrs, verification_with_files?) do
    smart_contract =
      address_hash
      |> address_hash_to_smart_contract(api?: true)

    cond do
      is_nil(smart_contract) ->
        create_smart_contract(attrs, attrs.external_libraries, attrs.secondary_sources)

      smart_contract.partially_verified && attrs.partially_verified &&
          Application.get_env(:block_scout_web, :contract)[:partial_reverification_disabled] ->
        changeset =
          invalid_contract_changeset(
            %SmartContract{address_hash: address_hash},
            Helper.add_contract_code_md5(attrs),
            "Cannot update partially verified smart contract with another partially verified contract",
            nil,
            verification_with_files?
          )

        {:error, %{changeset | action: :insert}}

      true ->
        update_smart_contract(attrs, attrs.external_libraries, attrs.secondary_sources)
    end
  end

  @doc """
    Inserts a new smart contract and associated data into the database.

    This function creates a new smart contract entry in the database. It calculates an MD5 hash of
    the contract's bytecode, upserts contract methods, and handles the linkage of external libraries and
    additional secondary sources. It also updates the associated address to mark the contract as
    verified and manages the naming records for the address.

    ## Parameters
    - `attrs`: Attributes for the new smart contract.
    - `external_libraries`: A list of external libraries used by the contract.
    - `secondary_sources`: Additional source data related to the contract.

    ## Returns
    - `{:ok, smart_contract}` on successful insertion.
    - `{:error, data}` on failure, returning the changeset or, if any issues happen during setting the address as verified, an error message.
  """
  @spec create_smart_contract(map(), list(), list()) ::
          {:ok, __MODULE__.t()} | {:error, Ecto.Changeset.t() | String.t()}
  def create_smart_contract(attrs \\ %{}, external_libraries \\ [], secondary_sources \\ []) do
    new_contract = %__MODULE__{}

    # Updates contract attributes with calculated MD5 for the contract's bytecode
    attrs =
      attrs
      |> Helper.add_contract_code_md5()

    # Prepares changeset and extends it with external libraries.
    # As part of changeset preparation and verification, contract methods are upserted
    smart_contract_changeset =
      new_contract
      |> __MODULE__.changeset(attrs)
      |> Changeset.put_change(:external_libraries, external_libraries)

    # Prepares changesets for additional sources associated with the contract
    new_contract_additional_source = %SmartContractAdditionalSource{}

    smart_contract_additional_sources_changesets =
      if secondary_sources do
        secondary_sources
        |> Enum.map(fn changeset ->
          new_contract_additional_source
          |> SmartContractAdditionalSource.changeset(changeset)
        end)
      else
        []
      end

    address_hash = Changeset.get_field(smart_contract_changeset, :address_hash)

    # Prepares the queries to update Explorer.Chain.Address to mark the contract as
    # verified, clear the primary flag for the contract address in
    # Explorer.Chain.Address.Name if any (enforce ShareLocks tables order (see
    # docs: sharelocks.md)) and insert the contract details.
    insert_contract_query =
      Multi.new()
      |> Multi.run(:set_address_verified, fn repo, _ -> set_address_verified(repo, address_hash) end)
      |> Multi.run(:clear_primary_address_names, fn repo, _ ->
        AddressName.clear_primary_address_names(repo, address_hash)
      end)
      |> Multi.insert(:smart_contract, smart_contract_changeset)

    # Updates the queries from the previous step with inserting additional sources
    # of the contract
    insert_contract_query_with_additional_sources =
      smart_contract_additional_sources_changesets
      |> Enum.with_index()
      |> Enum.reduce(insert_contract_query, fn {changeset, index}, multi ->
        Multi.insert(multi, "smart_contract_additional_source_#{Integer.to_string(index)}", changeset)
      end)

    # Applying the queries to the database
    insert_result =
      insert_contract_query_with_additional_sources
      |> Repo.transaction()

    # Set the primary mark for the contract name
    AddressName.create_primary_address_name(Repo, Changeset.get_field(smart_contract_changeset, :name), address_hash)

    case insert_result do
      {:ok, %{smart_contract: smart_contract}} ->
        {:ok, smart_contract}

      {:error, :smart_contract, changeset, _} ->
        {:error, changeset}

      {:error, :set_address_verified, message, _} ->
        {:error, message}
    end
  end

  @doc """
    Updates an existing smart contract and associated data into the database.

    This function is similar to `create_smart_contract/1` but is used for updating an existing smart
    contract, such as changing its verification status from `partially verified` to `fully verified`.
    It handles the updates including external libraries and secondary sources associated with the contract.
    Notably, it updates contract methods based on the new ABI provided: if the new ABI does not contain
    some of the previously listed methods, those methods are retained in the database.

    ## Parameters
    - `attrs`: Attributes for the smart contract to be updated.
    - `external_libraries`: A list of external libraries associated with the contract.
    - `secondary_sources`: A list of secondary source data associated with the contract.

    ## Returns
    - `{:ok, smart_contract}` on successful update.
    - `{:error, changeset}` on failure, indicating issues with the data provided for update.
  """
  @spec update_smart_contract(map(), list(), list()) :: {:ok, __MODULE__.t()} | {:error, Ecto.Changeset.t()}
  def update_smart_contract(attrs \\ %{}, external_libraries \\ [], secondary_sources \\ []) do
    address_hash = Map.get(attrs, :address_hash)

    # Removes all additional sources associated with the contract
    query_sources =
      from(
        source in SmartContractAdditionalSource,
        where: source.address_hash == ^address_hash
      )

    _delete_sources = Repo.delete_all(query_sources)

    # Retrieve the existing smart contract
    smart_contract = address_hash_to_smart_contract(address_hash)

    # Updates existing changeset and extends it with external libraries.
    # As part of changeset preparation and verification, contract methods are
    # updated as so if new ABI does not contain some of previous methods, they
    # are still kept in the database
    smart_contract_changeset =
      smart_contract
      |> __MODULE__.changeset(attrs)
      |> Changeset.put_change(:external_libraries, external_libraries)

    # Prepares changesets for additional sources associated with the contract
    new_contract_additional_source = %SmartContractAdditionalSource{}

    smart_contract_additional_sources_changesets =
      if secondary_sources do
        secondary_sources
        |> Enum.map(fn changeset ->
          new_contract_additional_source
          |> SmartContractAdditionalSource.changeset(changeset)
        end)
      else
        []
      end

    # Prepares the queries to clear the primary flag for the contract address in
    # Explorer.Chain.Address.Name if any (enforce ShareLocks tables order (see
    # docs: sharelocks.md)) and updated the contract details.
    insert_contract_query =
      Multi.new()
      |> Multi.run(:clear_primary_address_names, fn repo, _ ->
        AddressName.clear_primary_address_names(repo, address_hash)
      end)
      |> Multi.update(:smart_contract, smart_contract_changeset)

    # Updates the queries from the previous step with inserting additional sources
    # of the contract
    insert_contract_query_with_additional_sources =
      smart_contract_additional_sources_changesets
      |> Enum.with_index()
      |> Enum.reduce(insert_contract_query, fn {changeset, index}, multi ->
        Multi.insert(multi, "smart_contract_additional_source_#{Integer.to_string(index)}", changeset)
      end)

    # Applying the queries to the database
    insert_result =
      insert_contract_query_with_additional_sources
      |> Repo.transaction()

    # Set the primary mark for the contract name
    AddressName.create_primary_address_name(Repo, Changeset.get_field(smart_contract_changeset, :name), address_hash)

    case insert_result do
      {:ok, %{smart_contract: smart_contract}} ->
        {:ok, smart_contract}

      {:error, :smart_contract, changeset, _} ->
        {:error, changeset}
    end
  end

  @doc """
  Converts address hash to smart-contract object
  """
  @spec address_hash_to_smart_contract(Hash.Address.t(), [api?]) :: __MODULE__.t() | nil
  def address_hash_to_smart_contract(address_hash, options \\ []) do
    query = get_by_address_hash_query(address_hash)

    Chain.select_repo(options).one(query)
  end

  @doc """
  Converts address hash to smart-contract object with metadata_from_verified_bytecode_twin=true
  """
  @spec address_hash_to_smart_contract_with_bytecode_twin(Hash.Address.t(), [api?]) :: {__MODULE__.t() | nil, boolean()}
  def address_hash_to_smart_contract_with_bytecode_twin(address_hash, options \\ [], fetch_implementation? \\ true) do
    current_smart_contract = address_hash_to_smart_contract(address_hash, options)

    with true <- is_nil(current_smart_contract),
         {:ok, address} <- Chain.hash_to_address(address_hash),
         true <- Address.smart_contract?(address) do
      {implementation_smart_contract, implementation_address_fetched?} =
        if fetch_implementation? do
          implementation_smart_contract =
            SmartContract.single_implementation_smart_contract_from_proxy(
              %{
                updated: %SmartContract{
                  address_hash: address_hash,
                  abi: nil
                },
                implementation_updated_at: nil,
                implementation_address_fetched?: false,
                refetch_necessity_checked?: false
              },
              Keyword.put(options, :proxy_without_abi?, true)
            )

          {implementation_smart_contract, true}
        else
          {nil, false}
        end

      address_verified_bytecode_twin_contract =
        implementation_smart_contract ||
          get_address_verified_bytecode_twin_contract(address_hash, options)

<<<<<<< HEAD
      smart_contract =
        if address_verified_bytecode_twin_contract do
          put_from_verified_bytecode_twin(address_verified_bytecode_twin_contract, address_hash)
        else
          nil
        end
=======
      smart_contract = put_from_verified_bytecode_twin(address_verified_bytecode_twin_contract, address_hash)
>>>>>>> 260d4b1e

      {smart_contract, implementation_address_fetched?}
    else
      _ ->
        {current_smart_contract, false}
    end
  end

<<<<<<< HEAD
=======
  defp put_from_verified_bytecode_twin(nil, _address_hash), do: nil

>>>>>>> 260d4b1e
  defp put_from_verified_bytecode_twin(address_verified_bytecode_twin_contract, address_hash) do
    address_verified_bytecode_twin_contract
    |> Map.put(:verified_bytecode_twin_address_hash, address_verified_bytecode_twin_contract.address_hash)
    |> Map.put(:address_hash, address_hash)
    |> Map.put(:metadata_from_verified_bytecode_twin, true)
  end

  @doc """
  Checks if it exists a verified `t:Explorer.Chain.SmartContract.t/0` for the
  `t:Explorer.Chain.Address.t/0` with the provided `hash` and `partially_verified` property is not true.

  Returns `true` if found and `false` otherwise.
  """
  @spec verified_with_full_match?(Hash.Address.t() | String.t()) :: boolean()
  def verified_with_full_match?(address_hash, options \\ [])

  def verified_with_full_match?(address_hash_string, options) when is_binary(address_hash_string) do
    case Chain.string_to_address_hash(address_hash_string) do
      {:ok, address_hash} ->
        check_verified_with_full_match(address_hash, options)

      _ ->
        false
    end
  end

  def verified_with_full_match?(address_hash, options) do
    check_verified_with_full_match(address_hash, options)
  end

  @doc """
  Checks if it exists a verified `t:Explorer.Chain.SmartContract.t/0` for the
  `t:Explorer.Chain.Address.t/0` with the provided `hash`.

  Returns `:ok` if found and `:not_found` otherwise.
  """
  @spec check_verified_smart_contract_exists(Hash.Address.t()) :: :ok | :not_found
  def check_verified_smart_contract_exists(address_hash) do
    address_hash
    |> verified_smart_contract_exists?()
    |> Chain.boolean_to_check_result()
  end

  @doc """
  Gets smart-contract ABI from the DB for the given address hash of smart-contract
  """
  @spec get_abi(String.t() | Hash.Address.t(), any()) :: any()
  def get_abi(address_hash, options \\ [])

  def get_abi(address_hash_string, options) when is_binary(address_hash_string) do
    case Chain.string_to_address_hash(address_hash_string) do
      {:ok, address_hash} ->
        get_abi(address_hash, options)

      _ ->
        []
    end
  end

  def get_abi(%Hash{} = address_hash, options) do
    {smart_contract, _} = address_hash_to_smart_contract_with_bytecode_twin(address_hash, options, false)
    (smart_contract && smart_contract.abi) || []
  end

  def get_abi(address_hash_string, _) when is_nil(address_hash_string) do
    []
  end

  @doc """
    Composes a query for fetching a smart contract by its address hash.

    ## Parameters
    - `address_hash`: The hash of the smart contract's address.

    ## Returns
    - An `Ecto.Query.t()` that represents the query to fetch the smart contract.
  """
  @spec get_by_address_hash_query(Hash.Address.t() | binary) :: Ecto.Query.t()
  def get_by_address_hash_query(address_hash) do
    from(
      smart_contract in __MODULE__,
      where: smart_contract.address_hash == ^address_hash
    )
  end

  defp upsert_contract_methods(%Changeset{changes: %{abi: abi}} = changeset) do
    ContractMethod.upsert_from_abi(abi, get_field(changeset, :address_hash))

    changeset
  rescue
    exception ->
      message = Exception.format(:error, exception, __STACKTRACE__)

      Logger.error(fn -> ["Error while upserting contract methods: ", message] end)

      changeset
  end

  defp upsert_contract_methods(changeset), do: changeset

  defp error_message(:compilation), do: error_message_with_log("There was an error compiling your contract.")

  defp error_message(:compiler_version),
    do: error_message_with_log("Compiler version does not match, please try again.")

  defp error_message(:generated_bytecode), do: error_message_with_log("Bytecode does not match, please try again.")

  defp error_message(:constructor_arguments),
    do: error_message_with_log("Constructor arguments do not match, please try again.")

  defp error_message(:name), do: error_message_with_log("Wrong contract name, please try again.")
  defp error_message(:json), do: error_message_with_log("Invalid JSON file.")

  defp error_message(:autodetect_constructor_arguments_failed),
    do:
      error_message_with_log(
        "Autodetection of constructor arguments failed. Please try to input constructor arguments manually."
      )

  defp error_message(:no_creation_data),
    do:
      error_message_with_log(
        "The contract creation transaction has not been indexed yet. Please wait a few minutes and try again."
      )

  defp error_message(:unknown_error), do: error_message_with_log("Unable to verify: unknown error.")

  defp error_message(:deployed_bytecode),
    do: error_message_with_log("Deployed bytecode does not correspond to contract creation code.")

  defp error_message(:contract_source_code), do: error_message_with_log("Empty contract source code.")

  defp error_message(string) when is_binary(string), do: error_message_with_log(string)
  defp error_message(%{"message" => string} = error) when is_map(error), do: error_message_with_log(string)

  defp error_message(error) do
    Logger.warning(fn -> ["Unknown verifier error: ", inspect(error)] end)
    "There was an error validating your contract, please try again."
  end

  defp error_message(:compilation, error_message),
    do: error_message_with_log("There was an error compiling your contract: #{error_message}")

  defp error_message_with_log(error_string) do
    Logger.error("Smart-contract verification error: #{error_string}")
    error_string
  end

  defp select_error_field(:no_creation_data), do: :address_hash
  defp select_error_field(:compiler_version), do: :compiler_version

  defp select_error_field(constructor_arguments)
       when constructor_arguments in [:constructor_arguments, :autodetect_constructor_arguments_failed],
       do: :constructor_arguments

  defp select_error_field(:name), do: :name
  defp select_error_field(_), do: :contract_source_code

  defp to_address_hash(string) when is_binary(string) do
    {:ok, address_hash} = Chain.string_to_address_hash(string)
    address_hash
  end

  defp to_address_hash(address_hash), do: address_hash

  # Checks if a smart contract exists in `Explorer.Chain.SmartContract` for a given
  # address hash.
  @spec verified_smart_contract_exists?(Hash.Address.t()) :: boolean()
  defp verified_smart_contract_exists?(address_hash) do
    query = get_by_address_hash_query(address_hash)

    Repo.exists?(query)
  end

  defp set_address_verified(repo, address_hash) do
    query = Address.address_query(address_hash)

    case repo.update_all(query, set: [verified: true]) do
      {1, _} -> {:ok, []}
      _ -> {:error, "There was an error annotating that the address has been verified."}
    end
  end

  @doc """
  Sets smart-contract certified flag
  """
  @spec set_smart_contracts_certified_flag(list()) ::
          {:ok, []} | {:error, String.t()}
  def set_smart_contracts_certified_flag([]), do: {:ok, []}

  def set_smart_contracts_certified_flag(address_hash_strings) do
    address_hashes =
      address_hash_strings
      |> Enum.map(&Chain.string_to_address_hash_or_nil(&1))
      |> Enum.reject(&is_nil/1)

    currently_certified_address_hashes_query =
      from(
        contract in __MODULE__,
        where: contract.certified == true,
        select: contract.address_hash
      )

    currently_certified_address_hashes =
      currently_certified_address_hashes_query
      |> Chain.select_repo(api?: true).all()

    address_hashes_clear_certified_flag_for =
      currently_certified_address_hashes -- address_hashes

    address_hashes_set_certified_flag_for = address_hashes -- currently_certified_address_hashes

    address_hashes_to_clear_query =
      from(
        contract in __MODULE__,
        where: contract.address_hash in ^address_hashes_clear_certified_flag_for
      )

    Repo.update_all(address_hashes_to_clear_query, set: [certified: false])

    address_hashes_to_set_query =
      from(
        contract in __MODULE__,
        where: contract.address_hash in ^address_hashes_set_certified_flag_for
      )

    Repo.update_all(address_hashes_to_set_query, set: [certified: true])
  end

  defp check_verified_with_full_match(address_hash, options) do
    smart_contract = address_hash_to_smart_contract(address_hash, options)

    if smart_contract, do: !smart_contract.partially_verified, else: false
  end

  @spec verified_contracts([
          Chain.paging_options()
          | Chain.necessity_by_association_option()
          | {:filter, :solidity | :vyper | :yul}
          | {:search, String.t()}
          | {:sorting, SortingHelper.sorting_params()}
          | Chain.api?()
          | Chain.show_scam_tokens?()
        ]) :: [__MODULE__.t()]
  def verified_contracts(options \\ []) do
    paging_options = Keyword.get(options, :paging_options, Chain.default_paging_options())
    sorting_options = Keyword.get(options, :sorting, [])
    necessity_by_association = Keyword.get(options, :necessity_by_association, %{})
    filter = Keyword.get(options, :filter, nil)
    search_string = Keyword.get(options, :search, nil)

    query = from(contract in __MODULE__)

    query
    |> filter_contracts(filter)
    |> search_contracts(search_string)
    |> SortingHelper.apply_sorting(sorting_options, @default_sorting)
    |> SortingHelper.page_with_sorting(paging_options, sorting_options, @default_sorting)
    |> Chain.join_associations(necessity_by_association)
    |> maybe_filter_verified_addresses()
    |> Chain.select_repo(options).all()
  end

  @spec maybe_filter_verified_addresses(Ecto.Query.t()) :: Ecto.Query.t()
  defp maybe_filter_verified_addresses(query) do
    if BackgroundMigrations.get_sanitize_verified_addresses_finished() do
      query |> where([_contract, address], address.verified == true)
    else
      query
    end
  end

  defp search_contracts(basic_query, nil), do: basic_query

  defp search_contracts(basic_query, search_string) do
    from(contract in basic_query,
      where:
        ilike(contract.name, ^"%#{search_string}%") or
          ilike(fragment("'0x' || encode(?, 'hex')", contract.address_hash), ^"%#{search_string}%")
    )
  end

  # Applies filtering to the given query based on a specified contract language.
  # If `nil` is provided, no additional filtering is applied.
  defp filter_contracts(basic_query, nil), do: basic_query

  # Filters the given query by the specified contract language, then applies
  # legacy-based filtering to maintain compatibility during migration.
  defp filter_contracts(basic_query, language) do
    basic_query
    |> where(language: ^language)
    |> maybe_filter_contracts_on_legacy_fields(language)
  end

  # Applies language-specific filtering based on legacy fields for backward
  # compatibility. This ensures the correct results when the `language` field is
  # not yet populated.
  #
  # TODO: This and `apply_legacy_language_filter/2` functions are a temporary
  # measure during background migration of the `language` field and should be
  # removed in the future releases.
  defp maybe_filter_contracts_on_legacy_fields(basic_query, language) do
    if BackgroundMigrations.get_smart_contract_language_finished() do
      basic_query
    else
      apply_legacy_language_filter(basic_query, language)
    end
  end

  defp apply_legacy_language_filter(query, :solidity) do
    query |> or_where([sc], not sc.is_vyper_contract and not is_nil(sc.abi) and is_nil(sc.language))
  end

  defp apply_legacy_language_filter(query, :vyper) do
    query |> or_where([sc], sc.is_vyper_contract and is_nil(sc.language))
  end

  defp apply_legacy_language_filter(query, :yul) do
    query |> or_where([sc], is_nil(sc.abi) and is_nil(sc.language))
  end

  defp apply_legacy_language_filter(query, _), do: query

  @doc """
  Retrieves the constructor arguments for a zkSync smart contract.
  Using @create_zksync_abi function decodes transaction input of contract creation

  ## Parameters
  - `binary()`: The binary data representing the smart contract.

  ## Returns
  - `nil`: If the constructor arguments cannot be retrieved.
  - `binary()`: The constructor arguments in binary format.
  """
  @spec zksync_get_constructor_arguments(binary()) :: nil | binary()
  def zksync_get_constructor_arguments(address_hash_string) do
    creation_input = Chain.contract_creation_input_data_from_transaction(address_hash_string)

    case @create_zksync_abi |> ABI.parse_specification() |> ABI.find_and_decode(creation_input) do
      {%FunctionSelector{}, [_, _, constructor_args]} ->
        Base.encode16(constructor_args, case: :lower)

      _ ->
        nil
    end
  end

  @doc """
  Retrieves the smart contract language, taking legacy fields into account for
  compatibility. It first tries to retrieve the language from the `language`
  field; if not present, it falls back to legacy boolean fields.

  ## TODO
  This function is a temporary measure during background migration of the
  `language` field and should be removed in the future releases. Afterward, the
  language will be retrieved directly from the `language` field. Tracked in
  [#11822](https://github.com/blockscout/blockscout/issues/11822).

  ## Parameters

    - `SmartContract.t()`: The smart contract.

  ## Returns

    - `language()`: An atom representing the language of the smart contract.
  """
  @spec language(SmartContract.t()) :: language()
  def language(smart_contract) do
    cond do
      not is_nil(smart_contract.language) ->
        smart_contract.language

      smart_contract.is_vyper_contract ->
        :vyper

      is_nil(smart_contract.abi) ->
        :yul

      true ->
        :solidity
    end
  end

  @spec format_constructor_arguments(list() | nil, binary() | nil) :: list() | nil
  def format_constructor_arguments(abi, constructor_arguments)
      when not is_nil(abi) and not is_nil(constructor_arguments) do
    constructor_abi = Enum.find(abi, fn el -> el["type"] == "constructor" && el["inputs"] != [] end)

    input_types = Enum.map(constructor_abi["inputs"], &FunctionSelector.parse_specification_type/1)

    constructor_arguments
    |> ExplorerHelper.decode_data(input_types)
    |> Enum.zip(constructor_abi["inputs"])
    |> Enum.map(fn {value, %{"type" => type} = input_arg} ->
      [DecodingHelper.value_json(type, value), input_arg]
    end)
  rescue
    exception ->
      Logger.warning(fn ->
        [
          "Error formatting constructor arguments for abi: #{inspect(abi)}, args: #{inspect(constructor_arguments)}: ",
          Exception.format(:error, exception)
        ]
      end)

      nil
  end

  def format_constructor_arguments(_abi, _constructor_arguments), do: nil
end<|MERGE_RESOLUTION|>--- conflicted
+++ resolved
@@ -715,11 +715,7 @@
   def compose_address_for_unverified_smart_contract(%{smart_contract: smart_contract} = address_result, options)
       when is_nil(smart_contract) do
     address_verified_bytecode_twin_contract =
-<<<<<<< HEAD
-      get_address_verified_bytecode_twin_contract(address_result.hash, options)
-=======
       get_address_verified_bytecode_twin_contract(address_result, options)
->>>>>>> 260d4b1e
 
     if address_verified_bytecode_twin_contract do
       add_bytecode_twin_info_to_address_result(
@@ -751,14 +747,10 @@
   t:SmartContract.t/0
   """
   alias Explorer.Chain.SmartContract
-<<<<<<< HEAD
-  @spec get_address_verified_bytecode_twin_contract(Hash.t() | String.t(), any()) :: SmartContract.t() | nil
-=======
 
   @spec get_address_verified_bytecode_twin_contract(Address.t() | Hash.t() | String.t(), [
           Chain.necessity_by_association_option() | Chain.api?()
         ]) :: SmartContract.t() | nil
->>>>>>> 260d4b1e
   def get_address_verified_bytecode_twin_contract(hash, options \\ [])
 
   def get_address_verified_bytecode_twin_contract(%Address{} = address, options) do
@@ -774,11 +766,8 @@
 
   def get_address_verified_bytecode_twin_contract(%Hash{} = address_hash, options) do
     with target_address <- Chain.select_repo(options).get(Address, address_hash),
-<<<<<<< HEAD
+         false <- is_nil(target_address),
          true <- Address.smart_contract_with_nonempty_code?(target_address) do
-=======
-         false <- is_nil(target_address) do
->>>>>>> 260d4b1e
       target_address
       |> get_verified_bytecode_twin_contract(options)
       |> check_and_update_constructor_args()
@@ -808,11 +797,8 @@
         - No verified contract with matching bytecode exists
         - The only matching contracts belong to the target address itself
   """
-<<<<<<< HEAD
-=======
   @spec get_verified_bytecode_twin_contract(Address.t(), [Chain.necessity_by_association_option() | Chain.api?()]) ::
           SmartContract.t() | nil
->>>>>>> 260d4b1e
   def get_verified_bytecode_twin_contract(%Address{} = target_address, options \\ []) do
     necessity_by_association = %{
       :smart_contract_additional_sources => :optional
@@ -872,20 +858,10 @@
 
   def check_and_update_constructor_args(other), do: other
 
-<<<<<<< HEAD
-  @doc """
-  Adds verified metadata from bytecode twin smart-contract to the given smart-contract
-  """
-  @spec add_bytecode_twin_info_to_address_result(map(), SmartContract.t()) :: map()
-  def add_bytecode_twin_info_to_address_result(address_result, nil), do: address_result
-
-  def add_bytecode_twin_info_to_address_result(address_result, address_verified_bytecode_twin_contract) do
-=======
   # Adds verified metadata from bytecode twin smart-contract to the given smart-contract
   @spec add_bytecode_twin_info_to_address_result(map(), SmartContract.t()) :: map()
   defp add_bytecode_twin_info_to_address_result(address_result, address_verified_bytecode_twin_contract)
        when not is_nil(address_verified_bytecode_twin_contract) do
->>>>>>> 260d4b1e
     address_verified_bytecode_twin_contract_updated =
       put_from_verified_bytecode_twin(address_verified_bytecode_twin_contract, address_result.hash)
 
@@ -1181,16 +1157,7 @@
         implementation_smart_contract ||
           get_address_verified_bytecode_twin_contract(address_hash, options)
 
-<<<<<<< HEAD
-      smart_contract =
-        if address_verified_bytecode_twin_contract do
-          put_from_verified_bytecode_twin(address_verified_bytecode_twin_contract, address_hash)
-        else
-          nil
-        end
-=======
       smart_contract = put_from_verified_bytecode_twin(address_verified_bytecode_twin_contract, address_hash)
->>>>>>> 260d4b1e
 
       {smart_contract, implementation_address_fetched?}
     else
@@ -1199,11 +1166,8 @@
     end
   end
 
-<<<<<<< HEAD
-=======
   defp put_from_verified_bytecode_twin(nil, _address_hash), do: nil
 
->>>>>>> 260d4b1e
   defp put_from_verified_bytecode_twin(address_verified_bytecode_twin_contract, address_hash) do
     address_verified_bytecode_twin_contract
     |> Map.put(:verified_bytecode_twin_address_hash, address_verified_bytecode_twin_contract.address_hash)
