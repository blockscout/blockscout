defmodule Explorer.Chain.Token.Schema do
  @moduledoc false

  alias Explorer.Chain.{Address, Hash}

  if Application.compile_env(:explorer, Explorer.Chain.BridgedToken)[:enabled] do
    @bridged_field [
      quote do
        field(:bridged, :boolean)
      end
    ]
  else
    @bridged_field []
  end

  defmacro generate do
    quote do
      @primary_key false
      typed_schema "tokens" do
        field(:name, :string)
        field(:symbol, :string)
        field(:total_supply, :decimal)
        field(:decimals, :decimal)
        field(:type, :string, null: false)
        field(:cataloged, :boolean)
        field(:holder_count, :integer)
        field(:skip_metadata, :boolean)
        field(:total_supply_updated_at_block, :integer)
        field(:fiat_value, :decimal)
        field(:circulating_market_cap, :decimal)
        field(:icon_url, :string)
        field(:is_verified_via_admin_panel, :boolean)

        belongs_to(
          :contract_address,
          Address,
          foreign_key: :contract_address_hash,
          primary_key: true,
          references: :hash,
          type: Hash.Address,
          null: false
        )

        unquote_splicing(@bridged_field)

        timestamps()
      end
    end
  end
end

defmodule Explorer.Chain.Token do
  @moduledoc """
  Represents a token.

  ## Token Indexing

  The following types of tokens are indexed:

  * ERC-20
  * ERC-721
  * ERC-1155

  ## Token Specifications

  * [ERC-20](https://github.com/ethereum/EIPs/blob/master/EIPS/eip-20.md)
  * [ERC-721](https://github.com/ethereum/EIPs/blob/master/EIPS/eip-721.md)
  * [ERC-777](https://github.com/ethereum/EIPs/blob/master/EIPS/eip-777.md)
  * [ERC-1155](https://github.com/ethereum/EIPs/blob/master/EIPS/eip-1155.md)
  """

  use Explorer.Schema

  require Explorer.Chain.Token.Schema

  import Ecto.{Changeset, Query}

  alias Ecto.Changeset
  alias Explorer.{Chain, SortingHelper}
  alias Explorer.Chain.{BridgedToken, Hash, Search, Token}
  alias Explorer.SmartContract.Helper

  @default_sorting [
    desc_nulls_last: :circulating_market_cap,
    desc_nulls_last: :fiat_value,
    desc_nulls_last: :holder_count,
    asc: :name,
    asc: :contract_address_hash
  ]

  @derive {Poison.Encoder,
           except: [
             :__meta__,
             :contract_address,
             :inserted_at,
             :updated_at
           ]}

  @derive {Jason.Encoder,
           except: [
             :__meta__,
             :contract_address,
             :inserted_at,
             :updated_at
           ]}

  @typedoc """
  * `name` - Name of the token
  * `symbol` - Trading symbol of the token
  * `total_supply` - The total supply of the token
  * `decimals` - Number of decimal places the token can be subdivided to
  * `type` - Type of token
  * `cataloged` - Flag for if token information has been cataloged
  * `contract_address` - The `t:Address.t/0` of the token's contract
  * `contract_address_hash` - Address hash foreign key
  * `holder_count` - the number of `t:Explorer.Chain.Address.t/0` (except the burn address) that have a
    `t:Explorer.Chain.CurrentTokenBalance.t/0` `value > 0`.  Can be `nil` when data not migrated.
  * `bridged` - Flag for bridged tokens from other chain
  * `fiat_value` - The price of a token in a configured currency (USD by default).
  * `circulating_market_cap` - The circulating market cap of a token in a configured currency (USD by default).
  * `icon_url` - URL of the token's icon.
  * `is_verified_via_admin_panel` - is token verified via admin panel.
  """
<<<<<<< HEAD
  @type t ::
          %Token{
            unquote_splicing(@bridged_field),
            name: String.t(),
            symbol: String.t(),
            total_supply: Decimal.t() | nil,
            decimals: non_neg_integer(),
            type: String.t(),
            cataloged: boolean(),
            contract_address: %Ecto.Association.NotLoaded{} | Address.t(),
            contract_address_hash: Hash.Address.t(),
            holder_count: non_neg_integer() | nil,
            skip_metadata: boolean(),
            total_supply_updated_at_block: non_neg_integer() | nil,
            fiat_value: Decimal.t() | nil,
            circulating_market_cap: Decimal.t() | nil,
            icon_url: String.t(),
            is_verified_via_admin_panel: boolean()
          }

  @derive {Poison.Encoder,
           except: [
             :__meta__,
             :contract_address,
             :inserted_at,
             :updated_at
           ]}

  @derive {Jason.Encoder,
           except: [
             :__meta__,
             :contract_address,
             :inserted_at,
             :updated_at
           ]}

  @primary_key false
  schema "tokens" do
    field(:name, :string)
    field(:symbol, :string)
    field(:total_supply, :decimal)
    field(:decimals, :decimal)
    field(:type, :string)
    field(:cataloged, :boolean)
    field(:holder_count, :integer)
    field(:bridged, :boolean)
    field(:skip_metadata, :boolean)
    field(:total_supply_updated_at_block, :integer)
    field(:fiat_value, :decimal)
    field(:circulating_market_cap, :decimal)
    field(:icon_url, :string)
    field(:is_verified_via_admin_panel, :boolean)

    belongs_to(
      :contract_address,
      Address,
      foreign_key: :contract_address_hash,
      primary_key: true,
      references: :hash,
      type: Hash.Address
    )

    if Application.compile_env(:explorer, BridgedToken)[:enabled] do
      field(:bridged, :boolean)
    end

    timestamps()
  end
=======
  Explorer.Chain.Token.Schema.generate()
>>>>>>> 017456be

  @required_attrs ~w(contract_address_hash type)a
  @optional_attrs ~w(cataloged decimals name symbol total_supply bridged skip_metadata total_supply_updated_at_block updated_at fiat_value circulating_market_cap icon_url is_verified_via_admin_panel)a

  @doc false
  def changeset(%Token{} = token, params \\ %{}) do
    additional_attrs = if BridgedToken.enabled?(), do: [:bridged], else: []

    token
    |> cast(params, @required_attrs ++ @optional_attrs ++ additional_attrs)
    |> validate_required(@required_attrs)
    |> trim_name()
    |> sanitize_token_input(:name)
    |> sanitize_token_input(:symbol)
    |> unique_constraint(:contract_address_hash)
  end

  defp trim_name(%Changeset{valid?: false} = changeset), do: changeset

  defp trim_name(%Changeset{valid?: true} = changeset) do
    case get_change(changeset, :name) do
      nil -> changeset
      name -> put_change(changeset, :name, String.trim(name))
    end
  end

  defp sanitize_token_input(%Changeset{valid?: false} = changeset, _), do: changeset

  defp sanitize_token_input(%Changeset{valid?: true} = changeset, key) do
    case get_change(changeset, key) do
      nil ->
        changeset

      property ->
        put_change(changeset, key, Helper.sanitize_input(property))
    end
  end

  @doc """
  Builds an `Ecto.Query` to fetch the cataloged tokens.

  These are tokens with cataloged field set to true and updated_at is earlier or equal than an hour ago.
  """
  def cataloged_tokens(minutes \\ 2880) do
    date_now = DateTime.utc_now()
    some_time_ago_date = DateTime.add(date_now, -:timer.minutes(minutes), :millisecond)

    from(
      token in __MODULE__,
      select: token.contract_address_hash,
      where: token.cataloged == true and token.updated_at <= ^some_time_ago_date
    )
  end

  def tokens_by_contract_address_hashes(contract_address_hashes) do
    from(token in __MODULE__, where: token.contract_address_hash in ^contract_address_hashes)
  end

  def base_token_query(type, sorting) do
    query = from(t in Token, preload: [:contract_address])

    query |> apply_filter(type) |> SortingHelper.apply_sorting(sorting, @default_sorting)
  end

  def default_sorting, do: @default_sorting

  @doc """
  Lists the top `t:__MODULE__.t/0`'s'.
  """
  @spec list_top(String.t() | nil, [
          Chain.paging_options()
          | {:sorting, SortingHelper.sorting_params()}
          | {:token_type, [String.t()]}
        ]) :: [Token.t()]
  def list_top(filter, options \\ []) do
    paging_options = Keyword.get(options, :paging_options, Chain.default_paging_options())
    token_type = Keyword.get(options, :token_type, nil)
    sorting = Keyword.get(options, :sorting, [])

    query = from(t in Token, preload: [:contract_address])

    sorted_paginated_query =
      query
      |> apply_filter(token_type)
      |> SortingHelper.apply_sorting(sorting, @default_sorting)
      |> SortingHelper.page_with_sorting(paging_options, sorting, @default_sorting)

    filtered_query =
      case filter && filter !== "" && Search.prepare_search_term(filter) do
        {:some, filter_term} ->
          sorted_paginated_query
          |> where(fragment("to_tsvector('english', symbol || ' ' || name) @@ to_tsquery(?)", ^filter_term))

        _ ->
          sorted_paginated_query
      end

    filtered_query
    |> Chain.select_repo(options).all()
  end

  defp apply_filter(query, empty_type) when empty_type in [nil, []], do: query

  defp apply_filter(query, token_types) when is_list(token_types) do
    from(t in query, where: t.type in ^token_types)
  end

  def get_by_contract_address_hash(hash, options) do
    Chain.select_repo(options).get_by(__MODULE__, contract_address_hash: hash)
  end

  @doc """
    For usage in Indexer.Fetcher.TokenInstance.LegacySanitizeERC721
  """
  @spec ordered_erc_721_token_address_hashes_list_query(integer(), Hash.Address.t() | nil) :: Ecto.Query.t()
  def ordered_erc_721_token_address_hashes_list_query(limit, last_address_hash \\ nil) do
    query =
      __MODULE__
      |> order_by([token], asc: token.contract_address_hash)
      |> where([token], token.type == "ERC-721")
      |> limit(^limit)
      |> select([token], token.contract_address_hash)

    (last_address_hash && where(query, [token], token.contract_address_hash > ^last_address_hash)) || query
  end
end<|MERGE_RESOLUTION|>--- conflicted
+++ resolved
@@ -41,9 +41,9 @@
           null: false
         )
 
+        timestamps()
+
         unquote_splicing(@bridged_field)
-
-        timestamps()
       end
     end
   end
@@ -115,87 +115,15 @@
   * `contract_address_hash` - Address hash foreign key
   * `holder_count` - the number of `t:Explorer.Chain.Address.t/0` (except the burn address) that have a
     `t:Explorer.Chain.CurrentTokenBalance.t/0` `value > 0`.  Can be `nil` when data not migrated.
-  * `bridged` - Flag for bridged tokens from other chain
   * `fiat_value` - The price of a token in a configured currency (USD by default).
   * `circulating_market_cap` - The circulating market cap of a token in a configured currency (USD by default).
   * `icon_url` - URL of the token's icon.
   * `is_verified_via_admin_panel` - is token verified via admin panel.
   """
-<<<<<<< HEAD
-  @type t ::
-          %Token{
-            unquote_splicing(@bridged_field),
-            name: String.t(),
-            symbol: String.t(),
-            total_supply: Decimal.t() | nil,
-            decimals: non_neg_integer(),
-            type: String.t(),
-            cataloged: boolean(),
-            contract_address: %Ecto.Association.NotLoaded{} | Address.t(),
-            contract_address_hash: Hash.Address.t(),
-            holder_count: non_neg_integer() | nil,
-            skip_metadata: boolean(),
-            total_supply_updated_at_block: non_neg_integer() | nil,
-            fiat_value: Decimal.t() | nil,
-            circulating_market_cap: Decimal.t() | nil,
-            icon_url: String.t(),
-            is_verified_via_admin_panel: boolean()
-          }
-
-  @derive {Poison.Encoder,
-           except: [
-             :__meta__,
-             :contract_address,
-             :inserted_at,
-             :updated_at
-           ]}
-
-  @derive {Jason.Encoder,
-           except: [
-             :__meta__,
-             :contract_address,
-             :inserted_at,
-             :updated_at
-           ]}
-
-  @primary_key false
-  schema "tokens" do
-    field(:name, :string)
-    field(:symbol, :string)
-    field(:total_supply, :decimal)
-    field(:decimals, :decimal)
-    field(:type, :string)
-    field(:cataloged, :boolean)
-    field(:holder_count, :integer)
-    field(:bridged, :boolean)
-    field(:skip_metadata, :boolean)
-    field(:total_supply_updated_at_block, :integer)
-    field(:fiat_value, :decimal)
-    field(:circulating_market_cap, :decimal)
-    field(:icon_url, :string)
-    field(:is_verified_via_admin_panel, :boolean)
-
-    belongs_to(
-      :contract_address,
-      Address,
-      foreign_key: :contract_address_hash,
-      primary_key: true,
-      references: :hash,
-      type: Hash.Address
-    )
-
-    if Application.compile_env(:explorer, BridgedToken)[:enabled] do
-      field(:bridged, :boolean)
-    end
-
-    timestamps()
-  end
-=======
   Explorer.Chain.Token.Schema.generate()
->>>>>>> 017456be
 
   @required_attrs ~w(contract_address_hash type)a
-  @optional_attrs ~w(cataloged decimals name symbol total_supply bridged skip_metadata total_supply_updated_at_block updated_at fiat_value circulating_market_cap icon_url is_verified_via_admin_panel)a
+  @optional_attrs ~w(cataloged decimals name symbol total_supply skip_metadata total_supply_updated_at_block updated_at fiat_value circulating_market_cap icon_url is_verified_via_admin_panel)a
 
   @doc false
   def changeset(%Token{} = token, params \\ %{}) do
