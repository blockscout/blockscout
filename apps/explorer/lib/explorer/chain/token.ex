defmodule Explorer.Chain.Token do
  @moduledoc """
  Represents a token.

  ## Token Indexing

  The following types of tokens are indexed:

  * ERC-20
  * ERC-721
  * ERC-1155

  ## Token Specifications

  * [ERC-20](https://github.com/ethereum/EIPs/blob/master/EIPS/eip-20.md)
  * [ERC-721](https://github.com/ethereum/EIPs/blob/master/EIPS/eip-721.md)
  * [ERC-777](https://github.com/ethereum/EIPs/blob/master/EIPS/eip-777.md)
  * [ERC-1155](https://github.com/ethereum/EIPs/blob/master/EIPS/eip-1155.md)
  """

  use Explorer.Schema

  import Ecto.{Changeset, Query}

  alias Ecto.Changeset
  alias Explorer.Chain.{Address, Hash, Token}
  alias Explorer.SmartContract.Helper

  @typedoc """
  * `name` - Name of the token
  * `symbol` - Trading symbol of the token
  * `total_supply` - The total supply of the token
  * `decimals` - Number of decimal places the token can be subdivided to
  * `type` - Type of token
  * `cataloged` - Flag for if token information has been cataloged
  * `contract_address` - The `t:Address.t/0` of the token's contract
  * `contract_address_hash` - Address hash foreign key
  * `holder_count` - the number of `t:Explorer.Chain.Address.t/0` (except the burn address) that have a
    `t:Explorer.Chain.CurrentTokenBalance.t/0` `value > 0`.  Can be `nil` when data not migrated.
<<<<<<< HEAD
  * `bridged` - Flag for bridged tokens from other chain
=======
  * `fiat_value` - The price of a token in a configured currency (USD by default).
  * `circulating_market_cap` - The circulating market cap of a token in a configured currency (USD by default).
>>>>>>> 9d670a17
  """
  @type t :: %Token{
          name: String.t(),
          symbol: String.t(),
          total_supply: Decimal.t(),
          decimals: non_neg_integer(),
          type: String.t(),
          cataloged: boolean(),
          contract_address: %Ecto.Association.NotLoaded{} | Address.t(),
          contract_address_hash: Hash.Address.t(),
          holder_count: non_neg_integer() | nil,
          bridged: boolean(),
          skip_metadata: boolean(),
          total_supply_updated_at_block: non_neg_integer() | nil,
          fiat_value: Decimal.t() | nil,
          circulating_market_cap: Decimal.t() | nil
        }

  @derive {Poison.Encoder,
           except: [
             :__meta__,
             :contract_address,
             :inserted_at,
             :updated_at
           ]}

  @derive {Jason.Encoder,
           except: [
             :__meta__,
             :contract_address,
             :inserted_at,
             :updated_at
           ]}

  @primary_key false
  schema "tokens" do
    field(:name, :string)
    field(:symbol, :string)
    field(:total_supply, :decimal)
    field(:decimals, :decimal)
    field(:type, :string)
    field(:cataloged, :boolean)
    field(:holder_count, :integer)
    field(:bridged, :boolean)
    field(:skip_metadata, :boolean)
    field(:total_supply_updated_at_block, :integer)
    field(:fiat_value, :decimal)
    field(:circulating_market_cap, :decimal)

    belongs_to(
      :contract_address,
      Address,
      foreign_key: :contract_address_hash,
      primary_key: true,
      references: :hash,
      type: Hash.Address
    )

    timestamps()
  end

  @required_attrs ~w(contract_address_hash type)a
<<<<<<< HEAD
  @optional_attrs ~w(cataloged decimals name symbol total_supply bridged skip_metadata total_supply_updated_at_block)a
=======
  @optional_attrs ~w(cataloged decimals name symbol total_supply skip_metadata total_supply_updated_at_block updated_at fiat_value circulating_market_cap)a
>>>>>>> 9d670a17

  @doc false
  def changeset(%Token{} = token, params \\ %{}) do
    token
    |> cast(params, @required_attrs ++ @optional_attrs)
    |> validate_required(@required_attrs)
    |> foreign_key_constraint(:contract_address)
    |> trim_name()
    |> sanitize_token_input(:name)
    |> sanitize_token_input(:symbol)
    |> unique_constraint(:contract_address_hash)
  end

  defp trim_name(%Changeset{valid?: false} = changeset), do: changeset

  defp trim_name(%Changeset{valid?: true} = changeset) do
    case get_change(changeset, :name) do
      nil -> changeset
      name -> put_change(changeset, :name, String.trim(name))
    end
  end

  defp sanitize_token_input(%Changeset{valid?: false} = changeset, _), do: changeset

  defp sanitize_token_input(%Changeset{valid?: true} = changeset, key) do
    case get_change(changeset, key) do
      nil ->
        changeset

      property ->
        put_change(changeset, key, Helper.sanitize_input(property))
    end
  end

  @doc """
  Builds an `Ecto.Query` to fetch the cataloged tokens.

  These are tokens with cataloged field set to true and updated_at is earlier or equal than an hour ago.
  """
  def cataloged_tokens(minutes \\ 2880) do
    date_now = DateTime.utc_now()
    some_time_ago_date = DateTime.add(date_now, -:timer.minutes(minutes), :millisecond)

    from(
      token in __MODULE__,
      select: token.contract_address_hash,
      where: token.cataloged == true and token.updated_at <= ^some_time_ago_date
    )
  end

  @doc """
  Builds an `Ecto.Query` to fetch a `batch_size` number of the tokens,
  possibly starting from `last_updated_address_hash` ordered by `contract_address_hash`.
  """
  def tokens_to_update_fiat_value(nil, batch_size) do
    from(
      token in __MODULE__,
      order_by: token.contract_address_hash,
      limit: ^batch_size
    )
  end

  def tokens_to_update_fiat_value(last_updated_address_hash, batch_size) do
    from(
      token in __MODULE__,
      order_by: token.contract_address_hash,
      where: token.contract_address_hash > ^last_updated_address_hash,
      limit: ^batch_size
    )
  end
end<|MERGE_RESOLUTION|>--- conflicted
+++ resolved
@@ -37,12 +37,9 @@
   * `contract_address_hash` - Address hash foreign key
   * `holder_count` - the number of `t:Explorer.Chain.Address.t/0` (except the burn address) that have a
     `t:Explorer.Chain.CurrentTokenBalance.t/0` `value > 0`.  Can be `nil` when data not migrated.
-<<<<<<< HEAD
   * `bridged` - Flag for bridged tokens from other chain
-=======
   * `fiat_value` - The price of a token in a configured currency (USD by default).
   * `circulating_market_cap` - The circulating market cap of a token in a configured currency (USD by default).
->>>>>>> 9d670a17
   """
   @type t :: %Token{
           name: String.t(),
@@ -105,11 +102,7 @@
   end
 
   @required_attrs ~w(contract_address_hash type)a
-<<<<<<< HEAD
-  @optional_attrs ~w(cataloged decimals name symbol total_supply bridged skip_metadata total_supply_updated_at_block)a
-=======
-  @optional_attrs ~w(cataloged decimals name symbol total_supply skip_metadata total_supply_updated_at_block updated_at fiat_value circulating_market_cap)a
->>>>>>> 9d670a17
+  @optional_attrs ~w(cataloged decimals name symbol total_supply bridged skip_metadata total_supply_updated_at_block updated_at fiat_value circulating_market_cap)a
 
   @doc false
   def changeset(%Token{} = token, params \\ %{}) do
