defmodule Explorer.Chain.Token.Schema do
  @moduledoc false
  use Utils.CompileTimeEnvHelper, bridged_tokens_enabled: [:explorer, [Explorer.Chain.BridgedToken, :enabled]]

  alias Explorer.Chain.{Address, Address.Reputation, Hash}
  alias Explorer.Chain.Token.FiatValue

  if @bridged_tokens_enabled do
    @bridged_field [
      quote do
        field(:bridged, :boolean)
      end
    ]
  else
    @bridged_field []
  end

  defmacro generate do
    quote do
      @primary_key false
      typed_schema "tokens" do
        field(:name, :string)
        field(:symbol, :string)
        field(:total_supply, :decimal)
        field(:decimals, :decimal)
        field(:type, :string, null: false)
        field(:cataloged, :boolean)
        field(:holder_count, :integer)
        field(:skip_metadata, :boolean)
        field(:total_supply_updated_at_block, :integer)
        field(:metadata_updated_at, :utc_datetime_usec)
        field(:fiat_value, FiatValue)
        field(:circulating_market_cap, FiatValue)
        field(:icon_url, :string)
        field(:is_verified_via_admin_panel, :boolean)
        field(:volume_24h, FiatValue)
        field(:transfer_count, :integer)

        belongs_to(
          :contract_address,
          Address,
          foreign_key: :contract_address_hash,
          primary_key: true,
          references: :hash,
          type: Hash.Address,
          null: false
        )

        has_one(:reputation, Reputation, foreign_key: :address_hash, references: :contract_address_hash)

        unquote_splicing(@bridged_field)

        timestamps()
      end
    end
  end
end

defmodule Explorer.Chain.Token do
  @moduledoc """
  Represents a token.

  ## Token Indexing

  The following types of tokens are indexed:

  * ERC-20
  * ERC-721
  * ERC-1155
  * ERC-404
<<<<<<< HEAD
  * ERC-7984
=======
  * ZRC-2 (for Zilliqa chain type)
>>>>>>> 031b1c53

  ## Token Specifications

  * [ERC-20](https://github.com/ethereum/EIPs/blob/master/EIPS/eip-20.md)
  * [ERC-721](https://github.com/ethereum/EIPs/blob/master/EIPS/eip-721.md)
  * [ERC-777](https://github.com/ethereum/EIPs/blob/master/EIPS/eip-777.md)
  * [ERC-1155](https://github.com/ethereum/EIPs/blob/master/EIPS/eip-1155.md)
  * [ERC-404](https://github.com/Pandora-Labs-Org/erc404)
<<<<<<< HEAD
  * [ERC-7984](https://github.com/ethereum/ERCs/blob/39197cde3e32d8fc7fde74c7d0ce5e67ad4de409/ERCS/erc-7984.md)
=======
  * [ZRC-2](https://github.com/Zilliqa/ZRC/blob/main/zrcs/zrc-2.md)
>>>>>>> 031b1c53
  """

  use Explorer.Schema

  require Explorer.Chain.Token.Schema

  import Ecto.{Changeset, Query}

  alias Ecto.{Changeset, Multi}
  alias Explorer.{Chain, SortingHelper}
  alias Explorer.Chain.{Address, BridgedToken, Hash, Search, Token}
  alias Explorer.Chain.Cache.BlockNumber
  alias Explorer.Chain.Import.Runner
  alias Explorer.Helper, as: ExplorerHelper
  alias Explorer.Repo
  alias Explorer.SmartContract.Helper

  # milliseconds
  @timeout 60_000

  @default_sorting [
    desc_nulls_last: :circulating_market_cap,
    desc_nulls_last: :fiat_value,
    desc_nulls_last: :holder_count,
    asc: :name,
    asc: :contract_address_hash
  ]

  @derive {Poison.Encoder,
           except: [
             :__meta__,
             :contract_address,
             :inserted_at,
             :updated_at,
             :metadata_updated_at
           ]}

  @derive {Jason.Encoder,
           except: [
             :__meta__,
             :contract_address,
             :inserted_at,
             :updated_at,
             :metadata_updated_at
           ]}

  @typedoc """
  * `name` - Name of the token
  * `symbol` - Trading symbol of the token
  * `total_supply` - The total supply of the token
  * `decimals` - Number of decimal places the token can be subdivided to
  * `type` - Type of token
  * `cataloged` - Flag for if token information has been cataloged
  * `contract_address` - The `t:Address.t/0` of the token's contract
  * `contract_address_hash` - Address hash foreign key
  * `holder_count` - the number of `t:Explorer.Chain.Address.t/0` (except the burn address) that have a
    `t:Explorer.Chain.CurrentTokenBalance.t/0` `value > 0`.  Can be `nil` when data not migrated.
  * `transfer_count` - the number of token transfers for `t:Explorer.Chain.Address.t/0` token
  * `fiat_value` - The price of a token in a configured currency (USD by default).
  * `circulating_market_cap` - The circulating market cap of a token in a configured currency (USD by default).
  * `icon_url` - URL of the token's icon.
  * `is_verified_via_admin_panel` - is token verified via admin panel.
  """
  Explorer.Chain.Token.Schema.generate()

  @required_attrs ~w(contract_address_hash type)a
  @optional_attrs ~w(cataloged decimals name symbol total_supply skip_metadata total_supply_updated_at_block metadata_updated_at updated_at fiat_value circulating_market_cap icon_url is_verified_via_admin_panel volume_24h)a

  @doc """
    Returns the **ordered** list of allowed NFT type labels.
  """
  @spec allowed_nft_type_labels() :: [String.t()]
  def allowed_nft_type_labels,
    do: [
      "ERC-721",
      "ERC-1155",
      "ERC-404"
    ]

  @doc false
  def changeset(%Token{} = token, params \\ %{}) do
    additional_attrs = if BridgedToken.enabled?(), do: [:bridged], else: []

    token
    |> cast(params, @required_attrs ++ @optional_attrs ++ additional_attrs)
    |> validate_required(@required_attrs)
    |> trim_name()
    |> sanitize_token_input(:name)
    |> sanitize_token_input(:symbol)
    |> unique_constraint(:contract_address_hash)
  end

  defp trim_name(%Changeset{valid?: false} = changeset), do: changeset

  defp trim_name(%Changeset{valid?: true} = changeset) do
    case get_change(changeset, :name) do
      nil -> changeset
      name -> put_change(changeset, :name, String.trim(name))
    end
  end

  defp sanitize_token_input(%Changeset{valid?: false} = changeset, _), do: changeset

  defp sanitize_token_input(%Changeset{valid?: true} = changeset, key) do
    case get_change(changeset, key) do
      nil ->
        changeset

      property ->
        put_change(changeset, key, Helper.escape_minimal(property))
    end
  end

  @doc """
  Builds an `Ecto.Query` to fetch the cataloged tokens.

  These are tokens with cataloged field set to true, skip_metadata is not true and metadata_updated_at is earlier or equal than 48 hours ago.
  """
  def cataloged_tokens(minutes \\ 2880) do
    date_now = DateTime.utc_now()
    some_time_ago_date = DateTime.add(date_now, -:timer.minutes(minutes), :millisecond)

    from(
      token in __MODULE__,
      where: token.cataloged == true,
      where: is_nil(token.metadata_updated_at) or token.metadata_updated_at <= ^some_time_ago_date,
      where: is_nil(token.skip_metadata) or token.skip_metadata == false
    )
  end

  @doc """
  Streams a list of tokens that have been cataloged for their metadata update.
  """
  @spec stream_cataloged_tokens(
          initial :: accumulator,
          reducer :: (entry :: Token.t(), accumulator -> accumulator),
          some_time_ago_updated :: integer(),
          limited? :: boolean()
        ) :: {:ok, accumulator}
        when accumulator: term()
  def stream_cataloged_tokens(initial, reducer, some_time_ago_updated \\ 2880, limited? \\ false)
      when is_function(reducer, 2) do
    some_time_ago_updated
    |> Token.cataloged_tokens()
    |> Chain.add_fetcher_limit(limited?)
    |> order_by(asc_nulls_first: :metadata_updated_at)
    |> Repo.stream_reduce(initial, reducer)
  end

  @doc """
  Update a new `t:Token.t/0` record.

  As part of updating token, an additional record is inserted for
  naming the address for reference if a name is provided for a token.
  """
  @spec update(Token.t(), map(), boolean(), :base | :metadata_update) :: {:ok, Token.t()} | {:error, Ecto.Changeset.t()}
  def update(
        %Token{contract_address_hash: address_hash} = token,
        params \\ %{},
        info_from_admin_panel? \\ false,
        operation_type \\ :base
      ) do
    params =
      if Map.has_key?(params, :total_supply) do
        Map.put(params, :total_supply_updated_at_block, BlockNumber.get_max())
      else
        params
      end

    filtered_params = for({key, value} <- params, value !== "" && !is_nil(value), do: {key, value}) |> Enum.into(%{})

    token_changeset =
      token
      |> Token.changeset(
        filtered_params
        |> Map.put(:updated_at, DateTime.utc_now())
      )
      |> (&if(token.is_verified_via_admin_panel && !info_from_admin_panel?,
            do: &1 |> Changeset.delete_change(:symbol) |> Changeset.delete_change(:name),
            else: &1
          )).()

    address_name_changeset =
      Address.Name.changeset(%Address.Name{}, Map.put(filtered_params, :address_hash, address_hash))

    stale_error_field = :contract_address_hash
    stale_error_message = "is up to date"

    on_conflict =
      if operation_type == :metadata_update do
        token_metadata_update_on_conflict()
      else
        Runner.Tokens.default_on_conflict()
      end

    token_opts = [
      on_conflict: on_conflict,
      conflict_target: :contract_address_hash,
      stale_error_field: stale_error_field,
      stale_error_message: stale_error_message
    ]

    address_name_opts = [on_conflict: :nothing, conflict_target: [:address_hash, :name]]

    # Enforce ShareLocks tables order (see docs: sharelocks.md)
    insert_result =
      Multi.new()
      |> Multi.run(
        :address_name,
        fn repo, _ ->
          {:ok, repo.insert(address_name_changeset, address_name_opts)}
        end
      )
      |> Multi.run(:token, fn repo, _ ->
        with {:error, %Changeset{errors: [{^stale_error_field, {^stale_error_message, [_]}}]}} <-
               repo.update(token_changeset, token_opts) do
          # the original token passed into `update/2` as stale error means it is unchanged
          {:ok, token}
        end
      end)
      |> Repo.transaction()

    case insert_result do
      {:ok, %{token: token}} ->
        {:ok, token}

      {:error, :token, changeset, _} ->
        {:error, changeset}
    end
  end

  defp token_metadata_update_on_conflict do
    from(
      token in Token,
      update: [
        set: [
          name: fragment("COALESCE(EXCLUDED.name, ?)", token.name),
          symbol: fragment("COALESCE(EXCLUDED.symbol, ?)", token.symbol),
          total_supply: fragment("COALESCE(EXCLUDED.total_supply, ?)", token.total_supply),
          decimals: fragment("COALESCE(EXCLUDED.decimals, ?)", token.decimals),
          updated_at: fragment("GREATEST(?, EXCLUDED.updated_at)", token.updated_at),
          metadata_updated_at: fragment("GREATEST(?, EXCLUDED.metadata_updated_at)", token.metadata_updated_at)
        ]
      ],
      where:
        fragment(
          "(EXCLUDED.name, EXCLUDED.symbol, EXCLUDED.total_supply, EXCLUDED.decimals) IS DISTINCT FROM (?, ?, ?, ?)",
          token.name,
          token.symbol,
          token.total_supply,
          token.decimals
        )
    )
  end

  def tokens_by_contract_address_hashes(contract_address_hashes) do
    from(token in __MODULE__, where: token.contract_address_hash in ^contract_address_hashes)
  end

  def base_token_query(type, sorting) do
    query = from(t in Token, preload: [:contract_address])

    query |> apply_filter(type) |> SortingHelper.apply_sorting(sorting, @default_sorting)
  end

  def default_sorting, do: @default_sorting

  @doc """
  Lists the top `t:__MODULE__.t/0`'s'.
  """
  @spec list_top(String.t() | nil, [
          Chain.paging_options()
          | {:sorting, SortingHelper.sorting_params()}
          | {:token_type, [String.t()]}
          | {:necessity_by_association, map()}
          | Chain.show_scam_tokens?()
        ]) :: [Token.t()]
  def list_top(filter, options \\ []) do
    paging_options = Keyword.get(options, :paging_options, Chain.default_paging_options())
    token_type = Keyword.get(options, :token_type, nil)
    sorting = Keyword.get(options, :sorting, [])

    necessity_by_association =
      Keyword.get(options, :necessity_by_association, %{
        :contract_address => :optional
      })

    sorted_paginated_query =
      Token
      |> Chain.join_associations(necessity_by_association)
      |> ExplorerHelper.maybe_hide_scam_addresses_with_select(:contract_address_hash, options)
      |> apply_filter(token_type)
      |> SortingHelper.apply_sorting(sorting, @default_sorting)
      |> SortingHelper.page_with_sorting(paging_options, sorting, @default_sorting)

    filtered_query =
      case filter && filter !== "" && Search.prepare_search_term(filter) do
        {:some, filter_term} ->
          sorted_paginated_query
          |> where(fragment("to_tsvector('english', symbol || ' ' || name) @@ to_tsquery(?)", ^filter_term))

        _ ->
          sorted_paginated_query
      end

    filtered_query
    |> Chain.select_repo(options).all()
  end

  defp apply_filter(query, empty_type) when empty_type in [nil, []], do: query

  defp apply_filter(query, token_types) when is_list(token_types) do
    from(t in query, where: t.type in ^token_types)
  end

  def get_by_contract_address_hash(hash, options) do
    necessity_by_association = Keyword.get(options, :necessity_by_association, %{})

    __MODULE__
    |> where([t], t.contract_address_hash == ^hash)
    |> Chain.join_associations(necessity_by_association)
    |> Chain.select_repo(options).one()
  end

  @doc """
    Gets tokens with given contract address hashes.
  """
  @spec get_by_contract_address_hashes([Hash.Address.t()], [Chain.api?() | Chain.necessity_by_association_option()]) ::
          [Token.t()]
  def get_by_contract_address_hashes(hashes, options) do
    necessity_by_association = Keyword.get(options, :necessity_by_association, %{})

    __MODULE__
    |> where([t], t.contract_address_hash in ^hashes)
    |> Chain.join_associations(necessity_by_association)
    |> Chain.select_repo(options).all()
  end

  @doc """
    For usage in Indexer.Fetcher.TokenInstance.SanitizeERC721
  """
  @spec ordered_erc_721_token_address_hashes_list_query(integer(), Hash.Address.t() | nil) :: Ecto.Query.t()
  def ordered_erc_721_token_address_hashes_list_query(limit, last_address_hash \\ nil) do
    query =
      __MODULE__
      |> order_by([token], asc: token.contract_address_hash)
      |> where([token], token.type == "ERC-721")
      |> limit(^limit)
      |> select([token], token.contract_address_hash)

    (last_address_hash && where(query, [token], token.contract_address_hash > ^last_address_hash)) || query
  end

  @doc """
    Updates token_holder_count for a given contract_address_hash.
    It used by Explorer.Chain.Cache.Counters.TokenHoldersCount module.
  """
  @spec update_token_holder_count(Hash.Address.t(), integer()) :: {non_neg_integer(), nil}
  def update_token_holder_count(contract_address_hash, holders_count) when not is_nil(holders_count) do
    now = DateTime.utc_now()

    Repo.update_all(
      from(t in __MODULE__,
        where: t.contract_address_hash == ^contract_address_hash,
        update: [set: [holder_count: ^holders_count, updated_at: ^now]]
      ),
      [],
      timeout: @timeout
    )
  end

  @doc """
    Updates `transfer_count` field for a given `contract_address_hash`.
    Used by the `Explorer.Chain.Cache.Counters.TokenTransfersCount` module.

    ## Parameters
    - `contract_address_hash`: The address of the token contract.
    - `transfer_count`: The updated counter value.

    ## Returns
    - `{updated_count, nil}` tuple where `updated_count` is the number of updated rows in the db table.
  """
  @spec update_token_transfer_count(Hash.Address.t(), non_neg_integer()) :: {non_neg_integer(), nil}
  def update_token_transfer_count(contract_address_hash, transfer_count) when not is_nil(transfer_count) do
    now = DateTime.utc_now()

    Repo.update_all(
      from(t in __MODULE__,
        where: t.contract_address_hash == ^contract_address_hash,
        update: [set: [transfer_count: ^transfer_count, updated_at: ^now]]
      ),
      [],
      timeout: @timeout
    )
  end

  @doc """
  Drops token info for the given token:
  Sets is_verified_via_admin_panel to false, icon_url to nil, symbol to nil, name to nil.
  Don't forget to set/update token's symbol and name after this function.
  """
  @spec drop_token_info(t()) :: {:ok, t()} | {:error, Changeset.t()}
  def drop_token_info(token) do
    token
    |> Changeset.change(%{is_verified_via_admin_panel: false, icon_url: nil, symbol: nil, name: nil})
    |> Repo.update()
  end

  @doc """
  Returns query for token by contract address hash
  """
  @spec token_by_contract_address_hash_query(binary() | Hash.Address.t()) :: Ecto.Query.t()
  def token_by_contract_address_hash_query(contract_address_hash) do
    __MODULE__
    |> where([token], token.contract_address_hash == ^contract_address_hash)
  end

  @doc """
  Checks if a token with the given contract address hash exists.

  ## Parameters

    - hash: The contract address hash to check for.
    - options: Options to select the repository.

  ## Returns

  - `true` if a token with the given contract address hash exists.
  - `false` otherwise.
  """
  @spec by_contract_address_hash_exists?(Hash.Address.t() | String.t(), [Chain.api?()]) :: boolean()
  def by_contract_address_hash_exists?(hash, options) do
    query =
      from(
        t in __MODULE__,
        where: t.contract_address_hash == ^hash
      )

    Chain.select_repo(options).exists?(query)
  end

  @doc """
  Checks if the given token is ZRC-2 token.

  ## Parameters
  - `token`: The token to check the type of.

  ## Returns
  - `true` if this is ZRC-2 token, `false` otherwise.
  """
  @spec zrc_2_token?(__MODULE__.t()) :: bool
  def zrc_2_token?(token) do
    case Map.get(token, :type) do
      "ZRC-2" -> true
      _ -> false
    end
  end
end<|MERGE_RESOLUTION|>--- conflicted
+++ resolved
@@ -68,11 +68,8 @@
   * ERC-721
   * ERC-1155
   * ERC-404
-<<<<<<< HEAD
+  * ZRC-2 (for Zilliqa chain type)
   * ERC-7984
-=======
-  * ZRC-2 (for Zilliqa chain type)
->>>>>>> 031b1c53
 
   ## Token Specifications
 
@@ -81,11 +78,8 @@
   * [ERC-777](https://github.com/ethereum/EIPs/blob/master/EIPS/eip-777.md)
   * [ERC-1155](https://github.com/ethereum/EIPs/blob/master/EIPS/eip-1155.md)
   * [ERC-404](https://github.com/Pandora-Labs-Org/erc404)
-<<<<<<< HEAD
+  * [ZRC-2](https://github.com/Zilliqa/ZRC/blob/main/zrcs/zrc-2.md)
   * [ERC-7984](https://github.com/ethereum/ERCs/blob/39197cde3e32d8fc7fde74c7d0ce5e67ad4de409/ERCS/erc-7984.md)
-=======
-  * [ZRC-2](https://github.com/Zilliqa/ZRC/blob/main/zrcs/zrc-2.md)
->>>>>>> 031b1c53
   """
 
   use Explorer.Schema
