defmodule Explorer.ThirdPartyIntegrations.Sourcify do
  @moduledoc """
  Adapter for contracts verification with https://sourcify.dev/
  """
  use Tesla

  alias HTTPoison.{Error, Response}
  alias Tesla.Multipart

  @no_metadata_message "Sourcify did not return metadata"
  @failed_verification_message "Unsuccessful Sourcify verification"

  def check_by_address(address_hash_string) do
    chain_id = config(:chain_id)
    params = [addresses: address_hash_string, chainIds: chain_id]
    http_get_request(check_by_address_url(), params)
  end

  def check_by_address_any(address_hash_string) do
    get_metadata_full_url = get_metadata_any_url() <> "/" <> address_hash_string
    http_get_request(get_metadata_full_url, [])
  end

  def get_metadata(address_hash_string) do
    get_metadata_full_url = get_metadata_url() <> "/" <> address_hash_string
    http_get_request(get_metadata_full_url, [])
  end

  def verify(address_hash_string, files) do
    chain_id = config(:chain_id)

    multipart_text_params =
      Multipart.new()
      |> Multipart.add_field("chain", chain_id)
      |> Multipart.add_field("address", address_hash_string)

    multipart_body =
      files
      |> Enum.reduce(multipart_text_params, fn file, acc ->
        if file do
          acc
          |> Multipart.add_file(file.path,
            name: "files",
            file_name: Path.basename(file.path)
          )
        else
          acc
        end
      end)

    missing_files = get_missing_file_sources(files)

    case http_post_request(verify_url(), multipart_body) do
      {:ok, response} ->
        {:ok, response}

      {:error, error} ->
        if String.starts_with?(error["error"], "Resource missing") do
          {:error, %{"error" => "Resources missing: " <> Enum.join(missing_files, ", ")}}
        else
          {:error, error}
        end
    end
  end

  # sobelow_skip ["Traversal"]
  def get_missing_file_sources(files) do
    json_file =
      files
      |> Enum.find(&String.ends_with?(&1.filename, ".json"))

    with {:ok, body} <- File.read(json_file.path),
         {:ok, %{metadata: metadata}} <- Jason.decode(body),
         {:ok, metadata} <-
           metadata
           |> Jason.decode() do
      required_files =
        metadata
        |> Map.get("sources")
        |> Map.keys()
        |> List.flatten()
        |> Enum.reject(&is_nil/1)
        |> Enum.map(&Path.basename/1)

      uploaded_files =
        files
        |> Enum.map(& &1.filename)

      required_files -- uploaded_files
    end
  end

  def http_get_request(url, params) do
    request = HTTPoison.get(url, [], params: params)

    case request do
      {:ok, %Response{body: body, status_code: 200}} ->
        process_sourcify_response(url, body)

      {:ok, %Response{body: body, status_code: status_code}} when status_code in 400..526 ->
        parse_http_error_response(body)

      {:ok, %Response{status_code: status_code}} when status_code in 300..308 ->
        {:error, "Sourcify redirected"}

      {:ok, %Response{status_code: _status_code}} ->
        {:error, "Sourcify unexpected status code"}

      {:error, %Error{reason: reason}} ->
        {:error, reason}

      {:error, :nxdomain} ->
        {:error, "Sourcify is not responsive"}

      {:error, _} ->
        {:error, "Unexpected response from Sourcify"}
    end
  end

  def http_post_request(url, body) do
    request = Tesla.post(url, body)

    case request do
      {:ok, %Tesla.Env{body: body}} ->
        process_sourcify_response(url, body)

      _ ->
        {:error, "Unexpected response from Sourcify verify method"}
    end
  end

  defp process_sourcify_response(url, body) do
    cond do
      url =~ "check-by-addresses" ->
        parse_check_by_address_http_response(body)

      url =~ "/verify" ->
        parse_verify_http_response(body)

      url =~ "/files/any" ->
        parse_get_metadata_any_http_response(body)

      url =~ "/files/" ->
        parse_get_metadata_http_response(body)

      true ->
        {:error, body}
    end
  end

  defp parse_verify_http_response(body) do
    body_json = decode_json(body)

    case body_json do
      %{"result" => [%{"status" => "perfect"}]} ->
        {:ok, body_json}

      %{"result" => [%{"status" => unknown_status}]} ->
        {:error, unknown_status}

      body ->
        {:error, body}
    end
  end

  defp parse_check_by_address_http_response(body) do
    body_json = decode_json(body)

    case body_json do
      [%{"status" => "perfect"}] ->
        {:ok, body_json}

      [%{"status" => "false"}] ->
        {:error, "Contract is not verified"}

      [%{"status" => unknown_status}] ->
        {:error, unknown_status}

      body ->
        {:error, body}
    end
  end

  defp parse_get_metadata_http_response(body) do
    body_json = decode_json(body)

    case body_json do
      %{"message" => message, "errors" => errors} ->
        {:error, "#{message}: #{decode_json(errors)}"}

      metadata ->
        {:ok, metadata}
    end
  end

  defp parse_get_metadata_any_http_response(body) do
    body_json = decode_json(body)

    case body_json do
      %{"message" => message, "errors" => errors} ->
        {:error, "#{message}: #{decode_json(errors)}"}

      %{"status" => status, "files" => metadata} ->
        {:ok, status, metadata}

      _ ->
        {:error, "Unknown Error"}
    end
  end

  defp parse_http_error_response(body) do
    body_json = decode_json(body)

    if is_map(body_json) do
      {:error, body_json["error"]}
    else
      {:error, body}
    end
  end

  def parse_params_from_sourcify(address_hash_string, verification_metadata) do
    filtered_files =
      verification_metadata
      |> Enum.filter(&(Map.get(&1, "name") == "metadata.json"))

<<<<<<< HEAD
    full_params_initial = parse_json_from_sourcify_for_insertion(verification_metadata_json)

    verification_metadata_sol =
      verification_metadata
      |> Enum.filter(fn %{"name" => name, "content" => _content} -> name =~ ".sol" end)

    verification_metadata_sol
    |> Enum.reduce(full_params_initial, fn %{"name" => name, "content" => content, "path" => _path} = param,
                                           full_params_acc ->
      compilation_target_file_name = Map.get(full_params_acc, "compilation_target_file_name")

      base_params = %{
        "abi" => Map.get(full_params_acc, "abi"),
        "compilation_target_file_path" => Map.get(full_params_acc, "compilation_target_file_path"),
        "compilation_target_file_name" => compilation_target_file_name
      }

      if file_is_compilation_target(name, compilation_target_file_name) do
        to_publish = extract_primary_source_code(content, Map.get(full_params_acc, "params_to_publish"))
        secondary_sources = Map.get(full_params_acc, "secondary_sources")

        base_params
        |> Map.put("params_to_publish", to_publish)
        |> Map.put("secondary_sources", secondary_sources)
      else
        to_publish = Map.get(full_params_acc, "params_to_publish")

        secondary_sources = [
          prepare_additional_source(address_hash_string, param) | Map.get(full_params_acc, "secondary_sources")
        ]

        base_params
        |> Map.put("params_to_publish", to_publish)
        |> Map.put("secondary_sources", secondary_sources)
      end
    end)
=======
    if Enum.empty?(filtered_files) do
      {:error, :metadata}
    else
      verification_metadata_json = Enum.fetch!(filtered_files, 0)

      full_params_initial = parse_json_from_sourcify_for_insertion(verification_metadata_json)

      verification_metadata_sol =
        verification_metadata
        |> Enum.filter(fn %{"name" => name, "content" => _content} -> name =~ ".sol" end)

      verification_metadata_sol
      |> Enum.reduce(full_params_initial, fn %{"name" => name, "content" => content, "path" => _path} = param,
                                             full_params_acc ->
        compilation_target_file_name = Map.get(full_params_acc, "compilation_target_file_name")

        if String.downcase(name) == String.downcase(compilation_target_file_name) do
          %{
            "params_to_publish" => extract_primary_source_code(content, Map.get(full_params_acc, "params_to_publish")),
            "abi" => Map.get(full_params_acc, "abi"),
            "secondary_sources" => Map.get(full_params_acc, "secondary_sources"),
            "compilation_target_file_path" => Map.get(full_params_acc, "compilation_target_file_path"),
            "compilation_target_file_name" => compilation_target_file_name
          }
        else
          secondary_sources = [
            prepare_additional_source(address_hash_string, param) | Map.get(full_params_acc, "secondary_sources")
          ]

          %{
            "params_to_publish" => Map.get(full_params_acc, "params_to_publish"),
            "abi" => Map.get(full_params_acc, "abi"),
            "secondary_sources" => secondary_sources,
            "compilation_target_file_path" => Map.get(full_params_acc, "compilation_target_file_path"),
            "compilation_target_file_name" => compilation_target_file_name
          }
        end
      end)
    end
>>>>>>> 4f9e451d
  end

  defp file_is_compilation_target(name, target_name) do
    name = String.downcase(name)
    target_name = String.downcase(target_name)

    cond do
      name == target_name -> true
      # compilation target appears to be replace spaces with underscores
      # https://github.com/celo-org/data-services/issues/151
      String.replace(target_name, ~r/\s/, "_") == name -> true
      true -> false
    end
  end

  defp parse_json_from_sourcify_for_insertion(verification_metadata_json) do
    %{"name" => _, "content" => content} = verification_metadata_json
    content_json = decode_json(content)
    compiler_version = "v" <> (content_json |> Map.get("compiler") |> Map.get("version"))
    abi = content_json |> Map.get("output") |> Map.get("abi")
    settings = Map.get(content_json, "settings")
    compilation_target_file_path = settings |> Map.get("compilationTarget") |> Map.keys() |> Enum.at(0)
    compilation_target_file_name = compilation_target_file_path |> String.split("/") |> Enum.at(-1)
    contract_name = settings |> Map.get("compilationTarget") |> Map.get("#{compilation_target_file_path}")
    optimizer = Map.get(settings, "optimizer")

    params =
      %{}
      |> Map.put("name", contract_name)
      |> Map.put("compiler_version", compiler_version)
      |> Map.put("evm_version", Map.get(settings, "evmVersion"))
      |> Map.put("optimization", Map.get(optimizer, "enabled"))
      |> Map.put("optimization_runs", Map.get(optimizer, "runs"))
      |> Map.put("external_libraries", Map.get(settings, "libraries"))
      |> Map.put("verified_via_sourcify", true)

    %{
      "params_to_publish" => params,
      "abi" => abi,
      "compilation_target_file_path" => compilation_target_file_path,
      "compilation_target_file_name" => compilation_target_file_name,
      "secondary_sources" => []
    }
  end

  defp prepare_additional_source(address_hash_string, %{"name" => _name, "content" => content, "path" => path}) do
    splitted_path =
      path
      |> String.split("/")

    trimmed_path =
      splitted_path
      |> Enum.slice(9..Enum.count(splitted_path))
      |> Enum.join("/")

    %{
      "address_hash" => address_hash_string,
      "file_name" => "/" <> trimmed_path,
      "contract_source_code" => content
    }
  end

  defp extract_primary_source_code(content, params) do
    params
    |> Map.put("contract_source_code", content)
  end

  def decode_json(data) do
    Jason.decode!(data)
  rescue
    _ -> data
  end

  defp config(key) do
    :explorer
    |> Application.get_env(__MODULE__)
    |> Keyword.get(key)
  end

  defp base_server_url do
    config(:server_url)
  end

  defp verify_url do
    "#{base_server_url()}" <> "/verify"
  end

  defp check_by_address_url do
    "#{base_server_url()}" <> "/check-by-addresses"
  end

  defp get_metadata_url do
    chain_id = config(:chain_id)
    "#{base_server_url()}" <> "/files/" <> chain_id
  end

  defp get_metadata_any_url do
    chain_id = config(:chain_id)
    "#{base_server_url()}" <> "/files/any/" <> chain_id
  end

  def no_metadata_message, do: @no_metadata_message

  def failed_verification_message, do: @failed_verification_message
end<|MERGE_RESOLUTION|>--- conflicted
+++ resolved
@@ -223,44 +223,6 @@
       verification_metadata
       |> Enum.filter(&(Map.get(&1, "name") == "metadata.json"))
 
-<<<<<<< HEAD
-    full_params_initial = parse_json_from_sourcify_for_insertion(verification_metadata_json)
-
-    verification_metadata_sol =
-      verification_metadata
-      |> Enum.filter(fn %{"name" => name, "content" => _content} -> name =~ ".sol" end)
-
-    verification_metadata_sol
-    |> Enum.reduce(full_params_initial, fn %{"name" => name, "content" => content, "path" => _path} = param,
-                                           full_params_acc ->
-      compilation_target_file_name = Map.get(full_params_acc, "compilation_target_file_name")
-
-      base_params = %{
-        "abi" => Map.get(full_params_acc, "abi"),
-        "compilation_target_file_path" => Map.get(full_params_acc, "compilation_target_file_path"),
-        "compilation_target_file_name" => compilation_target_file_name
-      }
-
-      if file_is_compilation_target(name, compilation_target_file_name) do
-        to_publish = extract_primary_source_code(content, Map.get(full_params_acc, "params_to_publish"))
-        secondary_sources = Map.get(full_params_acc, "secondary_sources")
-
-        base_params
-        |> Map.put("params_to_publish", to_publish)
-        |> Map.put("secondary_sources", secondary_sources)
-      else
-        to_publish = Map.get(full_params_acc, "params_to_publish")
-
-        secondary_sources = [
-          prepare_additional_source(address_hash_string, param) | Map.get(full_params_acc, "secondary_sources")
-        ]
-
-        base_params
-        |> Map.put("params_to_publish", to_publish)
-        |> Map.put("secondary_sources", secondary_sources)
-      end
-    end)
-=======
     if Enum.empty?(filtered_files) do
       {:error, :metadata}
     else
@@ -300,7 +262,6 @@
         end
       end)
     end
->>>>>>> 4f9e451d
   end
 
   defp file_is_compilation_target(name, target_name) do
