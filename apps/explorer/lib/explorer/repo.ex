--- conflicted
+++ resolved
@@ -66,6 +66,7 @@
   use Explorer.Repo.RepoHelper
 
   def replica, do: __MODULE__
+  def account_repo, do: Explorer.Repo.Account
 end
 
 defmodule Explorer.Repo.Remote do
@@ -74,60 +75,62 @@
   use Fly.RemoteRepo, local_repo: Explorer.Repo.Local
   require Logger
 
-<<<<<<< HEAD
   use Explorer.Repo.RepoHelper
 
   def replica, do: __MODULE__
-=======
-  def account_repo, do: Explorer.Repo.Account
+end
 
-  defmodule Replica1 do
-    use Ecto.Repo,
-      otp_app: :explorer,
-      adapter: Ecto.Adapters.Postgres,
-      read_only: true
+defmodule Explorer.Repo.Account do
+  use Ecto.Repo,
+    otp_app: :explorer,
+    adapter: Ecto.Adapters.Postgres
 
-    def init(_, opts) do
-      db_url = Application.get_env(:explorer, Explorer.Repo.Replica1)[:url]
-      repo_conf = Application.get_env(:explorer, Explorer.Repo.Replica1)
+  use Explorer.Repo.RepoHelper
 
-      merged =
-        %{url: db_url}
-        |> ConfigHelper.get_db_config()
-        |> Keyword.merge(repo_conf, fn
-          _key, v1, nil -> v1
-          _key, nil, v2 -> v2
-          _, _, v2 -> v2
-        end)
+  require Logger
 
-      Application.put_env(:explorer, Explorer.Repo.Replica1, merged)
+  alias Explorer.Repo.ConfigHelper
 
-      {:ok, Keyword.put(opts, :url, db_url)}
+  @doc """
+  Dynamically loads the repository url from the config.
+  """
+  def init(_, opts) do
+    db_url = Application.get_env(:explorer, Explorer.Repo.Account)[:url]
+    repo_conf = Application.get_env(:explorer, Explorer.Repo.Account)
+
+    merged =
+      %{url: db_url}
+      |> ConfigHelper.get_db_config()
+      |> Keyword.merge(repo_conf, fn
+        _key, v1, nil -> v1
+        _key, nil, v2 -> v2
+        _, _, v2 -> v2
+      end)
+
+    Application.put_env(:explorer, Explorer.Repo.Account, merged)
+
+    extra_postgres_parameters = [application_name: get_application_name()]
+
+    opts =
+      opts
+      |> Keyword.update(:parameters, extra_postgres_parameters, fn params ->
+        Keyword.merge(params, extra_postgres_parameters)
+      end)
+      |> Keyword.put(:url, db_url)
+
+    {:ok, Keyword.put(opts, :url, db_url)}
+  end
+
+  def get_application_name do
+    case Mix.env() do
+      :dev ->
+        System.get_env("USER", "anon") <> "_dev_blockscout"
+
+      :prod ->
+        System.get_env("HOSTNAME", "blockscout_production")
+
+      _ ->
+        "blockscout"
     end
   end
-
-  defmodule Account do
-    use Ecto.Repo,
-      otp_app: :explorer,
-      adapter: Ecto.Adapters.Postgres
-
-    def init(_, opts) do
-      db_url = Application.get_env(:explorer, Explorer.Repo.Account)[:url]
-      repo_conf = Application.get_env(:explorer, Explorer.Repo.Account)
-
-      merged =
-        %{url: db_url}
-        |> ConfigHelper.get_db_config()
-        |> Keyword.merge(repo_conf, fn
-          _key, v1, nil -> v1
-          _key, nil, v2 -> v2
-          _, _, v2 -> v2
-        end)
-
-      Application.put_env(:explorer, Explorer.Repo.Account, merged)
-
-      {:ok, Keyword.put(opts, :url, db_url)}
-    end
-  end
->>>>>>> 25d80b44
 end