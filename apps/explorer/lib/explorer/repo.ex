--- conflicted
+++ resolved
@@ -66,19 +66,7 @@
   use Explorer.Repo.RepoHelper
 
   def replica, do: __MODULE__
-<<<<<<< HEAD
   def account_repo, do: Explorer.Repo.Account
-end
-
-defmodule Explorer.Repo.Remote do
-  @moduledoc "RPC wrapper for Explorer library, forwards all operations to indexer pod"
-
-  use Fly.RemoteRepo, local_repo: Explorer.Repo.Local
-  require Logger
-
-  use Explorer.Repo.RepoHelper
-
-  def replica, do: __MODULE__
 end
 
 defmodule Explorer.Repo.Account do
@@ -134,6 +122,4 @@
         "blockscout"
     end
   end
-=======
->>>>>>> 4cf8def8
 end