defmodule Explorer.Mixfile do
  use Mix.Project

  def project do
    [
      aliases: aliases(Mix.env()),
      app: :explorer,
      build_path: "../../_build",
      config_path: "../../config/config.exs",
      deps: deps(),
      deps_path: "../../deps",
      description: "Read-access to indexed block chain data.",
      dialyzer: [
        plt_add_deps: :app_tree,
        plt_add_apps: ~w(ex_unit mix)a,
        ignore_warnings: "../../.dialyzer-ignore"
      ],
      elixir: "~> 1.13",
      elixirc_paths: elixirc_paths(Mix.env()),
      lockfile: "../../mix.lock",
      package: package(),
      preferred_cli_env: [
        credo: :test,
        dialyzer: :test
      ],
      start_permanent: Mix.env() == :prod,
<<<<<<< HEAD
      version: "6.9.0",
      xref: [
        exclude: [
          BlockScoutWeb.Routers.WebRouter.Helpers,
          Indexer.Helper
        ]
      ]
=======
      version: "6.9.1",
      xref: [exclude: [BlockScoutWeb.Routers.WebRouter.Helpers, Indexer.Helper]]
>>>>>>> d5709dfd
    ]
  end

  # Configuration for the OTP application.
  #
  # Type `mix help compile.app` for more information.
  def application do
    [
      mod: {Explorer.Application, []},
      extra_applications: extra_applications()
    ]
  end

  # Specifies which paths to compile per environment.
  defp elixirc_paths(:test), do: ["test/support" | elixirc_paths()]
  defp elixirc_paths(_), do: elixirc_paths()
  defp elixirc_paths, do: ["lib"]

  defp extra_applications,
    do: [
      :logger,
      :mix,
      :runtime_tools,
      :tesla
    ]

  # Specifies your project dependencies.
  #
  # Type `mix help deps` for examples and options.
  defp deps do
    [
      {:bamboo, "~> 2.3.0"},
      {:mime, "~> 2.0"},
      {:bcrypt_elixir, "~> 3.0"},
      # benchmark optimizations
      {:benchee, "~> 1.3.0", only: :test},
      # CSV output for benchee
      {:benchee_csv, "~> 1.0.0", only: :test},
      {:bypass, "~> 2.1", only: :test},
      {:briefly, "~> 0.4", github: "CargoSense/briefly"},
      {:comeonin, "~> 5.3"},
      {:credo, "~> 1.5", only: :test, runtime: false},
      # For Absinthe to load data in batches
      {:dataloader, "~> 2.0.0"},
      {:decimal, "~> 2.0"},
      {:dialyxir, "~> 1.1", only: [:dev, :test], runtime: false},
      # `override: true` for `ex_machina` compatibility
      {:ecto, "~> 3.3", override: true},
      # Storing blockchain data and derived data in PostgreSQL.
      {:ecto_sql, "~> 3.3"},
      # JSONRPC access to query smart contracts
      {:ethereum_jsonrpc, in_umbrella: true},
      {:ex_keccak, "~> 0.7.5"},
      # Data factory for testing
      {:ex_machina, "~> 2.3", only: [:test]},
      {:exvcr, "~> 0.10", only: :test},
      {:httpoison, "~> 2.0"},
      {:jason, "~> 1.3"},
      {:junit_formatter, ">= 0.0.0", only: [:test], runtime: false},
      # Log errors and application output to separate files
      {:logger_file_backend, "~> 0.0.10"},
      {:math, "~> 0.7.0"},
      {:mock, "~> 0.3.0", only: [:test], runtime: false},
      {:mox, "~> 1.0"},
      {:phoenix_html, "== 3.0.4"},
      {:poison, "~> 4.0.1"},
      {:nimble_csv, "~> 1.1"},
      {:postgrex, ">= 0.0.0"},
      # For compatibility with `prometheus_process_collector`, which hasn't been updated yet
      {:prometheus, "~> 4.0", override: true},
      # Prometheus metrics for query duration
      {:prometheus_ecto, "~> 1.4.3"},
      {:prometheus_ex, git: "https://github.com/lanodan/prometheus.ex", branch: "fix/elixir-1.14", override: true},
      # bypass optional dependency
      {:plug_cowboy, "~> 2.2", only: [:dev, :test]},
      {:que, "~> 0.10.1"},
      {:sobelow, ">= 0.7.0", only: [:dev, :test], runtime: false},
      # Tracing
      {:spandex, "~> 3.0"},
      # `:spandex` integration with Datadog
      {:spandex_datadog, "~> 1.0"},
      # `:spandex` tracing of `:ecto`
      {:spandex_ecto, "~> 0.7.0"},
      # Attach `:prometheus_ecto` to `:ecto`
      {:telemetry, "~> 1.3.0"},
      # `Timex.Duration` for `Explorer.Counters.AverageBlockTime.average_block_time/0`
      {:timex, "~> 3.7.1"},
      {:con_cache, "~> 1.0"},
      {:tesla, "~> 1.13.0"},
      {:cbor, "~> 1.0"},
      {:cloak_ecto, "~> 1.3.0"},
      {:redix, "~> 1.1"},
      {:hammer_backend_redis, "~> 6.1"},
      {:logger_json, "~> 5.1"},
      {:typed_ecto_schema, "~> 0.4.1", runtime: false},
      {:ueberauth, "~> 0.7"},
      {:recon, "~> 2.5"},
      {:varint, "~> 1.4"},
      {:blake2, "~> 1.0"},
      {:ueberauth_auth0, "~> 2.0"},
      {:oauth2, "~> 2.0"},
      {:siwe, github: "royal-markets/siwe-ex", ref: "51c9c08240eb7eea3c35693011f8d260cd9bb3be"},
      {:joken, "~> 2.6"}
    ]
  end

  # Aliases are shortcuts or tasks specific to the current project.
  # For example, to create, migrate and run the seeds file at once:
  #
  #     $ mix ecto.setup
  #
  # See the documentation for `Mix` for more info on aliases.
  defp aliases(env) do
    [
      "ecto.setup": ["ecto.create", "ecto.migrate", "run priv/repo/seeds.exs"],
      "ecto.reset": ["ecto.drop", "ecto.setup"],
      test: ["ecto.create --quiet", "ecto.migrate", "test --no-start"]
    ] ++ env_aliases(env)
  end

  defp env_aliases(:dev), do: []

  defp env_aliases(_env) do
    [compile: "compile --warnings-as-errors"]
  end

  defp package do
    [
      maintainers: ["Blockscout"],
      licenses: ["GPL 3.0"],
      links: %{"GitHub" => "https://github.com/blockscout/blockscout"}
    ]
  end
end<|MERGE_RESOLUTION|>--- conflicted
+++ resolved
@@ -24,18 +24,8 @@
         dialyzer: :test
       ],
       start_permanent: Mix.env() == :prod,
-<<<<<<< HEAD
-      version: "6.9.0",
-      xref: [
-        exclude: [
-          BlockScoutWeb.Routers.WebRouter.Helpers,
-          Indexer.Helper
-        ]
-      ]
-=======
       version: "6.9.1",
       xref: [exclude: [BlockScoutWeb.Routers.WebRouter.Helpers, Indexer.Helper]]
->>>>>>> d5709dfd
     ]
   end
 
