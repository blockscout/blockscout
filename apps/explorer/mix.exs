defmodule Explorer.Mixfile do
  use Mix.Project

  def project do
    [
      aliases: aliases(Mix.env()),
      app: :explorer,
      build_path: "../../_build",
      config_path: "../../config/config.exs",
      deps: deps(),
      deps_path: "../../deps",
      description: "Read-access to indexed block chain data.",
      dialyzer: [
        plt_add_deps: :transitive,
        plt_add_apps: ~w(ex_unit mix)a,
        ignore_warnings: "../../.dialyzer-ignore"
      ],
      elixir: "~> 1.13",
      elixirc_options: [
        warnings_as_errors: true
      ],
      elixirc_paths: elixirc_paths(Mix.env()),
      lockfile: "../../mix.lock",
      package: package(),
      preferred_cli_env: [
        credo: :test,
        dialyzer: :test
      ],
      start_permanent: Mix.env() == :prod,
      version: "4.1.8",
      xref: [exclude: [BlockScoutWeb.WebRouter.Helpers]]
    ]
  end

  # Configuration for the OTP application.
  #
  # Type `mix help compile.app` for more information.
  def application do
    [
      mod: {Explorer.Application, []},
      extra_applications: extra_applications()
    ]
  end

  # Specifies which paths to compile per environment.
  defp elixirc_paths(:test), do: ["test/support" | elixirc_paths()]
  defp elixirc_paths(_), do: elixirc_paths()
  defp elixirc_paths, do: ["lib"]

  defp extra_applications,
    do: [
      :logger,
      :mix,
      :runtime_tools,
      :tesla
    ]

  # Specifies your project dependencies.
  #
  # Type `mix help deps` for examples and options.
  defp deps do
    [
      {:bamboo, "~> 2.2.0"},
      {:mime, "~> 1.4"},
      {:bcrypt_elixir, "~> 3.0"},
      # benchmark optimizations
      {:benchee, "~> 1.1.0", only: :test},
      # CSV output for benchee
      {:benchee_csv, "~> 1.0.0", only: :test},
      {:bypass, "~> 2.1", only: :test},
      {:briefly, "~> 0.4", github: "CargoSense/briefly"},
      {:comeonin, "~> 5.3"},
      {:credo, "~> 1.5", only: :test, runtime: false},
      # For Absinthe to load data in batches
      {:dataloader, "~> 1.0.0"},
      {:decimal, "~> 2.0"},
      {:dialyxir, "~> 1.1", only: [:dev, :test], runtime: false},
      # `override: true` for `ex_machina` compatibility
      {:ecto, "~> 3.3", override: true},
      # Storing blockchain data and derived data in PostgreSQL.
      {:ecto_sql, "~> 3.3"},
      # JSONRPC access to query smart contracts
      {:ethereum_jsonrpc, in_umbrella: true},
      # Data factory for testing
      {:ex_machina, "~> 2.3", only: [:test]},
      {:exvcr, "~> 0.10", only: :test},
      {:httpoison, "~> 1.6"},
      {:jason, "~> 1.3"},
      {:junit_formatter, ">= 0.0.0", only: [:test], runtime: false},
      # Log errors and application output to separate files
      {:logger_file_backend, "~> 0.0.10"},
      {:math, "~> 0.7.0"},
      {:mock, "~> 0.3.0", only: [:test], runtime: false},
      {:mox, "~> 1.0", only: [:test]},
      {:phoenix_html, "== 3.0.4"},
      {:poison, "~> 4.0.1"},
      {:nimble_csv, "~> 1.1"},
      {:postgrex, ">= 0.0.0"},
      # For compatibility with `prometheus_process_collector`, which hasn't been updated yet
      {:prometheus, "~> 4.0", override: true},
      # Prometheus metrics for query duration
      {:prometheus_ecto, "~> 1.4.3"},
      # bypass optional dependency
      {:plug_cowboy, "~> 2.2", only: [:dev, :test]},
      {:que, "~> 0.10.1"},
      {:sobelow, ">= 0.11.1", only: [:dev, :test], runtime: false},
      # Tracing
      {:spandex, "~> 3.0"},
      # `:spandex` integration with Datadog
      {:spandex_datadog, "~> 1.0"},
      # `:spandex` tracing of `:ecto`
      {:spandex_ecto, "~> 0.7.0"},
      # Attach `:prometheus_ecto` to `:ecto`
      {:telemetry, "~> 0.4.3"},
      # `Timex.Duration` for `Explorer.Counters.AverageBlockTime.average_block_time/0`
      {:timex, "~> 3.7.1"},
      {:con_cache, "~> 1.0"},
      {:tesla, "~> 1.4.4"},
      {:cbor, "~> 1.0"},
<<<<<<< HEAD
      # Log json format
      {:logger_json, "~> 3.2"},
      {:observer_cli, "~> 1.6"},
      {:phoenix_pubsub, "~> 2.0"},
      {:fly_postgres, github: "clabs-co/fly_postgres_elixir", ref: "bb695f2"},
      # event publishing
      {:elixir_talk, "~> 1.2"}
=======
      {:cloak_ecto, "~> 1.2.0"},
      {:redix, "~> 1.1"}
>>>>>>> 25d80b44
    ]
  end

  # Aliases are shortcuts or tasks specific to the current project.
  # For example, to create, migrate and run the seeds file at once:
  #
  #     $ mix ecto.setup
  #
  # See the documentation for `Mix` for more info on aliases.
  defp aliases(env) do
    [
      "ecto.setup": ["ecto.create", "ecto.migrate", "run priv/repo/seeds.exs"],
      "ecto.reset": ["ecto.drop", "ecto.setup"],
      test: ["ecto.create --quiet", "ecto.migrate", "test --no-start"]
    ] ++ env_aliases(env)
  end

  defp env_aliases(:dev), do: []

  defp env_aliases(_env) do
    [compile: "compile"]
  end

  defp package do
    [
      maintainers: ["Blockscout"],
      licenses: ["GPL 3.0"],
      links: %{"GitHub" => "https://github.com/blockscout/blockscout"}
    ]
  end
end<|MERGE_RESOLUTION|>--- conflicted
+++ resolved
@@ -117,7 +117,8 @@
       {:con_cache, "~> 1.0"},
       {:tesla, "~> 1.4.4"},
       {:cbor, "~> 1.0"},
-<<<<<<< HEAD
+      {:cloak_ecto, "~> 1.2.0"},
+      {:redix, "~> 1.1"},
       # Log json format
       {:logger_json, "~> 3.2"},
       {:observer_cli, "~> 1.6"},
@@ -125,10 +126,6 @@
       {:fly_postgres, github: "clabs-co/fly_postgres_elixir", ref: "bb695f2"},
       # event publishing
       {:elixir_talk, "~> 1.2"}
-=======
-      {:cloak_ecto, "~> 1.2.0"},
-      {:redix, "~> 1.1"}
->>>>>>> 25d80b44
     ]
   end
 
