defmodule Explorer.Mixfile do
  use Mix.Project

  def project do
    [
      aliases: aliases(Mix.env()),
      app: :explorer,
      build_path: "../../_build",
      config_path: "../../config/config.exs",
      deps: deps(),
      deps_path: "../../deps",
      description: "Read-access to indexed block chain data.",
      dialyzer: [
        plt_add_deps: :transitive,
        plt_add_apps: ~w(ex_unit mix)a,
        ignore_warnings: "../../.dialyzer-ignore"
      ],
      elixir: "~> 1.12",
      elixirc_options: [
        warnings_as_errors: true
      ],
      elixirc_paths: elixirc_paths(Mix.env()),
      lockfile: "../../mix.lock",
      package: package(),
      preferred_cli_env: [
        credo: :test,
        dialyzer: :test
      ],
      start_permanent: Mix.env() == :prod,
      version: "0.0.1"
    ]
  end

  # Configuration for the OTP application.
  #
  # Type `mix help compile.app` for more information.
  def application do
    [
      mod: {Explorer.Application, []},
      extra_applications: extra_applications()
    ]
  end

  # Specifies which paths to compile per environment.
  defp elixirc_paths(:test), do: ["test/support" | elixirc_paths()]
  defp elixirc_paths(_), do: elixirc_paths()
  defp elixirc_paths, do: ["lib"]

  defp extra_applications,
    do: [
      :logger,
      :mix,
      :runtime_tools,
      :tesla
    ]

  # Specifies your project dependencies.
  #
  # Type `mix help deps` for examples and options.
  defp deps do
    [
      {:bcrypt_elixir, "~> 1.0"},
      # benchmark optimizations
      {:benchee, "~> 0.13.1", only: :test},
      # CSV output for benchee
      {:benchee_csv, "~> 0.8.0", only: :test},
      {:bypass, "~> 1.0", only: :test},
      {:briefly, "~> 0.4", github: "CargoSense/briefly"},
      {:comeonin, "~> 4.0"},
      {:credo, "~> 1.5", only: :test, runtime: false},
      # For Absinthe to load data in batches
      {:dataloader, "~> 1.0.0"},
      {:decimal, "~> 2.0"},
      {:dialyxir, "~> 1.1", only: [:dev, :test], runtime: false},
      # `override: true` for `ex_machina` compatibility
      {:ecto, "~> 3.3", override: true},
      # Storing blockchain data and derived data in PostgreSQL.
      {:ecto_sql, "~> 3.3"},
      # JSONRPC access to query smart contracts
      {:ethereum_jsonrpc, in_umbrella: true},
      # Data factory for testing
      {:ex_machina, "~> 2.3", only: [:test]},
      {:exvcr, "~> 0.10", only: :test},
      {:httpoison, "~> 1.6"},
      {:jason, "~> 1.3"},
      {:junit_formatter, ">= 0.0.0", only: [:test], runtime: false},
      # Log errors and application output to separate files
      {:logger_file_backend, "~> 0.0.10"},
      {:math, "~> 0.3.0"},
      {:mock, "~> 0.3.0", only: [:test], runtime: false},
      {:mox, "~> 1.0", only: [:test]},
      {:phoenix_html, "== 3.0.4"},
      {:poison, "~> 4.0.1"},
      {:nimble_csv, "~> 1.1"},
      {:postgrex, ">= 0.0.0"},
      # For compatibility with `prometheus_process_collector`, which hasn't been updated yet
      {:prometheus, "~> 4.0", override: true},
      # Prometheus metrics for query duration
      {:prometheus_ecto, "~> 1.4.3"},
      # bypass optional dependency
      {:plug_cowboy, "~> 2.2", only: [:dev, :test]},
      {:que, "~> 0.10.1"},
      {:sobelow, ">= 0.11.1", only: [:dev, :test], runtime: false},
      # Tracing
      {:spandex, "~> 3.0"},
      # `:spandex` integration with Datadog
      {:spandex_datadog, "~> 1.0"},
      # `:spandex` tracing of `:ecto`
      {:spandex_ecto, "~> 0.6.2"},
      # Attach `:prometheus_ecto` to `:ecto`
      {:telemetry, "~> 0.4.3"},
      # `Timex.Duration` for `Explorer.Counters.AverageBlockTime.average_block_time/0`
      {:timex, "~> 3.7.1"},
      {:con_cache, "~> 1.0"},
<<<<<<< HEAD
      {:tesla, "~> 1.3.3"},
      {:cbor, "~> 1.0"},
      # Log json format
      {:logger_json, "~> 3.2"},
      {:observer_cli, "~> 1.6"},
      {:phoenix_pubsub, "~> 2.0"},
      {:fly_postgres, github: "clabs-co/fly_postgres_elixir", ref: "bb695f2"},
      # event publishing
      {:elixir_talk, "~> 1.2"}
=======
      {:tesla, "~> 1.4.4"},
      {:cbor, "~> 1.0"}
>>>>>>> 8ddd5dc4
    ]
  end

  # Aliases are shortcuts or tasks specific to the current project.
  # For example, to create, migrate and run the seeds file at once:
  #
  #     $ mix ecto.setup
  #
  # See the documentation for `Mix` for more info on aliases.
  defp aliases(env) do
    [
      "ecto.setup": ["ecto.create", "ecto.migrate", "run priv/repo/seeds.exs"],
      "ecto.reset": ["ecto.drop", "ecto.setup"],
      test: ["ecto.create --quiet", "ecto.migrate", "test --no-start"]
    ] ++ env_aliases(env)
  end

  defp env_aliases(:dev), do: []

  defp env_aliases(_env) do
    [compile: "compile"]
  end

  defp package do
    [
      maintainers: ["POA Networks Ltd."],
      licenses: ["GPL 3.0"],
      links: %{"GitHub" => "https://github.com/blockscout/blockscout"}
    ]
  end
end<|MERGE_RESOLUTION|>--- conflicted
+++ resolved
@@ -112,8 +112,7 @@
       # `Timex.Duration` for `Explorer.Counters.AverageBlockTime.average_block_time/0`
       {:timex, "~> 3.7.1"},
       {:con_cache, "~> 1.0"},
-<<<<<<< HEAD
-      {:tesla, "~> 1.3.3"},
+      {:tesla, "~> 1.4.4"},
       {:cbor, "~> 1.0"},
       # Log json format
       {:logger_json, "~> 3.2"},
@@ -122,10 +121,6 @@
       {:fly_postgres, github: "clabs-co/fly_postgres_elixir", ref: "bb695f2"},
       # event publishing
       {:elixir_talk, "~> 1.2"}
-=======
-      {:tesla, "~> 1.4.4"},
-      {:cbor, "~> 1.0"}
->>>>>>> 8ddd5dc4
     ]
   end
 
