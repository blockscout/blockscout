defmodule Explorer.Factory do
  use ExMachina.Ecto, repo: Explorer.Repo

  require Ecto.Query

  import Ecto.Query
  import Kernel, except: [+: 2]

  alias Comeonin.Bcrypt
  alias Explorer.Accounts.{User, UserContact}
  alias Explorer.Admin.Administrator
  alias Explorer.Celo.ContractEvents.EventTransformer
  alias Explorer.Chain.Block.{EmissionReward, Range, Reward}

  alias Explorer.Chain.{
    Address,
    Address.CurrentTokenBalance,
    Address.TokenBalance,
    Address.CoinBalance,
    Address.CoinBalanceDaily,
    Block,
    CeloAccount,
    CeloAccountEpoch,
    CeloContractEvent,
    CeloCoreContract,
    CeloElectionRewards,
    CeloEpochRewards,
    CeloPendingEpochOperation,
    CeloVoterVotes,
    ContractMethod,
    Data,
    DecompiledSmartContract,
    Hash,
    InternalTransaction,
    Log,
    PendingBlockOperation,
    CeloUnlocked,
    SmartContract,
    Token,
    TokenTransfer,
    Token.Instance,
    Transaction
  }

  alias Explorer.SmartContract.Helper

  alias Explorer.Market.MarketHistory
  alias Explorer.Repo

  def address_factory do
    %Address{
      hash: address_hash()
    }
  end

  def address_name_factory do
    %Address.Name{
      address: build(:address),
      name: "FooContract"
    }
  end

  def unfetched_balance_factory do
    %CoinBalance{
      address_hash: address_hash(),
      block_number: block_number()
    }
  end

  def unfetched_balance_daily_factory do
    %CoinBalanceDaily{
      address_hash: address_hash(),
      day: Timex.shift(Timex.now(), days: Enum.random(0..100) * -1)
    }
  end

  def update_balance_value(%CoinBalance{address_hash: address_hash, block_number: block_number}, value) do
    Repo.update_all(
      from(
        balance in CoinBalance,
        where: balance.address_hash == ^address_hash and balance.block_number == ^block_number
      ),
      set: [value: value, value_fetched_at: DateTime.utc_now()]
    )
  end

  def fetched_balance_factory do
    unfetched_balance_factory()
    |> struct!(value: Enum.random(1..100_000))
  end

  def fetched_balance_daily_factory do
    unfetched_balance_daily_factory()
    |> struct!(value: Enum.random(1..100_000))
  end

  def contract_address_factory do
    %Address{
      hash: address_hash(),
      contract_code: Map.fetch!(contract_code_info(), :bytecode)
    }
  end

  def contract_code_info do
    %{
      bytecode:
        "0x6080604052600436106049576000357c0100000000000000000000000000000000000000000000000000000000900463ffffffff16806360fe47b114604e5780636d4ce63c146078575b600080fd5b348015605957600080fd5b5060766004803603810190808035906020019092919050505060a0565b005b348015608357600080fd5b50608a60aa565b6040518082815260200191505060405180910390f35b8060008190555050565b600080549050905600a165627a7a7230582061b7676067d537e410bb704932a9984739a959416170ea17bda192ac1218d2790029",
      tx_input:
        "0x608060405234801561001057600080fd5b5060df8061001f6000396000f3006080604052600436106049576000357c0100000000000000000000000000000000000000000000000000000000900463ffffffff16806360fe47b114604e5780636d4ce63c146078575b600080fd5b348015605957600080fd5b5060766004803603810190808035906020019092919050505060a0565b005b348015608357600080fd5b50608a60aa565b6040518082815260200191505060405180910390f35b8060008190555050565b600080549050905600a165627a7a7230582061b7676067d537e410bb704932a9984739a959416170ea17bda192ac1218d2790029",
      name: "SimpleStorage",
      source_code: """
      pragma solidity ^0.4.24;

      contract SimpleStorage {
          uint storedData;

          function set(uint x) public {
              storedData = x;
          }

          function get() public constant returns (uint) {
              return storedData;
          }
      }
      """,
      abi: [
        %{
          "constant" => false,
          "inputs" => [%{"name" => "x", "type" => "uint256"}],
          "name" => "set",
          "outputs" => [],
          "payable" => false,
          "stateMutability" => "nonpayable",
          "type" => "function"
        },
        %{
          "constant" => true,
          "inputs" => [],
          "name" => "get",
          "outputs" => [%{"name" => "", "type" => "uint256"}],
          "payable" => false,
          "stateMutability" => "view",
          "type" => "function"
        }
      ],
      version: "v0.4.24+commit.e67f0147",
      optimized: false
    }
  end

  def contract_code_info_modern_compilator do
    %{
      bytecode:
        "0x608060405234801561001057600080fd5b50610150806100206000396000f3fe608060405234801561001057600080fd5b50600436106100365760003560e01c806360fe47b11461003b5780636d4ce63c14610057575b600080fd5b610055600480360381019061005091906100c3565b610075565b005b61005f61007f565b60405161006c91906100ff565b60405180910390f35b8060008190555050565b60008054905090565b600080fd5b6000819050919050565b6100a08161008d565b81146100ab57600080fd5b50565b6000813590506100bd81610097565b92915050565b6000602082840312156100d9576100d8610088565b5b60006100e7848285016100ae565b91505092915050565b6100f98161008d565b82525050565b600060208201905061011460008301846100f0565b9291505056fea2646970667358221220d5d429d16f620053da9907372b66303e007b04bfd112159cff82cb67ff40da4264736f6c634300080a0033",
      tx_input:
        "0x608060405234801561001057600080fd5b50610150806100206000396000f3fe608060405234801561001057600080fd5b50600436106100365760003560e01c806360fe47b11461003b5780636d4ce63c14610057575b600080fd5b610055600480360381019061005091906100c3565b610075565b005b61005f61007f565b60405161006c91906100ff565b60405180910390f35b8060008190555050565b60008054905090565b600080fd5b6000819050919050565b6100a08161008d565b81146100ab57600080fd5b50565b6000813590506100bd81610097565b92915050565b6000602082840312156100d9576100d8610088565b5b60006100e7848285016100ae565b91505092915050565b6100f98161008d565b82525050565b600060208201905061011460008301846100f0565b9291505056fea2646970667358221220d5d429d16f620053da9907372b66303e007b04bfd112159cff82cb67ff40da4264736f6c634300080a0033",
      name: "SimpleStorage",
      source_code: """
      pragma solidity ^0.8.10;
      // SPDX-License-Identifier: MIT

      contract SimpleStorage {
          uint storedData;

          function set(uint x) public {
              storedData = x;
          }

          function get() public view returns (uint) {
              return storedData;
          }
      }
      """,
      abi: [
        %{
          "inputs" => [],
          "name" => "get",
          "outputs" => [
            %{
              "internalType" => "uint256",
              "name" => "",
              "type" => "uint256"
            }
          ],
          "stateMutability" => "view",
          "type" => "function"
        },
        %{
          "inputs" => [
            %{
              "internalType" => "uint256",
              "name" => "x",
              "type" => "uint256"
            }
          ],
          "name" => "set",
          "outputs" => [],
          "stateMutability" => "nonpayable",
          "type" => "function"
        }
      ],
      version: "v0.8.10+commit.fc410830",
      optimized: false
    }
  end

  def contract_code_info_with_constructor_arguments do
    %{
      bytecode:
        "0x6080604052600080fdfea26469706673582212209864ab97aa6a0d2c5cc0828f7fbe63df8fb5e90c758d49371edb3184bcc8239664736f6c63430008040033",
      tx_input:
        "0x60806040526315c8dd0d60005534801561001857600080fd5b5060405161053e38038061053e8339810160408190526100379161039b565b855161004a906001906020890190610056565b505050505050506104f1565b828054828255906000526020600020908101928215610091579160200282015b82811115610091578251825591602001919060010190610076565b5061009d9291506100a1565b5090565b5b8082111561009d57600081556001016100a2565b60006001600160401b038311156100cf576100cf6104db565b60206100e3601f8501601f19168201610488565b91508382528484840111156100f757600080fd5b60005b84811015610113578381015183820183015281016100fa565b848111156101245760008286850101525b50509392505050565b600082601f83011261013d578081fd5b8151602061015261014d836104b8565b610488565b80838252828201915082860187848660051b8901011115610171578586fd5b855b858110156101a35781516001600160a01b0381168114610191578788fd5b84529284019290840190600101610173565b5090979650505050505050565b600082601f8301126101c0578081fd5b815160206101d061014d836104b8565b80838252828201915082860187848660051b89010111156101ef578586fd5b855b858110156101a35781518015158114610208578788fd5b845292840192908401906001016101f1565b600082601f83011261022a578081fd5b8151602061023a61014d836104b8565b80838252828201915082860187848660051b8901011115610259578586fd5b855b858110156101a35781516001600160401b03811115610278578788fd5b8801603f81018a13610288578788fd5b6102998a87830151604084016100b6565b855250928401929084019060010161025b565b600082601f8301126102bc578081fd5b815160206102cc61014d836104b8565b80838252828201915082860187848660051b89010111156102eb578586fd5b855b858110156101a3578151845292840192908401906001016102ed565b600082601f830112610319578081fd5b8151602061032961014d836104b8565b80838252828201915082860187848660051b8901011115610348578586fd5b855b858110156101a35781516001600160401b03811115610367578788fd5b8801603f81018a13610377578788fd5b6103888a87830151604084016100b6565b855250928401929084019060010161034a565b60008060008060008060c087890312156103b3578182fd5b86516001600160401b03808211156103c9578384fd5b6103d58a838b016102ac565b975060208901519150808211156103ea578384fd5b6103f68a838b0161012d565b9650604089015191508082111561040b578384fd5b6104178a838b016102ac565b9550606089015191508082111561042c578384fd5b6104388a838b016101b0565b9450608089015191508082111561044d578384fd5b6104598a838b0161021a565b935060a089015191508082111561046e578283fd5b5061047b89828a01610309565b9150509295509295509295565b604051601f8201601f191681016001600160401b03811182821017156104b0576104b06104db565b604052919050565b60006001600160401b038211156104d1576104d16104db565b5060051b60200190565b634e487b7160e01b600052604160045260246000fd5b603f806104ff6000396000f3fe6080604052600080fdfea26469706673582212209864ab97aa6a0d2c5cc0828f7fbe63df8fb5e90c758d49371edb3184bcc8239664736f6c6343000804003300000000000000000000000000000000000000000000000000000000000000c0000000000000000000000000000000000000000000000000000000000000018000000000000000000000000000000000000000000000000000000000000001e000000000000000000000000000000000000000000000000000000000000002a00000000000000000000000000000000000000000000000000000000000000320000000000000000000000000000000000000000000000000000000000000042000000000000000000000000000000000000000000000000000000000000000050000000000000000000000000000000000000000000000000000000000000001000000000000000000000000000000000000000000000000000000000000000200000000000000000000000000000000000000000000000000000000000000030000000000000000000000000000000000000000000000000000000000000004000000000000000000000000000000000000000000000000000000000756b5b30000000000000000000000000000000000000000000000000000000000000002000000000000000000000000bb36c792b9b45aaf8b848a1392b0d6559202729e000000000000000000000000bb36c792b9b45aaf8b848a1392b0d6559202729e000000000000000000000000000000000000000000000000000000000000000500000000000000000000000000000000000000000000000000000000000000010000000000000000000000000000000000000000000000000000000000000004fffffffffffffffffffffffffffffffffffffffffffffffffffffffffffffffb0000000000000000000000000000000000000000000000000000000000000006ffffffffffffffffffffffffffffffffffffffffffffffffffffffffffffd8f0000000000000000000000000000000000000000000000000000000000000000300000000000000000000000000000000000000000000000000000000000000010000000000000000000000000000000000000000000000000000000000000001000000000000000000000000000000000000000000000000000000000000000000000000000000000000000000000000000000000000000000000000000000030000000000000000000000000000000000000000000000000000000000000060000000000000000000000000000000000000000000000000000000000000008000000000000000000000000000000000000000000000000000000000000000a000000000000000000000000000000000000000000000000000000000000000000000000000000000000000000000000000000000000000000000000000000000000000000000000000000000000000000000000000000000000000000000000101000000000000000000000000000000000000000000000000000000000000000000000000000000000000000000000000000000000000000000000000000003000000000000000000000000000000000000000000000000000000000000006000000000000000000000000000000000000000000000000000000000000000a000000000000000000000000000000000000000000000000000000000000000e0000000000000000000000000000000000000000000000000000000000000000371776500000000000000000000000000000000000000000000000000000000000000000000000000000000000000000000000000000000000000000000000003657771000000000000000000000000000000000000000000000000000000000000000000000000000000000000000000000000000000000000000000000000097177657177657177650000000000000000000000000000000000000000000000",
      name: "Simple",
      source_code: """
      // SPDX-License-Identifier: GPL-3.0
      pragma solidity >=0.7.0 <0.9.0;

      contract Simple {

          uint256 number = 365485325;
          uint256[] array;


          constructor(uint256[] memory arr, address[] memory addresses,int[] memory ints, bool[] memory bools, bytes[] memory byts, string[]  memory strings) {
              array = arr;
          }

      }
      """,
      abi: [
        %{
          "inputs" => [
            %{
              "internalType" => "uint256[]",
              "name" => "arr",
              "type" => "uint256[]"
            },
            %{
              "internalType" => "address[]",
              "name" => "addresses",
              "type" => "address[]"
            },
            %{
              "internalType" => "int256[]",
              "name" => "ints",
              "type" => "int256[]"
            },
            %{
              "internalType" => "bool[]",
              "name" => "bools",
              "type" => "bool[]"
            },
            %{
              "internalType" => "bytes[]",
              "name" => "byts",
              "type" => "bytes[]"
            },
            %{
              "internalType" => "string[]",
              "name" => "strings",
              "type" => "string[]"
            }
          ],
          "stateMutability" => "nonpayable",
          "type" => "constructor"
        }
      ],
      version: "v0.8.4+commit.c7e474f2",
      optimized: true,
      optimization_runs: 1,
      constructor_args:
        "00000000000000000000000000000000000000000000000000000000000000c0000000000000000000000000000000000000000000000000000000000000018000000000000000000000000000000000000000000000000000000000000001e000000000000000000000000000000000000000000000000000000000000002a00000000000000000000000000000000000000000000000000000000000000320000000000000000000000000000000000000000000000000000000000000042000000000000000000000000000000000000000000000000000000000000000050000000000000000000000000000000000000000000000000000000000000001000000000000000000000000000000000000000000000000000000000000000200000000000000000000000000000000000000000000000000000000000000030000000000000000000000000000000000000000000000000000000000000004000000000000000000000000000000000000000000000000000000000756b5b30000000000000000000000000000000000000000000000000000000000000002000000000000000000000000bb36c792b9b45aaf8b848a1392b0d6559202729e000000000000000000000000bb36c792b9b45aaf8b848a1392b0d6559202729e000000000000000000000000000000000000000000000000000000000000000500000000000000000000000000000000000000000000000000000000000000010000000000000000000000000000000000000000000000000000000000000004fffffffffffffffffffffffffffffffffffffffffffffffffffffffffffffffb0000000000000000000000000000000000000000000000000000000000000006ffffffffffffffffffffffffffffffffffffffffffffffffffffffffffffd8f0000000000000000000000000000000000000000000000000000000000000000300000000000000000000000000000000000000000000000000000000000000010000000000000000000000000000000000000000000000000000000000000001000000000000000000000000000000000000000000000000000000000000000000000000000000000000000000000000000000000000000000000000000000030000000000000000000000000000000000000000000000000000000000000060000000000000000000000000000000000000000000000000000000000000008000000000000000000000000000000000000000000000000000000000000000a000000000000000000000000000000000000000000000000000000000000000000000000000000000000000000000000000000000000000000000000000000000000000000000000000000000000000000000000000000000000000000000000101000000000000000000000000000000000000000000000000000000000000000000000000000000000000000000000000000000000000000000000000000003000000000000000000000000000000000000000000000000000000000000006000000000000000000000000000000000000000000000000000000000000000a000000000000000000000000000000000000000000000000000000000000000e0000000000000000000000000000000000000000000000000000000000000000371776500000000000000000000000000000000000000000000000000000000000000000000000000000000000000000000000000000000000000000000000003657771000000000000000000000000000000000000000000000000000000000000000000000000000000000000000000000000000000000000000000000000097177657177657177650000000000000000000000000000000000000000000000"
    }
  end

  def address_hash do
    {:ok, address_hash} =
      "address_hash"
      |> sequence(& &1)
      |> Hash.Address.cast()

    if to_string(address_hash) == "0x0000000000000000000000000000000000000000" do
      address_hash()
    else
      address_hash
    end
  end

  def block_factory do
    %Block{
      consensus: true,
      number: block_number(),
      hash: block_hash(),
      parent_hash: block_hash(),
      nonce: sequence("block_nonce", & &1),
      miner: build(:address),
      difficulty: Enum.random(1..100_000),
      total_difficulty: Enum.random(1..100_000),
      size: Enum.random(1..100_000),
      gas_limit: Enum.random(1..100_000),
      gas_used: Enum.random(1..100_000),
      timestamp: DateTime.utc_now(),
      refetch_needed: false
    }
  end

  def contract_method_factory() do
    %ContractMethod{
      identifier: Base.decode16!("60fe47b1", case: :lower),
      abi: %{
        "constant" => false,
        "inputs" => [%{"name" => "x", "type" => "uint256"}],
        "name" => "set",
        "outputs" => [],
        "payable" => false,
        "stateMutability" => "nonpayable",
        "type" => "function"
      },
      type: "function"
    }
  end

  def block_hash do
    {:ok, block_hash} =
      "block_hash"
      |> sequence(& &1)
      |> Hash.Full.cast()

    block_hash
  end

  def block_number do
    sequence("block_number", & &1)
  end

  def block_second_degree_relation_factory do
    %Block.SecondDegreeRelation{
      uncle_hash: block_hash(),
      nephew: build(:block),
      index: 0
    }
  end

  def with_block(%Transaction{index: nil} = transaction) do
    with_block(transaction, insert(:block))
  end

  def with_block(transactions) when is_list(transactions) do
    block = insert(:block)
    with_block(transactions, block)
  end

  def with_block(%Transaction{} = transaction, %Block{} = block) do
    with_block(transaction, block, [])
  end

  # The `transaction.block` must be consensus.  Non-consensus blocks can only be associated with the
  # `transaction_forks`.
  def with_block(transactions, %Block{consensus: true} = block) when is_list(transactions) do
    Enum.map(transactions, &with_block(&1, block))
  end

  def with_block(%Transaction{index: nil} = transaction, collated_params) when is_list(collated_params) do
    block = insert(:block)
    with_block(transaction, block, collated_params)
  end

  def with_block(
        %Transaction{index: nil} = transaction,
        # The `transaction.block` must be consensus.  Non-consensus blocks can only be associated with the
        # `transaction_forks`.
        %Block{consensus: true, hash: block_hash, number: block_number},
        collated_params
      )
      when is_list(collated_params) do
    next_transaction_index = block_hash_to_next_transaction_index(block_hash)

    cumulative_gas_used = collated_params[:cumulative_gas_used] || Enum.random(21_000..100_000)
    gas_used = collated_params[:gas_used] || Enum.random(21_000..100_000)
    status = Keyword.get(collated_params, :status, Enum.random([:ok, :error]))

    error = (status == :error && collated_params[:error]) || nil

    transaction
    |> Transaction.changeset(%{
      block_hash: block_hash,
      block_number: block_number,
      cumulative_gas_used: cumulative_gas_used,
      from_address_hash: transaction.from_address_hash,
      to_address_hash: transaction.to_address_hash,
      error: error,
      gas_used: gas_used,
      #      gas_currency_hash: gas_currency_hash,
      #      gas_fee_recipient_hash: gas_fee_recipient_hash,
      index: next_transaction_index,
      status: status
    })
    |> Repo.update!()
    |> Repo.preload(:block)
  end

  def with_contract_creation(%Transaction{} = transaction, %Address{hash: contract_address_hash}) do
    transaction
    |> Transaction.changeset(%{
      created_contract_address_hash: contract_address_hash
    })
    |> Repo.update!()
  end

  def with_contract_creation(%InternalTransaction{} = internal_transaction, %Address{
        contract_code: contract_code,
        hash: contract_address_hash
      }) do
    internal_transaction
    |> InternalTransaction.changeset(%{
      contract_code: contract_code,
      created_contract_address_hash: contract_address_hash
    })
    |> Repo.update!()
  end

  def data(sequence_name) do
    unpadded =
      sequence_name
      |> sequence(& &1)
      |> Integer.to_string(16)

    unpadded_length = String.length(unpadded)

    padded =
      case rem(unpadded_length, 2) do
        0 -> unpadded
        1 -> "0" <> unpadded
      end

    {:ok, data} = Data.cast("0x#{padded}")

    data
  end

  def pending_block_operation_factory do
    %PendingBlockOperation{
      # caller MUST supply block
      # all operations will default to false
      fetch_internal_transactions: false
    }
  end

  def celo_pending_epoch_operations_factory do
    %CeloPendingEpochOperation{
      # caller MUST supply block
      # all operations will default to true
      fetch_epoch_data: true
    }
  end

  def internal_transaction_factory() do
    gas = Enum.random(21_000..100_000)
    gas_used = Enum.random(0..gas)

    %InternalTransaction{
      from_address: build(:address),
      to_address: build(:address),
      call_type: :delegatecall,
      gas: gas,
      gas_used: gas_used,
      gas_currency: build(:address),
      gas_fee_recipient: build(:address),
      input: %Data{bytes: <<1>>},
      output: %Data{bytes: <<2>>},
      # caller MUST supply `index`
      trace_address: [],
      # caller MUST supply `transaction` because it can't be built lazily to allow overrides without creating an extra
      # transaction
      # caller MUST supply `block_hash` (usually the same as the transaction's)
      # caller MUST supply `block_index`
      type: :call,
      value: sequence("internal_transaction_value", &Decimal.new(&1))
    }
  end

  def internal_transaction_create_factory() do
    gas = Enum.random(21_000..100_000)
    gas_used = Enum.random(0..gas)

    contract_code = Map.fetch!(contract_code_info(), :bytecode)

    %InternalTransaction{
      created_contract_code: contract_code,
      created_contract_address: build(:address, contract_code: contract_code),
      from_address: build(:address),
      gas: gas,
      gas_used: gas_used,
      gas_currency: build(:address),
      gas_fee_recipient: build(:address),
      # caller MUST supply `index`
      init: data(:internal_transaction_init),
      trace_address: [],
      # caller MUST supply `transaction` because it can't be built lazily to allow overrides without creating an extra
      # transaction
      # caller MUST supply `block_hash` (usually the same as the transaction's)
      # caller MUST supply `block_index`
      type: :create,
      value: sequence("internal_transaction_value", &Decimal.new(&1))
    }
  end

  def internal_transaction_selfdestruct_factory() do
    %InternalTransaction{
      from_address: build(:address),
      trace_address: [],
      # caller MUST supply `transaction` because it can't be built lazily to allow overrides without creating an extra
      # transaction
      type: :selfdestruct,
      value: sequence("internal_transaction_value", &Decimal.new(&1))
    }
  end

  def log_factory do
    block = build(:block)

    %Log{
      address: build(:address),
      block: block,
      block_number: block.number,
      data: data(:log_data),
      first_topic: nil,
      fourth_topic: nil,
      index: sequence("log_index", & &1),
      second_topic: nil,
      third_topic: nil,
      #      block: build(:block),
      transaction: build(:transaction),
      type: sequence("0x")
    }
  end

  def token_factory do
    %Token{
      name: "Infinite Token",
      symbol: "IT",
      total_supply: 1_000_000_000,
      decimals: 18,
      contract_address: build(:address),
      type: "ERC-20",
      cataloged: true
    }
  end

  def token_transfer_log_factory do
    token_contract_address = build(:address)
    to_address = build(:address)
    from_address = build(:address)

    transaction = build(:transaction, to_address: token_contract_address, from_address: from_address)

    log_params = %{
      first_topic: TokenTransfer.constant(),
      second_topic: zero_padded_address_hash_string(from_address.hash),
      third_topic: zero_padded_address_hash_string(to_address.hash),
      address_hash: token_contract_address.hash,
      address: nil,
      block: build(:block),
      data: "0x0000000000000000000000000000000000000000000000000de0b6b3a7640000",
      transaction: transaction
    }

    build(:log, log_params)
  end

  def token_transfer_log_with_transaction(%Log{} = log, %Transaction{} = transaction) do
    params = %{
      second_topic: zero_padded_address_hash_string(transaction.from_address.hash),
      transaction: transaction
    }

    struct!(log, params)
  end

  def token_transfer_log_with_to_address(%Log{} = log, %Address{} = to_address) do
    %Log{log | third_topic: zero_padded_address_hash_string(to_address.hash)}
  end

  def token_transfer_factory do
    log = build(:token_transfer_log)
    to_address_hash = address_hash_from_zero_padded_hash_string(log.third_topic)
    from_address_hash = address_hash_from_zero_padded_hash_string(log.second_topic)

    # `to_address` is the only thing that isn't created from the token_transfer_log_factory
    to_address = build(:address, hash: to_address_hash)
    from_address = build(:address, hash: from_address_hash)
    contract_code = Map.fetch!(contract_code_info(), :bytecode)

    token_address = insert(:contract_address, contract_code: contract_code)
    insert(:token, contract_address: token_address)

    %TokenTransfer{
      block: build(:block),
      amount: Decimal.new(1),
      block_number: block_number(),
      from_address: from_address,
      to_address: to_address,
      token_contract_address: token_address,
      transaction: log.transaction,
      log_index: log.index
    }
  end

  def market_history_factory do
    %MarketHistory{
      closing_price: price(),
      opening_price: price(),
      date: Date.utc_today()
    }
  end

  def emission_reward_factory do
    # Generate ranges like 1 - 10,000; 10,001 - 20,000, 20,001 - 30,000; etc
    x = sequence("block_range", & &1)
    lower = x * Kernel.+(10_000, 1)
    upper = Kernel.+(lower, 9_999)

    wei_per_ether = Decimal.new(1_000_000_000_000_000_000)

    reward_multiplier =
      1..5
      |> Enum.random()
      |> Decimal.new()

    reward = Decimal.mult(reward_multiplier, wei_per_ether)

    %EmissionReward{
      block_range: %Range{from: lower, to: upper},
      reward: reward
    }
  end

  def reward_factory do
    %Reward{
      address_hash: build(:address).hash,
      address_type: :validator,
      block_hash: build(:block).hash,
      reward: Decimal.new(3)
    }
  end

  def transaction_factory do
    %Transaction{
      from_address: build(:address),
      gas: Enum.random(21_000..100_000),
      gas_price: Enum.random(10..99) * 1_000_000_00,
      hash: transaction_hash(),
      input: transaction_input(),
      nonce: Enum.random(1..1_000),
      r: sequence(:transaction_r, & &1),
      s: sequence(:transaction_s, & &1),
      to_address: build(:address),
      v: Enum.random(27..30),
      value: Enum.random(1..100_000)
    }
  end

  def transaction_to_verified_contract_factory do
    smart_contract = build(:smart_contract)

    address = %Address{
      hash: address_hash(),
      verified: true,
      contract_code: contract_code_info().bytecode,
      smart_contract: smart_contract
    }

    input_data =
      "set(uint)"
      |> ABI.encode([50])
      |> Base.encode16(case: :lower)

    build(:transaction, to_address: address, input: "0x" <> input_data)
  end

  def transaction_hash do
    {:ok, transaction_hash} =
      "transaction_hash"
      |> sequence(& &1)
      |> Hash.Full.cast()

    transaction_hash
  end

  def transaction_input do
    data(:transaction_input)
  end

  def transaction_fork_factory do
    %Transaction.Fork{
      hash: transaction_hash(),
      index: 0,
      uncle_hash: block_hash()
    }
  end

  def smart_contract_factory do
    contract_code_info = contract_code_info()

    bytecode_md5 = Helper.contract_code_md5(contract_code_info.bytecode)

    %SmartContract{
      address_hash: insert(:address, contract_code: contract_code_info.bytecode, verified: true).hash,
      compiler_version: contract_code_info.version,
      name: contract_code_info.name,
      contract_source_code: contract_code_info.source_code,
      optimization: contract_code_info.optimized,
      abi: contract_code_info.abi,
      contract_code_md5: bytecode_md5
    }
  end

  def decompiled_smart_contract_factory do
    contract_code_info = contract_code_info()

    %DecompiledSmartContract{
      address_hash: insert(:address, contract_code: contract_code_info.bytecode, decompiled: true).hash,
      decompiler_version: "test_decompiler",
      decompiled_source_code: contract_code_info.source_code
    }
  end

  def token_instance_factory do
    %Instance{
      token_contract_address_hash: build(:address),
      token_id: 5,
      metadata: %{key: "value"},
      error: nil
    }
  end

  def token_balance_factory do
    %TokenBalance{
      address: build(:address),
      token_contract_address_hash: insert(:token).contract_address_hash,
      block_number: block_number(),
      value: Enum.random(1..100_000),
      value_fetched_at: DateTime.utc_now(),
      token_type: "ERC-20"
    }
  end

  def address_current_token_balance_factory do
    %CurrentTokenBalance{
      address: build(:address),
      token_contract_address_hash: insert(:token).contract_address_hash,
      block_number: block_number(),
      value: Enum.random(1..100_000),
      value_fetched_at: DateTime.utc_now(),
      token_type: "ERC-20"
    }
  end

  defp block_hash_to_next_transaction_index(block_hash) do
    import Kernel, except: [+: 2]

    Repo.one!(
      from(
        transaction in Transaction,
        select: coalesce(max(transaction.index), -1) + 1,
        where: transaction.block_hash == ^block_hash
      )
    )
  end

  defp price do
    1..10_000
    |> Enum.random()
    |> Decimal.new()
    |> Decimal.div(Decimal.new(100))
  end

  defp zero_padded_address_hash_string(%Explorer.Chain.Hash{byte_count: 20} = hash) do
    "0x" <> hash_string = Explorer.Chain.Hash.to_string(hash)
    "0x000000000000000000000000" <> hash_string
  end

  defp address_hash_from_zero_padded_hash_string("0x000000000000000000000000" <> hash_string) do
    {:ok, hash} = Explorer.Chain.Hash.cast(Explorer.Chain.Hash.Address, "0x" <> hash_string)
    hash
  end

  def user_factory do
    username = sequence("user", &"user#{&1}")

    %User{
      username: username,
      password_hash: Bcrypt.hashpwsalt("password"),
      contacts: [
        %UserContact{
          email: "#{username}@blockscout",
          primary: true,
          verified: true
        }
      ]
    }
  end

  def administrator_factory do
    %Administrator{
      role: "owner",
      user: build(:user)
    }
  end
<<<<<<< HEAD

  def staking_pool_factory do
    wei_per_ether = 1_000_000_000_000_000_000

    %StakingPool{
      staking_address_hash: address_hash(),
      mining_address_hash: address_hash(),
      banned_until: 0,
      delegators_count: 0,
      is_active: true,
      is_banned: false,
      is_validator: true,
      total_staked_amount: wei_per_ether * 500,
      self_staked_amount: wei_per_ether * 500,
      was_banned_count: 0,
      was_validator_count: 1
    }
  end

  def staking_pools_delegator_factory do
    wei_per_ether = 1_000_000_000_000_000_000

    %StakingPoolsDelegator{
      staking_address_hash: address_hash(),
      address_hash: address_hash(),
      max_ordered_withdraw_allowed: wei_per_ether * 100,
      max_withdraw_allowed: wei_per_ether * 50,
      ordered_withdraw: wei_per_ether * 600,
      stake_amount: wei_per_ether * 200,
      ordered_withdraw_epoch: 2
    }
  end

  def celo_account_factory do
    wei_per_ether = 1_000_000_000_000_000_000

    %CeloAccount{
      address: address_hash(),
      account_type: "normal",
      name: "Validator #123",
      locked_gold: wei_per_ether * 4,
      nonvoting_locked_gold: wei_per_ether * 4
    }
  end

  def celo_account_epoch_factory do
    wei_per_ether = 1_000_000_000_000_000_000
    random_value = Enum.random(100..10_000)
    total_locked_gold = wei_per_ether * random_value
    # Can't be more than total_locked_gold
    nonvoting_locked_gold = wei_per_ether * Enum.random(1..(random_value - 1))

    %CeloAccountEpoch{
      account_hash: address_hash(),
      block_hash: block_hash(),
      block_number: block_number(),
      total_locked_gold: round(total_locked_gold * :rand.uniform_real()),
      nonvoting_locked_gold: round(nonvoting_locked_gold * :rand.uniform_real())
    }
  end

  def celo_unlocked_factory do
    %CeloUnlocked{
      account_address: address_hash(),
      amount: Decimal.new(1),
      available: Timex.shift(Timex.now(), days: Enum.random(0..100) * -1)
    }
  end

  def celo_voter_votes_factory do
    %CeloVoterVotes{
      account_hash: address_hash(),
      active_votes: Decimal.new(1),
      block_hash: block_hash(),
      block_number: block_number(),
      group_hash: address_hash()
    }
  end

  def celo_election_rewards_factory do
    %CeloElectionRewards{
      account_hash: address_hash(),
      amount: Decimal.new(1),
      associated_account_hash: address_hash(),
      block_number: block_number(),
      block_hash: block_hash(),
      block_timestamp: DateTime.utc_now(),
      reward_type: "voter"
    }
  end

  def celo_epoch_rewards_factory do
    %CeloEpochRewards{
      block_number: block_number(),
      block_hash: block_hash(),
      epoch_number: round(block_number() / 17_280)
    }
  end

  def contract_event_factory(%{event: event}) do
    params = event |> EventTransformer.to_celo_contract_event_params()
    struct(CeloContractEvent, params)
  end

  def core_contract_factory do
    %CeloCoreContract{
      address_hash: address_hash(),
      block_number: block_number(),
      log_index: 1,
      name: "TestContract"
    }
  end
=======
>>>>>>> 4b303c49
end<|MERGE_RESOLUTION|>--- conflicted
+++ resolved
@@ -807,39 +807,6 @@
       user: build(:user)
     }
   end
-<<<<<<< HEAD
-
-  def staking_pool_factory do
-    wei_per_ether = 1_000_000_000_000_000_000
-
-    %StakingPool{
-      staking_address_hash: address_hash(),
-      mining_address_hash: address_hash(),
-      banned_until: 0,
-      delegators_count: 0,
-      is_active: true,
-      is_banned: false,
-      is_validator: true,
-      total_staked_amount: wei_per_ether * 500,
-      self_staked_amount: wei_per_ether * 500,
-      was_banned_count: 0,
-      was_validator_count: 1
-    }
-  end
-
-  def staking_pools_delegator_factory do
-    wei_per_ether = 1_000_000_000_000_000_000
-
-    %StakingPoolsDelegator{
-      staking_address_hash: address_hash(),
-      address_hash: address_hash(),
-      max_ordered_withdraw_allowed: wei_per_ether * 100,
-      max_withdraw_allowed: wei_per_ether * 50,
-      ordered_withdraw: wei_per_ether * 600,
-      stake_amount: wei_per_ether * 200,
-      ordered_withdraw_epoch: 2
-    }
-  end
 
   def celo_account_factory do
     wei_per_ether = 1_000_000_000_000_000_000
@@ -920,6 +887,4 @@
       name: "TestContract"
     }
   end
-=======
->>>>>>> 4b303c49
 end