defmodule Explorer.EtherscanTest do
  use Explorer.DataCase

  import Explorer.Factory

  alias Explorer.{Etherscan, Chain}
  alias Explorer.Chain.Transaction

  describe "list_transactions/2" do
    test "with empty db" do
      address = build(:address)

      assert Etherscan.list_transactions(address.hash) == []
    end

    test "with from address" do
      address = insert(:address)

      transaction =
        :transaction
        |> insert(from_address: address)
        |> with_block()

      [found_transaction] = Etherscan.list_transactions(address.hash)

      assert transaction.hash == found_transaction.hash
    end

    test "with to address" do
      address = insert(:address)

      transaction =
        :transaction
        |> insert(to_address: address)
        |> with_block()

      [found_transaction] = Etherscan.list_transactions(address.hash)

      assert transaction.hash == found_transaction.hash
    end

    test "with same to and from address" do
      address = insert(:address)

      _transaction =
        :transaction
        |> insert(from_address: address, to_address: address)
        |> with_block()

      found_transactions = Etherscan.list_transactions(address.hash)

      assert length(found_transactions) == 1
    end

    test "with created contract address" do
      address = insert(:address)
      contract_address = insert(:contract_address)

      transaction =
        :transaction
        |> insert(from_address: address, to_address: nil)
        |> with_contract_creation(contract_address)
        |> with_block()

      %{created_contract_address_hash: contract_address_hash} =
        :internal_transaction_create
        |> insert(
          transaction: transaction,
          index: 0,
          block_number: transaction.block_number,
          block_hash: transaction.block_hash,
          block_index: 0,
          transaction_index: transaction.index
        )
        |> with_contract_creation(contract_address)

      [found_transaction] = Etherscan.list_transactions(contract_address_hash)

      assert found_transaction.hash == transaction.hash
    end

    test "with address with 0 transactions" do
      address1 = insert(:address)
      address2 = insert(:address)

      :transaction
      |> insert(from_address: address2)
      |> with_block()

      assert Etherscan.list_transactions(address1.hash) == []
    end

    test "with address with multiple transactions" do
      address1 = insert(:address)
      address2 = insert(:address)

      3
      |> insert_list(:transaction, from_address: address1)
      |> with_block()

      :transaction
      |> insert(from_address: address2)
      |> with_block()

      found_transactions = Etherscan.list_transactions(address1.hash)

      assert length(found_transactions) == 3

      for found_transaction <- found_transactions do
        assert found_transaction.from_address_hash == address1.hash
      end
    end

    test "includes confirmations value" do
      insert(:block)
      address = insert(:address)

      transaction =
        :transaction
        |> insert(from_address: address)
        |> with_block()

      insert(:block)

      [found_transaction] = Etherscan.list_transactions(address.hash)

      block_height = Chain.block_height()
      expected_confirmations = block_height - transaction.block_number

      assert found_transaction.confirmations == expected_confirmations
    end

    test "loads created_contract_address_hash if available" do
      address = insert(:address)
      contract_address = insert(:contract_address)

      transaction =
        :transaction
        |> insert(from_address: address, to_address: nil)
        |> with_contract_creation(contract_address)
        |> with_block()

      %{created_contract_address_hash: contract_hash} =
        :internal_transaction_create
        |> insert(
          transaction: transaction,
          index: 0,
          block_number: transaction.block_number,
          block_hash: transaction.block_hash,
          block_index: 0,
          transaction_index: transaction.index
        )
        |> with_contract_creation(contract_address)

      [found_transaction] = Etherscan.list_transactions(address.hash)

      assert found_transaction.created_contract_address_hash == contract_hash
    end

    test "loads block_timestamp" do
      address = insert(:address)

      %Transaction{block: block} =
        :transaction
        |> insert(from_address: address)
        |> with_block()

      [found_transaction] = Etherscan.list_transactions(address.hash)

      assert found_transaction.block_timestamp == block.timestamp
    end

    test "orders transactions by block, in ascending order (default)" do
      first_block = insert(:block)
      second_block = insert(:block)
      address = insert(:address)

      2
      |> insert_list(:transaction, from_address: address)
      |> with_block(second_block)

      2
      |> insert_list(:transaction, from_address: address)
      |> with_block()

      2
      |> insert_list(:transaction, from_address: address)
      |> with_block(first_block)

      found_transactions = Etherscan.list_transactions(address.hash)

      block_numbers_order = Enum.map(found_transactions, & &1.block_number)

      assert block_numbers_order == Enum.sort(block_numbers_order, &(&1 >= &2))
    end

    test "orders transactions by block, in descending order" do
      first_block = insert(:block)
      second_block = insert(:block)
      address = insert(:address)

      2
      |> insert_list(:transaction, from_address: address)
      |> with_block(second_block)

      2
      |> insert_list(:transaction, from_address: address)
      |> with_block()

      2
      |> insert_list(:transaction, from_address: address)
      |> with_block(first_block)

      options = %{order_by_direction: :desc}

      found_transactions = Etherscan.list_transactions(address.hash, options)

      block_numbers_order = Enum.map(found_transactions, & &1.block_number)

      assert block_numbers_order == Enum.sort(block_numbers_order, &(&1 >= &2))
    end

    test "with page_size and page_number options" do
      first_block = insert(:block)
      second_block = insert(:block)
      third_block = insert(:block)
      address = insert(:address)

      second_block_transactions =
        2
        |> insert_list(:transaction, from_address: address)
        |> with_block(second_block)

      first_block_transactions =
        2
        |> insert_list(:transaction, from_address: address)
        |> with_block(third_block)

      third_block_transactions =
        2
        |> insert_list(:transaction, from_address: address)
        |> with_block(first_block)

      options = %{page_number: 1, page_size: 2}

      page1_transactions = Etherscan.list_transactions(address.hash, options)

      page1_hashes = Enum.map(page1_transactions, & &1.hash)

      assert length(page1_transactions) == 2

      for transaction <- first_block_transactions do
        assert transaction.hash in page1_hashes
      end

      options = %{page_number: 2, page_size: 2}

      page2_transactions = Etherscan.list_transactions(address.hash, options)

      page2_hashes = Enum.map(page2_transactions, & &1.hash)

      assert length(page2_transactions) == 2

      for transaction <- second_block_transactions do
        assert transaction.hash in page2_hashes
      end

      options = %{page_number: 3, page_size: 2}

      page3_transactions = Etherscan.list_transactions(address.hash, options)

      page3_hashes = Enum.map(page3_transactions, & &1.hash)

      assert length(page3_transactions) == 2

      for transaction <- third_block_transactions do
        assert transaction.hash in page3_hashes
      end

      options = %{page_number: 4, page_size: 2}

      assert Etherscan.list_transactions(address.hash, options) == []
    end

    test "with start and end block options" do
      blocks = [_, second_block, third_block, _] = insert_list(4, :block)
      address = insert(:address)

      for block <- blocks do
        2
        |> insert_list(:transaction, from_address: address)
        |> with_block(block)
      end

      options = %{
        start_block: second_block.number,
        end_block: third_block.number
      }

      found_transactions = Etherscan.list_transactions(address.hash, options)

      expected_block_numbers = [second_block.number, third_block.number]

      assert length(found_transactions) == 4

      for transaction <- found_transactions do
        assert transaction.block_number in expected_block_numbers
      end
    end

    test "with start_block but no end_block option" do
      blocks = [_, _, third_block, fourth_block] = insert_list(4, :block)
      address = insert(:address)

      for block <- blocks do
        2
        |> insert_list(:transaction, from_address: address)
        |> with_block(block)
      end

      options = %{
        start_block: third_block.number
      }

      found_transactions = Etherscan.list_transactions(address.hash, options)

      expected_block_numbers = [third_block.number, fourth_block.number]

      assert length(found_transactions) == 4

      for transaction <- found_transactions do
        assert transaction.block_number in expected_block_numbers
      end
    end

    test "with end_block but no start_block option" do
      blocks = [first_block, second_block, _, _] = insert_list(4, :block)
      address = insert(:address)

      for block <- blocks do
        2
        |> insert_list(:transaction, from_address: address)
        |> with_block(block)
      end

      options = %{
        end_block: second_block.number
      }

      found_transactions = Etherscan.list_transactions(address.hash, options)

      expected_block_numbers = [first_block.number, second_block.number]

      assert length(found_transactions) == 4

      for transaction <- found_transactions do
        assert transaction.block_number in expected_block_numbers
      end
    end

    test "with start and end timestamp options" do
      now = Timex.now()
      timestamp1 = Timex.shift(now, hours: -1)
      timestamp2 = Timex.shift(now, hours: -3)
      timestamp3 = Timex.shift(now, hours: -6)
      blocks1 = insert_list(2, :block, timestamp: timestamp1)
      blocks2 = [third_block, fourth_block] = insert_list(2, :block, timestamp: timestamp2)
      blocks3 = insert_list(2, :block, timestamp: timestamp3)
      address = insert(:address)

      for block <- Enum.concat([blocks1, blocks2, blocks3]) do
        2
        |> insert_list(:transaction, from_address: address)
        |> with_block(block)
      end

      start_timestamp = Timex.shift(now, hours: -4)
      end_timestamp = Timex.shift(now, hours: -2)

      options = %{
        start_timestamp: start_timestamp,
        end_timestamp: end_timestamp
      }

      found_transactions = Etherscan.list_transactions(address.hash, options)

      expected_block_numbers = [third_block.number, fourth_block.number]

      assert length(found_transactions) == 4

      for transaction <- found_transactions do
        assert transaction.block_number in expected_block_numbers
      end
    end

    test "with filter_by: 'to' option with one matching transaction" do
      address = insert(:address)
      contract_address = insert(:contract_address)

      :transaction
      |> insert(to_address: address)
      |> with_block()

      :transaction
      |> insert(from_address: address, to_address: nil)
      |> with_contract_creation(contract_address)
      |> with_block()

      options = %{filter_by: "to"}

      found_transactions = Etherscan.list_transactions(address.hash, options)

      assert length(found_transactions) == 1
    end

    test "with filter_by: 'to' option with non-matching transaction" do
      address = insert(:address)
      contract_address = insert(:contract_address)

      :transaction
      |> insert(from_address: address, to_address: nil)
      |> with_contract_creation(contract_address)
      |> with_block()

      options = %{filter_by: "to"}

      found_transactions = Etherscan.list_transactions(address.hash, options)

      assert length(found_transactions) == 0
    end

    test "with filter_by: 'from' option with one matching transaction" do
      address = insert(:address)

      :transaction
      |> insert(to_address: address)
      |> with_block()

      :transaction
      |> insert(from_address: address)
      |> with_block()

      options = %{filter_by: "from"}

      found_transactions = Etherscan.list_transactions(address.hash, options)

      assert length(found_transactions) == 1
    end

    test "with filter_by: 'from' option with non-matching transaction" do
      address = insert(:address)
      other_address = insert(:address)

      :transaction
      |> insert(from_address: other_address, to_address: nil)
      |> with_block()

      options = %{filter_by: "from"}

      found_transactions = Etherscan.list_transactions(address.hash, options)

      assert length(found_transactions) == 0
    end
  end

  describe "list_pending_transactions/2" do
    test "with empty db" do
      address = build(:address)

      assert Etherscan.list_pending_transactions(address.hash) == []
    end

    test "with from address" do
      address = insert(:address)

      transaction =
        :transaction
        |> insert(from_address: address)

      [found_transaction] = Etherscan.list_pending_transactions(address.hash)

      assert transaction.hash == found_transaction.hash
    end

    test "with to address" do
      address = insert(:address)

      transaction =
        :transaction
        |> insert(to_address: address)

      [found_transaction] = Etherscan.list_pending_transactions(address.hash)

      assert transaction.hash == found_transaction.hash
    end

    test "with same to and from address" do
      address = insert(:address)

      _transaction =
        :transaction
        |> insert(from_address: address, to_address: address)

      found_transactions = Etherscan.list_pending_transactions(address.hash)

      assert length(found_transactions) == 1
    end

    test "with address with 0 transactions" do
      address1 = insert(:address)
      address2 = insert(:address)

      :transaction
      |> insert(from_address: address2)

      assert Etherscan.list_pending_transactions(address1.hash) == []
    end

    test "with address with multiple transactions" do
      address1 = insert(:address)
      address2 = insert(:address)

      3
      |> insert_list(:transaction, from_address: address1)

      :transaction
      |> insert(from_address: address2)

      found_transactions = Etherscan.list_pending_transactions(address1.hash)

      assert length(found_transactions) == 3

      for found_transaction <- found_transactions do
        assert found_transaction.from_address_hash == address1.hash
      end
    end

    test "orders transactions by inserted_at, in descending order" do
      address = insert(:address)

      2
      |> insert_list(:transaction, from_address: address)

      2
      |> insert_list(:transaction, from_address: address)

      2
      |> insert_list(:transaction, from_address: address)

      options = %{order_by_direction: :desc}

      found_transactions = Etherscan.list_pending_transactions(address.hash, options)

      inserted_at_order = Enum.map(found_transactions, & &1.inserted_at)

      assert inserted_at_order ==
               Enum.sort(inserted_at_order, &(DateTime.compare(&1, &2) == :gt || DateTime.compare(&1, &2) == :eq))
    end

    test "with page_size and page_number options" do
      address = insert(:address)

      transactions_1 =
        2
        |> insert_list(:transaction, from_address: address)

      transactions_2 =
        2
        |> insert_list(:transaction, from_address: address)

      transactions_3 =
        2
        |> insert_list(:transaction, from_address: address)

      options = %{page_number: 1, page_size: 2}

      page1_transactions = Etherscan.list_pending_transactions(address.hash, options)

      page1_hashes = Enum.map(page1_transactions, & &1.hash)

      assert length(page1_transactions) == 2

      for transaction <- transactions_3 do
        assert transaction.hash in page1_hashes
      end

      options = %{page_number: 2, page_size: 2}

      page2_transactions = Etherscan.list_pending_transactions(address.hash, options)

      page2_hashes = Enum.map(page2_transactions, & &1.hash)

      assert length(page2_transactions) == 2

      for transaction <- transactions_2 do
        assert transaction.hash in page2_hashes
      end

      options = %{page_number: 3, page_size: 2}

      page3_transactions = Etherscan.list_pending_transactions(address.hash, options)

      page3_hashes = Enum.map(page3_transactions, & &1.hash)

      assert length(page3_transactions) == 2

      for transaction <- transactions_1 do
        assert transaction.hash in page3_hashes
      end

      options = %{page_number: 4, page_size: 2}

      assert Etherscan.list_pending_transactions(address.hash, options) == []
    end
  end

  describe "list_internal_transactions/1 with transaction hash" do
    test "with empty db" do
      transaction = build(:transaction)

      assert Etherscan.list_internal_transactions(transaction.hash) == []
    end

    test "response includes all the expected fields" do
      address = insert(:address)
      contract_address = insert(:contract_address)

      block = insert(:block)

      transaction =
        :transaction
        |> insert(from_address: address, to_address: nil)
        |> with_contract_creation(contract_address)
        |> with_block(block)

      internal_transaction =
        :internal_transaction_create
        |> insert(
          transaction: transaction,
          index: 0,
          from_address: address,
          block_number: transaction.block_number,
          block_hash: transaction.block_hash,
          block_index: 0,
          transaction_index: transaction.index
        )
        |> with_contract_creation(contract_address)

      [found_internal_transaction] = Etherscan.list_internal_transactions(transaction.hash)

      assert found_internal_transaction.block_number == block.number
      assert found_internal_transaction.block_timestamp == block.timestamp
      assert found_internal_transaction.from_address_hash == internal_transaction.from_address_hash
      assert found_internal_transaction.to_address_hash == internal_transaction.to_address_hash
      assert found_internal_transaction.value == internal_transaction.value

      assert found_internal_transaction.created_contract_address_hash ==
               internal_transaction.created_contract_address_hash

      assert found_internal_transaction.input == internal_transaction.input
      assert found_internal_transaction.type == internal_transaction.type
      assert found_internal_transaction.gas == internal_transaction.gas
      assert found_internal_transaction.gas_used == internal_transaction.gas_used
      assert found_internal_transaction.error == internal_transaction.error
    end

    test "with transaction with 0 internal transactions" do
      transaction =
        :transaction
        |> insert()
        |> with_block()

      assert Etherscan.list_internal_transactions(transaction.hash) == []
    end

    test "with transaction with multiple internal transactions" do
      transaction =
        :transaction
        |> insert()
        |> with_block()

      for index <- 0..2 do
        insert(:internal_transaction,
          transaction: transaction,
          index: index,
          block_number: transaction.block_number,
          block_hash: transaction.block_hash,
          block_index: index,
          transaction_index: transaction.index
        )
      end

      found_internal_transactions = Etherscan.list_internal_transactions(transaction.hash)

      # excluding of internal transactions with type=call and index=0
      assert length(found_internal_transactions) == 2
    end

    test "only returns internal transactions that belong to the transaction" do
      transaction1 =
        :transaction
        |> insert()
        |> with_block()

      transaction2 =
        :transaction
        |> insert()
        |> with_block()

      insert(:internal_transaction,
        transaction: transaction1,
        index: 0,
        block_number: transaction1.block_number,
        block_hash: transaction1.block_hash,
        block_index: 0,
        transaction_index: transaction1.index
      )

      insert(:internal_transaction,
        transaction: transaction1,
        index: 1,
        block_number: transaction1.block_number,
        block_hash: transaction1.block_hash,
        block_index: 1,
        transaction_index: transaction1.index
      )

      insert(:internal_transaction,
        transaction: transaction2,
        index: 0,
        type: :reward,
        block_number: transaction2.block_number,
        block_hash: transaction2.block_hash,
        block_index: 2,
        transaction_index: transaction2.index
      )

      internal_transactions1 = Etherscan.list_internal_transactions(transaction1.hash)

      # excluding of internal transactions with type=call and index=0
      assert length(internal_transactions1) == 1

      internal_transactions2 = Etherscan.list_internal_transactions(transaction2.hash)

      assert length(internal_transactions2) == 1
    end

    # Note that `list_internal_transactions/1` relies on
    # `Chain.where_transaction_has_multiple_transactions/1` to ensure the
    # following behavior:
    #
    # * exclude internal transactions of type call with no siblings in the
    #   transaction
    #
    # * include internal transactions of type create, reward, or suicide
    #   even when they are alone in the parent transaction
    #
    # These two requirements are tested in `Explorer.ChainTest`.
  end

  describe "list_internal_transactions/2 with address hash" do
    test "with empty db" do
      address = build(:address)

      assert Etherscan.list_internal_transactions(address.hash) == []
    end

    test "response includes all the expected fields" do
      address = insert(:address)
      contract_address = insert(:contract_address)

      block = insert(:block)

      transaction =
        :transaction
        |> insert(from_address: address, to_address: nil)
        |> with_contract_creation(contract_address)
        |> with_block(block)

      internal_transaction =
        :internal_transaction_create
        |> insert(
          transaction: transaction,
          index: 0,
          from_address: address,
          block_number: transaction.block_number,
          block_hash: block.hash,
          block_index: 0,
          transaction_index: transaction.index
        )
        |> with_contract_creation(contract_address)

      [found_internal_transaction] = Etherscan.list_internal_transactions(address.hash)

      expected = %{
        block_number: block.number,
        block_timestamp: block.timestamp,
        from_address_hash: internal_transaction.from_address_hash,
        to_address_hash: internal_transaction.to_address_hash,
        value: internal_transaction.value,
        created_contract_address_hash: internal_transaction.created_contract_address_hash,
        input: internal_transaction.input,
        index: internal_transaction.index,
        transaction_hash: internal_transaction.transaction_hash,
        type: internal_transaction.type,
        gas: internal_transaction.gas,
        gas_used: internal_transaction.gas_used,
        error: internal_transaction.error
      }

      assert found_internal_transaction == expected
    end

    test "with address with 0 internal transactions" do
      transaction =
        :transaction
        |> insert()
        |> with_block()

      assert Etherscan.list_internal_transactions(transaction.from_address_hash) == []
    end

    test "with address with multiple internal transactions" do
      address = insert(:address)

      transaction =
        :transaction
        |> insert()
        |> with_block()

      for index <- 0..3 do
        internal_transaction_details = %{
          transaction: transaction,
          index: index,
          from_address: address,
          block_number: transaction.block_number,
          block_hash: transaction.block_hash,
          block_index: index,
          transaction_index: transaction.index
        }

        insert(:internal_transaction, internal_transaction_details)
      end

      found_internal_transactions = Etherscan.list_internal_transactions(address.hash)

      assert length(found_internal_transactions) == 3
    end

    test "only returns internal transactions associated to the given address" do
      address1 = insert(:address)
      address2 = insert(:address)

      transaction =
        :transaction
        |> insert()
        |> with_block()

      insert(:internal_transaction,
        transaction: transaction,
        index: 0,
        block_number: transaction.block_number,
        block_hash: transaction.block_hash,
        block_index: 0,
        transaction_index: transaction.index,
        created_contract_address: address1
      )

      insert(:internal_transaction,
        transaction: transaction,
        index: 1,
        block_number: transaction.block_number,
        block_hash: transaction.block_hash,
        block_index: 1,
        transaction_index: transaction.index,
        from_address: address1
      )

      insert(:internal_transaction,
        transaction: transaction,
        index: 2,
        block_number: transaction.block_number,
        block_hash: transaction.block_hash,
        block_index: 2,
        transaction_index: transaction.index,
        to_address: address1
      )

      insert(:internal_transaction,
        transaction: transaction,
        index: 3,
        block_number: transaction.block_number,
        block_hash: transaction.block_hash,
        block_index: 3,
        transaction_index: transaction.index,
        from_address: address2
      )

      internal_transactions1 = Etherscan.list_internal_transactions(address1.hash)

      # excluding of internal transactions with type=call and index=0
      assert length(internal_transactions1) == 2

      internal_transactions2 = Etherscan.list_internal_transactions(address2.hash)

      assert length(internal_transactions2) == 1
    end

    test "with pagination options" do
      address = insert(:address)

      transaction =
        :transaction
        |> insert()
        |> with_block()

      for index <- 0..3 do
        internal_transaction_details = %{
          transaction: transaction,
          index: index,
          from_address: address,
          block_number: transaction.block_number,
          block_hash: transaction.block_hash,
          block_index: index,
          transaction_index: transaction.index
        }

        insert(:internal_transaction, internal_transaction_details)
      end

      options1 = %{
        page_number: 1,
        page_size: 2
      }

      found_internal_transactions1 = Etherscan.list_internal_transactions(address.hash, options1)

      assert length(found_internal_transactions1) == 2

      options2 = %{
        page_number: 2,
        page_size: 2
      }

      found_internal_transactions2 = Etherscan.list_internal_transactions(address.hash, options2)

      assert length(found_internal_transactions2) == 1
    end

    test "with start and end block options" do
      blocks = [_, second_block, third_block, _] = insert_list(4, :block)
      address = insert(:address)

      for block <- blocks, index <- 0..1 do
        transaction =
          :transaction
          |> insert()
          |> with_block(block)

        internal_transaction_details = %{
          transaction: transaction,
          index: index,
          from_address: address,
          block_number: transaction.block_number,
          block_hash: transaction.block_hash,
          block_index: index,
          transaction_index: transaction.index
        }

        insert(:internal_transaction, internal_transaction_details)
      end

      options = %{
        start_block: second_block.number,
        end_block: third_block.number
      }

      found_internal_transactions = Etherscan.list_internal_transactions(address.hash, options)

      expected_block_numbers = [second_block.number, third_block.number]

      # excluding of internal transactions with type=call and index=0
      assert length(found_internal_transactions) == 2

      for internal_transaction <- found_internal_transactions do
        assert internal_transaction.block_number in expected_block_numbers
      end
    end

    # Note that `list_internal_transactions/2` relies on
    # `Chain.where_transaction_has_multiple_transactions/1` to ensure the
    # following behavior:
    #
    # * exclude internal transactions of type call with no siblings in the
    #   transaction
    #
    # * include internal transactions of type create, reward, or suicide
    #   even when they are alone in the parent transaction
    #
    # These two requirements are tested in `Explorer.ChainTest`.
  end

  describe "list_token_transfers/2" do
    test "with empty db" do
      address = build(:address)

      assert Etherscan.list_token_transfers(address.hash, nil) == []
    end

    test "with from address" do
      transaction =
        :transaction
        |> insert()
        |> with_block()

      token_transfer =
        insert(:token_transfer,
          transaction: transaction,
          block: transaction.block,
          block_number: transaction.block_number
        )

      [found_token_transfer] = Etherscan.list_token_transfers(token_transfer.from_address_hash, nil)

      assert token_transfer.from_address_hash == found_token_transfer.from_address_hash
    end

    test "with to address" do
      transaction =
        :transaction
        |> insert()
        |> with_block()

      token_transfer =
        insert(:token_transfer,
          transaction: transaction,
          block: transaction.block,
          block_number: transaction.block_number
        )

      [found_token_transfer] = Etherscan.list_token_transfers(token_transfer.to_address_hash, nil)

      assert token_transfer.to_address_hash == found_token_transfer.to_address_hash
    end

    test "with address with 0 token transfers" do
      address = insert(:address)

      assert Etherscan.list_token_transfers(address.hash, nil) == []
    end

    test "with address with multiple token transfers" do
      address1 = insert(:address)
      address2 = insert(:address)

      transaction =
        :transaction
        |> insert()
        |> with_block()

      insert(:token_transfer,
        from_address: address1,
        transaction: transaction,
        block: transaction.block,
        block_number: transaction.block_number
      )

      insert(:token_transfer,
        from_address: address1,
        transaction: transaction,
        block: transaction.block,
        block_number: transaction.block_number
      )

      insert(:token_transfer,
        from_address: address2,
        transaction: transaction,
        block: transaction.block,
        block_number: transaction.block_number
      )

      found_token_transfers = Etherscan.list_token_transfers(address1.hash, nil)

      assert length(found_token_transfers) == 2

      for found_token_transfer <- found_token_transfers do
        assert found_token_transfer.from_address_hash == address1.hash
      end
    end

    test "confirmations value is calculated correctly" do
      insert(:block)

      transaction =
        :transaction
        |> insert()
        |> with_block()

      token_transfer =
        insert(:token_transfer,
          transaction: transaction,
          block: transaction.block,
          block_number: transaction.block_number
        )

      insert(:block)

      [found_token_transfer] = Etherscan.list_token_transfers(token_transfer.from_address_hash, nil)

      block_height = Chain.block_height()
      expected_confirmations = block_height - transaction.block_number

      assert found_token_transfer.confirmations == expected_confirmations
    end

    test "returns all required fields" do
      transaction =
        %{block: block} =
        :transaction
        |> insert()
        |> with_block()

      token_transfer =
        insert(:token_transfer,
          transaction: transaction,
          block: transaction.block,
          block_number: transaction.block_number
        )

      {:ok, token} = Chain.token_from_address_hash(token_transfer.token_contract_address_hash)

      [found_token_transfer] = Etherscan.list_token_transfers(token_transfer.from_address_hash, nil)

      assert found_token_transfer.block_number == transaction.block_number
      assert found_token_transfer.block_timestamp == block.timestamp
      assert found_token_transfer.transaction_hash == token_transfer.transaction_hash
      assert found_token_transfer.transaction_nonce == transaction.nonce
      assert found_token_transfer.block_hash == block.hash
      assert found_token_transfer.from_address_hash == token_transfer.from_address_hash
      assert found_token_transfer.token_contract_address_hash == token_transfer.token_contract_address_hash
      assert found_token_transfer.to_address_hash == token_transfer.to_address_hash
      assert found_token_transfer.amount == token_transfer.amount
      assert found_token_transfer.token_name == token.name
      assert found_token_transfer.token_symbol == token.symbol
      assert found_token_transfer.token_decimals == token.decimals
      assert found_token_transfer.transaction_index == transaction.index
      assert found_token_transfer.transaction_gas == transaction.gas
      assert found_token_transfer.transaction_gas_price == transaction.gas_price
      assert found_token_transfer.transaction_gas_used == transaction.gas_used
      assert found_token_transfer.transaction_cumulative_gas_used == transaction.cumulative_gas_used
      assert found_token_transfer.transaction_input == transaction.input
      # There is a separate test to ensure confirmations are calculated correctly.
      assert found_token_transfer.confirmations
    end

    test "orders token transfers by block, in ascending order (default)" do
      address = insert(:address)

      first_block = insert(:block)
      second_block = insert(:block)

      transaction1 =
        :transaction
        |> insert()
        |> with_block(second_block)

      transaction2 =
        :transaction
        |> insert()
        |> with_block()

      transaction3 =
        :transaction
        |> insert()
        |> with_block(first_block)

<<<<<<< HEAD
      insert(:token_transfer, from_address: address, transaction: transaction2)
      insert(:token_transfer, from_address: address, transaction: transaction1)
      insert(:token_transfer, from_address: address, transaction: transaction3)
      #      insert(:token_transfer, from_address: address, transaction: transaction2, block: transaction2.block)
      #      insert(:token_transfer, from_address: address, transaction: transaction1, block: transaction1.block)
      #      insert(:token_transfer, from_address: address, transaction: transaction3, block: transaction3.block)
=======
      insert(:token_transfer,
        from_address: address,
        transaction: transaction2,
        block: transaction2.block,
        block_number: transaction2.block_number
      )

      insert(:token_transfer,
        from_address: address,
        transaction: transaction1,
        block: transaction1.block,
        block_number: transaction1.block_number
      )

      insert(:token_transfer,
        from_address: address,
        transaction: transaction3,
        block: transaction3.block,
        block_number: transaction3.block_number
      )
>>>>>>> 74dab4de

      found_token_transfers = Etherscan.list_token_transfers(address.hash, nil)

      block_numbers_order = Enum.map(found_token_transfers, & &1.block_number)

      assert Enum.count(block_numbers_order) == 3
      assert block_numbers_order == Enum.sort(block_numbers_order, &(&1 >= &2))
    end

    test "orders token transfers by block, in descending order" do
      address = insert(:address)

      first_block = insert(:block)
      second_block = insert(:block)

      transaction1 =
        :transaction
        |> insert()
        |> with_block(second_block)

      transaction2 =
        :transaction
        |> insert()
        |> with_block()

      transaction3 =
        :transaction
        |> insert()
        |> with_block(first_block)

      insert(:token_transfer,
        from_address: address,
        transaction: transaction2,
        block: transaction2.block,
        block_number: transaction2.block_number
      )

      insert(:token_transfer,
        from_address: address,
        transaction: transaction1,
        block: transaction1.block,
        block_number: transaction1.block_number
      )

      insert(:token_transfer,
        from_address: address,
        transaction: transaction3,
        block: transaction3.block,
        block_number: transaction3.block_number
      )

      options = %{order_by_direction: :desc}

      found_token_transfers = Etherscan.list_token_transfers(address.hash, nil, options)

      block_numbers_order = Enum.map(found_token_transfers, & &1.block_number)

      assert Enum.count(block_numbers_order) == 3
      assert block_numbers_order == Enum.sort(block_numbers_order, &(&1 >= &2))
    end

    test "with page_size and page_number options" do
      address = insert(:address)

      first_block = insert(:block)
      second_block = insert(:block)
      third_block = insert(:block)

      transaction1 =
        :transaction
        |> insert()
        |> with_block(first_block)

      transaction2 =
        :transaction
        |> insert()
        |> with_block(second_block)

      transaction3 =
        :transaction
        |> insert()
        |> with_block(third_block)

      second_block_token_transfers =
        insert_list(2, :token_transfer,
          from_address: address,
          transaction: transaction2,
          block: transaction2.block,
          block_number: transaction2.block_number
        )

      first_block_token_transfers =
        insert_list(2, :token_transfer,
          from_address: address,
          transaction: transaction3,
          block: transaction3.block,
          block_number: transaction3.block_number
        )

      third_block_token_transfers =
        insert_list(2, :token_transfer,
          from_address: address,
          transaction: transaction1,
          block: transaction1.block,
          block_number: transaction1.block_number
        )

      options1 = %{page_number: 1, page_size: 2}

      page1_token_transfers = Etherscan.list_token_transfers(address.hash, nil, options1)

      page1_hashes = Enum.map(page1_token_transfers, & &1.transaction_hash)

      assert length(page1_token_transfers) == 2

      for token_transfer <- first_block_token_transfers do
        assert token_transfer.transaction_hash in page1_hashes
      end

      options2 = %{page_number: 2, page_size: 2}

      page2_token_transfers = Etherscan.list_token_transfers(address.hash, nil, options2)

      page2_hashes = Enum.map(page2_token_transfers, & &1.transaction_hash)

      assert length(page2_token_transfers) == 2

      for token_transfer <- second_block_token_transfers do
        assert token_transfer.transaction_hash in page2_hashes
      end

      options3 = %{page_number: 3, page_size: 2}

      page3_token_transfers = Etherscan.list_token_transfers(address.hash, nil, options3)

      page3_hashes = Enum.map(page3_token_transfers, & &1.transaction_hash)

      assert length(page3_token_transfers) == 2

      for token_transfer <- third_block_token_transfers do
        assert token_transfer.transaction_hash in page3_hashes
      end

      options4 = %{page_number: 4, page_size: 2}

      assert Etherscan.list_token_transfers(address.hash, nil, options4) == []
    end

    test "with start and end block options" do
      blocks = [_, second_block, third_block, _] = insert_list(4, :block)
      address = insert(:address)

      for block <- blocks do
        transaction =
          :transaction
          |> insert()
          |> with_block(block)

        insert(:token_transfer,
          from_address: address,
          transaction: transaction,
          block: block,
          block_number: block.number
        )
      end

      options = %{
        start_block: second_block.number,
        end_block: third_block.number
      }

      found_token_transfers = Etherscan.list_token_transfers(address.hash, nil, options)

      expected_block_numbers = [second_block.number, third_block.number]

      assert length(found_token_transfers) == 2

      for token_transfer <- found_token_transfers do
        assert token_transfer.block_number in expected_block_numbers
      end
    end

    test "with start_block but no end_block option" do
      blocks = [_, _, third_block, fourth_block] = insert_list(4, :block)
      address = insert(:address)

      for block <- blocks do
        transaction =
          :transaction
          |> insert()
          |> with_block(block)

        insert(:token_transfer,
          from_address: address,
          transaction: transaction,
          block: block,
          block_number: block.number
        )
      end

      options = %{start_block: third_block.number}

      found_token_transfers = Etherscan.list_token_transfers(address.hash, nil, options)

      expected_block_numbers = [third_block.number, fourth_block.number]

      assert length(found_token_transfers) == 2

      for token_transfer <- found_token_transfers do
        assert token_transfer.block_number in expected_block_numbers
      end
    end

    test "with end_block but no start_block option" do
      blocks = [first_block, second_block, _, _] = insert_list(4, :block)
      address = insert(:address)

      for block <- blocks do
        transaction =
          :transaction
          |> insert()
          |> with_block(block)

        insert(:token_transfer,
          from_address: address,
          transaction: transaction,
          block: block,
          block_number: block.number
        )
      end

      options = %{end_block: second_block.number}

      found_token_transfers = Etherscan.list_token_transfers(address.hash, nil, options)

      expected_block_numbers = [first_block.number, second_block.number]

      assert length(found_token_transfers) == 2

      for token_transfer <- found_token_transfers do
        assert token_transfer.block_number in expected_block_numbers
      end
    end

    test "with contract_address option" do
      address = insert(:address)

      contract_address = insert(:contract_address)

      insert(:token, contract_address: contract_address)

      transaction =
        :transaction
        |> insert()
        |> with_block()

      insert(:token_transfer, from_address: address, transaction: transaction)

      insert(:token_transfer,
        from_address: address,
        token_contract_address: contract_address,
        transaction: transaction,
        block: transaction.block,
        block_number: transaction.block_number
      )

      [found_token_transfer] = Etherscan.list_token_transfers(address.hash, contract_address.hash)

      assert found_token_transfer.token_contract_address_hash == contract_address.hash
    end
  end

  describe "list_blocks/1" do
    test "it returns all required fields" do
      %{block_range: range} = insert(:emission_reward)

      block = insert(:block, number: Enum.random(Range.new(range.from, range.to)))

      # irrelevant transaction
      insert(:transaction)

      :transaction
      |> insert(gas_price: 1)
      |> with_block(block, gas_used: 1)

      expected = [
        %{
          number: block.number,
          timestamp: block.timestamp
        }
      ]

      assert Etherscan.list_blocks(block.miner_hash) == expected
    end

    test "with block containing multiple transactions" do
      %{block_range: range} = insert(:emission_reward)

      block = insert(:block, number: Enum.random(Range.new(range.from, range.to)))

      expected = [
        %{
          number: block.number,
          timestamp: block.timestamp
        }
      ]

      assert Etherscan.list_blocks(block.miner_hash) == expected
    end

    test "with block without transactions" do
      %{block_range: range} = insert(:emission_reward)

      block = insert(:block, number: Enum.random(Range.new(range.from, range.to)))

      # irrelevant transaction
      insert(:transaction)

      expected = [
        %{
          number: block.number,
          timestamp: block.timestamp
        }
      ]

      assert Etherscan.list_blocks(block.miner_hash) == expected
    end

    test "with multiple blocks" do
      %{block_range: range} = insert(:emission_reward)

      block_numbers = Range.new(range.from, range.to)

      [block_number1, block_number2] = Enum.take(block_numbers, 2)

      address = insert(:address)

      block1 = insert(:block, number: block_number1, miner: address)
      block2 = insert(:block, number: block_number2, miner: address)

      expected = [
        %{
          number: block2.number,
          timestamp: block2.timestamp
        },
        %{
          number: block1.number,
          timestamp: block1.timestamp
        }
      ]

      assert Etherscan.list_blocks(address.hash) == expected
    end

    test "with pagination options" do
      %{block_range: range} = insert(:emission_reward)

      block_numbers = Range.new(range.from, range.to)

      [block_number1, block_number2] = Enum.take(block_numbers, 2)

      address = insert(:address)

      block1 = insert(:block, number: block_number1, miner: address)
      block2 = insert(:block, number: block_number2, miner: address)

      expected1 = [
        %{
          number: block2.number,
          timestamp: block2.timestamp
        }
      ]

      expected2 = [
        %{
          number: block1.number,
          timestamp: block1.timestamp
        }
      ]

      options1 = %{page_number: 1, page_size: 1}
      options2 = %{page_number: 2, page_size: 1}
      options3 = %{page_number: 3, page_size: 1}

      assert Etherscan.list_blocks(address.hash, options1) == expected1
      assert Etherscan.list_blocks(address.hash, options2) == expected2
      assert Etherscan.list_blocks(address.hash, options3) == []
    end
  end

  describe "get_token_balance/2" do
    test "with a single matching token_balance record" do
      token_balance =
        %{token_contract_address_hash: contract_address_hash, address_hash: address_hash} = insert(:token_balance)

      found_token_balance = Etherscan.get_token_balance(contract_address_hash, address_hash)

      assert found_token_balance.id == token_balance.id
    end

    test "returns token balance in latest block" do
      token = insert(:token)

      contract_address_hash = token.contract_address_hash

      address = insert(:address)

      token_details1 = %{
        token_contract_address_hash: contract_address_hash,
        address: address,
        block_number: 5
      }

      token_details2 = %{
        token_contract_address_hash: contract_address_hash,
        address: address,
        block_number: 15
      }

      token_details3 = %{
        token_contract_address_hash: contract_address_hash,
        address: address,
        block_number: 10
      }

      _token_balance1 = insert(:token_balance, token_details1)
      token_balance2 = insert(:token_balance, token_details2)
      _token_balance3 = insert(:token_balance, token_details3)

      found_token_balance = Etherscan.get_token_balance(contract_address_hash, address.hash)

      assert found_token_balance.id == token_balance2.id
    end
  end

  describe "list_tokens/1" do
    test "returns the tokens owned by an address hash" do
      address = insert(:address)

      token_balance =
        :address_current_token_balance
        |> insert(address: address)
        |> Repo.preload(:token)

      insert(:address_current_token_balance, address: build(:address))

      token_list = Etherscan.list_tokens(address.hash)

      expected_tokens = [
        %{
          balance: token_balance.value,
          contract_address_hash: token_balance.token_contract_address_hash,
          name: token_balance.token.name,
          decimals: token_balance.token.decimals,
          symbol: token_balance.token.symbol,
          type: token_balance.token.type
        }
      ]

      assert token_list == expected_tokens
    end

    test "returns an empty list when there are no token balances" do
      address = insert(:address)

      insert(:token_balance, address: build(:address))

      assert Etherscan.list_tokens(address.hash) == []
    end
  end
end<|MERGE_RESOLUTION|>--- conflicted
+++ resolved
@@ -1174,14 +1174,6 @@
         |> insert()
         |> with_block(first_block)
 
-<<<<<<< HEAD
-      insert(:token_transfer, from_address: address, transaction: transaction2)
-      insert(:token_transfer, from_address: address, transaction: transaction1)
-      insert(:token_transfer, from_address: address, transaction: transaction3)
-      #      insert(:token_transfer, from_address: address, transaction: transaction2, block: transaction2.block)
-      #      insert(:token_transfer, from_address: address, transaction: transaction1, block: transaction1.block)
-      #      insert(:token_transfer, from_address: address, transaction: transaction3, block: transaction3.block)
-=======
       insert(:token_transfer,
         from_address: address,
         transaction: transaction2,
@@ -1202,7 +1194,6 @@
         block: transaction3.block,
         block_number: transaction3.block_number
       )
->>>>>>> 74dab4de
 
       found_token_transfers = Etherscan.list_token_transfers(address.hash, nil)
 
