--- conflicted
+++ resolved
@@ -718,9 +718,8 @@
       end)
     end
 
-<<<<<<< HEAD
-    test "with transactions if rewards are not in the range of blocks" do
-      Application.put_env(:block_scout_web, BlockScoutWeb.Chain, has_emission_funds: true)
+    test "with emissions rewards, but feature disabled" do
+      Application.put_env(:block_scout_web, BlockScoutWeb.Chain, has_emission_funds: false)
 
       block = insert(:block)
 
@@ -738,138 +737,7 @@
         address_type: :emission_funds
       )
 
-      :transaction
-      |> insert(from_address: block.miner)
-      |> with_block()
-      |> Repo.preload(:token_transfers)
-
-      assert [] = Chain.address_to_rewards(block.miner.hash, direction: :from)
-
-      Application.put_env(:block_scout_web, BlockScoutWeb.Chain, has_emission_funds: false)
-    end
-
-=======
->>>>>>> 25a33da5
-    test "with emissions rewards, but feature disabled" do
-      Application.put_env(:block_scout_web, BlockScoutWeb.Chain, has_emission_funds: false)
-
-      block = insert(:block)
-
-      insert(
-        :reward,
-        address_hash: block.miner_hash,
-        block_hash: block.hash,
-        address_type: :validator
-      )
-
-      insert(
-        :reward,
-        address_hash: block.miner_hash,
-        block_hash: block.hash,
-        address_type: :emission_funds
-      )
-
       assert [] == Chain.address_to_rewards(block.miner.hash)
-<<<<<<< HEAD
-    end
-  end
-
-  describe "address_to_transactions_tasks_range_of_blocks/2" do
-    test "returns empty extremums if no transactions" do
-      address = insert(:address)
-
-      extremums = Chain.address_to_transactions_tasks_range_of_blocks(address.hash, [])
-
-      assert extremums == %{
-               :min_block_number => nil,
-               :max_block_number => 0
-             }
-    end
-
-    test "returns correct extremums for from_address" do
-      address = insert(:address)
-
-      :transaction
-      |> insert(from_address: address)
-      |> with_block(insert(:block, number: 1000))
-
-      extremums = Chain.address_to_transactions_tasks_range_of_blocks(address.hash, [])
-
-      assert extremums == %{
-               :min_block_number => 1000,
-               :max_block_number => 1000
-             }
-    end
-
-    test "returns correct extremums for to_address" do
-      address = insert(:address)
-
-      :transaction
-      |> insert(to_address: address)
-      |> with_block(insert(:block, number: 1000))
-
-      extremums = Chain.address_to_transactions_tasks_range_of_blocks(address.hash, [])
-
-      assert extremums == %{
-               :min_block_number => 1000,
-               :max_block_number => 1000
-             }
-    end
-
-    test "returns correct extremums for created_contract_address" do
-      address = insert(:address)
-
-      :transaction
-      |> insert(created_contract_address: address)
-      |> with_block(insert(:block, number: 1000))
-
-      extremums = Chain.address_to_transactions_tasks_range_of_blocks(address.hash, [])
-
-      assert extremums == %{
-               :min_block_number => 1000,
-               :max_block_number => 1000
-             }
-    end
-
-    test "returns correct extremums for multiple number of transactions" do
-      address = insert(:address)
-
-      :transaction
-      |> insert(created_contract_address: address)
-      |> with_block(insert(:block, number: 1000))
-
-      :transaction
-      |> insert(created_contract_address: address)
-      |> with_block(insert(:block, number: 999))
-
-      :transaction
-      |> insert(created_contract_address: address)
-      |> with_block(insert(:block, number: 1003))
-
-      :transaction
-      |> insert(from_address: address)
-      |> with_block(insert(:block, number: 1001))
-
-      :transaction
-      |> insert(from_address: address)
-      |> with_block(insert(:block, number: 1004))
-
-      :transaction
-      |> insert(to_address: address)
-      |> with_block(insert(:block, number: 1002))
-
-      :transaction
-      |> insert(to_address: address)
-      |> with_block(insert(:block, number: 998))
-
-      extremums = Chain.address_to_transactions_tasks_range_of_blocks(address.hash, [])
-
-      assert extremums == %{
-               :min_block_number => 998,
-               :max_block_number => 1004
-             }
-=======
->>>>>>> 25a33da5
     end
   end
 
