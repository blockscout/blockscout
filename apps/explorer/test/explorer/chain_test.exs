--- conflicted
+++ resolved
@@ -2820,13 +2820,6 @@
     end
   end
 
-<<<<<<< HEAD
-  describe "uncataloged_token_transfer_block_numbers/0" do
-    test "returns a list of block numbers" do
-      log = insert(:token_transfer_log)
-      block_number = log.transaction.block_number
-      assert {:ok, [^block_number]} = Chain.uncataloged_token_transfer_block_numbers()
-=======
   describe "address_to_unique_tokens/2" do
     test "unique tokens can be paginated through token_id" do
       token_contract_address = insert(:contract_address)
@@ -2867,7 +2860,14 @@
         |> Enum.map(& &1.token_id)
 
       assert unique_tokens_ids_paginated == [second_page.token_id]
->>>>>>> 06217295
+    end
+  end
+
+  describe "uncataloged_token_transfer_block_numbers/0" do
+    test "returns a list of block numbers" do
+      log = insert(:token_transfer_log)
+      block_number = log.transaction.block_number
+      assert {:ok, [^block_number]} = Chain.uncataloged_token_transfer_block_numbers()
     end
   end
 end