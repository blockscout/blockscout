defmodule Explorer.ChainTest do
  use Explorer.DataCase
  use EthereumJSONRPC.Case

  require Ecto.Query

  import Ecto.Query
  import EthereumJSONRPC, only: [integer_to_quantity: 1]
  import Explorer.Factory
  import Mox

  alias Explorer.{Chain, Factory, PagingOptions, Repo}

  alias Explorer.Chain.{
    Address,
    Block,
    Data,
    DecompiledSmartContract,
    Hash,
    InternalTransaction,
    Log,
    PendingBlockOperation,
    Token,
    TokenTransfer,
    Transaction,
    SmartContract,
    Wei
  }

  alias Explorer.Chain
  alias Explorer.Chain.InternalTransaction.Type

  alias Explorer.Chain.Supply.ProofOfAuthority
  alias Explorer.Counters.AddressesWithBalanceCounter
  alias Explorer.Counters.AddressesCounter

  doctest Explorer.Chain

  setup :set_mox_global

  setup :verify_on_exit!

  describe "remove_nonconsensus_blocks_from_pending_ops/0" do
    test "removes pending ops for nonconsensus blocks" do
      block = insert(:block)
      insert(:pending_block_operation, block: block, fetch_internal_transactions: true)

      nonconsensus_block = insert(:block, consensus: false)
      insert(:pending_block_operation, block: nonconsensus_block, fetch_internal_transactions: true)

      :ok = Chain.remove_nonconsensus_blocks_from_pending_ops()

      assert Repo.get(PendingBlockOperation, block.hash)
      assert is_nil(Repo.get(PendingBlockOperation, nonconsensus_block.hash))
    end

    test "removes pending ops for nonconsensus blocks by block hashes" do
      block = insert(:block)
      insert(:pending_block_operation, block: block, fetch_internal_transactions: true)

      nonconsensus_block = insert(:block, consensus: false)
      insert(:pending_block_operation, block: nonconsensus_block, fetch_internal_transactions: true)

      nonconsensus_block1 = insert(:block, consensus: false)
      insert(:pending_block_operation, block: nonconsensus_block1, fetch_internal_transactions: true)

      :ok = Chain.remove_nonconsensus_blocks_from_pending_ops([nonconsensus_block1.hash])

      assert Repo.get(PendingBlockOperation, block.hash)
      assert Repo.get(PendingBlockOperation, nonconsensus_block.hash)
      assert is_nil(Repo.get(PendingBlockOperation, nonconsensus_block1.hash))
    end
  end

  describe "count_addresses_with_balance_from_cache/0" do
    test "returns the number of addresses with fetched_coin_balance > 0" do
      insert(:address, fetched_coin_balance: 0)
      insert(:address, fetched_coin_balance: 1)
      insert(:address, fetched_coin_balance: 2)

      start_supervised!(AddressesWithBalanceCounter)
      AddressesWithBalanceCounter.consolidate()

      addresses_with_balance = Chain.count_addresses_with_balance_from_cache()

      assert is_integer(addresses_with_balance)
      assert addresses_with_balance == 2
    end
  end

  describe "address_estimated_count/0" do
    test "returns the number of all addresses" do
      insert(:address, fetched_coin_balance: 0)
      insert(:address, fetched_coin_balance: 1)
      insert(:address, fetched_coin_balance: 2)

      start_supervised!(AddressesCounter)
      AddressesCounter.consolidate()

      addresses_with_balance = Chain.address_estimated_count()

      assert is_integer(addresses_with_balance)
      assert addresses_with_balance == 3
    end
  end

  describe "last_db_block_status/0" do
    test "return no_blocks errors if db is empty" do
      assert {:error, :no_blocks} = Chain.last_db_block_status()
    end

    test "returns {:ok, last_block_period} if block is in healthy period" do
      insert(:block, consensus: true)

      assert {:ok, _, _} = Chain.last_db_block_status()
    end

    test "return {:ok, last_block_period} if block is not in healthy period" do
      insert(:block, consensus: true, timestamp: Timex.shift(DateTime.utc_now(), hours: -50))

      assert {:error, _, _} = Chain.last_db_block_status()
    end
  end

  describe "last_cache_block_status/0" do
    test "returns success if cache is not stale" do
      insert(:block, consensus: true)

      assert {:ok, _, _} = Chain.last_cache_block_status()
    end

    test "return error if cache is stale" do
      insert(:block, consensus: true, timestamp: Timex.shift(DateTime.utc_now(), hours: -50))

      assert {:error, _, _} = Chain.last_cache_block_status()
    end
  end

  describe "ERC721_token_instance_from_token_id_and_token_address/2" do
    test "return ERC721 token instance" do
      contract_address = insert(:address)

      token_id = 10

      insert(:token_transfer,
        from_address: contract_address,
        token_contract_address: contract_address,
        token_id: token_id
      )

      assert {:ok, result} =
               Chain.erc721_token_instance_from_token_id_and_token_address(token_id, contract_address.hash)

      assert result.token_id == Decimal.new(token_id)
    end
  end

  describe "upsert_token_instance/1" do
    test "insert a new token instance with valid params" do
      token = insert(:token)

      params = %{
        token_id: 1,
        token_contract_address_hash: token.contract_address_hash,
        metadata: %{uri: "http://example.com"}
      }

      {:ok, result} = Chain.upsert_token_instance(params)

      assert result.token_id == Decimal.new(1)
      assert result.metadata == params.metadata
      assert result.token_contract_address_hash == token.contract_address_hash
    end

    test "replaces existing token instance record" do
      token = insert(:token)

      params = %{
        token_id: 1,
        token_contract_address_hash: token.contract_address_hash,
        metadata: %{uri: "http://example.com"}
      }

      {:ok, _} = Chain.upsert_token_instance(params)

      params1 = %{
        token_id: 1,
        token_contract_address_hash: token.contract_address_hash,
        metadata: %{uri: "http://example1.com"}
      }

      {:ok, result} = Chain.upsert_token_instance(params1)

      assert result.token_id == Decimal.new(1)
      assert result.metadata == params1.metadata
      assert result.token_contract_address_hash == token.contract_address_hash
    end

    test "fails to import with invalid params" do
      params = %{
        token_id: 1,
        metadata: %{uri: "http://example.com"}
      }

      {:error,
       %{
         errors: [
           token_contract_address_hash: {"can't be blank", [validation: :required]}
         ],
         valid?: false
       }} = Chain.upsert_token_instance(params)
    end

    test "inserts just an error without metadata" do
      token = insert(:token)
      error = "no uri"

      params = %{
        token_id: 1,
        token_contract_address_hash: token.contract_address_hash,
        error: error
      }

      {:ok, result} = Chain.upsert_token_instance(params)

      assert result.error == error
    end

    test "nillifies error" do
      token = insert(:token)

      insert(:token_instance,
        token_id: 1,
        token_contract_address_hash: token.contract_address_hash,
        error: "no uri"
      )

      params = %{
        token_id: 1,
        token_contract_address_hash: token.contract_address_hash,
        metadata: %{uri: "http://example1.com"}
      }

      {:ok, result} = Chain.upsert_token_instance(params)

      assert is_nil(result.error)
      assert result.metadata == params.metadata
    end
  end

  describe "address_to_logs/2" do
    test "fetches logs" do
      %Address{hash: address_hash} = address = insert(:address)

      transaction1 =
        :transaction
        |> insert(to_address: address)
        |> with_block()

      insert(:log,
        block: transaction1.block,
        block_number: transaction1.block_number,
        transaction: transaction1,
        index: 1,
        address: address
      )

      transaction2 =
        :transaction
        |> insert(from_address: address)
        |> with_block()

      insert(:log,
        block: transaction2.block,
        block_number: transaction2.block_number,
        transaction: transaction2,
        index: 2,
        address: address
      )

      assert Enum.count(Chain.address_to_logs(address_hash)) == 2
    end

    test "paginates logs" do
      %Address{hash: address_hash} = address = insert(:address)

      transaction =
        :transaction
        |> insert(to_address: address)
        |> with_block()

      log1 = insert(:log, transaction: transaction, index: 1, address: address, block_number: transaction.block_number)

      2..51
      |> Enum.map(fn index ->
        insert(:log,
          block: transaction.block,
          transaction: transaction,
          index: index,
          address: address,
          block_number: transaction.block_number
        )
      end)
      |> Enum.map(& &1.index)

      paging_options1 = %PagingOptions{page_size: 1}

      [_log] = Chain.address_to_logs(address_hash, paging_options: paging_options1)

      paging_options2 = %PagingOptions{page_size: 60, key: {transaction.block_number, transaction.index, log1.index}}

      assert Enum.count(Chain.address_to_logs(address_hash, paging_options: paging_options2)) == 50
    end

    test "searches logs by topic when the first topic matches" do
      %Address{hash: address_hash} = address = insert(:address)

      transaction1 =
        :transaction
        |> insert(to_address: address)
        |> with_block()

      insert(:log,
        block: transaction1.block,
        transaction: transaction1,
        index: 1,
        address: address,
        block_number: transaction1.block_number
      )

      transaction2 =
        :transaction
        |> insert(from_address: address)
        |> with_block()

      insert(:log,
        block: transaction2.block,
        transaction: transaction2,
        index: 2,
        address: address,
        first_topic: "test",
        block_number: transaction2.block_number
      )

      [found_log] = Chain.address_to_logs(address_hash, topic: "test")

      assert found_log.transaction.hash == transaction2.hash
    end

    test "searches logs by topic when the fourth topic matches" do
      %Address{hash: address_hash} = address = insert(:address)

      transaction1 =
        :transaction
        |> insert(to_address: address)
        |> with_block()

      insert(:log,
        block: transaction1.block,
        block_number: transaction1.block_number,
        transaction: transaction1,
        index: 1,
        address: address,
        fourth_topic: "test"
      )

      transaction2 =
        :transaction
        |> insert(from_address: address)
        |> with_block()

      insert(:log,
        block: transaction2.block,
        block_number: transaction2.block.number,
        transaction: transaction2,
        index: 2,
        address: address
      )

      [found_log] = Chain.address_to_logs(address_hash, topic: "test")

      assert found_log.transaction.hash == transaction1.hash
    end
  end

  describe "address_to_transactions_with_rewards/2" do
    test "without transactions" do
      %Address{hash: address_hash} = insert(:address)

      assert Repo.aggregate(Transaction, :count, :hash) == 0

      assert [] == Chain.address_to_transactions_with_rewards(address_hash)
    end

    test "with from transactions" do
      %Address{hash: address_hash} = address = insert(:address)

      transaction =
        :transaction
        |> insert(from_address: address)
        |> with_block()

      assert [transaction] ==
               Chain.address_to_transactions_with_rewards(address_hash, direction: :from)
               |> Repo.preload([:block, :to_address, :from_address])
    end

    test "with to transactions" do
      %Address{hash: address_hash} = address = insert(:address)

      transaction =
        :transaction
        |> insert(to_address: address)
        |> with_block()

      assert [transaction] ==
               Chain.address_to_transactions_with_rewards(address_hash, direction: :to)
               |> Repo.preload([:block, :to_address, :from_address])
    end

    test "with to and from transactions and direction: :from" do
      %Address{hash: address_hash} = address = insert(:address)

      transaction =
        :transaction
        |> insert(from_address: address)
        |> with_block()

      # only contains "from" transaction
      assert [transaction] ==
               Chain.address_to_transactions_with_rewards(address_hash, direction: :from)
               |> Repo.preload([:block, :to_address, :from_address])
    end

    test "with to and from transactions and direction: :to" do
      %Address{hash: address_hash} = address = insert(:address)

      transaction =
        :transaction
        |> insert(to_address: address)
        |> with_block()

      assert [transaction] ==
               Chain.address_to_transactions_with_rewards(address_hash, direction: :to)
               |> Repo.preload([:block, :to_address, :from_address])
    end

    test "with to and from transactions and no :direction option" do
      %Address{hash: address_hash} = address = insert(:address)
      block = insert(:block)

      transaction1 =
        :transaction
        |> insert(to_address: address)
        |> with_block(block)

      transaction2 =
        :transaction
        |> insert(from_address: address)
        |> with_block(block)

      assert [transaction2, transaction1] ==
               Chain.address_to_transactions_with_rewards(address_hash)
               |> Repo.preload([:block, :to_address, :from_address])
    end

    test "does not include non-contract-creation parent transactions" do
      transaction =
        %Transaction{} =
        :transaction
        |> insert()
        |> with_block()

      %InternalTransaction{created_contract_address: address} =
        insert(:internal_transaction_create,
          transaction: transaction,
          index: 0,
          block_number: transaction.block_number,
          block_hash: transaction.block_hash,
          block_index: 0,
          transaction_index: transaction.index
        )

      assert [] == Chain.address_to_transactions_with_rewards(address.hash)
    end

    test "returns transactions that have token transfers for the given to_address" do
      %Address{hash: address_hash} = address = insert(:address)

      transaction =
        :transaction
        |> insert(to_address: address, to_address_hash: address.hash)
        |> with_block()

      insert(
        :token_transfer,
        to_address: address,
        transaction: transaction
      )

      assert [transaction.hash] ==
               Chain.address_to_transactions_with_rewards(address_hash)
               |> Enum.map(& &1.hash)
    end

    test "with transactions can be paginated" do
      %Address{hash: address_hash} = address = insert(:address)

      second_page_hashes =
        2
        |> insert_list(:transaction, from_address: address)
        |> with_block()
        |> Enum.map(& &1.hash)

      %Transaction{block_number: block_number, index: index} =
        :transaction
        |> insert(from_address: address)
        |> with_block()

      assert second_page_hashes ==
               address_hash
               |> Chain.address_to_transactions_with_rewards(
                 paging_options: %PagingOptions{
                   key: {block_number, index},
                   page_size: 2
                 }
               )
               |> Enum.map(& &1.hash)
               |> Enum.reverse()
    end

    test "returns results in reverse chronological order by block number and transaction index" do
      %Address{hash: address_hash} = address = insert(:address)

      a_block = insert(:block, number: 6000)

      %Transaction{hash: first} =
        :transaction
        |> insert(to_address: address)
        |> with_block(a_block)

      %Transaction{hash: second} =
        :transaction
        |> insert(to_address: address)
        |> with_block(a_block)

      %Transaction{hash: third} =
        :transaction
        |> insert(to_address: address)
        |> with_block(a_block)

      %Transaction{hash: fourth} =
        :transaction
        |> insert(to_address: address)
        |> with_block(a_block)

      b_block = insert(:block, number: 2000)

      %Transaction{hash: fifth} =
        :transaction
        |> insert(to_address: address)
        |> with_block(b_block)

      %Transaction{hash: sixth} =
        :transaction
        |> insert(to_address: address)
        |> with_block(b_block)

      result =
        address_hash
        |> Chain.address_to_transactions_with_rewards()
        |> Enum.map(& &1.hash)

      assert [fourth, third, second, first, sixth, fifth] == result
    end

    test "with emission rewards" do
      Application.put_env(:block_scout_web, BlockScoutWeb.Chain, has_emission_funds: true)

      Application.put_env(:explorer, Explorer.Chain.Block.Reward,
        validators_contract_address: "0x0000000000000000000000000000000000000005",
        keys_manager_contract_address: "0x0000000000000000000000000000000000000006"
      )

      block = insert(:block)

      block_miner_hash_string = Base.encode16(block.miner_hash.bytes, case: :lower)

      insert(
        :reward,
        address_hash: block.miner_hash,
        block_hash: block.hash,
        address_type: :validator
      )

      insert(
        :reward,
        address_hash: block.miner_hash,
        block_hash: block.hash,
        address_type: :emission_funds
      )

      # isValidator => true
      expect(
        EthereumJSONRPC.Mox,
        :json_rpc,
        fn [%{id: id, method: _, params: [%{data: _, to: _}, _]}], _options ->
          {:ok,
           [%{id: id, jsonrpc: "2.0", result: "0x0000000000000000000000000000000000000000000000000000000000000001"}]}
        end
      )

      # getPayoutByMining => 0x0000000000000000000000000000000000000001
      expect(
        EthereumJSONRPC.Mox,
        :json_rpc,
        fn [%{id: id, method: _, params: [%{data: _, to: _}, _]}], _options ->
          {:ok, [%{id: id, result: "0x000000000000000000000000" <> block_miner_hash_string}]}
        end
      )

      res = Chain.address_to_transactions_with_rewards(block.miner.hash)

      assert [{_, _}] = res

      on_exit(fn ->
        Application.put_env(:block_scout_web, BlockScoutWeb.Chain, has_emission_funds: false)

        Application.put_env(:explorer, Explorer.Chain.Block.Reward,
          validators_contract_address: nil,
          keys_manager_contract_address: nil
        )
      end)
    end

    test "with emission rewards and transactions" do
      Application.put_env(:block_scout_web, BlockScoutWeb.Chain, has_emission_funds: true)

      Application.put_env(:explorer, Explorer.Chain.Block.Reward,
        validators_contract_address: "0x0000000000000000000000000000000000000005",
        keys_manager_contract_address: "0x0000000000000000000000000000000000000006"
      )

      block = insert(:block)

      block_miner_hash_string = Base.encode16(block.miner_hash.bytes, case: :lower)

      insert(
        :reward,
        address_hash: block.miner_hash,
        block_hash: block.hash,
        address_type: :validator
      )

      insert(
        :reward,
        address_hash: block.miner_hash,
        block_hash: block.hash,
        address_type: :emission_funds
      )

      :transaction
      |> insert(to_address: block.miner)
      |> with_block(block)
      |> Repo.preload(:token_transfers)

      # isValidator => true
      expect(
        EthereumJSONRPC.Mox,
        :json_rpc,
        fn [%{id: id, method: _, params: [%{data: _, to: _}, _]}], _options ->
          {:ok,
           [%{id: id, jsonrpc: "2.0", result: "0x0000000000000000000000000000000000000000000000000000000000000001"}]}
        end
      )

      # getPayoutByMining => 0x0000000000000000000000000000000000000001
      expect(
        EthereumJSONRPC.Mox,
        :json_rpc,
        fn [%{id: id, method: _, params: [%{data: _, to: _}, _]}], _options ->
          {:ok, [%{id: id, result: "0x000000000000000000000000" <> block_miner_hash_string}]}
        end
      )

      assert [_, {_, _}] = Chain.address_to_transactions_with_rewards(block.miner.hash, direction: :to)

      on_exit(fn ->
        Application.put_env(:block_scout_web, BlockScoutWeb.Chain, has_emission_funds: false)

        Application.put_env(:explorer, Explorer.Chain.Block.Reward,
          validators_contract_address: nil,
          keys_manager_contract_address: nil
        )
      end)
    end

    test "with transactions if rewards are not in the range of blocks" do
      Application.put_env(:block_scout_web, BlockScoutWeb.Chain, has_emission_funds: true)

      block = insert(:block)

      insert(
        :reward,
        address_hash: block.miner_hash,
        block_hash: block.hash,
        address_type: :validator
      )

      insert(
        :reward,
        address_hash: block.miner_hash,
        block_hash: block.hash,
        address_type: :emission_funds
      )

      :transaction
      |> insert(from_address: block.miner)
      |> with_block()
      |> Repo.preload(:token_transfers)

      assert [_] = Chain.address_to_transactions_with_rewards(block.miner.hash, direction: :from)

      Application.put_env(:block_scout_web, BlockScoutWeb.Chain, has_emission_funds: false)
    end

    test "with emissions rewards, but feature disabled" do
      Application.put_env(:block_scout_web, BlockScoutWeb.Chain, has_emission_funds: false)

      block = insert(:block)

      insert(
        :reward,
        address_hash: block.miner_hash,
        block_hash: block.hash,
        address_type: :validator
      )

      insert(
        :reward,
        address_hash: block.miner_hash,
        block_hash: block.hash,
        address_type: :emission_funds
      )

      assert [] == Chain.address_to_transactions_with_rewards(block.miner.hash)
    end
  end

  describe "address_to_transactions_tasks_range_of_blocks/2" do
    test "returns empty extremums if no transactions" do
      address = insert(:address)

      extremums = Chain.address_to_transactions_tasks_range_of_blocks(address.hash, [])

      assert extremums == %{
               :min_block_number => nil,
               :max_block_number => 0
             }
    end

    test "returns correct extremums for from_address" do
      address = insert(:address)

      :transaction
      |> insert(from_address: address)
      |> with_block(insert(:block, number: 1000))

      extremums = Chain.address_to_transactions_tasks_range_of_blocks(address.hash, [])

      assert extremums == %{
               :min_block_number => 1000,
               :max_block_number => 1000
             }
    end

    test "returns correct extremums for to_address" do
      address = insert(:address)

      :transaction
      |> insert(to_address: address)
      |> with_block(insert(:block, number: 1000))

      extremums = Chain.address_to_transactions_tasks_range_of_blocks(address.hash, [])

      assert extremums == %{
               :min_block_number => 1000,
               :max_block_number => 1000
             }
    end

    test "returns correct extremums for created_contract_address" do
      address = insert(:address)

      :transaction
      |> insert(created_contract_address: address)
      |> with_block(insert(:block, number: 1000))

      extremums = Chain.address_to_transactions_tasks_range_of_blocks(address.hash, [])

      assert extremums == %{
               :min_block_number => 1000,
               :max_block_number => 1000
             }
    end

    test "returns correct extremums for multiple number of transactions" do
      address = insert(:address)

      :transaction
      |> insert(created_contract_address: address)
      |> with_block(insert(:block, number: 1000))

      :transaction
      |> insert(created_contract_address: address)
      |> with_block(insert(:block, number: 999))

      :transaction
      |> insert(created_contract_address: address)
      |> with_block(insert(:block, number: 1003))

      :transaction
      |> insert(from_address: address)
      |> with_block(insert(:block, number: 1001))

      :transaction
      |> insert(from_address: address)
      |> with_block(insert(:block, number: 1004))

      :transaction
      |> insert(to_address: address)
      |> with_block(insert(:block, number: 1002))

      :transaction
      |> insert(to_address: address)
      |> with_block(insert(:block, number: 998))

      extremums = Chain.address_to_transactions_tasks_range_of_blocks(address.hash, [])

      assert extremums == %{
               :min_block_number => 998,
               :max_block_number => 1004
             }
    end
  end

  describe "total_transactions_sent_by_address/1" do
    test "increments +1 in the last nonce result" do
      address = insert(:address)

      :transaction
      |> insert(nonce: 100, from_address: address)
      |> with_block(insert(:block, number: 1000))

      assert Chain.total_transactions_sent_by_address(address.hash) == 101
    end

    test "returns 0 when the address did not send transactions" do
      address = insert(:address)

      :transaction
      |> insert(nonce: 100, to_address: address)
      |> with_block(insert(:block, number: 1000))

      assert Chain.total_transactions_sent_by_address(address.hash) == 0
    end
  end

  describe "balance/2" do
    test "with Address.t with :wei" do
      assert Chain.balance(%Address{fetched_coin_balance: %Wei{value: Decimal.new(1)}}, :wei) == Decimal.new(1)
      assert Chain.balance(%Address{fetched_coin_balance: nil}, :wei) == nil
    end

    test "with Address.t with :gwei" do
      assert Chain.balance(%Address{fetched_coin_balance: %Wei{value: Decimal.new(1)}}, :gwei) == Decimal.new("1e-9")
      assert Chain.balance(%Address{fetched_coin_balance: %Wei{value: Decimal.new("1e9")}}, :gwei) == Decimal.new(1)
      assert Chain.balance(%Address{fetched_coin_balance: nil}, :gwei) == nil
    end

    test "with Address.t with :ether" do
      assert Chain.balance(%Address{fetched_coin_balance: %Wei{value: Decimal.new(1)}}, :ether) == Decimal.new("1e-18")
      assert Chain.balance(%Address{fetched_coin_balance: %Wei{value: Decimal.new("1e18")}}, :ether) == Decimal.new(1)
      assert Chain.balance(%Address{fetched_coin_balance: nil}, :ether) == nil
    end
  end

  describe "block_to_transactions/2" do
    test "without transactions" do
      block = insert(:block)

      assert Repo.aggregate(Transaction, :count, :hash) == 0

      assert [] = Chain.block_to_transactions(block.hash)
    end

    test "with transactions" do
      %Transaction{block: block, hash: transaction_hash} =
        :transaction
        |> insert()
        |> with_block()

      assert [%Transaction{hash: ^transaction_hash}] = Chain.block_to_transactions(block.hash)
    end

    test "with transactions can be paginated by {index}" do
      block = insert(:block)

      second_page_hashes =
        50
        |> insert_list(:transaction)
        |> with_block(block)
        |> Enum.map(& &1.hash)

      %Transaction{index: index} =
        :transaction
        |> insert()
        |> with_block(block)

      assert second_page_hashes ==
               block.hash
               |> Chain.block_to_transactions(paging_options: %PagingOptions{key: {index}, page_size: 50})
               |> Enum.map(& &1.hash)
    end

    test "returns transactions with token_transfers preloaded" do
      address = insert(:address)
      block = insert(:block)
      token_contract_address = insert(:contract_address)
      token = insert(:token, contract_address: token_contract_address)

      transaction =
        :transaction
        |> insert()
        |> with_block(block)

      insert_list(
        2,
        :token_transfer,
        to_address: address,
        transaction: transaction,
        token_contract_address: token_contract_address,
        token: token
      )

      fetched_transaction = List.first(Explorer.Chain.block_to_transactions(block.hash))
      assert fetched_transaction.hash == transaction.hash
      assert length(fetched_transaction.token_transfers) == 2
    end
  end

  describe "block_to_gas_used_by_1559_txs/1" do
    test "sum of gas_usd from all transactions including glegacy" do
      block = insert(:block, base_fee_per_gas: 4)

      insert(:transaction,
        gas_used: 4,
        cumulative_gas_used: 3,
        block_number: block.number,
        block_hash: block.hash,
        index: 1,
        max_fee_per_gas: 0,
        max_priority_fee_per_gas: 3
      )

      insert(:transaction,
        gas_used: 6,
        cumulative_gas_used: 3,
        block_number: block.number,
        block_hash: block.hash,
        index: 2
      )

      assert Decimal.new(10) == Chain.block_to_gas_used_by_1559_txs(block.hash)
    end
  end

  describe "block_to_priority_fee_of_1559_txs/1" do
    test "with transactions: tx.max_fee_per_gas = 0" do
      block = insert(:block, base_fee_per_gas: 4)

      insert(:transaction,
        gas_used: 4,
        cumulative_gas_used: 3,
        block_number: block.number,
        block_hash: block.hash,
        index: 1,
        max_fee_per_gas: 0,
        max_priority_fee_per_gas: 3
      )

      assert Decimal.new(0) == Chain.block_to_priority_fee_of_1559_txs(block.hash)
    end

    test "with transactions: tx.max_fee_per_gas - block.base_fee_per_gas >= tx.max_priority_fee_per_gas" do
      block = insert(:block, base_fee_per_gas: 1)

      insert(:transaction,
        gas_used: 3,
        cumulative_gas_used: 3,
        block_number: block.number,
        block_hash: block.hash,
        index: 1,
        max_fee_per_gas: 5,
        max_priority_fee_per_gas: 1
      )

      assert Decimal.new(3) == Chain.block_to_priority_fee_of_1559_txs(block.hash)
    end

    test "with transactions: tx.max_fee_per_gas - block.base_fee_per_gas < tx.max_priority_fee_per_gas" do
      block = insert(:block, base_fee_per_gas: 4)

      insert(:transaction,
        gas_used: 4,
        cumulative_gas_used: 3,
        block_number: block.number,
        block_hash: block.hash,
        index: 1,
        max_fee_per_gas: 5,
        max_priority_fee_per_gas: 3
      )

      assert Decimal.new(4) == Chain.block_to_priority_fee_of_1559_txs(block.hash)
    end

    test "with legacy transactions" do
      block = insert(:block, base_fee_per_gas: 1)

      insert(:transaction,
        gas_price: 5,
        gas_used: 6,
        cumulative_gas_used: 6,
        block_number: block.number,
        block_hash: block.hash,
        index: 1
      )

      assert Decimal.new(24) == Chain.block_to_priority_fee_of_1559_txs(block.hash)
    end

    test "0 in blockchain with no EIP-1559 implemented" do
      block = insert(:block, base_fee_per_gas: nil)

      insert(:transaction,
        gas_price: 1,
        gas_used: 4,
        cumulative_gas_used: 4,
        block_number: block.number,
        block_hash: block.hash,
        index: 1
      )

      assert 0 == Chain.block_to_priority_fee_of_1559_txs(block.hash)
    end
  end

  describe "block_to_transaction_count/1" do
    test "without transactions" do
      block = insert(:block)

      assert Chain.block_to_transaction_count(block.hash) == 0
    end

    test "with transactions" do
      %Transaction{block: block} =
        :transaction
        |> insert()
        |> with_block()

      assert Chain.block_to_transaction_count(block.hash) == 1
    end
  end

  describe "address_to_incoming_transaction_count/1" do
    test "without transactions" do
      %Address{hash: address_hash} = insert(:address)

      assert Chain.address_to_incoming_transaction_count(address_hash) == 0
    end

    test "with transactions" do
      %Transaction{to_address: to_address} = insert(:transaction)

      assert Chain.address_to_incoming_transaction_count(to_address.hash) == 1
    end
  end

  describe "confirmations/1" do
    test "with block.number == block_height " do
      block = insert(:block)
      block_height = Chain.block_height()

      assert block.number == block_height
      assert {:ok, 1} = Chain.confirmations(block, block_height: block_height)
    end

    test "with block.number < block_height" do
      block = insert(:block)
      block_height = block.number + 2

      assert block.number < block_height
      assert {:ok, confirmations} = Chain.confirmations(block, block_height: block_height)
      assert confirmations == block_height - block.number + 1
    end
  end

  describe "fee/2" do
    test "without receipt with :wei unit" do
      assert Chain.fee(%Transaction{gas: Decimal.new(3), gas_price: %Wei{value: Decimal.new(2)}, gas_used: nil}, :wei) ==
               {:maximum, Decimal.new(6)}
    end

    test "without receipt with :gwei unit" do
      assert Chain.fee(%Transaction{gas: Decimal.new(3), gas_price: %Wei{value: Decimal.new(2)}, gas_used: nil}, :gwei) ==
               {:maximum, Decimal.new("6e-9")}
    end

    test "without receipt with :ether unit" do
      assert Chain.fee(%Transaction{gas: Decimal.new(3), gas_price: %Wei{value: Decimal.new(2)}, gas_used: nil}, :ether) ==
               {:maximum, Decimal.new("6e-18")}
    end

    test "with receipt with :wei unit" do
      assert Chain.fee(
               %Transaction{
                 gas: Decimal.new(3),
                 gas_price: %Wei{value: Decimal.new(2)},
                 gas_used: Decimal.new(2)
               },
               :wei
             ) == {:actual, Decimal.new(4)}
    end

    test "with receipt with :gwei unit" do
      assert Chain.fee(
               %Transaction{
                 gas: Decimal.new(3),
                 gas_price: %Wei{value: Decimal.new(2)},
                 gas_used: Decimal.new(2)
               },
               :gwei
             ) == {:actual, Decimal.new("4e-9")}
    end

    test "with receipt with :ether unit" do
      assert Chain.fee(
               %Transaction{
                 gas: Decimal.new(3),
                 gas_price: %Wei{value: Decimal.new(2)},
                 gas_used: Decimal.new(2)
               },
               :ether
             ) == {:actual, Decimal.new("4e-18")}
    end
  end

  describe "fetch_token_transfers_from_token_hash/2" do
    test "without token transfers" do
      %Token{contract_address_hash: contract_address_hash} = insert(:token)

      assert Chain.fetch_token_transfers_from_token_hash(contract_address_hash) == []
    end

    test "with token transfers" do
      address = insert(:address)

      transaction =
        :transaction
        |> insert()
        |> with_block()

      %TokenTransfer{
        transaction_hash: token_transfer_transaction_hash,
        log_index: token_transfer_log_index,
        token_contract_address_hash: token_contract_address_hash
      } = insert(:token_transfer, to_address: address, transaction: transaction)

      assert token_contract_address_hash
             |> Chain.fetch_token_transfers_from_token_hash()
             |> Enum.map(&{&1.transaction_hash, &1.log_index}) == [
               {token_transfer_transaction_hash, token_transfer_log_index}
             ]
    end
  end

  describe "finished_indexing?/0" do
    test "finished indexing" do
      block = insert(:block, number: 1)

      :transaction
      |> insert()
      |> with_block(block)

      assert Chain.finished_indexing?()
    end

    test "finished indexing (no txs)" do
      assert Chain.finished_indexing?()
    end

    test "not finished indexing" do
      block = insert(:block, number: 1)

      :transaction
      |> insert()
      |> with_block(block)

      insert(:pending_block_operation, block: block, fetch_internal_transactions: true)

      refute Chain.finished_indexing?()
    end
  end

  describe "gas_price/2" do
    test ":wei unit" do
      assert Chain.gas_price(%Transaction{gas_price: %Wei{value: Decimal.new(1)}}, :wei) == Decimal.new(1)
    end

    test ":gwei unit" do
      assert Chain.gas_price(%Transaction{gas_price: %Wei{value: Decimal.new(1)}}, :gwei) == Decimal.new("1e-9")

      assert Chain.gas_price(%Transaction{gas_price: %Wei{value: Decimal.new("1e9")}}, :gwei) == Decimal.new(1)
    end

    test ":ether unit" do
      assert Chain.gas_price(%Transaction{gas_price: %Wei{value: Decimal.new(1)}}, :ether) == Decimal.new("1e-18")

      assert Chain.gas_price(%Transaction{gas_price: %Wei{value: Decimal.new("1e18")}}, :ether) == Decimal.new(1)
    end
  end

  describe "hashes_to_addresses/1" do
    test "with existing addresses" do
      address1 = insert(:address, hash: "0x5aaeb6053f3e94c9b9a09f33669435e7ef1beaed")
      address2 = insert(:address, hash: "0x6aaeb6053f3e94c9b9a09f33669435e7ef1beaed")
      # in opposite of insertion order, to check that ordering matches ordering of arguments
      # regression test for https://github.com/poanetwork/blockscout/issues/843
      hashes = [address2.hash, address1.hash]

      [found_address1, found_address2] = Explorer.Chain.hashes_to_addresses(hashes)

      %Explorer.Chain.Address{hash: found_hash1} = found_address1
      %Explorer.Chain.Address{hash: found_hash2} = found_address2

      assert found_hash1 == address2.hash
      assert found_hash2 == address1.hash

      hashes = [address1.hash, address2.hash]

      [found_address1, found_address2] = Explorer.Chain.hashes_to_addresses(hashes)

      %Explorer.Chain.Address{hash: found_hash1} = found_address1
      %Explorer.Chain.Address{hash: found_hash2} = found_address2

      assert found_hash1 == address1.hash
      assert found_hash2 == address2.hash
    end

    test "with nonexistent addresses" do
      hash1 = "0x5aaeb6053f3e94c9b9a09f33669435e7ef1beaed"
      hash2 = "0x6aaeb6053f3e94c9b9a09f33669435e7ef1beaed"
      hashes = [hash1, hash2]

      assert Explorer.Chain.hashes_to_addresses(hashes) == []
    end
  end

  describe "hash_to_transaction/2" do
    test "with transaction with block required without block returns {:error, :not_found}" do
      %Transaction{hash: hash_with_block} =
        :transaction
        |> insert()
        |> with_block()

      %Transaction{hash: hash_without_index} = insert(:transaction)

      assert {:ok, %Transaction{hash: ^hash_with_block}} =
               Chain.hash_to_transaction(
                 hash_with_block,
                 necessity_by_association: %{block: :required}
               )

      assert {:error, :not_found} =
               Chain.hash_to_transaction(
                 hash_without_index,
                 necessity_by_association: %{block: :required}
               )

      assert {:ok, %Transaction{hash: ^hash_without_index}} =
               Chain.hash_to_transaction(
                 hash_without_index,
                 necessity_by_association: %{block: :optional}
               )
    end

    test "transaction with multiple create internal transactions is returned" do
      transaction =
        %Transaction{hash: hash_with_block} =
        :transaction
        |> insert()
        |> with_block()

      insert(:internal_transaction,
        transaction: transaction,
        index: 0,
        block_number: transaction.block_number,
        block_hash: transaction.block_hash,
        block_index: 0,
        transaction_index: transaction.index
      )

      Enum.each(1..3, fn index ->
        insert(:internal_transaction_create,
          transaction: transaction,
          index: index,
          block_number: transaction.block_number,
          block_hash: transaction.block_hash,
          block_index: index,
          transaction_index: transaction.index
        )
      end)

      assert {:ok, %Transaction{hash: ^hash_with_block}} = Chain.hash_to_transaction(hash_with_block)
    end
  end

  describe "hash_to_address/1" do
    test "returns not found if the address doesn't exist" do
      hash_str = "0xcbbcd5ac86f9a50e13313633b262e16f695a90c2"
      {:ok, hash} = Chain.string_to_address_hash(hash_str)

      assert {:error, :not_found} = Chain.hash_to_address(hash)
    end

    test "returns the correct address if it exists" do
      address = insert(:address)

      assert {:ok, address_from_db} = Chain.hash_to_address(address.hash)
      assert address_from_db.hash == address.hash
      assert address_from_db.inserted_at == address.inserted_at
    end

    test "has_decompiled_code? is true if there are decompiled contracts" do
      address = insert(:address)
      insert(:decompiled_smart_contract, address_hash: address.hash)

      {:ok, found_address} = Chain.hash_to_address(address.hash)

      assert found_address.has_decompiled_code?
    end

    test "has_decompiled_code? is false if there are no decompiled contracts" do
      address = insert(:address)

      {:ok, found_address} = Chain.hash_to_address(address.hash)

      refute found_address.has_decompiled_code?
    end
  end

  describe "token_contract_address_from_token_name/1" do
    test "return not found if token doesn't exist" do
      name = "AYR"

      assert {:error, :not_found} = Chain.token_contract_address_from_token_name(name)
    end

    test "return the correct token if it exists" do
      name = "AYR"
      insert(:token, symbol: name)

      assert {:ok, _} = Chain.token_contract_address_from_token_name(name)
    end

    test "return not found if multiple records are in the results" do
      name = "TOKEN"

      insert(:token, symbol: name)
      insert(:token, symbol: name)

      assert {:error, :not_found} = Chain.token_contract_address_from_token_name(name)
    end
  end

  describe "find_or_insert_address_from_hash/1" do
    test "returns an address if it already exists" do
      address = insert(:address)

      assert {:ok, address_from_db} = Chain.find_or_insert_address_from_hash(address.hash)
      assert address_from_db.hash == address.hash
      assert address_from_db.inserted_at == address.inserted_at
    end

    test "returns an address if it doesn't exist" do
      hash_str = "0xcbbcd5ac86f9a50e13313633b262e16f695a90c2"
      {:ok, hash} = Chain.string_to_address_hash(hash_str)

      assert {:ok, %Chain.Address{hash: ^hash}} = Chain.find_or_insert_address_from_hash(hash)
    end
  end

  describe "hashes_to_transactions/2" do
    test "with transaction with block required without block returns nil" do
      [%Transaction{hash: hash_with_block1}, %Transaction{hash: hash_with_block2}] =
        2
        |> insert_list(:transaction)
        |> with_block()

      [%Transaction{hash: hash_without_index1}, %Transaction{hash: hash_without_index2}] = insert_list(2, :transaction)

      assert [%Transaction{hash: ^hash_with_block2}, %Transaction{hash: ^hash_with_block1}] =
               Chain.hashes_to_transactions(
                 [hash_with_block1, hash_with_block2],
                 necessity_by_association: %{block: :required}
               )

      assert [] =
               Chain.hashes_to_transactions(
                 [hash_without_index1, hash_without_index2],
                 necessity_by_association: %{block: :required}
               )

      assert [hash_without_index1, hash_without_index2]
             |> Chain.hashes_to_transactions(necessity_by_association: %{block: :optional})
             |> Enum.all?(&(&1.hash in [hash_without_index1, hash_without_index2]))
    end

    test "returns transactions with token_transfers preloaded" do
      address = insert(:address)
      token_contract_address = insert(:contract_address)
      token = insert(:token, contract_address: token_contract_address)

      [transaction1, transaction2] =
        2
        |> insert_list(:transaction)
        |> with_block()

      %TokenTransfer{transaction_hash: transaction_hash1, log_index: log_index1} =
        insert(
          :token_transfer,
          to_address: address,
          transaction: transaction1,
          token_contract_address: token_contract_address,
          token: token
        )

      %TokenTransfer{transaction_hash: transaction_hash2, log_index: log_index2} =
        insert(
          :token_transfer,
          to_address: address,
          transaction: transaction2,
          token_contract_address: token_contract_address,
          token: token
        )

      fetched_transactions = Explorer.Chain.hashes_to_transactions([transaction1.hash, transaction2.hash])

      assert Enum.all?(fetched_transactions, fn transaction ->
               %TokenTransfer{transaction_hash: transaction_hash, log_index: log_index} =
                 hd(transaction.token_transfers)

               {transaction_hash, log_index} in [{transaction_hash1, log_index1}, {transaction_hash2, log_index2}]
             end)
    end
  end

  describe "indexed_ratio/0" do
    test "returns indexed ratio" do
      for index <- 5..9 do
        insert(:block, number: index)
      end

      assert Decimal.compare(Chain.indexed_ratio(), Decimal.from_float(0.5)) == :eq
    end

    test "returns 0 if no blocks" do
      assert Decimal.new(0) == Chain.indexed_ratio()
    end

    test "returns 1.0 if fully indexed blocks" do
      for index <- 0..9 do
        insert(:block, number: index)
        Process.sleep(200)
      end

      assert Decimal.compare(Chain.indexed_ratio(), 1) == :eq
    end
  end

  describe "fetch_min_block_number/0" do
    test "fetches min block numbers" do
      for index <- 5..9 do
        insert(:block, number: index)
        Process.sleep(200)
      end

      assert 5 = Chain.fetch_min_block_number()
    end

    test "fetches min when there are no blocks" do
      assert 0 = Chain.fetch_min_block_number()
    end
  end

  describe "fetch_max_block_number/0" do
    test "fetches max block numbers" do
      for index <- 5..9 do
        insert(:block, number: index)
      end

      assert 9 = Chain.fetch_max_block_number()
    end

    test "fetches max when there are no blocks" do
      assert 0 = Chain.fetch_max_block_number()
    end
  end

  describe "fetch_sum_coin_total_supply/0" do
    test "fetches coin total supply" do
      for index <- 0..4 do
        insert(:address, fetched_coin_balance: index)
      end

      assert "10" = Decimal.to_string(Chain.fetch_sum_coin_total_supply())
    end

    test "fetches coin total supply when there are no blocks" do
      assert 0 = Chain.fetch_sum_coin_total_supply()
    end
  end

  describe "address_hash_to_token_transfers/2" do
    test "returns just the token transfers related to the given contract address" do
      contract_address =
        insert(
          :address,
          contract_code: Factory.data("contract_code")
        )

      transaction =
        :transaction
        |> insert(to_address: contract_address)
        |> with_block()

      token_transfer =
        insert(
          :token_transfer,
          to_address: contract_address,
          transaction: transaction
        )

      insert(
        :token_transfer,
        to_address: build(:address),
        transaction: transaction
      )

      transaction =
        contract_address.hash
        |> Chain.address_hash_to_token_transfers()
        |> List.first()

      token_transfers_contract_address =
        Enum.map(
          transaction.token_transfers,
          &{&1.transaction_hash, &1.log_index}
        )

      assert token_transfers_contract_address == [
               {token_transfer.transaction_hash, token_transfer.log_index}
             ]
    end

    test "returns just the token transfers related to the given address" do
      %Address{hash: address_hash} = address = insert(:address)

      transaction =
        :transaction
        |> insert(to_address: address)
        |> with_block()

      token_transfer =
        insert(
          :token_transfer,
          to_address: address,
          transaction: transaction
        )

      insert(
        :token_transfer,
        to_address: build(:address),
        transaction: transaction
      )

      transaction =
        address_hash
        |> Chain.address_hash_to_token_transfers()
        |> List.first()

      token_transfers_related =
        Enum.map(
          transaction.token_transfers,
          &{&1.transaction_hash, &1.log_index}
        )

      assert token_transfers_related == [
               {token_transfer.transaction_hash, token_transfer.log_index}
             ]
    end

    test "fetches token transfers by address hash" do
      address = insert(:address)

      token_transfer =
        insert(
          :token_transfer,
          from_address: address,
          amount: 1
        )

      [transaction_hash] =
        address.hash
        |> Chain.address_hash_to_token_transfers()
        |> Enum.map(& &1.hash)

      assert transaction_hash == token_transfer.transaction_hash
    end
  end

  # Full tests in `test/explorer/import_test.exs`
  describe "import/1" do
    @import_data %{
      blocks: %{
        params: [
          %{
            consensus: true,
            difficulty: 340_282_366_920_938_463_463_374_607_431_768_211_454,
            gas_limit: 6_946_336,
            gas_used: 50450,
            hash: "0xf6b4b8c88df3ebd252ec476328334dc026cf66606a84fb769b3d3cbccc8471bd",
            miner_hash: "0xe8ddc5c7a2d2f0d7a9798459c0104fdf5e987aca",
            nonce: 0,
            number: 37,
            parent_hash: "0xc37bbad7057945d1bf128c1ff009fb1ad632110bf6a000aac025a80f7766b66e",
            size: 719,
            timestamp: Timex.parse!("2017-12-15T21:06:30.000000Z", "{ISO:Extended:Z}"),
            total_difficulty: 12_590_447_576_074_723_148_144_860_474_975_121_280_509
          }
        ]
      },
      block_second_degree_relations: %{
        params: [
          %{
            nephew_hash: "0xf6b4b8c88df3ebd252ec476328334dc026cf66606a84fb769b3d3cbccc8471bd",
            uncle_hash: "0xf6b4b8c88df3ebd252ec476328334dc026cf66606a84fb769b3d3cbccc8471be",
            index: 0
          }
        ]
      },
      broadcast: true,
      internal_transactions: %{
        params: [
          %{
            block_number: 37,
            transaction_hash: "0x53bd884872de3e488692881baeec262e7b95234d3965248c39fe992fffd433e5",
            index: 0,
            trace_address: [],
            type: "call",
            call_type: "call",
            from_address_hash: "0xe8ddc5c7a2d2f0d7a9798459c0104fdf5e987aca",
            to_address_hash: "0x8bf38d4764929064f2d4d3a56520a76ab3df415b",
            gas: 4_677_320,
            gas_used: 27770,
            input: "0x10855269000000000000000000000000862d67cb0773ee3f8ce7ea89b328ffea861ab3ef",
            output: "0x",
            value: 0
          }
        ],
        with: :blockless_changeset
      },
      logs: %{
        params: [
          %{
            block_hash: "0xf6b4b8c88df3ebd252ec476328334dc026cf66606a84fb769b3d3cbccc8471bd",
            address_hash: "0x8bf38d4764929064f2d4d3a56520a76ab3df415b",
            data: "0x0000000000000000000000000000000000000000000000000de0b6b3a7640000",
            first_topic: "0xddf252ad1be2c89b69c2b068fc378daa952ba7f163c4a11628f55a4df523b3ef",
            second_topic: "0x000000000000000000000000e8ddc5c7a2d2f0d7a9798459c0104fdf5e987aca",
            third_topic: "0x000000000000000000000000515c09c5bba1ed566b02a5b0599ec5d5d0aee73d",
            fourth_topic: nil,
            index: 0,
            transaction_hash: "0x53bd884872de3e488692881baeec262e7b95234d3965248c39fe992fffd433e5",
            type: "mined"
          }
        ]
      },
      transactions: %{
        params: [
          %{
            block_hash: "0xf6b4b8c88df3ebd252ec476328334dc026cf66606a84fb769b3d3cbccc8471bd",
            block_number: 37,
            cumulative_gas_used: 50450,
            from_address_hash: "0xe8ddc5c7a2d2f0d7a9798459c0104fdf5e987aca",
            gas: 4_700_000,
            gas_price: 100_000_000_000,
            gas_used: 50450,
            hash: "0x53bd884872de3e488692881baeec262e7b95234d3965248c39fe992fffd433e5",
            index: 0,
            input: "0x10855269000000000000000000000000862d67cb0773ee3f8ce7ea89b328ffea861ab3ef",
            nonce: 4,
            public_key:
              "0xe5d196ad4ceada719d9e592f7166d0c75700f6eab2e3c3de34ba751ea786527cb3f6eb96ad9fdfdb9989ff572df50f1c42ef800af9c5207a38b929aff969b5c9",
            r: 0xA7F8F45CCE375BB7AF8750416E1B03E0473F93C256DA2285D1134FC97A700E01,
            s: 0x1F87A076F13824F4BE8963E3DFFD7300DAE64D5F23C9A062AF0C6EAD347C135F,
            standard_v: 1,
            status: :ok,
            to_address_hash: "0x8bf38d4764929064f2d4d3a56520a76ab3df415b",
            v: 0xBE,
            value: 0
          }
        ]
      },
      addresses: %{
        params: [
          %{hash: "0x8bf38d4764929064f2d4d3a56520a76ab3df415b"},
          %{hash: "0xe8ddc5c7a2d2f0d7a9798459c0104fdf5e987aca"},
          %{hash: "0x515c09c5bba1ed566b02a5b0599ec5d5d0aee73d"}
        ]
      },
      tokens: %{
        on_conflict: :nothing,
        params: [
          %{
            contract_address_hash: "0x8bf38d4764929064f2d4d3a56520a76ab3df415b",
            type: "ERC-20"
          }
        ]
      },
      token_transfers: %{
        params: [
          %{
            block_hash: "0xf6b4b8c88df3ebd252ec476328334dc026cf66606a84fb769b3d3cbccc8471bd",
            amount: Decimal.new(1_000_000_000_000_000_000),
            block_number: 37,
            log_index: 0,
            from_address_hash: "0xe8ddc5c7a2d2f0d7a9798459c0104fdf5e987aca",
            to_address_hash: "0x515c09c5bba1ed566b02a5b0599ec5d5d0aee73d",
            token_contract_address_hash: "0x8bf38d4764929064f2d4d3a56520a76ab3df415b",
            transaction_hash: "0x53bd884872de3e488692881baeec262e7b95234d3965248c39fe992fffd433e5"
          }
        ]
      }
    }

    test "with valid data" do
      difficulty = Decimal.new(340_282_366_920_938_463_463_374_607_431_768_211_454)
      total_difficulty = Decimal.new(12_590_447_576_074_723_148_144_860_474_975_121_280_509)
      token_transfer_amount = Decimal.new(1_000_000_000_000_000_000)
      gas_limit = Decimal.new(6_946_336)
      gas_used = Decimal.new(50450)

      assert {:ok,
              %{
                addresses: [
                  %Address{
                    hash: %Hash{
                      byte_count: 20,
                      bytes:
                        <<81, 92, 9, 197, 187, 161, 237, 86, 107, 2, 165, 176, 89, 158, 197, 213, 208, 174, 231, 61>>
                    },
                    inserted_at: %{},
                    updated_at: %{}
                  },
                  %Address{
                    hash: %Hash{
                      byte_count: 20,
                      bytes:
                        <<139, 243, 141, 71, 100, 146, 144, 100, 242, 212, 211, 165, 101, 32, 167, 106, 179, 223, 65,
                          91>>
                    },
                    inserted_at: %{},
                    updated_at: %{}
                  },
                  %Address{
                    hash: %Hash{
                      byte_count: 20,
                      bytes:
                        <<232, 221, 197, 199, 162, 210, 240, 215, 169, 121, 132, 89, 192, 16, 79, 223, 94, 152, 122,
                          202>>
                    },
                    inserted_at: %{},
                    updated_at: %{}
                  }
                ],
                blocks: [
                  %Block{
                    consensus: true,
                    difficulty: ^difficulty,
                    gas_limit: ^gas_limit,
                    gas_used: ^gas_used,
                    hash: %Hash{
                      byte_count: 32,
                      bytes:
                        <<246, 180, 184, 200, 141, 243, 235, 210, 82, 236, 71, 99, 40, 51, 77, 192, 38, 207, 102, 96,
                          106, 132, 251, 118, 155, 61, 60, 188, 204, 132, 113, 189>>
                    },
                    miner_hash: %Hash{
                      byte_count: 20,
                      bytes:
                        <<232, 221, 197, 199, 162, 210, 240, 215, 169, 121, 132, 89, 192, 16, 79, 223, 94, 152, 122,
                          202>>
                    },
                    nonce: %Explorer.Chain.Hash{
                      byte_count: 8,
                      bytes: <<0, 0, 0, 0, 0, 0, 0, 0>>
                    },
                    number: 37,
                    parent_hash: %Hash{
                      byte_count: 32,
                      bytes:
                        <<195, 123, 186, 215, 5, 121, 69, 209, 191, 18, 140, 31, 240, 9, 251, 26, 214, 50, 17, 11, 246,
                          160, 0, 170, 192, 37, 168, 15, 119, 102, 182, 110>>
                    },
                    size: 719,
                    timestamp: %DateTime{
                      year: 2017,
                      month: 12,
                      day: 15,
                      hour: 21,
                      minute: 6,
                      second: 30,
                      microsecond: {0, 6},
                      std_offset: 0,
                      utc_offset: 0,
                      time_zone: "Etc/UTC",
                      zone_abbr: "UTC"
                    },
                    total_difficulty: ^total_difficulty,
                    inserted_at: %{},
                    updated_at: %{}
                  }
                ],
                internal_transactions: [],
                logs: [
                  %Log{
                    address_hash: %Hash{
                      byte_count: 20,
                      bytes:
                        <<139, 243, 141, 71, 100, 146, 144, 100, 242, 212, 211, 165, 101, 32, 167, 106, 179, 223, 65,
                          91>>
                    },
                    data: %Data{
                      bytes:
                        <<0, 0, 0, 0, 0, 0, 0, 0, 0, 0, 0, 0, 0, 0, 0, 0, 0, 0, 0, 0, 0, 0, 0, 0, 13, 224, 182, 179,
                          167, 100, 0, 0>>
                    },
                    index: 0,
                    first_topic: "0xddf252ad1be2c89b69c2b068fc378daa952ba7f163c4a11628f55a4df523b3ef",
                    second_topic: "0x000000000000000000000000e8ddc5c7a2d2f0d7a9798459c0104fdf5e987aca",
                    third_topic: "0x000000000000000000000000515c09c5bba1ed566b02a5b0599ec5d5d0aee73d",
                    fourth_topic: nil,
                    transaction_hash: %Hash{
                      byte_count: 32,
                      bytes:
                        <<83, 189, 136, 72, 114, 222, 62, 72, 134, 146, 136, 27, 174, 236, 38, 46, 123, 149, 35, 77, 57,
                          101, 36, 140, 57, 254, 153, 47, 255, 212, 51, 229>>
                    },
                    type: "mined",
                    inserted_at: %{},
                    updated_at: %{}
                  }
                ],
                transactions: [
                  %Transaction{
                    block_number: 37,
                    index: 0,
                    hash: %Hash{
                      byte_count: 32,
                      bytes:
                        <<83, 189, 136, 72, 114, 222, 62, 72, 134, 146, 136, 27, 174, 236, 38, 46, 123, 149, 35, 77, 57,
                          101, 36, 140, 57, 254, 153, 47, 255, 212, 51, 229>>
                    }
                  }
                ],
                tokens: [
                  %Token{
                    contract_address_hash: %Hash{
                      byte_count: 20,
                      bytes:
                        <<139, 243, 141, 71, 100, 146, 144, 100, 242, 212, 211, 165, 101, 32, 167, 106, 179, 223, 65,
                          91>>
                    },
                    type: "ERC-20",
                    inserted_at: %{},
                    updated_at: %{}
                  }
                ],
                token_transfers: [
                  %TokenTransfer{
                    amount: ^token_transfer_amount,
                    log_index: 0,
                    from_address_hash: %Hash{
                      byte_count: 20,
                      bytes:
                        <<232, 221, 197, 199, 162, 210, 240, 215, 169, 121, 132, 89, 192, 16, 79, 223, 94, 152, 122,
                          202>>
                    },
                    to_address_hash: %Hash{
                      byte_count: 20,
                      bytes:
                        <<81, 92, 9, 197, 187, 161, 237, 86, 107, 2, 165, 176, 89, 158, 197, 213, 208, 174, 231, 61>>
                    },
                    token_contract_address_hash: %Hash{
                      byte_count: 20,
                      bytes:
                        <<139, 243, 141, 71, 100, 146, 144, 100, 242, 212, 211, 165, 101, 32, 167, 106, 179, 223, 65,
                          91>>
                    },
                    transaction_hash: %Hash{
                      byte_count: 32,
                      bytes:
                        <<83, 189, 136, 72, 114, 222, 62, 72, 134, 146, 136, 27, 174, 236, 38, 46, 123, 149, 35, 77, 57,
                          101, 36, 140, 57, 254, 153, 47, 255, 212, 51, 229>>
                    },
                    inserted_at: %{},
                    updated_at: %{}
                  }
                ]
              }} = Chain.import(@import_data)
    end
  end

  describe "list_blocks/2" do
    test "without blocks" do
      assert [] = Chain.list_blocks()
    end

    test "with blocks" do
      %Block{hash: hash} = insert(:block)

      assert [%Block{hash: ^hash}] = Chain.list_blocks()
    end

    test "with blocks can be paginated" do
      second_page_block_ids =
        50
        |> insert_list(:block)
        |> Enum.map(& &1.number)

      block = insert(:block)

      assert second_page_block_ids ==
               [paging_options: %PagingOptions{key: {block.number}, page_size: 50}]
               |> Chain.list_blocks()
               |> Enum.map(& &1.number)
               |> Enum.reverse()
    end
  end

  describe "block_hash_by_number/1" do
    test "without blocks returns empty map" do
      assert Chain.block_hash_by_number([]) == %{}
    end

    test "with consensus block returns mapping" do
      block = insert(:block)

      assert Chain.block_hash_by_number([block.number]) == %{block.number => block.hash}
    end

    test "with non-consensus block does not return mapping" do
      block = insert(:block, consensus: false)

      assert Chain.block_hash_by_number([block.number]) == %{}
    end
  end

  describe "list_top_addresses/0" do
    test "without addresses with balance > 0" do
      insert(:address, fetched_coin_balance: 0)
      assert [] = Chain.list_top_addresses()
    end

    test "with top addresses in order" do
      address_hashes =
        4..1
        |> Enum.map(&insert(:address, fetched_coin_balance: &1))
        |> Enum.map(& &1.hash)

      assert address_hashes ==
               Chain.list_top_addresses()
               |> Enum.map(fn {address, _transaction_count} -> address end)
               |> Enum.map(& &1.hash)
    end

    # flaky test
    # test "with top addresses in order with matching value" do
    #   test_hashes =
    #     4..0
    #     |> Enum.map(&Explorer.Chain.Hash.cast(Explorer.Chain.Hash.Address, &1))
    #     |> Enum.map(&elem(&1, 1))

    #   tail =
    #     4..1
    #     |> Enum.map(&insert(:address, fetched_coin_balance: &1, hash: Enum.fetch!(test_hashes, &1 - 1)))
    #     |> Enum.map(& &1.hash)

    #   first_result_hash =
    #     :address
    #     |> insert(fetched_coin_balance: 4, hash: Enum.fetch!(test_hashes, 4))
    #     |> Map.fetch!(:hash)

    #   assert [first_result_hash | tail] ==
    #            Chain.list_top_addresses()
    #            |> Enum.map(fn {address, _transaction_count} -> address end)
    #            |> Enum.map(& &1.hash)
    # end

    # flaky test
    # test "paginates addresses" do
    #   test_hashes =
    #     4..0
    #     |> Enum.map(&Explorer.Chain.Hash.cast(Explorer.Chain.Hash.Address, &1))
    #     |> Enum.map(&elem(&1, 1))

    #   result =
    #     4..1
    #     |> Enum.map(&insert(:address, fetched_coin_balance: &1, hash: Enum.fetch!(test_hashes, &1 - 1)))
    #     |> Enum.map(& &1.hash)

    #   options = [paging_options: %PagingOptions{page_size: 1}]

    #   [{top_address, _}] = Chain.list_top_addresses(options)
    #   assert top_address.hash == List.first(result)

    #   tail_options = [
    #     paging_options: %PagingOptions{key: {top_address.fetched_coin_balance.value, top_address.hash}, page_size: 3}
    #   ]

    #   tail_result = tail_options |> Chain.list_top_addresses() |> Enum.map(fn {address, _} -> address.hash end)

    #   [_ | expected_tail] = result

    #   assert tail_result == expected_tail
    # end
  end

  describe "stream_blocks_without_rewards/2" do
    test "includes consensus blocks" do
      %Block{hash: consensus_hash} = insert(:block, consensus: true)

      assert {:ok, [%Block{hash: ^consensus_hash}]} = Chain.stream_blocks_without_rewards([], &[&1 | &2])
    end

    test "does not include consensus block that has a reward" do
      %Block{hash: consensus_hash, miner_hash: miner_hash} = insert(:block, consensus: true)
      insert(:reward, address_hash: miner_hash, block_hash: consensus_hash)

      assert {:ok, []} = Chain.stream_blocks_without_rewards([], &[&1 | &2])
    end

    # https://github.com/poanetwork/blockscout/issues/1310 regression test
    test "does not include non-consensus blocks" do
      insert(:block, consensus: false)

      assert {:ok, []} = Chain.stream_blocks_without_rewards([], &[&1 | &2])
    end
  end

  describe "get_blocks_validated_by_address/2" do
    test "returns nothing when there are no blocks" do
      %Address{hash: address_hash} = insert(:address)

      assert [] = Chain.get_blocks_validated_by_address(address_hash)
    end

    test "returns the blocks validated by a specified address" do
      %Address{hash: address_hash} = address = insert(:address)
      another_address = insert(:address)

      block = insert(:block, miner: address, miner_hash: address.hash)
      insert(:block, miner: another_address, miner_hash: another_address.hash)

      results =
        address_hash
        |> Chain.get_blocks_validated_by_address()
        |> Enum.map(& &1.hash)

      assert results == [block.hash]
    end

    test "with blocks can be paginated" do
      %Address{hash: address_hash} = address = insert(:address)

      first_page_block = insert(:block, miner: address, miner_hash: address.hash, number: 0)
      second_page_block = insert(:block, miner: address, miner_hash: address.hash, number: 2)

      assert [first_page_block.number] ==
               [paging_options: %PagingOptions{key: {1}, page_size: 1}]
               |> Chain.get_blocks_validated_by_address(address_hash)
               |> Enum.map(& &1.number)
               |> Enum.reverse()

      assert [second_page_block.number] ==
               [paging_options: %PagingOptions{key: {3}, page_size: 1}]
               |> Chain.get_blocks_validated_by_address(address_hash)
               |> Enum.map(& &1.number)
               |> Enum.reverse()
    end
  end

  describe "each_address_block_validation_count/0" do
    test "streams block validation count grouped by the address that validated them (`address_hash`)" do
      address = insert(:address)

      insert(:block, miner: address, miner_hash: address.hash)

      {:ok, agent_pid} = Agent.start_link(fn -> [] end)

      Chain.each_address_block_validation_count(fn entry -> Agent.update(agent_pid, &[entry | &1]) end)

      results = Agent.get(agent_pid, &Enum.reverse/1)

      assert length(results) == 1
      assert results == [{address.hash, 1}]
    end
  end

  describe "number_to_block/1" do
    test "without block" do
      assert {:error, :not_found} = Chain.number_to_block(-1)
    end

    test "with block" do
      %Block{number: number} = insert(:block)

      assert {:ok, %Block{number: ^number}} = Chain.number_to_block(number)
    end
  end

  describe "address_to_internal_transactions/1" do
    test "with single transaction containing two internal transactions" do
      address = insert(:address)

      block = insert(:block, number: 2000)

      transaction =
        :transaction
        |> insert()
        |> with_block(block)

      %InternalTransaction{transaction_hash: first_transaction_hash, index: first_index} =
        insert(:internal_transaction,
          index: 1,
          transaction: transaction,
          to_address: address,
          block_number: transaction.block_number,
          block_hash: transaction.block_hash,
          block_index: 1,
          transaction_index: transaction.index
        )

      %InternalTransaction{transaction_hash: second_transaction_hash, index: second_index} =
        insert(:internal_transaction,
          index: 2,
          transaction: transaction,
          to_address: address,
          block_number: transaction.block_number,
          block_hash: transaction.block_hash,
          block_index: 2,
          transaction_index: transaction.index
        )

      result =
        address.hash
        |> Chain.address_to_internal_transactions()
        |> Enum.map(&{&1.transaction_hash, &1.index})

      assert Enum.member?(result, {first_transaction_hash, first_index})
      assert Enum.member?(result, {second_transaction_hash, second_index})
    end

    test "loads associations in necessity_by_association" do
      %Address{hash: address_hash} = address = insert(:address)
      block = insert(:block, number: 2000)

      transaction =
        :transaction
        |> insert()
        |> with_block(block)

      insert(:internal_transaction,
        transaction: transaction,
        to_address: address,
        index: 0,
        block_number: transaction.block_number,
        block_hash: transaction.block_hash,
        block_index: 0,
        transaction_index: transaction.index
      )

      insert(:internal_transaction,
        transaction: transaction,
        to_address: address,
        index: 1,
        block_number: transaction.block_number,
        block_hash: transaction.block_hash,
        block_index: 1,
        transaction_index: transaction.index
      )

      assert [
               %InternalTransaction{
                 from_address: %Ecto.Association.NotLoaded{},
                 to_address: %Ecto.Association.NotLoaded{},
                 transaction: %Transaction{}
               }
               | _
             ] = Chain.address_to_internal_transactions(address_hash)

      assert [
               %InternalTransaction{
                 from_address: %Address{},
                 to_address: %Address{},
                 transaction: %Transaction{}
               }
               | _
             ] =
               Chain.address_to_internal_transactions(
                 address_hash,
                 necessity_by_association: %{
                   [from_address: :names] => :optional,
                   [to_address: :names] => :optional,
                   :transaction => :optional
                 }
               )
    end

    test "returns results in reverse chronological order by block number, transaction index, internal transaction index" do
      address = insert(:address)

      block = insert(:block, number: 7000)

      pending_transaction =
        :transaction
        |> insert()
        |> with_block(block)

      %InternalTransaction{transaction_hash: first_pending_transaction_hash, index: first_pending_index} =
        insert(
          :internal_transaction,
          transaction: pending_transaction,
          to_address: address,
          index: 1,
          block_number: pending_transaction.block_number,
          block_hash: pending_transaction.block_hash,
          block_index: 1,
          transaction_index: pending_transaction.index
        )

      %InternalTransaction{transaction_hash: second_pending_transaction_hash, index: second_pending_index} =
        insert(
          :internal_transaction,
          transaction: pending_transaction,
          to_address: address,
          index: 2,
          block_number: pending_transaction.block_number,
          block_hash: pending_transaction.block_hash,
          block_index: 2,
          transaction_index: pending_transaction.index
        )

      a_block = insert(:block, number: 2000)

      first_a_transaction =
        :transaction
        |> insert()
        |> with_block(a_block)

      %InternalTransaction{transaction_hash: first_transaction_hash, index: first_index} =
        insert(
          :internal_transaction,
          transaction: first_a_transaction,
          to_address: address,
          index: 1,
          block_number: first_a_transaction.block_number,
          block_hash: a_block.hash,
          block_index: 1,
          transaction_index: first_a_transaction.index
        )

      %InternalTransaction{transaction_hash: second_transaction_hash, index: second_index} =
        insert(
          :internal_transaction,
          transaction: first_a_transaction,
          to_address: address,
          index: 2,
          block_number: first_a_transaction.block_number,
          block_hash: a_block.hash,
          block_index: 2,
          transaction_index: first_a_transaction.index
        )

      second_a_transaction =
        :transaction
        |> insert()
        |> with_block(a_block)

      %InternalTransaction{transaction_hash: third_transaction_hash, index: third_index} =
        insert(
          :internal_transaction,
          transaction: second_a_transaction,
          to_address: address,
          index: 1,
          block_number: second_a_transaction.block_number,
          block_hash: a_block.hash,
          block_index: 4,
          transaction_index: second_a_transaction.index
        )

      %InternalTransaction{transaction_hash: fourth_transaction_hash, index: fourth_index} =
        insert(
          :internal_transaction,
          transaction: second_a_transaction,
          to_address: address,
          index: 2,
          block_number: second_a_transaction.block_number,
          block_hash: a_block.hash,
          block_index: 5,
          transaction_index: second_a_transaction.index
        )

      b_block = insert(:block, number: 6000)

      first_b_transaction =
        :transaction
        |> insert()
        |> with_block(b_block)

      %InternalTransaction{transaction_hash: fifth_transaction_hash, index: fifth_index} =
        insert(
          :internal_transaction,
          transaction: first_b_transaction,
          to_address: address,
          index: 1,
          block_number: first_b_transaction.block_number,
          block_hash: b_block.hash,
          block_index: 1,
          transaction_index: first_b_transaction.index
        )

      %InternalTransaction{transaction_hash: sixth_transaction_hash, index: sixth_index} =
        insert(
          :internal_transaction,
          transaction: first_b_transaction,
          to_address: address,
          index: 2,
          block_number: first_b_transaction.block_number,
          block_hash: b_block.hash,
          block_index: 2,
          transaction_index: first_b_transaction.index
        )

      result =
        address.hash
        |> Chain.address_to_internal_transactions()
        |> Enum.map(&{&1.transaction_hash, &1.index})

      assert [
               {second_pending_transaction_hash, second_pending_index},
               {first_pending_transaction_hash, first_pending_index},
               {sixth_transaction_hash, sixth_index},
               {fifth_transaction_hash, fifth_index},
               {fourth_transaction_hash, fourth_index},
               {third_transaction_hash, third_index},
               {second_transaction_hash, second_index},
               {first_transaction_hash, first_index}
             ] == result
    end

    test "pages by {block_number, transaction_index, index}" do
      address = insert(:address)

      pending_transaction = insert(:transaction)

      old_block = insert(:block, consensus: false)

      insert(
        :internal_transaction,
        transaction: pending_transaction,
        to_address: address,
        block_hash: old_block.hash,
        block_index: 1,
        index: 1
      )

      insert(
        :internal_transaction,
        transaction: pending_transaction,
        to_address: address,
        block_hash: old_block.hash,
        block_index: 2,
        index: 2
      )

      a_block = insert(:block, number: 2000)

      first_a_transaction =
        :transaction
        |> insert()
        |> with_block(a_block)

      %InternalTransaction{transaction_hash: first_transaction_hash, index: first_index} =
        insert(
          :internal_transaction,
          transaction: first_a_transaction,
          to_address: address,
          index: 1,
          block_number: first_a_transaction.block_number,
          block_hash: a_block.hash,
          block_index: 1,
          transaction_index: first_a_transaction.index
        )

      %InternalTransaction{transaction_hash: second_transaction_hash, index: second_index} =
        insert(
          :internal_transaction,
          transaction: first_a_transaction,
          to_address: address,
          index: 2,
          block_number: first_a_transaction.block_number,
          block_hash: a_block.hash,
          block_index: 2,
          transaction_index: first_a_transaction.index
        )

      second_a_transaction =
        :transaction
        |> insert()
        |> with_block(a_block)

      %InternalTransaction{transaction_hash: third_transaction_hash, index: third_index} =
        insert(
          :internal_transaction,
          transaction: second_a_transaction,
          to_address: address,
          index: 1,
          block_number: second_a_transaction.block_number,
          block_hash: a_block.hash,
          block_index: 4,
          transaction_index: second_a_transaction.index
        )

      %InternalTransaction{transaction_hash: fourth_transaction_hash, index: fourth_index} =
        insert(
          :internal_transaction,
          transaction: second_a_transaction,
          to_address: address,
          index: 2,
          block_number: second_a_transaction.block_number,
          block_hash: a_block.hash,
          block_index: 5,
          transaction_index: second_a_transaction.index
        )

      b_block = insert(:block, number: 6000)

      first_b_transaction =
        :transaction
        |> insert()
        |> with_block(b_block)

      %InternalTransaction{transaction_hash: fifth_transaction_hash, index: fifth_index} =
        insert(
          :internal_transaction,
          transaction: first_b_transaction,
          to_address: address,
          index: 1,
          block_number: first_b_transaction.block_number,
          block_hash: b_block.hash,
          block_index: 1,
          transaction_index: first_b_transaction.index
        )

      %InternalTransaction{transaction_hash: sixth_transaction_hash, index: sixth_index} =
        insert(
          :internal_transaction,
          transaction: first_b_transaction,
          to_address: address,
          index: 2,
          block_number: first_b_transaction.block_number,
          block_hash: b_block.hash,
          block_index: 2,
          transaction_index: first_b_transaction.index
        )

      # When paged, internal transactions need an associated block number, so `second_pending` and `first_pending` are
      # excluded.
      assert [
               {sixth_transaction_hash, sixth_index},
               {fifth_transaction_hash, fifth_index},
               {fourth_transaction_hash, fourth_index},
               {third_transaction_hash, third_index},
               {second_transaction_hash, second_index},
               {first_transaction_hash, first_index}
             ] ==
               address.hash
               |> Chain.address_to_internal_transactions(
                 paging_options: %PagingOptions{key: {6001, 3, 2}, page_size: 8}
               )
               |> Enum.map(&{&1.transaction_hash, &1.index})

      # block number ==, transaction index ==, internal transaction index <
      assert [
               {fourth_transaction_hash, fourth_index},
               {third_transaction_hash, third_index},
               {second_transaction_hash, second_index},
               {first_transaction_hash, first_index}
             ] ==
               address.hash
               |> Chain.address_to_internal_transactions(
                 paging_options: %PagingOptions{key: {6000, 0, 1}, page_size: 8}
               )
               |> Enum.map(&{&1.transaction_hash, &1.index})

      # block number ==, transaction index <
      assert [
               {fourth_transaction_hash, fourth_index},
               {third_transaction_hash, third_index},
               {second_transaction_hash, second_index},
               {first_transaction_hash, first_index}
             ] ==
               address.hash
               |> Chain.address_to_internal_transactions(
                 paging_options: %PagingOptions{key: {6000, -1, -1}, page_size: 8}
               )
               |> Enum.map(&{&1.transaction_hash, &1.index})

      # block number <
      assert [] ==
               address.hash
               |> Chain.address_to_internal_transactions(
                 paging_options: %PagingOptions{key: {2000, -1, -1}, page_size: 8}
               )
               |> Enum.map(&{&1.transaction_hash, &1.index})
    end

    test "excludes internal transactions of type `call` when they are alone in the parent transaction" do
      %Address{hash: address_hash} = address = insert(:address)

      transaction =
        :transaction
        |> insert(to_address: address)
        |> with_block()

      insert(:internal_transaction,
        index: 0,
        to_address: address,
        transaction: transaction,
        block_number: transaction.block_number,
        block_hash: transaction.block_hash,
        block_index: 0,
        transaction_index: transaction.index
      )

      assert Enum.empty?(Chain.address_to_internal_transactions(address_hash))
    end

    test "includes internal transactions of type `create` even when they are alone in the parent transaction" do
      %Address{hash: address_hash} = address = insert(:address)

      transaction =
        :transaction
        |> insert(to_address: address)
        |> with_block()

      expected =
        insert(
          :internal_transaction_create,
          index: 0,
          from_address: address,
          transaction: transaction,
          block_hash: transaction.block_hash,
          block_index: 0,
          block_number: transaction.block_number,
          transaction_index: transaction.index
        )

      actual = Enum.at(Chain.address_to_internal_transactions(address_hash), 0)

      assert {actual.transaction_hash, actual.index} == {expected.transaction_hash, expected.index}
    end
  end

  describe "pending_transactions/0" do
    test "without transactions" do
      assert [] = Chain.recent_pending_transactions()
    end

    test "with transactions" do
      %Transaction{hash: hash} = insert(:transaction)

      assert [%Transaction{hash: ^hash}] = Chain.recent_pending_transactions()
    end

    test "with transactions can be paginated" do
      second_page_hashes =
        50
        |> insert_list(:transaction)
        |> Enum.map(& &1.hash)

      %Transaction{inserted_at: inserted_at, hash: hash} = insert(:transaction)

      assert second_page_hashes ==
               [paging_options: %PagingOptions{key: {inserted_at, hash}, page_size: 50}]
               |> Chain.recent_pending_transactions()
               |> Enum.map(& &1.hash)
               |> Enum.reverse()
    end
  end

  describe "transaction_estimated_count/1" do
    test "returns integer" do
      assert is_integer(Chain.transaction_estimated_count())
    end
  end

  describe "transaction_to_internal_transactions/1" do
    test "with transaction without internal transactions" do
      transaction = insert(:transaction)

      assert [] = Chain.transaction_to_internal_transactions(transaction.hash)
    end

    test "with transaction with internal transactions returns all internal transactions for a given transaction hash excluding parent trace" do
      block = insert(:block)

      transaction =
        :transaction
        |> insert()
        |> with_block(block)

      first =
        insert(:internal_transaction,
          transaction: transaction,
          index: 0,
          block_number: transaction.block_number,
          block_hash: transaction.block_hash,
          block_index: 0,
          transaction_index: transaction.index
        )

      second =
        insert(:internal_transaction,
          transaction: transaction,
          index: 1,
          block_hash: transaction.block_hash,
          block_index: 1,
          block_number: transaction.block_number,
          transaction_index: transaction.index
        )

      results = [internal_transaction | _] = Chain.transaction_to_internal_transactions(transaction.hash)

      # excluding of internal transactions with type=call and index=0
      assert 1 == length(results)

      assert Enum.all?(
               results,
               &({&1.transaction_hash, &1.index} in [
                   {first.transaction_hash, first.index},
                   {second.transaction_hash, second.index}
                 ])
             )

      assert internal_transaction.transaction.block_number == block.number
    end

    test "with transaction with internal transactions loads associations with in necessity_by_association" do
      transaction =
        :transaction
        |> insert()
        |> with_block()

      insert(:internal_transaction_create,
        transaction: transaction,
        index: 0,
        block_number: transaction.block_number,
        block_hash: transaction.block_hash,
        block_index: 0,
        transaction_index: transaction.index
      )

      assert [
               %InternalTransaction{
                 from_address: %Ecto.Association.NotLoaded{},
                 to_address: %Ecto.Association.NotLoaded{},
                 transaction: %Transaction{block: %Ecto.Association.NotLoaded{}}
               }
             ] = Chain.transaction_to_internal_transactions(transaction.hash)

      assert [
               %InternalTransaction{
                 from_address: %Address{},
                 to_address: nil,
                 transaction: %Transaction{block: %Block{}}
               }
             ] =
               Chain.transaction_to_internal_transactions(
                 transaction.hash,
                 necessity_by_association: %{
                   :from_address => :optional,
                   :to_address => :optional,
                   [transaction: :block] => :optional
                 }
               )
    end

    test "excludes internal transaction of type call with no siblings in the transaction" do
      transaction =
        :transaction
        |> insert()
        |> with_block()

      insert(:internal_transaction,
        transaction: transaction,
        index: 0,
        block_number: transaction.block_number,
        block_hash: transaction.block_hash,
        block_index: 0,
        transaction_index: transaction.index
      )

      result = Chain.transaction_to_internal_transactions(transaction.hash)

      assert Enum.empty?(result)
    end

    test "includes internal transactions of type `create` even when they are alone in the parent transaction" do
      transaction =
        :transaction
        |> insert()
        |> with_block()

      expected =
        insert(:internal_transaction_create,
          index: 0,
          transaction: transaction,
          block_number: transaction.block_number,
          block_hash: transaction.block_hash,
          block_index: 0,
          transaction_index: transaction.index
        )

      actual = Enum.at(Chain.transaction_to_internal_transactions(transaction.hash), 0)

      assert {actual.transaction_hash, actual.index} == {expected.transaction_hash, expected.index}
    end

    test "includes internal transactions of type `reward` even when they are alone in the parent transaction" do
      transaction =
        :transaction
        |> insert()
        |> with_block()

      expected =
        insert(:internal_transaction,
          index: 0,
          transaction: transaction,
          type: :reward,
          block_number: transaction.block_number,
          block_hash: transaction.block_hash,
          block_index: 0,
          transaction_index: transaction.index
        )

      actual = Enum.at(Chain.transaction_to_internal_transactions(transaction.hash), 0)

      assert {actual.transaction_hash, actual.index} == {expected.transaction_hash, expected.index}
    end

    test "includes internal transactions of type `selfdestruct` even when they are alone in the parent transaction" do
      transaction =
        :transaction
        |> insert()
        |> with_block()

      expected =
        insert(:internal_transaction,
          index: 0,
          transaction: transaction,
          gas: nil,
          type: :selfdestruct,
          block_number: transaction.block_number,
          block_hash: transaction.block_hash,
          block_index: 0,
          transaction_index: transaction.index
        )

      actual = Enum.at(Chain.transaction_to_internal_transactions(transaction.hash), 0)

      assert {actual.transaction_hash, actual.index} == {expected.transaction_hash, expected.index}
    end

    test "returns the internal transactions in ascending index order" do
      transaction =
        :transaction
        |> insert()
        |> with_block()

      %InternalTransaction{transaction_hash: _, index: _} =
        insert(:internal_transaction,
          transaction: transaction,
          index: 0,
          block_number: transaction.block_number,
          block_hash: transaction.block_hash,
          block_index: 0,
          transaction_index: transaction.index
        )

      %InternalTransaction{transaction_hash: second_transaction_hash, index: second_index} =
        insert(:internal_transaction,
          transaction: transaction,
          index: 1,
          block_number: transaction.block_number,
          block_hash: transaction.block_hash,
          block_index: 1,
          transaction_index: transaction.index
        )

      result =
        transaction.hash
        |> Chain.transaction_to_internal_transactions()
        |> Enum.map(&{&1.transaction_hash, &1.index})

      # excluding of internal transactions with type=call and index=0
      assert [{second_transaction_hash, second_index}] == result
    end

    test "pages by index" do
      transaction =
        :transaction
        |> insert()
        |> with_block()

      %InternalTransaction{transaction_hash: _, index: _} =
        insert(:internal_transaction,
          transaction: transaction,
          index: 0,
          block_number: transaction.block_number,
          block_hash: transaction.block_hash,
          block_index: 0,
          transaction_index: transaction.index
        )

      %InternalTransaction{transaction_hash: second_transaction_hash, index: second_index} =
        insert(:internal_transaction,
          transaction: transaction,
          index: 1,
          block_number: transaction.block_number,
          block_hash: transaction.block_hash,
          block_index: 1,
          transaction_index: transaction.index
        )

      %InternalTransaction{transaction_hash: third_transaction_hash, index: third_index} =
        insert(:internal_transaction,
          transaction: transaction,
          index: 2,
          block_number: transaction.block_number,
          block_hash: transaction.block_hash,
          block_index: 2,
          transaction_index: transaction.index
        )

      assert [{second_transaction_hash, second_index}, {third_transaction_hash, third_index}] ==
               transaction.hash
               |> Chain.transaction_to_internal_transactions(paging_options: %PagingOptions{key: {-1}, page_size: 2})
               |> Enum.map(&{&1.transaction_hash, &1.index})

      assert [{second_transaction_hash, second_index}] ==
               transaction.hash
               |> Chain.transaction_to_internal_transactions(paging_options: %PagingOptions{key: {-1}, page_size: 1})
               |> Enum.map(&{&1.transaction_hash, &1.index})

      assert [{third_transaction_hash, third_index}] ==
               transaction.hash
               |> Chain.transaction_to_internal_transactions(paging_options: %PagingOptions{key: {1}, page_size: 2})
               |> Enum.map(&{&1.transaction_hash, &1.index})
    end
  end

  describe "all_transaction_to_internal_transactions/1" do
    test "with transaction without internal transactions" do
      transaction = insert(:transaction)

      assert [] = Chain.all_transaction_to_internal_transactions(transaction.hash)
    end

    test "with transaction with internal transactions returns all internal transactions for a given transaction hash" do
      block = insert(:block)

      transaction =
        :transaction
        |> insert()
        |> with_block(block)

      first =
        insert(:internal_transaction,
          transaction: transaction,
          index: 0,
          block_number: transaction.block_number,
          block_hash: transaction.block_hash,
          block_index: 0,
          transaction_index: transaction.index
        )

      second =
        insert(:internal_transaction,
          transaction: transaction,
          index: 1,
          block_hash: transaction.block_hash,
          block_index: 1,
          block_number: transaction.block_number,
          transaction_index: transaction.index
        )

      results = [internal_transaction | _] = Chain.all_transaction_to_internal_transactions(transaction.hash)

      assert 2 == length(results)

      assert Enum.all?(
               results,
               &({&1.transaction_hash, &1.index} in [
                   {first.transaction_hash, first.index},
                   {second.transaction_hash, second.index}
                 ])
             )

      assert internal_transaction.transaction.block_number == block.number
    end

    test "with transaction with internal transactions loads associations with in necessity_by_association" do
      transaction =
        :transaction
        |> insert()
        |> with_block()

      insert(:internal_transaction_create,
        transaction: transaction,
        index: 0,
        block_number: transaction.block_number,
        block_hash: transaction.block_hash,
        block_index: 0,
        transaction_index: transaction.index
      )

      assert [
               %InternalTransaction{
                 from_address: %Ecto.Association.NotLoaded{},
                 to_address: %Ecto.Association.NotLoaded{},
                 transaction: %Transaction{block: %Ecto.Association.NotLoaded{}}
               }
             ] = Chain.all_transaction_to_internal_transactions(transaction.hash)

      assert [
               %InternalTransaction{
                 from_address: %Address{},
                 to_address: nil,
                 transaction: %Transaction{block: %Block{}}
               }
             ] =
               Chain.all_transaction_to_internal_transactions(
                 transaction.hash,
                 necessity_by_association: %{
                   :from_address => :optional,
                   :to_address => :optional,
                   [transaction: :block] => :optional
                 }
               )
    end

    test "not excludes internal transaction of type call with no siblings in the transaction" do
      transaction =
        :transaction
        |> insert()
        |> with_block()

      insert(:internal_transaction,
        transaction: transaction,
        index: 0,
        block_number: transaction.block_number,
        block_hash: transaction.block_hash,
        block_index: 0,
        transaction_index: transaction.index
      )

      result = Chain.all_transaction_to_internal_transactions(transaction.hash)

      assert Enum.empty?(result) == false
    end

    test "includes internal transactions of type `create` even when they are alone in the parent transaction" do
      transaction =
        :transaction
        |> insert()
        |> with_block()

      expected =
        insert(:internal_transaction_create,
          index: 0,
          transaction: transaction,
          block_number: transaction.block_number,
          block_hash: transaction.block_hash,
          block_index: 0,
          transaction_index: transaction.index
        )

      actual = Enum.at(Chain.all_transaction_to_internal_transactions(transaction.hash), 0)

      assert {actual.transaction_hash, actual.index} == {expected.transaction_hash, expected.index}
    end

    test "includes internal transactions of type `reward` even when they are alone in the parent transaction" do
      transaction =
        :transaction
        |> insert()
        |> with_block()

      expected =
        insert(:internal_transaction,
          index: 0,
          transaction: transaction,
          type: :reward,
          block_number: transaction.block_number,
          block_hash: transaction.block_hash,
          block_index: 0,
          transaction_index: transaction.index
        )

      actual = Enum.at(Chain.all_transaction_to_internal_transactions(transaction.hash), 0)

      assert {actual.transaction_hash, actual.index} == {expected.transaction_hash, expected.index}
    end

    test "includes internal transactions of type `selfdestruct` even when they are alone in the parent transaction" do
      transaction =
        :transaction
        |> insert()
        |> with_block()

      expected =
        insert(:internal_transaction,
          index: 0,
          transaction: transaction,
          gas: nil,
          type: :selfdestruct,
          block_number: transaction.block_number,
          block_hash: transaction.block_hash,
          block_index: 0,
          transaction_index: transaction.index
        )

      actual = Enum.at(Chain.all_transaction_to_internal_transactions(transaction.hash), 0)

      assert {actual.transaction_hash, actual.index} == {expected.transaction_hash, expected.index}
    end

    test "returns the internal transactions in ascending index order" do
      transaction =
        :transaction
        |> insert()
        |> with_block()

      %InternalTransaction{transaction_hash: transaction_hash, index: index} =
        insert(:internal_transaction,
          transaction: transaction,
          index: 0,
          block_number: transaction.block_number,
          block_hash: transaction.block_hash,
          block_index: 0,
          transaction_index: transaction.index
        )

      %InternalTransaction{transaction_hash: second_transaction_hash, index: second_index} =
        insert(:internal_transaction,
          transaction: transaction,
          index: 1,
          block_number: transaction.block_number,
          block_hash: transaction.block_hash,
          block_index: 1,
          transaction_index: transaction.index
        )

      result =
        transaction.hash
        |> Chain.all_transaction_to_internal_transactions()
        |> Enum.map(&{&1.transaction_hash, &1.index})

      assert [{transaction_hash, index}, {second_transaction_hash, second_index}] == result
    end

    test "pages by index" do
      transaction =
        :transaction
        |> insert()
        |> with_block()

      %InternalTransaction{transaction_hash: transaction_hash, index: index} =
        insert(:internal_transaction,
          transaction: transaction,
          index: 0,
          block_number: transaction.block_number,
          block_hash: transaction.block_hash,
          block_index: 0,
          transaction_index: transaction.index
        )

      %InternalTransaction{transaction_hash: second_transaction_hash, index: second_index} =
        insert(:internal_transaction,
          transaction: transaction,
          index: 1,
          block_number: transaction.block_number,
          block_hash: transaction.block_hash,
          block_index: 1,
          transaction_index: transaction.index
        )

      %InternalTransaction{transaction_hash: third_transaction_hash, index: third_index} =
        insert(:internal_transaction,
          transaction: transaction,
          index: 2,
          block_number: transaction.block_number,
          block_hash: transaction.block_hash,
          block_index: 2,
          transaction_index: transaction.index
        )

      assert [{transaction_hash, index}, {second_transaction_hash, second_index}] ==
               transaction.hash
               |> Chain.all_transaction_to_internal_transactions(
                 paging_options: %PagingOptions{key: {-1}, page_size: 2}
               )
               |> Enum.map(&{&1.transaction_hash, &1.index})

      assert [{transaction_hash, index}] ==
               transaction.hash
               |> Chain.all_transaction_to_internal_transactions(
                 paging_options: %PagingOptions{key: {-1}, page_size: 1}
               )
               |> Enum.map(&{&1.transaction_hash, &1.index})

      assert [{third_transaction_hash, third_index}] ==
               transaction.hash
               |> Chain.all_transaction_to_internal_transactions(paging_options: %PagingOptions{key: {1}, page_size: 2})
               |> Enum.map(&{&1.transaction_hash, &1.index})
    end
  end

  describe "transaction_to_logs/2" do
    test "without logs" do
      transaction = insert(:transaction)

      assert [] = Chain.transaction_to_logs(transaction.hash)
    end

    test "with logs" do
      transaction =
        :transaction
        |> insert()
        |> with_block()

      %Log{transaction_hash: transaction_hash, index: index} =
        insert(:log, transaction: transaction, block: transaction.block, block_number: transaction.block_number)

      assert [%Log{transaction_hash: ^transaction_hash, index: ^index}] = Chain.transaction_to_logs(transaction.hash)
    end

    test "with logs can be paginated" do
      transaction =
        :transaction
        |> insert()
        |> with_block()

      log =
        insert(:log,
          transaction: transaction,
          index: 1,
          block: transaction.block,
          block_number: transaction.block_number
        )

      second_page_indexes =
        2..51
        |> Enum.map(fn index ->
          insert(:log,
            transaction: transaction,
            index: index,
            block: transaction.block,
            block_number: transaction.block_number
          )
        end)
        |> Enum.map(& &1.index)

      assert second_page_indexes ==
               transaction.hash
               |> Chain.transaction_to_logs(paging_options: %PagingOptions{key: {log.index}, page_size: 50})
               |> Enum.map(& &1.index)
    end

    test "with logs necessity_by_association loads associations" do
      transaction =
        :transaction
        |> insert()
        |> with_block()

      insert(:log, transaction: transaction, block: transaction.block, block_number: transaction.block_number)

      assert [%Log{address: %Address{}, transaction: %Transaction{}}] =
               Chain.transaction_to_logs(
                 transaction.hash,
                 necessity_by_association: %{
                   address: :optional,
                   transaction: :optional
                 }
               )

      assert [
               %Log{
                 address: %Ecto.Association.NotLoaded{},
                 transaction: %Ecto.Association.NotLoaded{}
               }
             ] = Chain.transaction_to_logs(transaction.hash)
    end
  end

  describe "transaction_to_token_transfers/2" do
    test "without token transfers" do
      transaction = insert(:transaction)

      assert [] = Chain.transaction_to_token_transfers(transaction.hash)
    end

    test "with token transfers" do
      transaction =
        :transaction
        |> insert()
        |> with_block()

      %TokenTransfer{transaction_hash: transaction_hash, log_index: log_index} =
        insert(:token_transfer,
          transaction: transaction,
          block: transaction.block,
          block_number: transaction.block_number
        )

      assert [%TokenTransfer{transaction_hash: ^transaction_hash, log_index: ^log_index}] =
               Chain.transaction_to_token_transfers(transaction.hash)
    end

    test "token transfers necessity_by_association loads associations" do
      transaction =
        :transaction
        |> insert()
        |> with_block()

      insert(:token_transfer, transaction: transaction, block: transaction.block, block_number: transaction.block_number)

      assert [%TokenTransfer{token: %Token{}, transaction: %Transaction{}}] =
               Chain.transaction_to_token_transfers(
                 transaction.hash,
                 necessity_by_association: %{
                   token: :optional,
                   transaction: :optional
                 }
               )

      assert [
               %TokenTransfer{
                 token: %Ecto.Association.NotLoaded{},
                 transaction: %Ecto.Association.NotLoaded{}
               }
             ] = Chain.transaction_to_token_transfers(transaction.hash)
    end

    test "token transfers ordered by ASC log_index" do
      transaction =
        :transaction
        |> insert()
        |> with_block()

      token_transfer_0 =
        insert(:token_transfer,
          transaction: transaction,
          block: transaction.block,
          block_number: transaction.block_number,
          log_index: 0
        )

      token_transfer_4 =
        insert(:token_transfer,
          transaction: transaction,
          block: transaction.block,
          block_number: transaction.block_number,
          log_index: 4
        )

      token_transfer_2 =
        insert(:token_transfer,
          transaction: transaction,
          block: transaction.block,
          block_number: transaction.block_number,
          log_index: 2
        )

      token_transfer_1 =
        insert(:token_transfer,
          transaction: transaction,
          block: transaction.block,
          block_number: transaction.block_number,
          log_index: 1
        )

      token_transfer_3 =
        insert(:token_transfer,
          transaction: transaction,
          block: transaction.block,
          block_number: transaction.block_number,
          log_index: 3
        )

      token_transfers_sorted =
        [token_transfer_0, token_transfer_1, token_transfer_2, token_transfer_3, token_transfer_4]
        |> Enum.map(&{&1.transaction_hash, &1.log_index})

      token_transfers_unsorted =
        [token_transfer_1, token_transfer_0, token_transfer_2, token_transfer_3, token_transfer_4]
        |> Enum.map(&{&1.transaction_hash, &1.log_index})

      assert token_transfers_sorted ==
               transaction.hash
               |> Chain.transaction_to_token_transfers(
                 necessity_by_association: %{
                   token: :optional,
                   transaction: :optional
                 }
               )
               |> Enum.map(&{&1.transaction_hash, &1.log_index})

      assert token_transfers_unsorted !=
               transaction.hash
               |> Chain.transaction_to_token_transfers(
                 necessity_by_association: %{
                   token: :optional,
                   transaction: :optional
                 }
               )
               |> Enum.map(&{&1.transaction_hash, &1.log_index})
    end

    test "token transfers can be paginated" do
      transaction =
        :transaction
        |> insert()
        |> with_block()

      token_transfer_0 =
        insert(:token_transfer,
          transaction: transaction,
          block: transaction.block,
          block_number: transaction.block_number,
          log_index: 0
        )

      token_transfer_4 =
        insert(:token_transfer,
          transaction: transaction,
          block: transaction.block,
          block_number: transaction.block_number,
          log_index: 4
        )

      token_transfer_2 =
        insert(:token_transfer,
          transaction: transaction,
          block: transaction.block,
          block_number: transaction.block_number,
          log_index: 2
        )

      token_transfer_1 =
        insert(:token_transfer,
          transaction: transaction,
          block: transaction.block,
          block_number: transaction.block_number,
          log_index: 1
        )

      token_transfer_3 =
        insert(:token_transfer,
          transaction: transaction,
          block: transaction.block,
          block_number: transaction.block_number,
          log_index: 3
        )

      token_transfer_6 =
        insert(:token_transfer,
          transaction: transaction,
          block: transaction.block,
          block_number: transaction.block_number,
          log_index: 6
        )

      token_transfers_first_page =
        [token_transfer_0, token_transfer_1, token_transfer_2] |> Enum.map(&{&1.transaction_hash, &1.log_index})

      token_transfers_second_page =
        [token_transfer_2, token_transfer_3, token_transfer_4] |> Enum.map(&{&1.transaction_hash, &1.log_index})

      token_transfers_third_page =
        [token_transfer_4, token_transfer_6] |> Enum.map(&{&1.transaction_hash, &1.log_index})

      assert token_transfers_first_page ==
               transaction.hash
               |> Chain.transaction_to_token_transfers(
                 necessity_by_association: %{
                   token: :optional,
                   transaction: :optional
                 },
                 paging_options: %PagingOptions{
                   page_size: 3
                 }
               )
               |> Enum.map(&{&1.transaction_hash, &1.log_index})

      assert token_transfers_second_page ==
               transaction.hash
               |> Chain.transaction_to_token_transfers(
                 necessity_by_association: %{
                   token: :optional,
                   transaction: :optional
                 },
                 paging_options: %PagingOptions{
                   key: {transaction.block_number, 1},
                   page_size: 3
                 }
               )
               |> Enum.map(&{&1.transaction_hash, &1.log_index})

      assert token_transfers_third_page ==
               transaction.hash
               |> Chain.transaction_to_token_transfers(
                 necessity_by_association: %{
                   token: :optional,
                   transaction: :optional
                 },
                 paging_options: %PagingOptions{
                   key: {transaction.block_number, 3},
                   page_size: 3
                 }
               )
               |> Enum.map(&{&1.transaction_hash, &1.log_index})
    end
  end

  describe "value/2" do
    test "with InternalTransaction.t with :wei" do
      assert Chain.value(%InternalTransaction{value: %Wei{value: Decimal.new(1)}}, :wei) == Decimal.new(1)
    end

    test "with InternalTransaction.t with :gwei" do
      assert Chain.value(%InternalTransaction{value: %Wei{value: Decimal.new(1)}}, :gwei) == Decimal.new("1e-9")

      assert Chain.value(%InternalTransaction{value: %Wei{value: Decimal.new("1e9")}}, :gwei) == Decimal.new(1)
    end

    test "with InternalTransaction.t with :ether" do
      assert Chain.value(%InternalTransaction{value: %Wei{value: Decimal.new(1)}}, :ether) == Decimal.new("1e-18")

      assert Chain.value(%InternalTransaction{value: %Wei{value: Decimal.new("1e18")}}, :ether) == Decimal.new(1)
    end

    test "with Transaction.t with :wei" do
      assert Chain.value(%Transaction{value: %Wei{value: Decimal.new(1)}}, :wei) == Decimal.new(1)
    end

    test "with Transaction.t with :gwei" do
      assert Chain.value(%Transaction{value: %Wei{value: Decimal.new(1)}}, :gwei) == Decimal.new("1e-9")
      assert Chain.value(%Transaction{value: %Wei{value: Decimal.new("1e9")}}, :gwei) == Decimal.new(1)
    end

    test "with Transaction.t with :ether" do
      assert Chain.value(%Transaction{value: %Wei{value: Decimal.new(1)}}, :ether) == Decimal.new("1e-18")
      assert Chain.value(%Transaction{value: %Wei{value: Decimal.new("1e18")}}, :ether) == Decimal.new(1)
    end
  end

  describe "find_contract_address/1" do
    test "doesn't find an address that doesn't have a code" do
      address = insert(:address, contract_code: nil)

      response = Chain.find_contract_address(address.hash)

      assert {:error, :not_found} == response
    end

    test "doesn't find a nonexistent address" do
      nonexistent_address_hash = Factory.address_hash()

      response = Chain.find_contract_address(nonexistent_address_hash)

      assert {:error, :not_found} == response
    end

    test "finds a contract address" do
      address =
        insert(:address, contract_code: Factory.data("contract_code"), smart_contract: nil, names: [])
        |> Repo.preload([
          :contracts_creation_internal_transaction,
          :contracts_creation_transaction,
          :token,
          :smart_contract_additional_sources
        ])

      options = [
        necessity_by_association: %{
          :contracts_creation_internal_transaction => :optional,
          :names => :optional,
          :smart_contract => :optional,
          :token => :optional,
          :contracts_creation_transaction => :optional
        }
      ]

      response = Chain.find_contract_address(address.hash, options, true)

      assert response == {:ok, address}
    end
  end

  describe "find_decompiled_contract_address/1" do
    test "returns contract with decompiled contracts" do
      address = insert(:address)
      insert(:decompiled_smart_contract, address_hash: address.hash)
      insert(:decompiled_smart_contract, address_hash: address.hash, decompiler_version: "2")

      {:ok, address} = Chain.find_decompiled_contract_address(address.hash)

      assert Enum.count(address.decompiled_smart_contracts) == 2
    end
  end

  describe "block_reward/1" do
    setup do
      %{block_range: range} = emission_reward = insert(:emission_reward)

      block = insert(:block, number: Enum.random(Range.new(range.from, range.to)))
      insert(:transaction)

      {:ok, block: block, emission_reward: emission_reward}
    end

    test "with block containing transactions", %{block: block, emission_reward: emission_reward} do
      :transaction
      |> insert(gas_price: 1)
      |> with_block(block, gas_used: 1)

      :transaction
      |> insert(gas_price: 1)
      |> with_block(block, gas_used: 2)

      expected =
        emission_reward.reward
        |> Wei.to(:wei)
        |> Decimal.add(Decimal.new(3))
        |> Wei.from(:wei)

      assert expected == Chain.block_reward(block.number)
    end

    test "with block without transactions", %{block: block, emission_reward: emission_reward} do
      assert emission_reward.reward == Chain.block_reward(block.number)
    end
  end

  describe "block_reward_by_parts/1" do
    setup do
      {:ok, emission_reward: insert(:emission_reward)}
    end

    test "without uncles", %{emission_reward: %{reward: reward, block_range: range}} do
      block = build(:block, number: range.from, base_fee_per_gas: 5, uncles: [])

      tx1 = build(:transaction, gas_price: 1, gas_used: 1, block_number: block.number, block_hash: block.hash)
      tx2 = build(:transaction, gas_price: 1, gas_used: 2, block_number: block.number, block_hash: block.hash)

      tx3 =
        build(:transaction,
          gas_price: 1,
          gas_used: 3,
          block_number: block.number,
          block_hash: block.hash,
          max_priority_fee_per_gas: 1
        )

      expected_txn_fees = %Wei{value: Decimal.new(6)}
      expected_burned_fees = %Wei{value: Decimal.new(30)}
      expected_uncle_reward = %Wei{value: Decimal.new(0)}

      assert %{
               static_reward: ^reward,
               txn_fees: ^expected_txn_fees,
               burned_fees: ^expected_burned_fees,
               uncle_reward: ^expected_uncle_reward
             } = Chain.block_reward_by_parts(block, [tx1, tx2, tx3])
    end

    test "with uncles", %{emission_reward: %{reward: reward, block_range: range}} do
      block =
        build(:block, number: range.from, uncles: ["0xe670ec64341771606e55d6b4ca35a1a6b75ee3d5145a99d05921026d15273311"])

      expected_uncle_reward = Wei.mult(reward, Decimal.from_float(1 / 32))

      assert %{uncle_reward: ^expected_uncle_reward} = Chain.block_reward_by_parts(block, [])
    end
  end

  describe "gas_payment_by_block_hash/1" do
    setup do
      number = 1

      %{consensus_block: insert(:block, number: number, consensus: true), number: number}
    end

    test "without consensus block hash has no key", %{consensus_block: consensus_block, number: number} do
      non_consensus_block = insert(:block, number: number, consensus: false)

      :transaction
      |> insert(gas_price: 1)
      |> with_block(consensus_block, gas_used: 1)

      :transaction
      |> insert(gas_price: 1)
      |> with_block(consensus_block, gas_used: 2)

      assert Chain.gas_payment_by_block_hash([non_consensus_block.hash]) == %{}
    end

    test "with consensus block hash without transactions has key with 0 value", %{
      consensus_block: %Block{hash: consensus_block_hash}
    } do
      assert Chain.gas_payment_by_block_hash([consensus_block_hash]) == %{
               consensus_block_hash => %Wei{value: Decimal.new(0)}
             }
    end

    test "with consensus block hash with transactions has key with value", %{
      consensus_block: %Block{hash: consensus_block_hash} = consensus_block
    } do
      :transaction
      |> insert(gas_price: 1)
      |> with_block(consensus_block, gas_used: 2)

      :transaction
      |> insert(gas_price: 3)
      |> with_block(consensus_block, gas_used: 4)

      assert Chain.gas_payment_by_block_hash([consensus_block_hash]) == %{
               consensus_block_hash => %Wei{value: Decimal.new(14)}
             }
    end
  end

  describe "missing_block_number_ranges/1" do
    # 0000
    test "0..0 without blocks" do
      assert Chain.missing_block_number_ranges(0..0) == [0..0]
    end

    # 0001
    test "0..0 with block 3" do
      insert(:block, number: 3)

      assert Chain.missing_block_number_ranges(0..0) == [0..0]
    end

    # 0010
    test "0..0 with block 2" do
      insert(:block, number: 2)

      assert Chain.missing_block_number_ranges(0..0) == [0..0]
    end

    # 0011
    test "0..0 with blocks 2,3" do
      Enum.each([2, 3], &insert(:block, number: &1))

      assert Chain.missing_block_number_ranges(0..0) == [0..0]
    end

    # 0100
    test "0..0 with block 1" do
      insert(:block, number: 1)

      assert Chain.missing_block_number_ranges(0..0) == [0..0]
    end

    # 0101
    test "0..0 with blocks 1,3" do
      Enum.each([1, 3], fn num ->
        insert(:block, number: num)
        Process.sleep(200)
      end)

      assert Chain.missing_block_number_ranges(0..0) == [0..0]
    end

    # 0111
    test "0..0 with blocks 1..3" do
      Enum.each(1..3, fn num ->
        insert(:block, number: num)
        Process.sleep(200)
      end)

      assert Chain.missing_block_number_ranges(0..0) == [0..0]
    end

    # 1000
    test "0..0 with block 0" do
      insert(:block, number: 0)

      assert Chain.missing_block_number_ranges(0..0) == []
    end

    # 1001
    test "0..0 with blocks 0,3" do
      Enum.each([0, 3], &insert(:block, number: &1))

      assert Chain.missing_block_number_ranges(0..0) == []
    end

    # 1010
    test "0..0 with blocks 0,2" do
      Enum.each([0, 2], &insert(:block, number: &1))

      assert Chain.missing_block_number_ranges(0..0) == []
    end

    # 1011
    test "0..0 with blocks 0,2,3" do
      Enum.each([0, 2, 3], &insert(:block, number: &1))

      assert Chain.missing_block_number_ranges(0..0) == []
    end

    # 1100
    test "0..0 with blocks 0..1" do
      Enum.each(0..1, &insert(:block, number: &1))

      assert Chain.missing_block_number_ranges(0..0) == []
    end

    # 1101
    test "0..0 with blocks 0,1,3" do
      Enum.each([0, 1, 3], fn num ->
        insert(:block, number: num)
        Process.sleep(200)
      end)

      assert Chain.missing_block_number_ranges(0..0) == []
    end

    # 1110
    test "0..0 with blocks 0..2" do
      Enum.each(0..2, &insert(:block, number: &1))

      assert Chain.missing_block_number_ranges(0..0) == []
    end

    # 1111
    test "0..0 with blocks 0..3" do
      Enum.each(0..2, fn num ->
        insert(:block, number: num)
        Process.sleep(200)
      end)

      assert Chain.missing_block_number_ranges(0..0) == []
    end

    test "0..2 with block 1" do
      insert(:block, number: 1)

      assert Chain.missing_block_number_ranges(0..2) == [0..0, 2..2]
    end
  end

  describe "recent_collated_transactions/1" do
    test "with no collated transactions it returns an empty list" do
      assert [] == Explorer.Chain.recent_collated_transactions()
    end

    test "it excludes pending transactions" do
      insert(:transaction)
      assert [] == Explorer.Chain.recent_collated_transactions()
    end

    test "returns a list of recent collated transactions" do
      newest_first_transactions =
        50
        |> insert_list(:transaction)
        |> with_block()
        |> Enum.reverse()

      oldest_seen = Enum.at(newest_first_transactions, 9)
      paging_options = %Explorer.PagingOptions{page_size: 10, key: {oldest_seen.block_number, oldest_seen.index}}
      recent_collated_transactions = Explorer.Chain.recent_collated_transactions(paging_options: paging_options)

      assert length(recent_collated_transactions) == 10
      assert hd(recent_collated_transactions).hash == Enum.at(newest_first_transactions, 10).hash
    end

    test "returns transactions with token_transfers preloaded" do
      address = insert(:address)
      token_contract_address = insert(:contract_address)
      token = insert(:token, contract_address: token_contract_address)

      transaction =
        :transaction
        |> insert()
        |> with_block()

      insert_list(
        2,
        :token_transfer,
        to_address: address,
        transaction: transaction,
        token_contract_address: token_contract_address,
        token: token
      )

      fetched_transaction = List.first(Explorer.Chain.recent_collated_transactions())
      assert fetched_transaction.hash == transaction.hash
      assert length(fetched_transaction.token_transfers) == 2
    end
  end

  describe "smart_contract_bytecode/1" do
    test "fetches the smart contract bytecode" do
      smart_contract_bytecode =
        "0x608060405234801561001057600080fd5b5060df8061001f6000396000f3006080604052600436106049576000357c0100000000000000000000000000000000000000000000000000000000900463ffffffff16806360fe47b114604e5780636d4ce63c146078575b600080fd5b348015605957600080fd5b5060766004803603810190808035906020019092919050505060a0565b005b348015608357600080fd5b50608a60aa565b6040518082815260200191505060405180910390f35b8060008190555050565b600080549050905600a165627a7a7230582040d82a7379b1ee1632ad4d8a239954fd940277b25628ead95259a85c5eddb2120029"

      created_contract_address = insert(:address, contract_code: smart_contract_bytecode)

      transaction =
        :transaction
        |> insert()
        |> with_block()

      insert(
        :internal_transaction_create,
        transaction: transaction,
        index: 0,
        created_contract_address: created_contract_address,
        created_contract_code: smart_contract_bytecode,
        block_number: transaction.block_number,
        block_hash: transaction.block_hash,
        block_index: 0,
        transaction_index: transaction.index
      )

      assert Chain.smart_contract_bytecode(created_contract_address.hash) == smart_contract_bytecode
    end
  end

  describe "create_decompiled_smart_contract/1" do
    test "with valid params creates decompiled smart contract" do
      address_hash = to_string(insert(:address).hash)
      decompiler_version = "test_decompiler"
      decompiled_source_code = "hello world"

      params = %{
        address_hash: address_hash,
        decompiler_version: decompiler_version,
        decompiled_source_code: decompiled_source_code
      }

      {:ok, decompiled_smart_contract} = Chain.create_decompiled_smart_contract(params)

      assert decompiled_smart_contract.decompiler_version == decompiler_version
      assert decompiled_smart_contract.decompiled_source_code == decompiled_source_code
      assert address_hash == to_string(decompiled_smart_contract.address_hash)
    end

    test "with invalid params can't create decompiled smart contract" do
      params = %{code: "cat"}

      {:error, _changeset} = Chain.create_decompiled_smart_contract(params)
    end

    test "updates smart contract code" do
      inserted_decompiled_smart_contract = insert(:decompiled_smart_contract)
      code = "code2"

      {:ok, _decompiled_smart_contract} =
        Chain.create_decompiled_smart_contract(%{
          decompiler_version: inserted_decompiled_smart_contract.decompiler_version,
          decompiled_source_code: code,
          address_hash: inserted_decompiled_smart_contract.address_hash
        })

      decompiled_smart_contract =
        Repo.one(
          from(ds in DecompiledSmartContract,
            where:
              ds.address_hash == ^inserted_decompiled_smart_contract.address_hash and
                ds.decompiler_version == ^inserted_decompiled_smart_contract.decompiler_version
          )
        )

      assert decompiled_smart_contract.decompiled_source_code == code
    end

    test "creates two smart contracts for different decompiler versions" do
      inserted_decompiled_smart_contract = insert(:decompiled_smart_contract)
      code = "code2"
      version = "2"

      {:ok, _decompiled_smart_contract} =
        Chain.create_decompiled_smart_contract(%{
          decompiler_version: version,
          decompiled_source_code: code,
          address_hash: inserted_decompiled_smart_contract.address_hash
        })

      decompiled_smart_contracts =
        Repo.all(
          from(ds in DecompiledSmartContract, where: ds.address_hash == ^inserted_decompiled_smart_contract.address_hash)
        )

      assert Enum.count(decompiled_smart_contracts) == 2
    end
  end

  describe "create_smart_contract/1" do
    setup do
      smart_contract_bytecode =
        "0x608060405234801561001057600080fd5b5060df8061001f6000396000f3006080604052600436106049576000357c0100000000000000000000000000000000000000000000000000000000900463ffffffff16806360fe47b114604e5780636d4ce63c146078575b600080fd5b348015605957600080fd5b5060766004803603810190808035906020019092919050505060a0565b005b348015608357600080fd5b50608a60aa565b6040518082815260200191505060405180910390f35b8060008190555050565b600080549050905600a165627a7a7230582040d82a7379b1ee1632ad4d8a239954fd940277b25628ead95259a85c5eddb2120029"

      created_contract_address =
        insert(
          :address,
          hash: "0x0f95fa9bc0383e699325f2658d04e8d96d87b90c",
          contract_code: smart_contract_bytecode
        )

      transaction =
        :transaction
        |> insert()
        |> with_block()

      insert(
        :internal_transaction_create,
        transaction: transaction,
        index: 0,
        created_contract_address: created_contract_address,
        created_contract_code: smart_contract_bytecode,
        block_number: transaction.block_number,
        block_hash: transaction.block_hash,
        block_index: 0,
        transaction_index: transaction.index
      )

      valid_attrs = %{
        address_hash: "0x0f95fa9bc0383e699325f2658d04e8d96d87b90c",
        name: "SimpleStorage",
        compiler_version: "0.4.23",
        optimization: false,
        contract_source_code:
          "pragma solidity ^0.4.23; contract SimpleStorage {uint storedData; function set(uint x) public {storedData = x; } function get() public constant returns (uint) {return storedData; } }",
        abi: [
          %{
            "constant" => false,
            "inputs" => [%{"name" => "x", "type" => "uint256"}],
            "name" => "set",
            "outputs" => [],
            "payable" => false,
            "stateMutability" => "nonpayable",
            "type" => "function"
          },
          %{
            "constant" => true,
            "inputs" => [],
            "name" => "get",
            "outputs" => [%{"name" => "", "type" => "uint256"}],
            "payable" => false,
            "stateMutability" => "view",
            "type" => "function"
          }
        ]
      }

      {:ok, valid_attrs: valid_attrs, address: created_contract_address}
    end

    test "with valid data creates a smart contract", %{valid_attrs: valid_attrs} do
      assert {:ok, %SmartContract{} = smart_contract} = Chain.create_smart_contract(valid_attrs)
      assert smart_contract.name == "SimpleStorage"
      assert smart_contract.compiler_version == "0.4.23"
      assert smart_contract.optimization == false
      assert smart_contract.contract_source_code != ""
      assert smart_contract.abi != ""

      assert Repo.get_by(
               Address.Name,
               address_hash: smart_contract.address_hash,
               name: smart_contract.name,
               primary: true
             )
    end

    test "clears an existing primary name and sets the new one", %{valid_attrs: valid_attrs, address: address} do
      insert(:address_name, address: address, primary: true)
      assert {:ok, %SmartContract{} = smart_contract} = Chain.create_smart_contract(valid_attrs)

      assert Repo.get_by(
               Address.Name,
               address_hash: smart_contract.address_hash,
               name: smart_contract.name,
               primary: true
             )
    end

    test "trims whitespace from address name", %{valid_attrs: valid_attrs} do
      attrs = %{valid_attrs | name: "     SimpleStorage     "}
      assert {:ok, _} = Chain.create_smart_contract(attrs)
      assert Repo.get_by(Address.Name, name: "SimpleStorage")
    end

    test "sets the address verified field to true", %{valid_attrs: valid_attrs} do
      assert {:ok, %SmartContract{} = smart_contract} = Chain.create_smart_contract(valid_attrs)

      assert Repo.get_by(Address, hash: smart_contract.address_hash).verified == true
    end
  end

  describe "update_smart_contract/1" do
    setup do
      smart_contract_bytecode =
        "0x608060405234801561001057600080fd5b5060df8061001f6000396000f3006080604052600436106049576000357c0100000000000000000000000000000000000000000000000000000000900463ffffffff16806360fe47b114604e5780636d4ce63c146078575b600080fd5b348015605957600080fd5b5060766004803603810190808035906020019092919050505060a0565b005b348015608357600080fd5b50608a60aa565b6040518082815260200191505060405180910390f35b8060008190555050565b600080549050905600a165627a7a7230582040d82a7379b1ee1632ad4d8a239954fd940277b25628ead95259a85c5eddb2120029"

      created_contract_address =
        insert(
          :address,
          hash: "0x0f95fa9bc0383e699325f2658d04e8d96d87b90c",
          contract_code: smart_contract_bytecode
        )

      transaction =
        :transaction
        |> insert()
        |> with_block()

      insert(
        :internal_transaction_create,
        transaction: transaction,
        index: 0,
        created_contract_address: created_contract_address,
        created_contract_code: smart_contract_bytecode,
        block_number: transaction.block_number,
        block_hash: transaction.block_hash,
        block_index: 0,
        transaction_index: transaction.index
      )

      valid_attrs = %{
        address_hash: "0x0f95fa9bc0383e699325f2658d04e8d96d87b90c",
        name: "SimpleStorage",
        compiler_version: "0.4.23",
        optimization: false,
        contract_source_code:
          "pragma solidity ^0.4.23; contract SimpleStorage {uint storedData; function set(uint x) public {storedData = x; } function get() public constant returns (uint) {return storedData; } }",
        abi: [
          %{
            "constant" => false,
            "inputs" => [%{"name" => "x", "type" => "uint256"}],
            "name" => "set",
            "outputs" => [],
            "payable" => false,
            "stateMutability" => "nonpayable",
            "type" => "function"
          },
          %{
            "constant" => true,
            "inputs" => [],
            "name" => "get",
            "outputs" => [%{"name" => "", "type" => "uint256"}],
            "payable" => false,
            "stateMutability" => "view",
            "type" => "function"
          }
        ],
        partially_verified: true
      }

      secondary_sources = [
        %{
          file_name: "storage.sol",
          contract_source_code:
            "pragma solidity >=0.7.0 <0.9.0;contract Storage {uint256 number;function store(uint256 num) public {number = num;}function retrieve_() public view returns (uint256){return number;}}",
          address_hash: "0x0f95fa9bc0383e699325f2658d04e8d96d87b90c"
        },
        %{
          file_name: "storage_1.sol",
          contract_source_code:
            "pragma solidity >=0.7.0 <0.9.0;contract Storage_1 {uint256 number;function store(uint256 num) public {number = num;}function retrieve_() public view returns (uint256){return number;}}",
          address_hash: "0x0f95fa9bc0383e699325f2658d04e8d96d87b90c"
        }
      ]

      changed_sources = [
        %{
          file_name: "storage_2.sol",
          contract_source_code:
            "pragma solidity >=0.7.0 <0.9.0;contract Storage_2 {uint256 number;function store(uint256 num) public {number = num;}function retrieve_() public view returns (uint256){return number;}}",
          address_hash: "0x0f95fa9bc0383e699325f2658d04e8d96d87b90c"
        },
        %{
          file_name: "storage_3.sol",
          contract_source_code:
            "pragma solidity >=0.7.0 <0.9.0;contract Storage_3 {uint256 number;function store(uint256 num) public {number = num;}function retrieve_() public view returns (uint256){return number;}}",
          address_hash: "0x0f95fa9bc0383e699325f2658d04e8d96d87b90c"
        }
      ]

      _ = Chain.create_smart_contract(valid_attrs, [], secondary_sources)

      {:ok,
       valid_attrs: valid_attrs,
       address: created_contract_address,
       secondary_sources: secondary_sources,
       changed_sources: changed_sources}
    end

    test "change partially_verified field", %{valid_attrs: valid_attrs, address: address} do
      sc_before_call = Repo.get_by(SmartContract, address_hash: address.hash)
      assert sc_before_call.name == Map.get(valid_attrs, :name)
      assert sc_before_call.partially_verified == Map.get(valid_attrs, :partially_verified)

      assert {:ok, %SmartContract{}} =
               Chain.update_smart_contract(%{address_hash: address.hash, partially_verified: false})

      sc_after_call = Repo.get_by(SmartContract, address_hash: address.hash)
      assert sc_after_call.name == Map.get(valid_attrs, :name)
      assert sc_after_call.partially_verified == false
      assert sc_after_call.compiler_version == Map.get(valid_attrs, :compiler_version)
      assert sc_after_call.optimization == Map.get(valid_attrs, :optimization)
      assert sc_after_call.contract_source_code == Map.get(valid_attrs, :contract_source_code)
    end

    test "check nothing changed", %{valid_attrs: valid_attrs, address: address} do
      sc_before_call = Repo.get_by(SmartContract, address_hash: address.hash)
      assert sc_before_call.name == Map.get(valid_attrs, :name)
      assert sc_before_call.partially_verified == Map.get(valid_attrs, :partially_verified)

      assert {:ok, %SmartContract{}} = Chain.update_smart_contract(%{address_hash: address.hash})

      sc_after_call = Repo.get_by(SmartContract, address_hash: address.hash)
      assert sc_after_call.name == Map.get(valid_attrs, :name)
      assert sc_after_call.partially_verified == Map.get(valid_attrs, :partially_verified)
      assert sc_after_call.compiler_version == Map.get(valid_attrs, :compiler_version)
      assert sc_after_call.optimization == Map.get(valid_attrs, :optimization)
      assert sc_after_call.contract_source_code == Map.get(valid_attrs, :contract_source_code)
    end

    test "check additional sources update", %{
      address: address,
      secondary_sources: secondary_sources,
      changed_sources: changed_sources
    } do
      sc_before_call = Repo.get_by(Address, hash: address.hash) |> Repo.preload(:smart_contract_additional_sources)

      assert sc_before_call.smart_contract_additional_sources
             |> Enum.with_index()
             |> Enum.all?(fn {el, ind} ->
               {:ok, src} = Enum.fetch(secondary_sources, ind)

               el.file_name == Map.get(src, :file_name) and
                 el.contract_source_code == Map.get(src, :contract_source_code)
             end)

      assert {:ok, %SmartContract{}} = Chain.update_smart_contract(%{address_hash: address.hash}, [], changed_sources)

      sc_after_call = Repo.get_by(Address, hash: address.hash) |> Repo.preload(:smart_contract_additional_sources)

      assert sc_after_call.smart_contract_additional_sources
             |> Enum.with_index()
             |> Enum.all?(fn {el, ind} ->
               {:ok, src} = Enum.fetch(changed_sources, ind)

               el.file_name == Map.get(src, :file_name) and
                 el.contract_source_code == Map.get(src, :contract_source_code)
             end)
    end
  end

  describe "stream_unfetched_balances/2" do
    test "with `t:Explorer.Chain.Address.CoinBalance.t/0` with value_fetched_at with same `address_hash` and `block_number` " <>
           "does not return `t:Explorer.Chain.Block.t/0` `miner_hash`" do
      %Address{hash: miner_hash} = miner = insert(:address)
      %Block{number: block_number} = insert(:block, miner: miner)
      balance = insert(:unfetched_balance, address_hash: miner_hash, block_number: block_number)

      assert {:ok, [%{address_hash: ^miner_hash, block_number: ^block_number}]} =
               Chain.stream_unfetched_balances([], &[&1 | &2])

      update_balance_value(balance, 1)

      assert {:ok, []} = Chain.stream_unfetched_balances([], &[&1 | &2])
    end

    test "with `t:Explorer.Chain.Address.CoinBalance.t/0` with value_fetched_at with same `address_hash` and `block_number` " <>
           "does not return `t:Explorer.Chain.Transaction.t/0` `from_address_hash`" do
      %Address{hash: from_address_hash} = from_address = insert(:address)
      %Block{number: block_number} = block = insert(:block)

      :transaction
      |> insert(from_address: from_address)
      |> with_block(block)

      balance = insert(:unfetched_balance, address_hash: from_address_hash, block_number: block_number)

      {:ok, balance_fields_list} =
        Explorer.Chain.stream_unfetched_balances(
          [],
          fn balance_fields, acc -> [balance_fields | acc] end
        )

      assert %{address_hash: from_address_hash, block_number: block_number} in balance_fields_list

      update_balance_value(balance, 1)

      {:ok, balance_fields_list} =
        Explorer.Chain.stream_unfetched_balances(
          [],
          fn balance_fields, acc -> [balance_fields | acc] end
        )

      refute %{address_hash: from_address_hash, block_number: block_number} in balance_fields_list
    end

    test "with `t:Explorer.Chain.Address.CoinBalance.t/0` with value_fetched_at with same `address_hash` and `block_number` " <>
           "does not return `t:Explorer.Chain.Transaction.t/0` `to_address_hash`" do
      %Address{hash: to_address_hash} = to_address = insert(:address)
      %Block{number: block_number} = block = insert(:block)

      :transaction
      |> insert(to_address: to_address)
      |> with_block(block)

      balance = insert(:unfetched_balance, address_hash: to_address_hash, block_number: block_number)

      {:ok, balance_fields_list} =
        Explorer.Chain.stream_unfetched_balances(
          [],
          fn balance_fields, acc -> [balance_fields | acc] end
        )

      assert %{address_hash: to_address_hash, block_number: block_number} in balance_fields_list

      update_balance_value(balance, 1)

      {:ok, balance_fields_list} =
        Explorer.Chain.stream_unfetched_balances(
          [],
          fn balance_fields, acc -> [balance_fields | acc] end
        )

      refute %{address_hash: to_address_hash, block_number: block_number} in balance_fields_list
    end

    test "with `t:Explorer.Chain.Address.CoinBalance.t/0` with value_fetched_at with same `address_hash` and `block_number` " <>
           "does not return `t:Explorer.Chain.Log.t/0` `address_hash`" do
      address = insert(:address)
      block = insert(:block)

      transaction =
        :transaction
        |> insert()
        |> with_block(block)

      insert(:log, address: address, transaction: transaction)

      balance = insert(:unfetched_balance, address_hash: address.hash, block_number: block.number)

      {:ok, balance_fields_list} =
        Explorer.Chain.stream_unfetched_balances(
          [],
          fn balance_fields, acc -> [balance_fields | acc] end
        )

      assert %{
               address_hash: address.hash,
               block_number: block.number
             } in balance_fields_list

      update_balance_value(balance, 1)

      {:ok, balance_fields_list} =
        Explorer.Chain.stream_unfetched_balances(
          [],
          fn balance_fields, acc -> [balance_fields | acc] end
        )

      refute %{
               address_hash: address.hash,
               block_number: block.number
             } in balance_fields_list
    end

    test "with `t:Explorer.Chain.Address.CoinBalance.t/0` with value_fetched_at with same `address_hash` and `block_number` " <>
           "does not return `t:Explorer.Chain.InternalTransaction.t/0` `created_contract_address_hash`" do
      created_contract_address = insert(:address)
      block = insert(:block)

      transaction =
        :transaction
        |> insert()
        |> with_block(block)

      insert(
        :internal_transaction_create,
        created_contract_address: created_contract_address,
        index: 0,
        transaction: transaction,
        block_number: transaction.block_number,
        block_hash: transaction.block_hash,
        block_index: 0,
        transaction_index: transaction.index
      )

      balance = insert(:unfetched_balance, address_hash: created_contract_address.hash, block_number: block.number)

      {:ok, balance_fields_list} =
        Explorer.Chain.stream_unfetched_balances(
          [],
          fn balance_fields, acc -> [balance_fields | acc] end
        )

      assert %{
               address_hash: created_contract_address.hash,
               block_number: block.number
             } in balance_fields_list

      update_balance_value(balance, 1)

      {:ok, balance_fields_list} =
        Explorer.Chain.stream_unfetched_balances(
          [],
          fn balance_fields, acc -> [balance_fields | acc] end
        )

      refute %{
               address_hash: created_contract_address.hash,
               block_number: block.number
             } in balance_fields_list
    end

    test "with `t:Explorer.Chain.Address.CoinBalance.t/0` with value_fetched_at with same `address_hash` and `block_number` " <>
           "does not return `t:Explorer.Chain.InternalTransaction.t/0` `from_address_hash`" do
      from_address = insert(:address)
      block = insert(:block)

      transaction =
        :transaction
        |> insert()
        |> with_block(block)

      insert(
        :internal_transaction_create,
        from_address: from_address,
        index: 0,
        transaction: transaction,
        block_number: transaction.block_number,
        block_hash: transaction.block_hash,
        block_index: 0,
        transaction_index: transaction.index
      )

      balance = insert(:unfetched_balance, address_hash: from_address.hash, block_number: block.number)

      {:ok, balance_fields_list} =
        Explorer.Chain.stream_unfetched_balances(
          [],
          fn balance_fields, acc -> [balance_fields | acc] end
        )

      assert %{address_hash: from_address.hash, block_number: block.number} in balance_fields_list

      update_balance_value(balance, 1)

      {:ok, balance_fields_list} =
        Explorer.Chain.stream_unfetched_balances(
          [],
          fn balance_fields, acc -> [balance_fields | acc] end
        )

      refute %{address_hash: from_address.hash, block_number: block.number} in balance_fields_list
    end

    test "with `t:Explorer.Chain.Address.CoinBalance.t/0` with value_fetched_at with same `address_hash` and `block_number` " <>
           "does not return `t:Explorer.Chain.InternalTransaction.t/0` `to_address_hash`" do
      to_address = insert(:address)
      block = insert(:block)

      transaction =
        :transaction
        |> insert()
        |> with_block(block)

      insert(
        :internal_transaction_create,
        to_address: to_address,
        index: 0,
        transaction: transaction,
        block_number: transaction.block_number,
        block_hash: transaction.block_hash,
        block_index: 0,
        transaction_index: transaction.index
      )

      balance = insert(:unfetched_balance, address_hash: to_address.hash, block_number: block.number)

      {:ok, balance_fields_list} =
        Explorer.Chain.stream_unfetched_balances(
          [],
          fn balance_fields, acc -> [balance_fields | acc] end
        )

      assert %{address_hash: to_address.hash, block_number: block.number} in balance_fields_list

      update_balance_value(balance, 1)

      {:ok, balance_fields_list} =
        Explorer.Chain.stream_unfetched_balances(
          [],
          fn balance_fields, acc -> [balance_fields | acc] end
        )

      refute %{address_hash: to_address.hash, block_number: block.number} in balance_fields_list
    end

    test "an address_hash used for multiple block_numbers returns all block_numbers" do
      miner = insert(:address)
      mined_block = insert(:block, miner: miner)

      insert(:unfetched_balance, address_hash: miner.hash, block_number: mined_block.number)

      from_transaction_block = insert(:block)

      :transaction
      |> insert(from_address: miner)
      |> with_block(from_transaction_block)

      insert(:unfetched_balance, address_hash: miner.hash, block_number: from_transaction_block.number)

      to_transaction_block = insert(:block)

      :transaction
      |> insert(to_address: miner)
      |> with_block(to_transaction_block)

      insert(:unfetched_balance, address_hash: miner.hash, block_number: to_transaction_block.number)

      log_block = insert(:block)

      log_transaction =
        :transaction
        |> insert()
        |> with_block(log_block)

      insert(:log, address: miner, transaction: log_transaction)
      insert(:unfetched_balance, address_hash: miner.hash, block_number: log_block.number)

      from_internal_transaction_block = insert(:block)

      from_internal_transaction_transaction =
        :transaction
        |> insert()
        |> with_block(from_internal_transaction_block)

      insert(
        :internal_transaction_create,
        from_address: miner,
        index: 0,
        transaction: from_internal_transaction_transaction,
        block_number: from_internal_transaction_transaction.block_number,
        block_hash: from_internal_transaction_transaction.block_hash,
        block_index: 0,
        transaction_index: from_internal_transaction_transaction.index
      )

      insert(:unfetched_balance, address_hash: miner.hash, block_number: from_internal_transaction_block.number)

      to_internal_transaction_block = insert(:block)

      to_internal_transaction_transaction =
        :transaction
        |> insert()
        |> with_block(to_internal_transaction_block)

      insert(
        :internal_transaction_create,
        index: 0,
        to_address: miner,
        transaction: to_internal_transaction_transaction,
        block_number: to_internal_transaction_transaction.block_number,
        block_hash: to_internal_transaction_transaction.block_hash,
        block_index: 0,
        transaction_index: to_internal_transaction_transaction.index
      )

      insert(:unfetched_balance, address_hash: miner.hash, block_number: to_internal_transaction_block.number)

      {:ok, balance_fields_list} =
        Explorer.Chain.stream_unfetched_balances(
          [],
          fn balance_fields, acc -> [balance_fields | acc] end
        )

      balance_fields_list_by_address_hash = Enum.group_by(balance_fields_list, & &1.address_hash)

      assert balance_fields_list_by_address_hash[miner.hash] |> Enum.map(& &1.block_number) |> Enum.sort() ==
               Enum.sort([
                 to_internal_transaction_block.number,
                 from_internal_transaction_block.number,
                 log_block.number,
                 to_transaction_block.number,
                 from_transaction_block.number,
                 mined_block.number
               ])
    end

    test "an address_hash used for the same block_number is only returned once" do
      miner = insert(:address)
      block = insert(:block, miner: miner)

      insert(:unfetched_balance, address_hash: miner.hash, block_number: block.number)

      :transaction
      |> insert(from_address: miner)
      |> with_block(block)

      :transaction
      |> insert(to_address: miner)
      |> with_block(block)

      log_transaction =
        :transaction
        |> insert()
        |> with_block(block)

      insert(:log, address: miner, transaction: log_transaction)

      from_internal_transaction_transaction =
        :transaction
        |> insert()
        |> with_block(block)

      insert(
        :internal_transaction_create,
        from_address: miner,
        index: 0,
        transaction: from_internal_transaction_transaction,
        block_number: from_internal_transaction_transaction.block_number,
        block_hash: from_internal_transaction_transaction.block_hash,
        block_index: 0,
        transaction_index: from_internal_transaction_transaction.index
      )

      to_internal_transaction_transaction =
        :transaction
        |> insert()
        |> with_block(block)

      insert(
        :internal_transaction_create,
        to_address: miner,
        index: 0,
        transaction: to_internal_transaction_transaction,
        block_number: to_internal_transaction_transaction.block_number,
        block_hash: to_internal_transaction_transaction.block_hash,
        block_index: 1,
        transaction_index: to_internal_transaction_transaction.index
      )

      {:ok, balance_fields_list} =
        Explorer.Chain.stream_unfetched_balances(
          [],
          fn balance_fields, acc -> [balance_fields | acc] end
        )

      balance_fields_list_by_address_hash = Enum.group_by(balance_fields_list, & &1.address_hash)

      assert balance_fields_list_by_address_hash[miner.hash] |> Enum.map(& &1.block_number) |> Enum.sort() == [
               block.number
             ]
    end
  end

  describe "update_replaced_transactions/2" do
    test "update replaced transactions" do
      replaced_transaction_hash = "0x2a263224a95275d77bc30a7e131bc64d948777946a790c0915ab293791fbcb61"

      address = insert(:address, hash: "0xb7cffe2ac19b9d5705a24cbe14fef5663af905a6")

      insert(:transaction,
        from_address: address,
        nonce: 1,
        block_hash: nil,
        index: nil,
        block_number: nil,
        hash: replaced_transaction_hash
      )

      mined_transaction_hash = "0x1a263224a95275d77bc30a7e131bc64d948777946a790c0915ab293791fbcb61"
      block = insert(:block)

      mined_transaction =
        insert(:transaction,
          from_address: address,
          nonce: 1,
          index: 0,
          block_hash: block.hash,
          block_number: block.number,
          cumulative_gas_used: 1,
          gas_used: 1,
          hash: mined_transaction_hash
        )

      second_mined_transaction_hash = "0x3a263224a95275d77bc30a7e131bc64d948777946a790c0915ab293791fbcb61"
      second_block = insert(:block)

      insert(:transaction,
        from_address: address,
        nonce: 1,
        index: 0,
        block_hash: second_block.hash,
        block_number: second_block.number,
        cumulative_gas_used: 1,
        gas_used: 1,
        hash: second_mined_transaction_hash
      )

      {1, _} =
        Chain.update_replaced_transactions([
          %{
            block_hash: mined_transaction.block_hash,
            nonce: mined_transaction.nonce,
            from_address_hash: mined_transaction.from_address_hash
          }
        ])

      replaced_transaction = Repo.get(Transaction, replaced_transaction_hash)

      assert replaced_transaction.status == :error
      assert replaced_transaction.error == "dropped/replaced"

      found_mined_transaction = Repo.get(Transaction, mined_transaction_hash)

      assert found_mined_transaction.status == nil
      assert found_mined_transaction.error == nil

      second_mined_transaction = Repo.get(Transaction, second_mined_transaction_hash)

      assert second_mined_transaction.status == nil
      assert second_mined_transaction.error == nil
    end
  end

  describe "stream_unfetched_token_balances/2" do
    test "executes the given reducer with the query result" do
      address = insert(:address, hash: "0xc45e4830dff873cf8b70de2b194d0ddd06ef651e")
      token_balance = insert(:token_balance, value_fetched_at: nil, address: address)
      insert(:token_balance)

      assert Chain.stream_unfetched_token_balances([], &[&1.block_number | &2]) == {:ok, [token_balance.block_number]}
    end
  end

  describe "stream_unfetched_uncles/2" do
    test "does not return uncle hashes where t:Explorer.Chain.Block.SecondDegreeRelation.t/0 uncle_fetched_at is not nil" do
      %Block.SecondDegreeRelation{nephew: %Block{}, nephew_hash: nephew_hash, index: index, uncle_hash: uncle_hash} =
        insert(:block_second_degree_relation)

      assert {:ok, [%{nephew_hash: ^nephew_hash, index: ^index}]} =
               Explorer.Chain.stream_unfetched_uncles([], &[&1 | &2])

      query = from(bsdr in Block.SecondDegreeRelation, where: bsdr.uncle_hash == ^uncle_hash)

      assert {1, _} = Repo.update_all(query, set: [uncle_fetched_at: DateTime.utc_now()])

      assert {:ok, []} = Explorer.Chain.stream_unfetched_uncles([], &[&1 | &2])
    end
  end

  test "total_supply/0" do
    Application.put_env(:explorer, :supply, Explorer.Chain.Supply.ProofOfAuthority)
    height = 2_000_000
    insert(:block, number: height)
    expected = ProofOfAuthority.initial_supply() + height

    assert Chain.total_supply() == expected
  end

  test "circulating_supply/0" do
    Application.put_env(:explorer, :supply, Explorer.Chain.Supply.ProofOfAuthority)
    assert Chain.circulating_supply() == ProofOfAuthority.circulating()
  end

  describe "address_hash_to_smart_contract/1" do
    test "fetches a smart contract" do
      smart_contract = insert(:smart_contract)

      assert ^smart_contract = Chain.address_hash_to_smart_contract(smart_contract.address_hash)
    end
  end

  describe "token_from_address_hash/1" do
    test "with valid hash" do
      token = insert(:token)
      assert {:ok, result} = Chain.token_from_address_hash(token.contract_address.hash)
      assert result.contract_address_hash == token.contract_address_hash
    end

    test "with hash that doesn't exist" do
      token = build(:token)
      assert {:error, :not_found} = Chain.token_from_address_hash(token.contract_address.hash)
    end

    test "with contract_address' smart_contract preloaded" do
      smart_contract = build(:smart_contract)
      address = insert(:address, smart_contract: smart_contract)
      token = insert(:token, contract_address: address)
      options = [necessity_by_association: %{[contract_address: :smart_contract] => :optional}]

      assert {:ok, result} = Chain.token_from_address_hash(token.contract_address_hash, options)

      assert address.smart_contract.address_hash == result.contract_address.smart_contract.address_hash
      assert address.smart_contract.contract_code_md5 == result.contract_address.smart_contract.contract_code_md5
      assert address.smart_contract.abi == result.contract_address.smart_contract.abi
      assert address.smart_contract.contract_source_code == result.contract_address.smart_contract.contract_source_code
      assert address.smart_contract.name == result.contract_address.smart_contract.name
    end
  end

  test "stream_uncataloged_token_contract_address_hashes/2 reduces with given reducer and accumulator" do
    insert(:token, cataloged: true)
    %Token{contract_address_hash: uncatalog_address} = insert(:token, cataloged: false)
    assert Chain.stream_uncataloged_token_contract_address_hashes([], &[&1 | &2]) == {:ok, [uncatalog_address]}
  end

  describe "stream_cataloged_token_contract_address_hashes/2" do
    test "reduces with given reducer and accumulator" do
      today = DateTime.utc_now()
      yesterday = Timex.shift(today, days: -1)
      %Token{contract_address_hash: catalog_address} = insert(:token, cataloged: true, updated_at: yesterday)
      insert(:token, cataloged: false)
      assert Chain.stream_cataloged_token_contract_address_hashes([], &[&1 | &2], 1) == {:ok, [catalog_address]}
    end

    test "sorts the tokens by updated_at in ascending order" do
      today = DateTime.utc_now()
      yesterday = Timex.shift(today, days: -1)
      two_days_ago = Timex.shift(today, days: -2)

      token1 = insert(:token, %{cataloged: true, updated_at: yesterday})
      token2 = insert(:token, %{cataloged: true, updated_at: two_days_ago})

      expected_response =
        [token1, token2]
        |> Enum.sort(&(Timex.to_unix(&1.updated_at) < Timex.to_unix(&2.updated_at)))
        |> Enum.map(& &1.contract_address_hash)

      assert Chain.stream_cataloged_token_contract_address_hashes([], &(&2 ++ [&1]), 12) == {:ok, expected_response}
    end
  end

  describe "stream_unfetched_token_instances/2" do
    test "reduces wuth given reducer and accumulator" do
      token_contract_address = insert(:contract_address)
      token = insert(:token, contract_address: token_contract_address, type: "ERC-721")

      transaction =
        :transaction
        |> insert()
        |> with_block(insert(:block, number: 1))

      token_transfer =
        insert(
          :token_transfer,
          block_number: 1000,
          to_address: build(:address),
          transaction: transaction,
          token_contract_address: token_contract_address,
          token: token,
          token_id: 11
        )

      assert {:ok, [result]} = Chain.stream_unfetched_token_instances([], &[&1 | &2])
      assert result.token_id == token_transfer.token_id
      assert result.contract_address_hash == token_transfer.token_contract_address_hash
    end

    test "does not fetch token transfers without token id" do
      token_contract_address = insert(:contract_address)
      token = insert(:token, contract_address: token_contract_address, type: "ERC-721")

      transaction =
        :transaction
        |> insert()
        |> with_block(insert(:block, number: 1))

      insert(
        :token_transfer,
        block_number: 1000,
        to_address: build(:address),
        transaction: transaction,
        token_contract_address: token_contract_address,
        token: token,
        token_id: nil
      )

      assert {:ok, []} = Chain.stream_unfetched_token_instances([], &[&1 | &2])
    end

    test "do not fetch records with token instances" do
      token_contract_address = insert(:contract_address)
      token = insert(:token, contract_address: token_contract_address, type: "ERC-721")

      transaction =
        :transaction
        |> insert()
        |> with_block(insert(:block, number: 1))

      token_transfer =
        insert(
          :token_transfer,
          block_number: 1000,
          to_address: build(:address),
          transaction: transaction,
          token_contract_address: token_contract_address,
          token: token,
          token_id: 11
        )

      insert(:token_instance,
        token_id: token_transfer.token_id,
        token_contract_address_hash: token_transfer.token_contract_address_hash
      )

      assert {:ok, []} = Chain.stream_unfetched_token_instances([], &[&1 | &2])
    end
  end

  describe "search_token/1" do
    test "finds by part of the name" do
      token = insert(:token, name: "magic token", symbol: "MAGIC")

      [result] = Chain.search_token("magic")

      assert result.link == token.contract_address_hash
    end

    test "finds multiple results in different columns" do
      insert(:token, name: "magic token", symbol: "TOKEN")
      insert(:token, name: "token", symbol: "MAGIC")

      result = Chain.search_token("magic")

      assert Enum.count(result) == 2
    end

    test "do not returns wrong tokens" do
      insert(:token, name: "token", symbol: "TOKEN")

      result = Chain.search_token("magic")

      assert Enum.empty?(result)
    end

    test "finds record by the term in the second word" do
      insert(:token, name: "token magic", symbol: "TOKEN")

      result = Chain.search_token("magic")

      assert Enum.count(result) == 1
    end
  end

  describe "transaction_has_token_transfers?/1" do
    test "returns true if transaction has token transfers" do
      transaction = insert(:transaction)
      insert(:token_transfer, transaction: transaction)

      assert Chain.transaction_has_token_transfers?(transaction.hash) == true
    end

    test "returns false if transaction has no token transfers" do
      transaction = insert(:transaction)

      assert Chain.transaction_has_token_transfers?(transaction.hash) == false
    end
  end

  describe "update_token/2" do
    test "updates a token's values" do
      token = insert(:token, name: nil, symbol: nil, total_supply: nil, decimals: nil, cataloged: false)

      update_params = %{
        name: "Hodl Token",
        symbol: "HT",
        total_supply: 10,
        decimals: Decimal.new(1),
        cataloged: true
      }

      assert {:ok, updated_token} = Chain.update_token(token, update_params)
      assert updated_token.name == update_params.name
      assert updated_token.symbol == update_params.symbol
      assert updated_token.total_supply == Decimal.new(update_params.total_supply)
      assert updated_token.decimals == update_params.decimals
      assert updated_token.cataloged
    end

    test "trims names of whitespace" do
      token = insert(:token, name: nil, symbol: nil, total_supply: nil, decimals: nil, cataloged: false)

      update_params = %{
        name: "      Hodl Token     ",
        symbol: "HT",
        total_supply: 10,
        decimals: 1,
        cataloged: true
      }

      assert {:ok, updated_token} = Chain.update_token(token, update_params)
      assert updated_token.name == "Hodl Token"
      assert Repo.get_by(Address.Name, name: "Hodl Token")
    end

    test "inserts an address name record when token has a name in params" do
      token = insert(:token, name: nil, symbol: nil, total_supply: nil, decimals: nil, cataloged: false)

      update_params = %{
        name: "Hodl Token",
        symbol: "HT",
        total_supply: 10,
        decimals: 1,
        cataloged: true
      }

      Chain.update_token(token, update_params)
      assert Repo.get_by(Address.Name, name: update_params.name, address_hash: token.contract_address_hash)
    end

    test "does not insert address name record when token doesn't have name in params" do
      token = insert(:token, name: nil, symbol: nil, total_supply: nil, decimals: nil, cataloged: false)

      update_params = %{
        cataloged: true
      }

      Chain.update_token(token, update_params)
      refute Repo.get_by(Address.Name, address_hash: token.contract_address_hash)
    end

    test "stores token with big 'decimals' values" do
      token = insert(:token, name: nil, symbol: nil, total_supply: nil, decimals: nil, cataloged: false)

      update_params = %{
        name: "Hodl Token",
        symbol: "HT",
        total_supply: 10,
        decimals: 1_000_000_000_000_000_000,
        cataloged: true
      }

      assert {:ok, _updated_token} = Chain.update_token(token, update_params)
    end
  end

  describe "fetch_last_token_balances/1" do
    test "returns the token balances given the address hash" do
      address = insert(:address)
      current_token_balance = insert(:address_current_token_balance, address: address)
      insert(:address_current_token_balance, address: build(:address))

      token_balances =
        address.hash
        |> Chain.fetch_last_token_balances()
        |> Enum.map(fn {token_balance, _} -> token_balance.address_hash end)

      assert token_balances == [current_token_balance.address_hash]
    end
  end

  describe "fetch_token_holders_from_token_hash/2" do
    test "returns the token holders" do
      %Token{contract_address_hash: contract_address_hash} = insert(:token)
      address_a = insert(:address)
      address_b = insert(:address)

      insert(
        :address_current_token_balance,
        address: address_a,
        token_contract_address_hash: contract_address_hash,
        value: 5000
      )

      insert(
        :address_current_token_balance,
        address: address_b,
        block_number: 1001,
        token_contract_address_hash: contract_address_hash,
        value: 4000
      )

      token_holders_count =
        contract_address_hash
        |> Chain.fetch_token_holders_from_token_hash([])
        |> Enum.count()

      assert token_holders_count == 2
    end
  end

  describe "count_token_holders_from_token_hash" do
    test "returns the most current count about token holders" do
      address_a = insert(:address, hash: "0xe49fedd93960a0267b3c3b2c1e2d66028e013fee")
      address_b = insert(:address, hash: "0x5f26097334b6a32b7951df61fd0c5803ec5d8354")

      %Token{contract_address_hash: contract_address_hash} = insert(:token)

      insert(
        :address_current_token_balance,
        address: address_a,
        block_number: 1000,
        token_contract_address_hash: contract_address_hash,
        value: 5000
      )

      insert(
        :address_current_token_balance,
        address: address_b,
        block_number: 1002,
        token_contract_address_hash: contract_address_hash,
        value: 1000
      )

      assert Chain.count_token_holders_from_token_hash(contract_address_hash) == 2
    end
  end

  describe "address_to_transactions_with_token_transfers/2" do
    test "paginates transactions by the block number" do
      address = insert(:address)
      token = insert(:token)

      first_page =
        :transaction
        |> insert()
        |> with_block(insert(:block, number: 1000))

      second_page =
        :transaction
        |> insert()
        |> with_block(insert(:block, number: 999))

      insert(
        :token_transfer,
        to_address: address,
        transaction: first_page,
        token_contract_address: token.contract_address
      )

      insert(
        :token_transfer,
        to_address: address,
        transaction: second_page,
        token_contract_address: token.contract_address
      )

      paging_options = %PagingOptions{
        key: {first_page.block_number, first_page.index},
        page_size: 2
      }

      result =
        address.hash
        |> Chain.address_to_transactions_with_token_transfers(token.contract_address_hash,
          paging_options: paging_options
        )
        |> Enum.map(& &1.hash)

      assert result == [second_page.hash]
    end

    test "doesn't duplicate the transaction when there are multiple transfers for it" do
      address = insert(:address)
      token = insert(:token)

      transaction =
        :transaction
        |> insert()
        |> with_block()

      insert(
        :token_transfer,
        amount: 2,
        to_address: address,
        token_contract_address: token.contract_address,
        transaction: transaction
      )

      insert(
        :token_transfer,
        amount: 1,
        to_address: address,
        token_contract_address: token.contract_address,
        transaction: transaction
      )

      result =
        address.hash
        |> Chain.address_to_transactions_with_token_transfers(token.contract_address_hash)
        |> Enum.map(& &1.hash)

      assert result == [transaction.hash]
    end

    test "correct ordering for token transfers (ASC log_index)" do
      address = insert(:address)
      token = insert(:token)

      transaction =
        :transaction
        |> insert()
        |> with_block()

      insert(
        :token_transfer,
        amount: 2,
        to_address: address,
        token_contract_address: token.contract_address,
        transaction: transaction,
        log_index: 2
      )

      insert(
        :token_transfer,
        amount: 1,
        to_address: address,
        token_contract_address: token.contract_address,
        transaction: transaction,
        log_index: 0
      )

      insert(
        :token_transfer,
        amount: 1,
        to_address: address,
        token_contract_address: token.contract_address,
        transaction: transaction,
        log_index: 1
      )

      assert [result] = Chain.address_to_transactions_with_token_transfers(address.hash, token.contract_address_hash)

      assert [{transaction.hash, 0}, {transaction.hash, 1}, {transaction.hash, 2}] ==
               result.token_transfers |> Enum.map(&{&1.transaction_hash, &1.log_index})
    end
  end

  describe "address_to_unique_tokens/2" do
    test "unique tokens can be paginated through token_id" do
      token_contract_address = insert(:contract_address)
      token = insert(:token, contract_address: token_contract_address, type: "ERC-721")

      insert(
        :token_instance,
        token_contract_address_hash: token_contract_address.hash,
        token_id: 11
      )

      insert(
        :token_instance,
        token_contract_address_hash: token_contract_address.hash,
        token_id: 29
      )

      transaction =
        :transaction
        |> insert()
        |> with_block(insert(:block, number: 1))

      first_page =
        insert(
          :token_transfer,
          block_number: 1000,
          to_address: build(:address),
          transaction: transaction,
          token_contract_address: token_contract_address,
          token: token,
          token_id: 29
        )

      second_page =
        insert(
          :token_transfer,
          block_number: 999,
          to_address: build(:address),
          transaction: transaction,
          token_contract_address: token_contract_address,
          token: token,
          token_id: 11
        )

      paging_options = %PagingOptions{key: {first_page.token_id}, page_size: 1}

      unique_tokens_ids_paginated =
        token_contract_address.hash
        |> Chain.address_to_unique_tokens(paging_options: paging_options)
        |> Enum.map(& &1.token_id)

      assert unique_tokens_ids_paginated == [second_page.token_id]
    end
  end

  describe "uncataloged_token_transfer_block_numbers/0" do
    test "returns a list of block numbers" do
      block = insert(:block)
      address = insert(:address)

      log =
        insert(:token_transfer_log,
          transaction:
            insert(:transaction,
              block_number: block.number,
              block_hash: block.hash,
              cumulative_gas_used: 0,
              gas_used: 0,
              index: 0
            ),
          block: block,
          address_hash: address.hash
        )

      block_number = log.block_number
      assert {:ok, [^block_number]} = Chain.uncataloged_token_transfer_block_numbers()
    end
  end

  describe "address_to_balances_by_day/1" do
    test "return a list of balances by day" do
      address = insert(:address)
      today = NaiveDateTime.utc_now()
      noon = Timex.set(today, hour: 12)
      block = insert(:block, timestamp: noon, number: 50)
      yesterday = Timex.shift(noon, days: -1)
      block_one_day_ago = insert(:block, timestamp: yesterday, number: 49)
      insert(:fetched_balance, address_hash: address.hash, value: 1000, block_number: block.number)
      insert(:fetched_balance, address_hash: address.hash, value: 2000, block_number: block_one_day_ago.number)
      insert(:fetched_balance_daily, address_hash: address.hash, value: 1000, day: noon)
      insert(:fetched_balance_daily, address_hash: address.hash, value: 2000, day: yesterday)

      balances = Chain.address_to_balances_by_day(address.hash)

      assert balances == [
               %{date: yesterday |> NaiveDateTime.to_date() |> Date.to_string(), value: Decimal.new("2E-15")},
               %{date: today |> NaiveDateTime.to_date() |> Date.to_string(), value: Decimal.new("1E-15")}
             ]
    end

    test "adds todays entry" do
      address = insert(:address)
      today = NaiveDateTime.utc_now()
      noon = Timex.set(today, hour: 12)
      yesterday = Timex.shift(noon, days: -1)
      block_one_day_ago = insert(:block, timestamp: yesterday)
      insert(:fetched_balance, address_hash: address.hash, value: 1000, block_number: block_one_day_ago.number)
      insert(:fetched_balance_daily, address_hash: address.hash, value: 1000, day: yesterday)

      balances = Chain.address_to_balances_by_day(address.hash)

      assert balances == [
               %{date: yesterday |> NaiveDateTime.to_date() |> Date.to_string(), value: Decimal.new("1E-15")},
               %{date: today |> NaiveDateTime.to_date() |> Date.to_string(), value: Decimal.new("1E-15")}
             ]
    end

    # Flaky test
    # test "uses last block value if there a couple of change in the same day" do
    #   address = insert(:address)
    #   today = NaiveDateTime.utc_now()
    #   past = Timex.shift(today, hours: -1)

    #   block_now = insert(:block, timestamp: today, number: 1)
    #   insert(:fetched_balance, address_hash: address.hash, value: 1, block_number: block_now.number)

    #   block_past = insert(:block, timestamp: past, number: 2)
    #   insert(:fetched_balance, address_hash: address.hash, value: 0, block_number: block_past.number)
    #   insert(:fetched_balance_daily, address_hash: address.hash, value: 0, day: today)

    #   [balance] = Chain.address_to_balances_by_day(address.hash)

    #   assert balance.value == Decimal.new(0)
    # end
  end

  describe "block_combined_rewards/1" do
    test "sums the block_rewards values" do
      block = insert(:block)

      insert(
        :reward,
        address_hash: block.miner_hash,
        block_hash: block.hash,
        address_type: :validator,
        reward: Decimal.new(1_000_000_000_000_000_000)
      )

      insert(
        :reward,
        address_hash: block.miner_hash,
        block_hash: block.hash,
        address_type: :emission_funds,
        reward: Decimal.new(1_000_000_000_000_000_000)
      )

      insert(
        :reward,
        address_hash: block.miner_hash,
        block_hash: block.hash,
        address_type: :uncle,
        reward: Decimal.new(1_000_000_000_000_000_000)
      )

      block = Repo.preload(block, :rewards)

      {:ok, expected_value} = Wei.cast(3_000_000_000_000_000_000)

      assert Chain.block_combined_rewards(block) == expected_value
    end
  end

  describe "contract_creation_input_data/1" do
    test "fetches contract creation input data from contract creation transaction" do
      address = insert(:address)

      input = %Data{
        bytes: <<1, 2, 3, 4, 5>>
      }

      :transaction
      |> insert(created_contract_address_hash: address.hash, input: input)
      |> with_block()

      found_creation_data = Chain.contract_creation_input_data(address.hash)

      assert found_creation_data == Data.to_string(input)
    end

    test "fetches contract creation input data from internal transaction" do
      created_contract_address = insert(:address)

      transaction =
        :transaction
        |> insert()
        |> with_block()

      input = %Data{
        bytes: <<1, 2, 3, 4, 5>>
      }

      insert(
        :internal_transaction_create,
        transaction: transaction,
        index: 0,
        created_contract_address: created_contract_address,
        block_number: transaction.block_number,
        block_hash: transaction.block_hash,
        block_index: 0,
        transaction_index: transaction.index,
        input: input
      )

      assert Chain.contract_creation_input_data(created_contract_address.hash) == Data.to_string(input)
    end

    test "can't find address" do
      hash = %Hash{
        byte_count: 20,
        bytes: <<0, 0, 0, 0, 0, 0, 0, 0, 0, 0, 0, 0, 0, 0, 0, 0, 0, 0, 0, 0>>
      }

      found_creation_data = Chain.contract_creation_input_data(hash)

      assert found_creation_data == ""
    end

    test "fetches contract creation input data from contract byte code (if contract is pre-compiled)" do
      input = %Data{
        bytes: <<1, 2, 3, 4, 5>>
      }

      address =
        insert(:address,
          contract_code: %Data{
            bytes: <<1, 2, 3, 4, 5>>
          }
        )

      found_creation_data = Chain.contract_creation_input_data(address.hash)

      assert found_creation_data == Data.to_string(input) |> String.replace("0x", "")
    end
  end

  describe "transaction_token_transfer_type/1" do
    test "detects erc721 token transfer" do
      from_address_hash = "0x7a30272c902563b712245696f0a81c5a0e45ddc8"
      to_address_hash = "0xb544cead8b660aae9f2e37450f7be2ffbc501793"
      from_address = insert(:address, hash: from_address_hash)
      to_address = insert(:address, hash: to_address_hash)
      block = insert(:block)

      transaction =
        insert(:transaction,
          input:
            "0x23b872dd0000000000000000000000007a30272c902563b712245696f0a81c5a0e45ddc8000000000000000000000000b544cead8b660aae9f2e37450f7be2ffbc5017930000000000000000000000000000000000000000000000000000000000000002",
          value: Decimal.new(0),
          created_contract_address_hash: nil
        )
        |> with_block(block, status: :ok)

      insert(:token_transfer, from_address: from_address, to_address: to_address, transaction: transaction)

      assert :erc721 = Chain.transaction_token_transfer_type(Repo.preload(transaction, token_transfers: :token))
    end

    test "detects erc20 token transfer" do
      from_address_hash = "0x5881fdfE964bE26aC6C8e5153C4ad1c83181C024"
      to_address_hash = "0xE113127804Ae2383f63Fe8cE31B212D5CB85113d"
      from_address = insert(:address, hash: from_address_hash)
      to_address = insert(:address, hash: to_address_hash)
      block = insert(:block)

      transaction =
        insert(:transaction,
          input:
            "0xa9059cbb000000000000000000000000e113127804ae2383f63fe8ce31b212d5cb85113d0000000000000000000000000000000000000000000001b3093f45ba4dc40000",
          value: Decimal.new(0),
          created_contract_address_hash: nil
        )
        |> with_block(block, status: :ok)

      insert(:token_transfer,
        from_address: from_address,
        to_address: to_address,
        transaction: transaction,
        amount: 8_025_000_000_000_000_000_000
      )

      assert :erc20 = Chain.transaction_token_transfer_type(Repo.preload(transaction, token_transfers: :token))
    end
  end

  describe "contract_address?/2" do
    test "returns true if address has contract code" do
      code = %Data{
        bytes: <<1, 2, 3, 4, 5>>
      }

      address = insert(:address, contract_code: code)

      assert Chain.contract_address?(to_string(address.hash), 1)
    end

    test "returns false if address has not contract code" do
      address = insert(:address)

      refute Chain.contract_address?(to_string(address.hash), 1)
    end

    @tag :no_parity
    @tag :no_geth
    test "returns true if fetched code from json rpc", %{
      json_rpc_named_arguments: json_rpc_named_arguments
    } do
      hash = "0x71300d93a8CdF93385Af9635388cF2D00b95a480"

      if json_rpc_named_arguments[:transport] == EthereumJSONRPC.Mox do
        EthereumJSONRPC.Mox
        |> expect(:json_rpc, fn _arguments, _options ->
          {:ok,
           [
             %{
               id: 0,
               result: "0x0102030405"
             }
           ]}
        end)
      end

      assert Chain.contract_address?(to_string(hash), 1, json_rpc_named_arguments)
    end

    @tag :no_parity
    @tag :no_geth
    test "returns false if no fetched code from json rpc", %{
      json_rpc_named_arguments: json_rpc_named_arguments
    } do
      hash = "0x71300d93a8CdF93385Af9635388cF2D00b95a480"

      if json_rpc_named_arguments[:transport] == EthereumJSONRPC.Mox do
        EthereumJSONRPC.Mox
        |> expect(:json_rpc, fn _arguments, _options ->
          {:ok,
           [
             %{
               id: 0,
               result: "0x"
             }
           ]}
        end)
      end

      refute Chain.contract_address?(to_string(hash), 1, json_rpc_named_arguments)
    end
  end

<<<<<<< HEAD
  describe "staking_pools/3" do
    test "validators staking pools" do
      inserted_validator = insert(:staking_pool, is_active: true, is_validator: true)
      insert(:staking_pool, is_active: true, is_validator: false)

      options = %PagingOptions{page_size: 20, page_number: 1}

      assert [%{pool: gotten_validator}] = Chain.staking_pools(:validator, options)
      assert inserted_validator.staking_address_hash == gotten_validator.staking_address_hash
    end

    test "active staking pools" do
      inserted_pool = insert(:staking_pool, is_active: true)
      insert(:staking_pool, is_active: false)

      options = %PagingOptions{page_size: 20, page_number: 1}

      assert [%{pool: gotten_pool}] = Chain.staking_pools(:active, options)
      assert inserted_pool.staking_address_hash == gotten_pool.staking_address_hash
    end

    test "all active staking pools ordered by staking_address" do
      address1 = Factory.address_hash()
      address2 = Factory.address_hash()
      address3 = Factory.address_hash()

      assert address1 < address2 and address2 < address3

      # insert pools in descending order
      insert(:staking_pool, is_active: true, staking_address_hash: address3)
      insert(:staking_pool, is_active: true, staking_address_hash: address2)
      insert(:staking_pool, is_active: true, staking_address_hash: address1)

      # get all active pools in ascending order
      assert [%{pool: pool1}, %{pool: pool2}, %{pool: pool3}] = Chain.staking_pools(:active, :all)
      assert pool1.staking_address_hash == address1
      assert pool2.staking_address_hash == address2
      assert pool3.staking_address_hash == address3
    end

    test "staking pools ordered by stakes_ratio, is_active, and staking_address_hash" do
      address1 = Factory.address_hash()
      address2 = Factory.address_hash()
      address3 = Factory.address_hash()
      address4 = Factory.address_hash()
      address5 = Factory.address_hash()
      address6 = Factory.address_hash()

      assert address1 < address2 and address2 < address3 and address3 < address4 and address4 < address5 and
               address5 < address6

      # insert pools in descending order
      insert(:staking_pool, is_validator: true, is_active: false, staking_address_hash: address6, stakes_ratio: 0)
      insert(:staking_pool, is_validator: true, is_active: false, staking_address_hash: address5, stakes_ratio: 0)
      insert(:staking_pool, is_validator: true, is_active: true, staking_address_hash: address4, stakes_ratio: 30)
      insert(:staking_pool, is_validator: true, is_active: true, staking_address_hash: address3, stakes_ratio: 60)
      insert(:staking_pool, is_validator: true, is_active: true, staking_address_hash: address2, stakes_ratio: 5)
      insert(:staking_pool, is_validator: true, is_active: true, staking_address_hash: address1, stakes_ratio: 5)

      # get all pools in the order `desc: :stakes_ratio, desc: :is_active, asc: :staking_address_hash`
      options = %PagingOptions{page_size: 20, page_number: 1}

      assert [
               %{pool: pool1},
               %{pool: pool2},
               %{pool: pool3},
               %{pool: pool4},
               %{pool: pool5},
               %{pool: pool6}
             ] = Chain.staking_pools(:validator, options)

      assert pool1.staking_address_hash == address3
      assert pool2.staking_address_hash == address4
      assert pool3.staking_address_hash == address1
      assert pool4.staking_address_hash == address2
      assert pool5.staking_address_hash == address5
      assert pool6.staking_address_hash == address6
    end

    test "inactive staking pools" do
      insert(:staking_pool, is_active: true)
      inserted_pool = insert(:staking_pool, is_active: false)

      options = %PagingOptions{page_size: 20, page_number: 1}

      assert [%{pool: gotten_pool}] = Chain.staking_pools(:inactive, options)
      assert inserted_pool.staking_address_hash == gotten_pool.staking_address_hash
    end
  end

  describe "staking_pools_count/1" do
    test "validators staking pools" do
      insert(:staking_pool, is_active: true, is_validator: true)
      insert(:staking_pool, is_active: true, is_validator: false)

      assert Chain.staking_pools_count(:validator) == 1
    end

    test "active staking pools" do
      insert(:staking_pool, is_active: true)
      insert(:staking_pool, is_active: false)

      assert Chain.staking_pools_count(:active) == 1
    end

    test "inactive staking pools" do
      insert(:staking_pool, is_active: true)
      insert(:staking_pool, is_active: false)

      assert Chain.staking_pools_count(:inactive) == 1
    end
  end

  describe "delegators_count_sum/1" do
    test "validators pools" do
      insert(:staking_pool, is_active: true, is_validator: true, delegators_count: 10)
      insert(:staking_pool, is_active: true, is_validator: false, delegators_count: 7)
      insert(:staking_pool, is_active: true, is_validator: true, delegators_count: 5)

      assert Chain.delegators_count_sum(:validator) == 15
    end

    test "active staking pools" do
      insert(:staking_pool, is_active: true, delegators_count: 10)
      insert(:staking_pool, is_active: true, delegators_count: 7)
      insert(:staking_pool, is_active: false, delegators_count: 5)

      assert Chain.delegators_count_sum(:active) == 17
    end

    test "inactive staking pools" do
      insert(:staking_pool, is_active: true, delegators_count: 10)
      insert(:staking_pool, is_active: true, delegators_count: 7)
      insert(:staking_pool, is_active: false, delegators_count: 5)
      insert(:staking_pool, is_active: false, delegators_count: 1)

      assert Chain.delegators_count_sum(:inactive) == 6
    end
  end

  describe "total_staked_amount_sum/1" do
    test "validators pools" do
      insert(:staking_pool, is_active: true, is_validator: true, total_staked_amount: 10)
      insert(:staking_pool, is_active: true, is_validator: false, total_staked_amount: 7)
      insert(:staking_pool, is_active: true, is_validator: true, total_staked_amount: 5)

      assert Chain.total_staked_amount_sum(:validator) == Decimal.new("15")
    end

    test "active staking pools" do
      insert(:staking_pool, is_active: true, total_staked_amount: 10)
      insert(:staking_pool, is_active: true, total_staked_amount: 7)
      insert(:staking_pool, is_active: false, total_staked_amount: 5)

      assert Chain.total_staked_amount_sum(:active) == Decimal.new("17")
    end

    test "inactive staking pools" do
      insert(:staking_pool, is_active: true, total_staked_amount: 10)
      insert(:staking_pool, is_active: true, total_staked_amount: 7)
      insert(:staking_pool, is_active: false, total_staked_amount: 5)
      insert(:staking_pool, is_active: false, total_staked_amount: 1)

      assert Chain.total_staked_amount_sum(:inactive) == Decimal.new("6")
    end
  end

  describe "extract_db_name/1" do
    test "extracts correct db name" do
      db_url = "postgresql://viktor:@localhost:5432/blockscout-dev-1"
      assert Chain.extract_db_name(db_url) == "blockscout-dev-1"
    end

    test "returns empty db name" do
      db_url = ""
      assert Chain.extract_db_name(db_url) == ""
    end

    test "returns nil db name" do
      db_url = nil
      assert Chain.extract_db_name(db_url) == ""
    end
  end

  describe "extract_db_host/1" do
    test "extracts correct db host" do
      db_url = "postgresql://viktor:@localhost:5432/blockscout-dev-1"
      assert Chain.extract_db_host(db_url) == "localhost"
    end

    test "returns empty db name" do
      db_url = ""
      assert Chain.extract_db_host(db_url) == ""
    end

    test "returns nil db name" do
      db_url = nil
      assert Chain.extract_db_host(db_url) == ""
    end
  end

=======
>>>>>>> 7569dace
  describe "fetch_first_trace/2" do
    test "fetched first trace", %{
      json_rpc_named_arguments: json_rpc_named_arguments
    } do
      from_address_hash = "0xe8ddc5c7a2d2f0d7a9798459c0104fdf5e987aca"
      gas = 4_533_872

      init =
        "0x6060604052341561000f57600080fd5b60405160208061071a83398101604052808051906020019091905050806000806101000a81548173ffffffffffffffffffffffffffffffffffffffff021916908373ffffffffffffffffffffffffffffffffffffffff1602179055506003600160006001600281111561007e57fe5b60ff1660ff168152602001908152602001600020819055506002600160006002808111156100a857fe5b60ff1660ff168152602001908152602001600020819055505061064a806100d06000396000f30060606040526004361061008e576000357c0100000000000000000000000000000000000000000000000000000000900463ffffffff168063247b3210146100935780632ffdfc8a146100bc57806374294144146100f6578063ae4b1b5b14610125578063bf7370d11461017a578063d1104cb2146101a3578063eecd1079146101f8578063fcff021c14610221575b600080fd5b341561009e57600080fd5b6100a661024a565b6040518082815260200191505060405180910390f35b34156100c757600080fd5b6100e0600480803560ff16906020019091905050610253565b6040518082815260200191505060405180910390f35b341561010157600080fd5b610123600480803590602001909190803560ff16906020019091905050610276565b005b341561013057600080fd5b61013861037a565b604051808273ffffffffffffffffffffffffffffffffffffffff1673ffffffffffffffffffffffffffffffffffffffff16815260200191505060405180910390f35b341561018557600080fd5b61018d61039f565b6040518082815260200191505060405180910390f35b34156101ae57600080fd5b6101b66104d9565b604051808273ffffffffffffffffffffffffffffffffffffffff1673ffffffffffffffffffffffffffffffffffffffff16815260200191505060405180910390f35b341561020357600080fd5b61020b610588565b6040518082815260200191505060405180910390f35b341561022c57600080fd5b6102346105bd565b6040518082815260200191505060405180910390f35b600060c8905090565b6000600160008360ff1660ff168152602001908152602001600020549050919050565b61027e6104d9565b73ffffffffffffffffffffffffffffffffffffffff163373ffffffffffffffffffffffffffffffffffffffff161415156102b757600080fd5b60008160ff161115156102c957600080fd5b6002808111156102d557fe5b60ff168160ff16111515156102e957600080fd5b6000821180156103125750600160008260ff1660ff168152602001908152602001600020548214155b151561031d57600080fd5b81600160008360ff1660ff168152602001908152602001600020819055508060ff167fe868bbbdd6cd2efcd9ba6e0129d43c349b0645524aba13f8a43bfc7c5ffb0889836040518082815260200191505060405180910390a25050565b6000809054906101000a900473ffffffffffffffffffffffffffffffffffffffff1681565b6000806000809054906101000a900473ffffffffffffffffffffffffffffffffffffffff1673ffffffffffffffffffffffffffffffffffffffff16638b8414c46000604051602001526040518163ffffffff167c0100000000000000000000000000000000000000000000000000000000028152600401602060405180830381600087803b151561042f57600080fd5b6102c65a03f1151561044057600080fd5b5050506040518051905090508073ffffffffffffffffffffffffffffffffffffffff16630eaba26a6000604051602001526040518163ffffffff167c0100000000000000000000000000000000000000000000000000000000028152600401602060405180830381600087803b15156104b857600080fd5b6102c65a03f115156104c957600080fd5b5050506040518051905091505090565b60008060009054906101000a900473ffffffffffffffffffffffffffffffffffffffff1673ffffffffffffffffffffffffffffffffffffffff1663a3b3fff16000604051602001526040518163ffffffff167c0100000000000000000000000000000000000000000000000000000000028152600401602060405180830381600087803b151561056857600080fd5b6102c65a03f1151561057957600080fd5b50505060405180519050905090565b60006105b860016105aa600261059c61039f565b6105e590919063ffffffff16565b61060090919063ffffffff16565b905090565b60006105e06105ca61039f565b6105d261024a565b6105e590919063ffffffff16565b905090565b60008082848115156105f357fe5b0490508091505092915050565b600080828401905083811015151561061457fe5b80915050929150505600a165627a7a723058206b7eef2a57eb659d5e77e45ab5bc074e99c6a841921038cdb931e119c6aac46c0029000000000000000000000000862d67cb0773ee3f8ce7ea89b328ffea861ab3ef"

      value = 0
      block_number = 39
      block_hash = "0x74c72ccabcb98b7ebbd7b31de938212b7e8814a002263b6569564e944d88f51f"
      index = 0
      created_contract_address_hash = "0x1e0eaa06d02f965be2dfe0bc9ff52b2d82133461"

      created_contract_code =
        "0x60606040526004361061008e576000357c0100000000000000000000000000000000000000000000000000000000900463ffffffff168063247b3210146100935780632ffdfc8a146100bc57806374294144146100f6578063ae4b1b5b14610125578063bf7370d11461017a578063d1104cb2146101a3578063eecd1079146101f8578063fcff021c14610221575b600080fd5b341561009e57600080fd5b6100a661024a565b6040518082815260200191505060405180910390f35b34156100c757600080fd5b6100e0600480803560ff16906020019091905050610253565b6040518082815260200191505060405180910390f35b341561010157600080fd5b610123600480803590602001909190803560ff16906020019091905050610276565b005b341561013057600080fd5b61013861037a565b604051808273ffffffffffffffffffffffffffffffffffffffff1673ffffffffffffffffffffffffffffffffffffffff16815260200191505060405180910390f35b341561018557600080fd5b61018d61039f565b6040518082815260200191505060405180910390f35b34156101ae57600080fd5b6101b66104d9565b604051808273ffffffffffffffffffffffffffffffffffffffff1673ffffffffffffffffffffffffffffffffffffffff16815260200191505060405180910390f35b341561020357600080fd5b61020b610588565b6040518082815260200191505060405180910390f35b341561022c57600080fd5b6102346105bd565b6040518082815260200191505060405180910390f35b600060c8905090565b6000600160008360ff1660ff168152602001908152602001600020549050919050565b61027e6104d9565b73ffffffffffffffffffffffffffffffffffffffff163373ffffffffffffffffffffffffffffffffffffffff161415156102b757600080fd5b60008160ff161115156102c957600080fd5b6002808111156102d557fe5b60ff168160ff16111515156102e957600080fd5b6000821180156103125750600160008260ff1660ff168152602001908152602001600020548214155b151561031d57600080fd5b81600160008360ff1660ff168152602001908152602001600020819055508060ff167fe868bbbdd6cd2efcd9ba6e0129d43c349b0645524aba13f8a43bfc7c5ffb0889836040518082815260200191505060405180910390a25050565b6000809054906101000a900473ffffffffffffffffffffffffffffffffffffffff1681565b6000806000809054906101000a900473ffffffffffffffffffffffffffffffffffffffff1673ffffffffffffffffffffffffffffffffffffffff16638b8414c46000604051602001526040518163ffffffff167c0100000000000000000000000000000000000000000000000000000000028152600401602060405180830381600087803b151561042f57600080fd5b6102c65a03f1151561044057600080fd5b5050506040518051905090508073ffffffffffffffffffffffffffffffffffffffff16630eaba26a6000604051602001526040518163ffffffff167c0100000000000000000000000000000000000000000000000000000000028152600401602060405180830381600087803b15156104b857600080fd5b6102c65a03f115156104c957600080fd5b5050506040518051905091505090565b60008060009054906101000a900473ffffffffffffffffffffffffffffffffffffffff1673ffffffffffffffffffffffffffffffffffffffff1663a3b3fff16000604051602001526040518163ffffffff167c0100000000000000000000000000000000000000000000000000000000028152600401602060405180830381600087803b151561056857600080fd5b6102c65a03f1151561057957600080fd5b50505060405180519050905090565b60006105b860016105aa600261059c61039f565b6105e590919063ffffffff16565b61060090919063ffffffff16565b905090565b60006105e06105ca61039f565b6105d261024a565b6105e590919063ffffffff16565b905090565b60008082848115156105f357fe5b0490508091505092915050565b600080828401905083811015151561061457fe5b80915050929150505600a165627a7a723058206b7eef2a57eb659d5e77e45ab5bc074e99c6a841921038cdb931e119c6aac46c0029"

      gas_used = 382_953
      trace_address = []
      transaction_hash = "0x0fa6f723216dba694337f9bb37d8870725655bdf2573526a39454685659e39b1"
      transaction_index = 0
      type = "create"

      if json_rpc_named_arguments[:transport] == EthereumJSONRPC.Mox do
        expect(EthereumJSONRPC.Mox, :json_rpc, fn _json, _options ->
          {:ok,
           [
             %{
               id: 0,
               result: %{
                 "output" => "0x",
                 "stateDiff" => nil,
                 "trace" => [
                   %{
                     "action" => %{
                       "from" => from_address_hash,
                       "gas" => integer_to_quantity(gas),
                       "init" => init,
                       "value" => integer_to_quantity(value)
                     },
                     "blockNumber" => block_number,
                     "index" => index,
                     "result" => %{
                       "address" => created_contract_address_hash,
                       "code" => created_contract_code,
                       "gasUsed" => integer_to_quantity(gas_used)
                     },
                     "traceAddress" => trace_address,
                     "type" => type
                   }
                 ],
                 "transactionHash" => transaction_hash
               }
             }
           ]}
        end)
      end

      {:ok, created_contract_address_hash_bytes} = Chain.string_to_address_hash(created_contract_address_hash)
      {:ok, from_address_hash_bytes} = Chain.string_to_address_hash(from_address_hash)
      {:ok, created_contract_code_bytes} = Data.cast(created_contract_code)
      {:ok, init_bytes} = Data.cast(init)
      {:ok, transaction_hash_bytes} = Chain.string_to_transaction_hash(transaction_hash)
      {:ok, type_bytes} = Type.load(type)
      value_wei = %Wei{value: Decimal.new(value)}

      assert Chain.fetch_first_trace(
               [
                 %{
                   hash_data: transaction_hash,
                   block_hash: block_hash,
                   block_number: block_number,
                   transaction_index: transaction_index
                 }
               ],
               json_rpc_named_arguments
             ) == {
               :ok,
               [
                 %{
                   block_index: 0,
                   block_number: block_number,
                   block_hash: block_hash,
                   call_type: nil,
                   created_contract_address_hash: created_contract_address_hash_bytes,
                   created_contract_code: created_contract_code_bytes,
                   from_address_hash: from_address_hash_bytes,
                   gas: gas,
                   gas_used: gas_used,
                   index: index,
                   init: init_bytes,
                   input: nil,
                   output: nil,
                   to_address_hash: nil,
                   trace_address: trace_address,
                   transaction_hash: transaction_hash_bytes,
                   type: type_bytes,
                   value: value_wei,
                   transaction_index: transaction_index
                 }
               ]
             }
    end
  end

  describe "transaction_to_revert_reason/1" do
    test "returns correct revert_reason from DB" do
      transaction = insert(:transaction, revert_reason: "No credit of that type")
      assert Chain.transaction_to_revert_reason(transaction) == "No credit of that type"
    end

    test "returns correct revert_reason from the archive node" do
      transaction =
        insert(:transaction,
          gas: 27319,
          gas_price: "0x1b31d2900",
          value: "0x86b3",
          input: %Explorer.Chain.Data{bytes: <<1>>}
        )
        |> with_block(insert(:block, number: 1))

      expect(
        EthereumJSONRPC.Mox,
        :json_rpc,
        fn _json, [] ->
          {:error, %{code: -32015, message: "VM execution error.", data: "revert: No credit of that type"}}
        end
      )

      assert Chain.transaction_to_revert_reason(transaction) == "No credit of that type"
    end
  end

  describe "proxy contracts features" do
    @proxy_abi [
      %{
        "type" => "function",
        "stateMutability" => "nonpayable",
        "payable" => false,
        "outputs" => [%{"type" => "bool", "name" => ""}],
        "name" => "upgradeTo",
        "inputs" => [%{"type" => "address", "name" => "newImplementation"}],
        "constant" => false
      },
      %{
        "type" => "function",
        "stateMutability" => "view",
        "payable" => false,
        "outputs" => [%{"type" => "uint256", "name" => ""}],
        "name" => "version",
        "inputs" => [],
        "constant" => true
      },
      %{
        "type" => "function",
        "stateMutability" => "view",
        "payable" => false,
        "outputs" => [%{"type" => "address", "name" => ""}],
        "name" => "implementation",
        "inputs" => [],
        "constant" => true
      },
      %{
        "type" => "function",
        "stateMutability" => "nonpayable",
        "payable" => false,
        "outputs" => [],
        "name" => "renounceOwnership",
        "inputs" => [],
        "constant" => false
      },
      %{
        "type" => "function",
        "stateMutability" => "view",
        "payable" => false,
        "outputs" => [%{"type" => "address", "name" => ""}],
        "name" => "getOwner",
        "inputs" => [],
        "constant" => true
      },
      %{
        "type" => "function",
        "stateMutability" => "view",
        "payable" => false,
        "outputs" => [%{"type" => "address", "name" => ""}],
        "name" => "getProxyStorage",
        "inputs" => [],
        "constant" => true
      },
      %{
        "type" => "function",
        "stateMutability" => "nonpayable",
        "payable" => false,
        "outputs" => [],
        "name" => "transferOwnership",
        "inputs" => [%{"type" => "address", "name" => "_newOwner"}],
        "constant" => false
      },
      %{
        "type" => "constructor",
        "stateMutability" => "nonpayable",
        "payable" => false,
        "inputs" => [
          %{"type" => "address", "name" => "_proxyStorage"},
          %{"type" => "address", "name" => "_implementationAddress"}
        ]
      },
      %{"type" => "fallback", "stateMutability" => "nonpayable", "payable" => false},
      %{
        "type" => "event",
        "name" => "Upgraded",
        "inputs" => [
          %{"type" => "uint256", "name" => "version", "indexed" => false},
          %{"type" => "address", "name" => "implementation", "indexed" => true}
        ],
        "anonymous" => false
      },
      %{
        "type" => "event",
        "name" => "OwnershipRenounced",
        "inputs" => [%{"type" => "address", "name" => "previousOwner", "indexed" => true}],
        "anonymous" => false
      },
      %{
        "type" => "event",
        "name" => "OwnershipTransferred",
        "inputs" => [
          %{"type" => "address", "name" => "previousOwner", "indexed" => true},
          %{"type" => "address", "name" => "newOwner", "indexed" => true}
        ],
        "anonymous" => false
      }
    ]

    @implementation_abi [
      %{
        "constant" => false,
        "inputs" => [%{"name" => "x", "type" => "uint256"}],
        "name" => "set",
        "outputs" => [],
        "payable" => false,
        "stateMutability" => "nonpayable",
        "type" => "function"
      },
      %{
        "constant" => true,
        "inputs" => [],
        "name" => "get",
        "outputs" => [%{"name" => "", "type" => "uint256"}],
        "payable" => false,
        "stateMutability" => "view",
        "type" => "function"
      }
    ]

    test "combine_proxy_implementation_abi/2 returns empty [] abi if proxy abi is null" do
      proxy_contract_address = insert(:contract_address)
      assert Chain.combine_proxy_implementation_abi(proxy_contract_address, nil) == []
    end

    test "combine_proxy_implementation_abi/2 returns [] abi for unverified proxy" do
      proxy_contract_address = insert(:contract_address)
      assert Chain.combine_proxy_implementation_abi(proxy_contract_address, []) == []
    end

    test "combine_proxy_implementation_abi/2 returns proxy abi if implementation is not verified" do
      proxy_contract_address = insert(:contract_address)
      insert(:smart_contract, address_hash: proxy_contract_address.hash, abi: @proxy_abi)
      assert Chain.combine_proxy_implementation_abi(proxy_contract_address, @proxy_abi) == @proxy_abi
    end

    test "combine_proxy_implementation_abi/2 returns proxy + implementation abi if implementation is verified" do
      proxy_contract_address = insert(:contract_address)
      insert(:smart_contract, address_hash: proxy_contract_address.hash, abi: @proxy_abi)

      implementation_contract_address = insert(:contract_address)
      insert(:smart_contract, address_hash: implementation_contract_address.hash, abi: @implementation_abi)

      implementation_contract_address_hash_string =
        Base.encode16(implementation_contract_address.hash.bytes, case: :lower)

      expect(
        EthereumJSONRPC.Mox,
        :json_rpc,
        fn [%{id: id, method: _, params: [%{data: _, to: _}, _]}], _options ->
          {:ok,
           [
             %{
               id: id,
               jsonrpc: "2.0",
               result: "0x000000000000000000000000" <> implementation_contract_address_hash_string
             }
           ]}
        end
      )

      combined_abi = Chain.combine_proxy_implementation_abi(proxy_contract_address.hash, @proxy_abi)

      assert Enum.any?(@proxy_abi, fn el -> el == Enum.at(@implementation_abi, 0) end) == false
      assert Enum.any?(@proxy_abi, fn el -> el == Enum.at(@implementation_abi, 1) end) == false
      assert Enum.any?(combined_abi, fn el -> el == Enum.at(@implementation_abi, 0) end) == true
      assert Enum.any?(combined_abi, fn el -> el == Enum.at(@implementation_abi, 1) end) == true
    end

    test "get_implementation_abi_from_proxy/2 returns empty [] abi if proxy abi is null" do
      proxy_contract_address = insert(:contract_address)
      assert Chain.get_implementation_abi_from_proxy(proxy_contract_address, nil) == []
    end

    test "get_implementation_abi_from_proxy/2 returns [] abi for unverified proxy" do
      proxy_contract_address = insert(:contract_address)
      assert Chain.combine_proxy_implementation_abi(proxy_contract_address, []) == []
    end

    test "get_implementation_abi_from_proxy/2 returns [] if implementation is not verified" do
      proxy_contract_address = insert(:contract_address)
      insert(:smart_contract, address_hash: proxy_contract_address.hash, abi: @proxy_abi)
      assert Chain.get_implementation_abi_from_proxy(proxy_contract_address, @proxy_abi) == []
    end

    test "get_implementation_abi_from_proxy/2 returns implementation abi if implementation is verified" do
      proxy_contract_address = insert(:contract_address)
      insert(:smart_contract, address_hash: proxy_contract_address.hash, abi: @proxy_abi)

      implementation_contract_address = insert(:contract_address)
      insert(:smart_contract, address_hash: implementation_contract_address.hash, abi: @implementation_abi)

      implementation_contract_address_hash_string =
        Base.encode16(implementation_contract_address.hash.bytes, case: :lower)

      expect(
        EthereumJSONRPC.Mox,
        :json_rpc,
        fn [%{id: id, method: _, params: [%{data: _, to: _}, _]}], _options ->
          {:ok,
           [
             %{
               id: id,
               jsonrpc: "2.0",
               result: "0x000000000000000000000000" <> implementation_contract_address_hash_string
             }
           ]}
        end
      )

      implementation_abi = Chain.get_implementation_abi_from_proxy(proxy_contract_address.hash, @proxy_abi)

      assert implementation_abi == @implementation_abi
    end

    test "get_implementation_abi/1 returns empty [] abi if implmentation address is null" do
      assert Chain.get_implementation_abi(nil) == []
    end

    test "get_implementation_abi/1 returns [] if implementation is not verified" do
      implementation_contract_address = insert(:contract_address)

      implementation_contract_address_hash_string =
        Base.encode16(implementation_contract_address.hash.bytes, case: :lower)

      assert Chain.get_implementation_abi("0x" <> implementation_contract_address_hash_string) == []
    end

    test "get_implementation_abi/1 returns implementation abi if implementation is verified" do
      proxy_contract_address = insert(:contract_address)
      insert(:smart_contract, address_hash: proxy_contract_address.hash, abi: @proxy_abi)

      implementation_contract_address = insert(:contract_address)
      insert(:smart_contract, address_hash: implementation_contract_address.hash, abi: @implementation_abi)

      implementation_contract_address_hash_string =
        Base.encode16(implementation_contract_address.hash.bytes, case: :lower)

      implementation_abi = Chain.get_implementation_abi("0x" <> implementation_contract_address_hash_string)

      assert implementation_abi == @implementation_abi
    end
<<<<<<< HEAD
=======
  end

  def get_eip1967_implementation do
    EthereumJSONRPC.Mox
    |> expect(:json_rpc, fn %{
                              id: 0,
                              method: "eth_getStorageAt",
                              params: [
                                _,
                                "0x360894a13ba1a3210667c828492db98dca3e2076cc3735a920a3ca505d382bbc",
                                "latest"
                              ]
                            },
                            _options ->
      {:ok, "0x0000000000000000000000000000000000000000000000000000000000000000"}
    end)
    |> expect(:json_rpc, fn %{
                              id: 0,
                              method: "eth_getStorageAt",
                              params: [
                                _,
                                "0xa3f0ad74e5423aebfd80d3ef4346578335a9a72aeaee59ff6cb3582b35133d50",
                                "latest"
                              ]
                            },
                            _options ->
      {:ok, "0x0000000000000000000000000000000000000000000000000000000000000000"}
    end)
    |> expect(:json_rpc, fn %{
                              id: 0,
                              method: "eth_getStorageAt",
                              params: [
                                _,
                                "0x7050c9e0f4ca769c69bd3a8ef740bc37934f8e2c036e5a723fd8ee048ed3f8c3",
                                "latest"
                              ]
                            },
                            _options ->
      {:ok, "0x0000000000000000000000000000000000000000000000000000000000000000"}
    end)
>>>>>>> 7569dace
  end
end<|MERGE_RESOLUTION|>--- conflicted
+++ resolved
@@ -27,7 +27,8 @@
     Wei
   }
 
-  alias Explorer.Chain
+  alias Explorer.{Chain, Etherscan}
+  alias Explorer.Chain.Cache.Transaction, as: TransactionCache
   alias Explorer.Chain.InternalTransaction.Type
 
   alias Explorer.Chain.Supply.ProofOfAuthority
@@ -1523,11 +1524,11 @@
         insert(:address, fetched_coin_balance: index)
       end
 
-      assert "10" = Decimal.to_string(Chain.fetch_sum_coin_total_supply())
+      assert "10" = Decimal.to_string(Etherscan.fetch_sum_coin_total_supply())
     end
 
     test "fetches coin total supply when there are no blocks" do
-      assert 0 = Chain.fetch_sum_coin_total_supply()
+      assert 0 = Etherscan.fetch_sum_coin_total_supply()
     end
   end
 
@@ -2623,7 +2624,7 @@
 
   describe "transaction_estimated_count/1" do
     test "returns integer" do
-      assert is_integer(Chain.transaction_estimated_count())
+      assert is_integer(TransactionCache.estimated_count())
     end
   end
 
@@ -2820,7 +2821,7 @@
           transaction_index: transaction.index
         )
 
-      %InternalTransaction{transaction_hash: second_transaction_hash, index: second_index} =
+      %InternalTransaction{transaction_hash: transaction_hash_1, index: index_1} =
         insert(:internal_transaction,
           transaction: transaction,
           index: 1,
@@ -2830,13 +2831,23 @@
           transaction_index: transaction.index
         )
 
+      %InternalTransaction{transaction_hash: transaction_hash_2, index: index_2} =
+        insert(:internal_transaction,
+          transaction: transaction,
+          index: 2,
+          block_number: transaction.block_number,
+          block_hash: transaction.block_hash,
+          block_index: 2,
+          transaction_index: transaction.index
+        )
+
       result =
         transaction.hash
         |> Chain.transaction_to_internal_transactions()
         |> Enum.map(&{&1.transaction_hash, &1.index})
 
       # excluding of internal transactions with type=call and index=0
-      assert [{second_transaction_hash, second_index}] == result
+      assert [{transaction_hash_1, index_1}, {transaction_hash_2, index_2}] == result
     end
 
     test "pages by index" do
@@ -3159,11 +3170,11 @@
     end
   end
 
-  describe "transaction_to_logs/2" do
+  describe "transaction_to_logs/3" do
     test "without logs" do
       transaction = insert(:transaction)
 
-      assert [] = Chain.transaction_to_logs(transaction.hash)
+      assert [] = Chain.transaction_to_logs(transaction.hash, false)
     end
 
     test "with logs" do
@@ -3175,7 +3186,8 @@
       %Log{transaction_hash: transaction_hash, index: index} =
         insert(:log, transaction: transaction, block: transaction.block, block_number: transaction.block_number)
 
-      assert [%Log{transaction_hash: ^transaction_hash, index: ^index}] = Chain.transaction_to_logs(transaction.hash)
+      assert [%Log{transaction_hash: ^transaction_hash, index: ^index}] =
+               Chain.transaction_to_logs(transaction.hash, false)
     end
 
     test "with logs can be paginated" do
@@ -3206,7 +3218,7 @@
 
       assert second_page_indexes ==
                transaction.hash
-               |> Chain.transaction_to_logs(paging_options: %PagingOptions{key: {log.index}, page_size: 50})
+               |> Chain.transaction_to_logs(false, paging_options: %PagingOptions{key: {log.index}, page_size: 50})
                |> Enum.map(& &1.index)
     end
 
@@ -3221,6 +3233,7 @@
       assert [%Log{address: %Address{}, transaction: %Transaction{}}] =
                Chain.transaction_to_logs(
                  transaction.hash,
+                 false,
                  necessity_by_association: %{
                    address: :optional,
                    transaction: :optional
@@ -3232,7 +3245,7 @@
                  address: %Ecto.Association.NotLoaded{},
                  transaction: %Ecto.Association.NotLoaded{}
                }
-             ] = Chain.transaction_to_logs(transaction.hash)
+             ] = Chain.transaction_to_logs(transaction.hash, false)
     end
   end
 
@@ -4722,7 +4735,7 @@
 
   describe "address_hash_to_smart_contract/1" do
     test "fetches a smart contract" do
-      smart_contract = insert(:smart_contract)
+      smart_contract = insert(:smart_contract, contract_code_md5: "123")
 
       assert ^smart_contract = Chain.address_hash_to_smart_contract(smart_contract.address_hash)
     end
@@ -5007,7 +5020,7 @@
     end
   end
 
-  describe "fetch_token_holders_from_token_hash/2" do
+  describe "fetch_token_holders_from_token_hash/3" do
     test "returns the token holders" do
       %Token{contract_address_hash: contract_address_hash} = insert(:token)
       address_a = insert(:address)
@@ -5030,7 +5043,7 @@
 
       token_holders_count =
         contract_address_hash
-        |> Chain.fetch_token_holders_from_token_hash([])
+        |> Chain.fetch_token_holders_from_token_hash(false, [])
         |> Enum.count()
 
       assert token_holders_count == 2
@@ -5542,210 +5555,6 @@
     end
   end
 
-<<<<<<< HEAD
-  describe "staking_pools/3" do
-    test "validators staking pools" do
-      inserted_validator = insert(:staking_pool, is_active: true, is_validator: true)
-      insert(:staking_pool, is_active: true, is_validator: false)
-
-      options = %PagingOptions{page_size: 20, page_number: 1}
-
-      assert [%{pool: gotten_validator}] = Chain.staking_pools(:validator, options)
-      assert inserted_validator.staking_address_hash == gotten_validator.staking_address_hash
-    end
-
-    test "active staking pools" do
-      inserted_pool = insert(:staking_pool, is_active: true)
-      insert(:staking_pool, is_active: false)
-
-      options = %PagingOptions{page_size: 20, page_number: 1}
-
-      assert [%{pool: gotten_pool}] = Chain.staking_pools(:active, options)
-      assert inserted_pool.staking_address_hash == gotten_pool.staking_address_hash
-    end
-
-    test "all active staking pools ordered by staking_address" do
-      address1 = Factory.address_hash()
-      address2 = Factory.address_hash()
-      address3 = Factory.address_hash()
-
-      assert address1 < address2 and address2 < address3
-
-      # insert pools in descending order
-      insert(:staking_pool, is_active: true, staking_address_hash: address3)
-      insert(:staking_pool, is_active: true, staking_address_hash: address2)
-      insert(:staking_pool, is_active: true, staking_address_hash: address1)
-
-      # get all active pools in ascending order
-      assert [%{pool: pool1}, %{pool: pool2}, %{pool: pool3}] = Chain.staking_pools(:active, :all)
-      assert pool1.staking_address_hash == address1
-      assert pool2.staking_address_hash == address2
-      assert pool3.staking_address_hash == address3
-    end
-
-    test "staking pools ordered by stakes_ratio, is_active, and staking_address_hash" do
-      address1 = Factory.address_hash()
-      address2 = Factory.address_hash()
-      address3 = Factory.address_hash()
-      address4 = Factory.address_hash()
-      address5 = Factory.address_hash()
-      address6 = Factory.address_hash()
-
-      assert address1 < address2 and address2 < address3 and address3 < address4 and address4 < address5 and
-               address5 < address6
-
-      # insert pools in descending order
-      insert(:staking_pool, is_validator: true, is_active: false, staking_address_hash: address6, stakes_ratio: 0)
-      insert(:staking_pool, is_validator: true, is_active: false, staking_address_hash: address5, stakes_ratio: 0)
-      insert(:staking_pool, is_validator: true, is_active: true, staking_address_hash: address4, stakes_ratio: 30)
-      insert(:staking_pool, is_validator: true, is_active: true, staking_address_hash: address3, stakes_ratio: 60)
-      insert(:staking_pool, is_validator: true, is_active: true, staking_address_hash: address2, stakes_ratio: 5)
-      insert(:staking_pool, is_validator: true, is_active: true, staking_address_hash: address1, stakes_ratio: 5)
-
-      # get all pools in the order `desc: :stakes_ratio, desc: :is_active, asc: :staking_address_hash`
-      options = %PagingOptions{page_size: 20, page_number: 1}
-
-      assert [
-               %{pool: pool1},
-               %{pool: pool2},
-               %{pool: pool3},
-               %{pool: pool4},
-               %{pool: pool5},
-               %{pool: pool6}
-             ] = Chain.staking_pools(:validator, options)
-
-      assert pool1.staking_address_hash == address3
-      assert pool2.staking_address_hash == address4
-      assert pool3.staking_address_hash == address1
-      assert pool4.staking_address_hash == address2
-      assert pool5.staking_address_hash == address5
-      assert pool6.staking_address_hash == address6
-    end
-
-    test "inactive staking pools" do
-      insert(:staking_pool, is_active: true)
-      inserted_pool = insert(:staking_pool, is_active: false)
-
-      options = %PagingOptions{page_size: 20, page_number: 1}
-
-      assert [%{pool: gotten_pool}] = Chain.staking_pools(:inactive, options)
-      assert inserted_pool.staking_address_hash == gotten_pool.staking_address_hash
-    end
-  end
-
-  describe "staking_pools_count/1" do
-    test "validators staking pools" do
-      insert(:staking_pool, is_active: true, is_validator: true)
-      insert(:staking_pool, is_active: true, is_validator: false)
-
-      assert Chain.staking_pools_count(:validator) == 1
-    end
-
-    test "active staking pools" do
-      insert(:staking_pool, is_active: true)
-      insert(:staking_pool, is_active: false)
-
-      assert Chain.staking_pools_count(:active) == 1
-    end
-
-    test "inactive staking pools" do
-      insert(:staking_pool, is_active: true)
-      insert(:staking_pool, is_active: false)
-
-      assert Chain.staking_pools_count(:inactive) == 1
-    end
-  end
-
-  describe "delegators_count_sum/1" do
-    test "validators pools" do
-      insert(:staking_pool, is_active: true, is_validator: true, delegators_count: 10)
-      insert(:staking_pool, is_active: true, is_validator: false, delegators_count: 7)
-      insert(:staking_pool, is_active: true, is_validator: true, delegators_count: 5)
-
-      assert Chain.delegators_count_sum(:validator) == 15
-    end
-
-    test "active staking pools" do
-      insert(:staking_pool, is_active: true, delegators_count: 10)
-      insert(:staking_pool, is_active: true, delegators_count: 7)
-      insert(:staking_pool, is_active: false, delegators_count: 5)
-
-      assert Chain.delegators_count_sum(:active) == 17
-    end
-
-    test "inactive staking pools" do
-      insert(:staking_pool, is_active: true, delegators_count: 10)
-      insert(:staking_pool, is_active: true, delegators_count: 7)
-      insert(:staking_pool, is_active: false, delegators_count: 5)
-      insert(:staking_pool, is_active: false, delegators_count: 1)
-
-      assert Chain.delegators_count_sum(:inactive) == 6
-    end
-  end
-
-  describe "total_staked_amount_sum/1" do
-    test "validators pools" do
-      insert(:staking_pool, is_active: true, is_validator: true, total_staked_amount: 10)
-      insert(:staking_pool, is_active: true, is_validator: false, total_staked_amount: 7)
-      insert(:staking_pool, is_active: true, is_validator: true, total_staked_amount: 5)
-
-      assert Chain.total_staked_amount_sum(:validator) == Decimal.new("15")
-    end
-
-    test "active staking pools" do
-      insert(:staking_pool, is_active: true, total_staked_amount: 10)
-      insert(:staking_pool, is_active: true, total_staked_amount: 7)
-      insert(:staking_pool, is_active: false, total_staked_amount: 5)
-
-      assert Chain.total_staked_amount_sum(:active) == Decimal.new("17")
-    end
-
-    test "inactive staking pools" do
-      insert(:staking_pool, is_active: true, total_staked_amount: 10)
-      insert(:staking_pool, is_active: true, total_staked_amount: 7)
-      insert(:staking_pool, is_active: false, total_staked_amount: 5)
-      insert(:staking_pool, is_active: false, total_staked_amount: 1)
-
-      assert Chain.total_staked_amount_sum(:inactive) == Decimal.new("6")
-    end
-  end
-
-  describe "extract_db_name/1" do
-    test "extracts correct db name" do
-      db_url = "postgresql://viktor:@localhost:5432/blockscout-dev-1"
-      assert Chain.extract_db_name(db_url) == "blockscout-dev-1"
-    end
-
-    test "returns empty db name" do
-      db_url = ""
-      assert Chain.extract_db_name(db_url) == ""
-    end
-
-    test "returns nil db name" do
-      db_url = nil
-      assert Chain.extract_db_name(db_url) == ""
-    end
-  end
-
-  describe "extract_db_host/1" do
-    test "extracts correct db host" do
-      db_url = "postgresql://viktor:@localhost:5432/blockscout-dev-1"
-      assert Chain.extract_db_host(db_url) == "localhost"
-    end
-
-    test "returns empty db name" do
-      db_url = ""
-      assert Chain.extract_db_host(db_url) == ""
-    end
-
-    test "returns nil db name" do
-      db_url = nil
-      assert Chain.extract_db_host(db_url) == ""
-    end
-  end
-
-=======
->>>>>>> 7569dace
   describe "fetch_first_trace/2" do
     test "fetched first trace", %{
       json_rpc_named_arguments: json_rpc_named_arguments
@@ -6010,21 +5819,29 @@
 
     test "combine_proxy_implementation_abi/2 returns [] abi for unverified proxy" do
       proxy_contract_address = insert(:contract_address)
+
+      get_eip1967_implementation()
+
       assert Chain.combine_proxy_implementation_abi(proxy_contract_address, []) == []
     end
 
     test "combine_proxy_implementation_abi/2 returns proxy abi if implementation is not verified" do
       proxy_contract_address = insert(:contract_address)
-      insert(:smart_contract, address_hash: proxy_contract_address.hash, abi: @proxy_abi)
+      insert(:smart_contract, address_hash: proxy_contract_address.hash, abi: @proxy_abi, contract_code_md5: "123")
       assert Chain.combine_proxy_implementation_abi(proxy_contract_address, @proxy_abi) == @proxy_abi
     end
 
     test "combine_proxy_implementation_abi/2 returns proxy + implementation abi if implementation is verified" do
       proxy_contract_address = insert(:contract_address)
-      insert(:smart_contract, address_hash: proxy_contract_address.hash, abi: @proxy_abi)
+      insert(:smart_contract, address_hash: proxy_contract_address.hash, abi: @proxy_abi, contract_code_md5: "123")
 
       implementation_contract_address = insert(:contract_address)
-      insert(:smart_contract, address_hash: implementation_contract_address.hash, abi: @implementation_abi)
+
+      insert(:smart_contract,
+        address_hash: implementation_contract_address.hash,
+        abi: @implementation_abi,
+        contract_code_md5: "123"
+      )
 
       implementation_contract_address_hash_string =
         Base.encode16(implementation_contract_address.hash.bytes, case: :lower)
@@ -6059,21 +5876,29 @@
 
     test "get_implementation_abi_from_proxy/2 returns [] abi for unverified proxy" do
       proxy_contract_address = insert(:contract_address)
+
+      get_eip1967_implementation()
+
       assert Chain.combine_proxy_implementation_abi(proxy_contract_address, []) == []
     end
 
     test "get_implementation_abi_from_proxy/2 returns [] if implementation is not verified" do
       proxy_contract_address = insert(:contract_address)
-      insert(:smart_contract, address_hash: proxy_contract_address.hash, abi: @proxy_abi)
+      insert(:smart_contract, address_hash: proxy_contract_address.hash, abi: @proxy_abi, contract_code_md5: "123")
       assert Chain.get_implementation_abi_from_proxy(proxy_contract_address, @proxy_abi) == []
     end
 
     test "get_implementation_abi_from_proxy/2 returns implementation abi if implementation is verified" do
       proxy_contract_address = insert(:contract_address)
-      insert(:smart_contract, address_hash: proxy_contract_address.hash, abi: @proxy_abi)
+      insert(:smart_contract, address_hash: proxy_contract_address.hash, abi: @proxy_abi, contract_code_md5: "123")
 
       implementation_contract_address = insert(:contract_address)
-      insert(:smart_contract, address_hash: implementation_contract_address.hash, abi: @implementation_abi)
+
+      insert(:smart_contract,
+        address_hash: implementation_contract_address.hash,
+        abi: @implementation_abi,
+        contract_code_md5: "123"
+      )
 
       implementation_contract_address_hash_string =
         Base.encode16(implementation_contract_address.hash.bytes, case: :lower)
@@ -6098,6 +5923,43 @@
       assert implementation_abi == @implementation_abi
     end
 
+    test "get_implementation_abi_from_proxy/2 returns implementation abi in case of EIP-1967 proxy pattern" do
+      proxy_contract_address = insert(:contract_address)
+      insert(:smart_contract, address_hash: proxy_contract_address.hash, abi: [], contract_code_md5: "123")
+
+      implementation_contract_address = insert(:contract_address)
+
+      insert(:smart_contract,
+        address_hash: implementation_contract_address.hash,
+        abi: @implementation_abi,
+        contract_code_md5: "123"
+      )
+
+      implementation_contract_address_hash_string =
+        Base.encode16(implementation_contract_address.hash.bytes, case: :lower)
+
+      expect(
+        EthereumJSONRPC.Mox,
+        :json_rpc,
+        fn %{
+             id: _id,
+             method: "eth_getStorageAt",
+             params: [
+               _,
+               "0x360894a13ba1a3210667c828492db98dca3e2076cc3735a920a3ca505d382bbc",
+               "latest"
+             ]
+           },
+           _options ->
+          {:ok, "0x000000000000000000000000" <> implementation_contract_address_hash_string}
+        end
+      )
+
+      implementation_abi = Chain.get_implementation_abi_from_proxy(proxy_contract_address.hash, [])
+
+      assert implementation_abi == @implementation_abi
+    end
+
     test "get_implementation_abi/1 returns empty [] abi if implmentation address is null" do
       assert Chain.get_implementation_abi(nil) == []
     end
@@ -6113,10 +5975,15 @@
 
     test "get_implementation_abi/1 returns implementation abi if implementation is verified" do
       proxy_contract_address = insert(:contract_address)
-      insert(:smart_contract, address_hash: proxy_contract_address.hash, abi: @proxy_abi)
+      insert(:smart_contract, address_hash: proxy_contract_address.hash, abi: @proxy_abi, contract_code_md5: "123")
 
       implementation_contract_address = insert(:contract_address)
-      insert(:smart_contract, address_hash: implementation_contract_address.hash, abi: @implementation_abi)
+
+      insert(:smart_contract,
+        address_hash: implementation_contract_address.hash,
+        abi: @implementation_abi,
+        contract_code_md5: "123"
+      )
 
       implementation_contract_address_hash_string =
         Base.encode16(implementation_contract_address.hash.bytes, case: :lower)
@@ -6125,8 +5992,6 @@
 
       assert implementation_abi == @implementation_abi
     end
-<<<<<<< HEAD
-=======
   end
 
   def get_eip1967_implementation do
@@ -6167,6 +6032,5 @@
                             _options ->
       {:ok, "0x0000000000000000000000000000000000000000000000000000000000000000"}
     end)
->>>>>>> 7569dace
   end
 end