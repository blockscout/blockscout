defmodule Explorer.ExchangeRates.Source.TokenBridgeTest do
  use Explorer.DataCase

  alias Explorer.ExchangeRates
  alias Explorer.ExchangeRates.Source.CoinGecko
  alias Explorer.ExchangeRates.Source.TokenBridge
  alias Explorer.ExchangeRates.Token
  alias Plug.Conn

  @json "#{File.cwd!()}/test/support/fixture/exchange_rates/coin_gecko.json"
        |> File.read!()
        |> Jason.decode!()

  @json_btc_price """
  {
    "rates": {
      "usd": {
        "name": "US Dollar",
        "unit": "$",
        "value": 6547.418,
        "type": "fiat"
      }
    }
  }
  """

  describe "format_data/1" do
    setup do
      bypass = Bypass.open()
<<<<<<< HEAD
      Application.put_env(:explorer, :coin, "POA")
=======
      Application.put_env(:explorer, ExchangeRates, source: "coin_gecko")
>>>>>>> e7774476
      Application.put_env(:explorer, CoinGecko, base_url: "http://localhost:#{bypass.port}")

      {:ok, bypass: bypass}
    end

    test "bring a list with one %Token{}", %{bypass: bypass} do
      Bypass.expect(bypass, "GET", "/exchange_rates", fn conn ->
        Conn.resp(conn, 200, @json_btc_price)
      end)

      assert [%Token{}] = TokenBridge.format_data(@json)
    end
  end
end<|MERGE_RESOLUTION|>--- conflicted
+++ resolved
@@ -27,11 +27,8 @@
   describe "format_data/1" do
     setup do
       bypass = Bypass.open()
-<<<<<<< HEAD
       Application.put_env(:explorer, :coin, "POA")
-=======
       Application.put_env(:explorer, ExchangeRates, source: "coin_gecko")
->>>>>>> e7774476
       Application.put_env(:explorer, CoinGecko, base_url: "http://localhost:#{bypass.port}")
 
       {:ok, bypass: bypass}
