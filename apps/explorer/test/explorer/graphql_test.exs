defmodule Explorer.GraphQLTest do
  use Explorer.DataCase

  import Explorer.Factory

  alias Explorer.{GraphQL, Repo}
  alias Explorer.Chain.Address

  describe "address_to_transactions_query/1" do
    test "with address hash with zero transactions" do
      result =
        :address
        |> insert()
        |> Map.get(:hash)
<<<<<<< HEAD
        |> GraphQL.address_to_transactions_query()
        |> Repo.all()
=======
        |> GraphQL.address_to_transactions_query(:desc)
        |> Repo.replica().all()
>>>>>>> 7569dace

      assert result == []
    end

    test "with matching 'to_address_hash'" do
      %Address{hash: address_hash} = address = insert(:address)
      transaction = insert(:transaction, to_address: address)
      insert(:transaction)

      [found_transaction] =
        address_hash
<<<<<<< HEAD
        |> GraphQL.address_to_transactions_query()
        |> Repo.all()
=======
        |> GraphQL.address_to_transactions_query(:desc)
        |> Repo.replica().all()
>>>>>>> 7569dace

      assert found_transaction.hash == transaction.hash
    end

    test "with matching 'from_address_hash'" do
      %Address{hash: address_hash} = address = insert(:address)
      transaction = insert(:transaction, from_address: address)
      insert(:transaction)

      [found_transaction] =
        address_hash
<<<<<<< HEAD
        |> GraphQL.address_to_transactions_query()
        |> Repo.all()
=======
        |> GraphQL.address_to_transactions_query(:desc)
        |> Repo.replica().all()
>>>>>>> 7569dace

      assert found_transaction.hash == transaction.hash
    end

    test "with matching 'created_contract_address_hash'" do
      %Address{hash: address_hash} = address = insert(:address)
      transaction = insert(:transaction, created_contract_address: address)
      insert(:transaction)

      [found_transaction] =
        address_hash
<<<<<<< HEAD
        |> GraphQL.address_to_transactions_query()
        |> Repo.all()
=======
        |> GraphQL.address_to_transactions_query(:desc)
        |> Repo.replica().all()
>>>>>>> 7569dace

      assert found_transaction.hash == transaction.hash
    end

    test "orders by descending block and index" do
      first_block = insert(:block)
      second_block = insert(:block)
      third_block = insert(:block)

      %Address{hash: address_hash} = address = insert(:address)

      3
      |> insert_list(:transaction, from_address: address)
      |> with_block(second_block)

      3
      |> insert_list(:transaction, from_address: address)
      |> with_block(third_block)

      3
      |> insert_list(:transaction, from_address: address)
      |> with_block(first_block)

      found_transactions =
        address_hash
<<<<<<< HEAD
        |> GraphQL.address_to_transactions_query()
        |> Repo.all()
=======
        |> GraphQL.address_to_transactions_query(:desc)
        |> Repo.replica().all()
>>>>>>> 7569dace

      block_number_and_index_order =
        Enum.map(found_transactions, fn transaction ->
          {transaction.block_number, transaction.index}
        end)

      assert block_number_and_index_order == Enum.sort(block_number_and_index_order, &(&1 >= &2))
    end
  end

  describe "get_internal_transaction/1" do
    test "returns existing internal transaction" do
      transaction = insert(:transaction) |> with_block()

      internal_transaction =
        insert(:internal_transaction,
          transaction: transaction,
          index: 0,
          block_hash: transaction.block_hash,
          block_index: 0
        )

      clauses = %{transaction_hash: transaction.hash, index: internal_transaction.index}

      {:ok, found_internal_transaction} = GraphQL.get_internal_transaction(clauses)

      assert found_internal_transaction.transaction_hash == transaction.hash
      assert found_internal_transaction.index == internal_transaction.index
    end

    test "returns error tuple for non-existent internal transaction" do
      transaction = build(:transaction)

      internal_transaction = build(:internal_transaction, transaction: transaction, index: 0)

      clauses = %{transaction_hash: transaction.hash, index: internal_transaction.index}

      assert GraphQL.get_internal_transaction(clauses) == {:error, "Internal transaction not found."}
    end
  end

  describe "transcation_to_internal_transactions_query/1" do
    test "with transaction with one internal transaction" do
      transaction1 = insert(:transaction) |> with_block()
      transaction2 = insert(:transaction) |> with_block()

      internal_transaction =
        insert(:internal_transaction_create,
          transaction: transaction1,
          index: 0,
          block_hash: transaction1.block_hash,
          block_index: 0
        )

      insert(:internal_transaction_create,
        transaction: transaction2,
        index: 0,
        block_hash: transaction2.block_hash,
        block_index: 0
      )

      [found_internal_transaction] =
        transaction1
        |> GraphQL.transaction_to_internal_transactions_query()
        |> Repo.all()

      assert found_internal_transaction.transaction_hash == transaction1.hash
      assert found_internal_transaction.index == internal_transaction.index
    end

    test "with transaction with multiple internal transactions" do
      transaction1 = insert(:transaction) |> with_block()
      transaction2 = insert(:transaction) |> with_block()

      for index <- 0..2 do
        insert(:internal_transaction_create,
          transaction: transaction1,
          index: index,
          block_hash: transaction1.block_hash,
          block_index: index
        )
      end

      insert(:internal_transaction_create,
        transaction: transaction2,
        index: 0,
        block_hash: transaction2.block_hash,
        block_index: 0
      )

      found_internal_transactions =
        transaction1
        |> GraphQL.transaction_to_internal_transactions_query()
        |> Repo.all()

      assert length(found_internal_transactions) == 3

      for found_internal_transaction <- found_internal_transactions do
        assert found_internal_transaction.transaction_hash == transaction1.hash
      end
    end

    test "orders internal transactions by ascending index" do
      transaction = insert(:transaction) |> with_block()

      insert(:internal_transaction_create,
        transaction: transaction,
        index: 2,
        block_hash: transaction.block_hash,
        block_index: 2
      )

      insert(:internal_transaction_create,
        transaction: transaction,
        index: 0,
        block_hash: transaction.block_hash,
        block_index: 0
      )

      insert(:internal_transaction_create,
        transaction: transaction,
        index: 1,
        block_hash: transaction.block_hash,
        block_index: 1
      )

      found_internal_transactions =
        transaction
        |> GraphQL.transaction_to_internal_transactions_query()
        |> Repo.all()

      index_order = Enum.map(found_internal_transactions, & &1.index)

      assert index_order == Enum.sort(index_order)
    end

    # Note that `transaction_to_internal_transactions_query/1` relies on
    # `Explorer.Chain.where_transaction_has_multiple_transactions/1` to ensure the
    # following behavior:
    #
    # * exclude internal transactions of type call with no siblings in the
    #   transaction
    #
    # * include internal transactions of type create, reward, or suicide
    #   even when they are alone in the parent transaction
    #
    # These two requirements are tested in `Explorer.ChainTest`.
  end

  describe "get_token_transfer/1" do
    test "returns existing token transfer" do
      transaction = insert(:transaction)
      token_transfer = insert(:token_transfer, transaction: transaction)

      clauses = %{transaction_hash: token_transfer.transaction_hash, log_index: token_transfer.log_index}

      {:ok, found_token_transfer} = GraphQL.get_token_transfer(clauses)

      assert found_token_transfer.transaction_hash == token_transfer.transaction_hash
      assert found_token_transfer.log_index == token_transfer.log_index
    end

    test " returns error tuple for non-existing token transfer" do
      transaction = insert(:transaction)
      token_transfer = build(:token_transfer, transaction: transaction)

      clauses = %{transaction_hash: transaction.hash, log_index: token_transfer.log_index}

      assert GraphQL.get_token_transfer(clauses) == {:error, "Token transfer not found."}
    end
  end

  describe "list_token_transfers_query/1" do
    test "with token contract address hash with zero token transfers" do
      result =
        :address
        |> insert()
        |> Map.get(:hash)
        |> GraphQL.list_token_transfers_query()
        |> Repo.all()

      assert result == []
    end

    test "returns all expected token transfer fields" do
      transaction = insert(:transaction)
      token_transfer = insert(:token_transfer, transaction: transaction)

      [found_token_transfer] =
        token_transfer.token_contract_address_hash
        |> GraphQL.list_token_transfers_query()
        |> Repo.all()

      expected_fields = ~w(
        amount
        block_number
        log_index
        token_id
        from_address_hash
        to_address_hash
        token_contract_address_hash
        transaction_hash
      )a

      for expected_field <- expected_fields do
        assert Map.get(found_token_transfer, expected_field) == Map.get(token_transfer, expected_field)
      end
    end

    test "orders token transfers by descending block number" do
      first_block = insert(:block)
      second_block = insert(:block)
      third_block = insert(:block)

      transactions_block2 =
        2
        |> insert_list(:transaction)
        |> with_block(second_block)

      transactions_block3 =
        2
        |> insert_list(:transaction)
        |> with_block(third_block)

      transactions_block1 =
        2
        |> insert_list(:transaction)
        |> with_block(first_block)

      all_transactions = Enum.concat([transactions_block2, transactions_block3, transactions_block1])

      token_address = insert(:contract_address)
      insert(:token, contract_address: token_address)

      for transaction <- all_transactions do
        token_transfer_attrs1 = %{
          block_number: transaction.block_number,
          log_index: 0,
          transaction: transaction,
          token_contract_address: token_address
        }

        token_transfer_attrs2 = %{
          block_number: transaction.block_number,
          log_index: 1,
          transaction: transaction,
          token_contract_address: token_address
        }

        insert(:token_transfer, token_transfer_attrs1)
        insert(:token_transfer, token_transfer_attrs2)
      end

      found_token_transfers =
        token_address.hash
        |> GraphQL.list_token_transfers_query()
        |> Repo.all()
        |> Repo.preload(:transaction)

      block_number_order = Enum.map(found_token_transfers, & &1.block_number)

      assert block_number_order == Enum.sort(block_number_order, &(&1 >= &2))
    end
  end
end<|MERGE_RESOLUTION|>--- conflicted
+++ resolved
@@ -12,13 +12,8 @@
         :address
         |> insert()
         |> Map.get(:hash)
-<<<<<<< HEAD
-        |> GraphQL.address_to_transactions_query()
-        |> Repo.all()
-=======
-        |> GraphQL.address_to_transactions_query(:desc)
-        |> Repo.replica().all()
->>>>>>> 7569dace
+        |> GraphQL.address_to_transactions_query(:desc)
+        |> Repo.replica().all()
 
       assert result == []
     end
@@ -30,13 +25,8 @@
 
       [found_transaction] =
         address_hash
-<<<<<<< HEAD
-        |> GraphQL.address_to_transactions_query()
-        |> Repo.all()
-=======
-        |> GraphQL.address_to_transactions_query(:desc)
-        |> Repo.replica().all()
->>>>>>> 7569dace
+        |> GraphQL.address_to_transactions_query(:desc)
+        |> Repo.replica().all()
 
       assert found_transaction.hash == transaction.hash
     end
@@ -48,13 +38,8 @@
 
       [found_transaction] =
         address_hash
-<<<<<<< HEAD
-        |> GraphQL.address_to_transactions_query()
-        |> Repo.all()
-=======
-        |> GraphQL.address_to_transactions_query(:desc)
-        |> Repo.replica().all()
->>>>>>> 7569dace
+        |> GraphQL.address_to_transactions_query(:desc)
+        |> Repo.replica().all()
 
       assert found_transaction.hash == transaction.hash
     end
@@ -66,13 +51,8 @@
 
       [found_transaction] =
         address_hash
-<<<<<<< HEAD
-        |> GraphQL.address_to_transactions_query()
-        |> Repo.all()
-=======
-        |> GraphQL.address_to_transactions_query(:desc)
-        |> Repo.replica().all()
->>>>>>> 7569dace
+        |> GraphQL.address_to_transactions_query(:desc)
+        |> Repo.replica().all()
 
       assert found_transaction.hash == transaction.hash
     end
@@ -98,13 +78,8 @@
 
       found_transactions =
         address_hash
-<<<<<<< HEAD
-        |> GraphQL.address_to_transactions_query()
-        |> Repo.all()
-=======
-        |> GraphQL.address_to_transactions_query(:desc)
-        |> Repo.replica().all()
->>>>>>> 7569dace
+        |> GraphQL.address_to_transactions_query(:desc)
+        |> Repo.replica().all()
 
       block_number_and_index_order =
         Enum.map(found_transactions, fn transaction ->
@@ -169,7 +144,7 @@
       [found_internal_transaction] =
         transaction1
         |> GraphQL.transaction_to_internal_transactions_query()
-        |> Repo.all()
+        |> Repo.replica().all()
 
       assert found_internal_transaction.transaction_hash == transaction1.hash
       assert found_internal_transaction.index == internal_transaction.index
@@ -198,7 +173,7 @@
       found_internal_transactions =
         transaction1
         |> GraphQL.transaction_to_internal_transactions_query()
-        |> Repo.all()
+        |> Repo.replica().all()
 
       assert length(found_internal_transactions) == 3
 
@@ -234,7 +209,7 @@
       found_internal_transactions =
         transaction
         |> GraphQL.transaction_to_internal_transactions_query()
-        |> Repo.all()
+        |> Repo.replica().all()
 
       index_order = Enum.map(found_internal_transactions, & &1.index)
 
@@ -284,7 +259,7 @@
         |> insert()
         |> Map.get(:hash)
         |> GraphQL.list_token_transfers_query()
-        |> Repo.all()
+        |> Repo.replica().all()
 
       assert result == []
     end
@@ -296,7 +271,7 @@
       [found_token_transfer] =
         token_transfer.token_contract_address_hash
         |> GraphQL.list_token_transfers_query()
-        |> Repo.all()
+        |> Repo.replica().all()
 
       expected_fields = ~w(
         amount
@@ -361,8 +336,8 @@
       found_token_transfers =
         token_address.hash
         |> GraphQL.list_token_transfers_query()
-        |> Repo.all()
-        |> Repo.preload(:transaction)
+        |> Repo.replica().all()
+        |> Repo.replica().preload(:transaction)
 
       block_number_order = Enum.map(found_token_transfers, & &1.block_number)
 
