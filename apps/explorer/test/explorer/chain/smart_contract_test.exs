defmodule Explorer.Chain.SmartContractTest do
  use Explorer.DataCase, async: false

  import Mox
<<<<<<< HEAD
  alias Explorer.{Chain, PagingOptions}
  alias Explorer.Chain.{Hash, SmartContract}
=======
  alias Explorer.Chain
  alias Explorer.Chain.{Address, SmartContract}
  alias Explorer.Chain.SmartContract.Proxy
>>>>>>> 0dfda3a9

  doctest Explorer.Chain.SmartContract

  setup :verify_on_exit!
  setup :set_mox_global

  describe "test fetching implementation" do
    test "check proxy_contract/1 function" do
      smart_contract = insert(:smart_contract)

      Application.put_env(:explorer, :fallback_ttl_cached_implementation_data_of_proxy, :timer.seconds(20))
      Application.put_env(:explorer, :implementation_data_fetching_timeout, :timer.seconds(20))

      refute smart_contract.implementation_fetched_at

      # fetch nil implementation and don't save it to db
      get_eip1967_implementation_zero_addresses()
      refute Proxy.proxy_contract?(smart_contract)
      verify!(EthereumJSONRPC.Mox)
      assert_implementation_never_fetched(smart_contract.address_hash)

      Application.put_env(:explorer, :fallback_ttl_cached_implementation_data_of_proxy, 0)

      get_eip1967_implementation_error_response()
      refute Proxy.proxy_contract?(smart_contract)
      verify!(EthereumJSONRPC.Mox)

      get_eip1967_implementation_non_zero_address()
      assert Proxy.proxy_contract?(smart_contract)
      verify!(EthereumJSONRPC.Mox)
      assert_implementation_address(smart_contract.address_hash)

      get_eip1967_implementation_non_zero_address()
      assert Proxy.proxy_contract?(smart_contract)
      verify!(EthereumJSONRPC.Mox)
      assert_implementation_address(smart_contract.address_hash)

      Application.put_env(:explorer, :fallback_ttl_cached_implementation_data_of_proxy, :timer.seconds(20))
      assert Proxy.proxy_contract?(smart_contract)

      Application.put_env(:explorer, :fallback_ttl_cached_implementation_data_of_proxy, 0)
      get_eip1967_implementation_non_zero_address()
      assert Proxy.proxy_contract?(smart_contract)
      verify!(EthereumJSONRPC.Mox)

      get_eip1967_implementation_error_response()
      assert Proxy.proxy_contract?(smart_contract)
      verify!(EthereumJSONRPC.Mox)
    end

    test "test get_implementation_address_hash/1" do
      smart_contract = insert(:smart_contract)
      implementation_smart_contract = insert(:smart_contract, name: "proxy")

      Application.put_env(:explorer, :fallback_ttl_cached_implementation_data_of_proxy, :timer.seconds(20))
      Application.put_env(:explorer, :implementation_data_fetching_timeout, :timer.seconds(20))

      refute smart_contract.implementation_fetched_at

      # fetch nil implementation and don't save it to db
      get_eip1967_implementation_zero_addresses()
      assert {nil, nil} = SmartContract.get_implementation_address_hash(smart_contract)
      verify!(EthereumJSONRPC.Mox)
      assert_implementation_never_fetched(smart_contract.address_hash)

      # extract proxy info from db
      Application.put_env(:explorer, :fallback_ttl_cached_implementation_data_of_proxy, 0)

      string_implementation_address_hash = to_string(implementation_smart_contract.address_hash)

      expect(EthereumJSONRPC.Mox, :json_rpc, fn %{
                                                  id: 0,
                                                  method: "eth_getStorageAt",
                                                  params: [
                                                    _,
                                                    "0x360894a13ba1a3210667c828492db98dca3e2076cc3735a920a3ca505d382bbc",
                                                    "latest"
                                                  ]
                                                },
                                                _options ->
        {:ok, "0x0000000000000000000000000000000000000000000000000000000000000000"}
      end)
      |> expect(:json_rpc, fn %{
                                id: 0,
                                method: "eth_getStorageAt",
                                params: [
                                  _,
                                  "0xa3f0ad74e5423aebfd80d3ef4346578335a9a72aeaee59ff6cb3582b35133d50",
                                  "latest"
                                ]
                              },
                              _options ->
        {:ok, "0x0000000000000000000000000000000000000000000000000000000000000000"}
      end)
      |> expect(:json_rpc, fn %{
                                id: 0,
                                method: "eth_getStorageAt",
                                params: [
                                  _,
                                  "0x7050c9e0f4ca769c69bd3a8ef740bc37934f8e2c036e5a723fd8ee048ed3f8c3",
                                  "latest"
                                ]
                              },
                              _options ->
        {:ok, string_implementation_address_hash}
      end)

      assert {^string_implementation_address_hash, "proxy"} =
               SmartContract.get_implementation_address_hash(smart_contract)

      verify!(EthereumJSONRPC.Mox)

      assert_exact_name_and_address(
        smart_contract.address_hash,
        implementation_smart_contract.address_hash,
        implementation_smart_contract.name
      )

      get_eip1967_implementation_error_response()

      assert {^string_implementation_address_hash, "proxy"} =
               SmartContract.get_implementation_address_hash(smart_contract)

      verify!(EthereumJSONRPC.Mox)

      assert_exact_name_and_address(
        smart_contract.address_hash,
        implementation_smart_contract.address_hash,
        implementation_smart_contract.name
      )

      contract_1 = SmartContract.address_hash_to_smart_contract(smart_contract.address_hash)

      Application.put_env(:explorer, :fallback_ttl_cached_implementation_data_of_proxy, :timer.seconds(20))

      assert {^string_implementation_address_hash, "proxy"} =
               SmartContract.get_implementation_address_hash(smart_contract)

      contract_2 = SmartContract.address_hash_to_smart_contract(smart_contract.address_hash)

      assert contract_1.implementation_fetched_at == contract_2.implementation_fetched_at &&
               contract_1.updated_at == contract_2.updated_at

      Application.put_env(:explorer, :fallback_ttl_cached_implementation_data_of_proxy, 0)
      get_eip1967_implementation_zero_addresses()

      assert {^string_implementation_address_hash, "proxy"} =
               SmartContract.get_implementation_address_hash(smart_contract)

      verify!(EthereumJSONRPC.Mox)

      assert contract_1.implementation_fetched_at == contract_2.implementation_fetched_at &&
               contract_1.updated_at == contract_2.updated_at
    end

    test "test get_implementation_address_hash/1 for twins contract" do
      # return nils for nil
      assert {nil, nil} = SmartContract.get_implementation_address_hash(nil)
      smart_contract = insert(:smart_contract)
      another_address = insert(:contract_address)

      twin = SmartContract.address_hash_to_smart_contract(another_address.hash)
      implementation_smart_contract = insert(:smart_contract, name: "proxy")

      Application.put_env(:explorer, :fallback_ttl_cached_implementation_data_of_proxy, :timer.seconds(20))
      Application.put_env(:explorer, :implementation_data_fetching_timeout, :timer.seconds(20))

      # fetch nil implementation
      get_eip1967_implementation_zero_addresses()
      assert {nil, nil} = SmartContract.get_implementation_address_hash(twin)
      verify!(EthereumJSONRPC.Mox)
      assert_implementation_never_fetched(smart_contract.address_hash)

      get_eip1967_implementation_zero_addresses()
      assert {nil, nil} = SmartContract.get_implementation_address_hash(twin)
      verify!(EthereumJSONRPC.Mox)
      assert_implementation_never_fetched(smart_contract.address_hash)

      string_implementation_address_hash = to_string(implementation_smart_contract.address_hash)

      expect_address_in_response(string_implementation_address_hash)

      assert {^string_implementation_address_hash, "proxy"} = SmartContract.get_implementation_address_hash(twin)

      verify!(EthereumJSONRPC.Mox)

      assert_implementation_never_fetched(smart_contract.address_hash)

      get_eip1967_implementation_error_response()

      assert {nil, nil} = SmartContract.get_implementation_address_hash(twin)

      verify!(EthereumJSONRPC.Mox)

      assert_implementation_never_fetched(smart_contract.address_hash)

      {:ok, addr} = Chain.hash_to_address(another_address.hash)
      twin = addr.smart_contract

      implementation_smart_contract = insert(:smart_contract, name: "proxy")

      Application.put_env(:explorer, :fallback_ttl_cached_implementation_data_of_proxy, :timer.seconds(20))
      Application.put_env(:explorer, :implementation_data_fetching_timeout, :timer.seconds(20))

      # fetch nil implementation
      get_eip1967_implementation_zero_addresses()
      assert {nil, nil} = SmartContract.get_implementation_address_hash(twin)
      verify!(EthereumJSONRPC.Mox)
      assert_implementation_never_fetched(smart_contract.address_hash)

      get_eip1967_implementation_zero_addresses()
      assert {nil, nil} = SmartContract.get_implementation_address_hash(twin)
      verify!(EthereumJSONRPC.Mox)
      assert_implementation_never_fetched(smart_contract.address_hash)

      string_implementation_address_hash = to_string(implementation_smart_contract.address_hash)

      expect_address_in_response(string_implementation_address_hash)

      assert {^string_implementation_address_hash, "proxy"} = SmartContract.get_implementation_address_hash(twin)

      verify!(EthereumJSONRPC.Mox)

      assert_implementation_never_fetched(smart_contract.address_hash)

      get_eip1967_implementation_error_response()

      assert {nil, nil} = SmartContract.get_implementation_address_hash(twin)

      verify!(EthereumJSONRPC.Mox)

      assert_implementation_never_fetched(smart_contract.address_hash)

      {:ok, addr} =
        Chain.find_contract_address(
          another_address.hash,
          [
            necessity_by_association: %{
              :smart_contract => :optional
            }
          ],
          true
        )

      twin = addr.smart_contract

      implementation_smart_contract = insert(:smart_contract, name: "proxy")

      Application.put_env(:explorer, :fallback_ttl_cached_implementation_data_of_proxy, :timer.seconds(20))
      Application.put_env(:explorer, :implementation_data_fetching_timeout, :timer.seconds(20))

      # fetch nil implementation
      get_eip1967_implementation_zero_addresses()
      assert {nil, nil} = SmartContract.get_implementation_address_hash(twin)
      verify!(EthereumJSONRPC.Mox)
      assert_implementation_never_fetched(smart_contract.address_hash)

      get_eip1967_implementation_zero_addresses()
      assert {nil, nil} = SmartContract.get_implementation_address_hash(twin)
      verify!(EthereumJSONRPC.Mox)
      assert_implementation_never_fetched(smart_contract.address_hash)

      string_implementation_address_hash = to_string(implementation_smart_contract.address_hash)

      expect_address_in_response(string_implementation_address_hash)

      assert {^string_implementation_address_hash, "proxy"} = SmartContract.get_implementation_address_hash(twin)

      verify!(EthereumJSONRPC.Mox)

      assert_implementation_never_fetched(smart_contract.address_hash)

      get_eip1967_implementation_error_response()

      assert {nil, nil} = SmartContract.get_implementation_address_hash(twin)

      verify!(EthereumJSONRPC.Mox)

      assert_implementation_never_fetched(smart_contract.address_hash)
    end
  end

<<<<<<< HEAD
  describe "verified_contracts/2" do
    test "without contracts" do
      assert [] = SmartContract.verified_contracts()
    end

    test "with contracts" do
      %SmartContract{address_hash: hash} = insert(:smart_contract)

      assert [%SmartContract{address_hash: ^hash}] = SmartContract.verified_contracts()
    end

    test "with contracts can be paginated" do
      second_page_contracts_ids =
        50
        |> insert_list(:smart_contract)
        |> Enum.map(& &1.id)

      contract = insert(:smart_contract)

      assert second_page_contracts_ids ==
               [paging_options: %PagingOptions{key: %{id: contract.id}, page_size: 50}]
               |> SmartContract.verified_contracts()
               |> Enum.map(& &1.id)
               |> Enum.reverse()
    end

    test "filters solidity" do
      insert(:smart_contract, is_vyper_contract: true)
      %SmartContract{address_hash: hash} = insert(:smart_contract, is_vyper_contract: false)

      assert [%SmartContract{address_hash: ^hash}] = SmartContract.verified_contracts(filter: :solidity)
    end

    test "filters vyper" do
      insert(:smart_contract, is_vyper_contract: false)
      %SmartContract{address_hash: hash} = insert(:smart_contract, is_vyper_contract: true)

      assert [%SmartContract{address_hash: ^hash}] = SmartContract.verified_contracts(filter: :vyper)
    end

    test "search by address" do
      insert(:smart_contract)
      insert(:smart_contract)
      insert(:smart_contract)
      %SmartContract{address_hash: hash} = insert(:smart_contract)

      assert [%SmartContract{address_hash: ^hash}] = SmartContract.verified_contracts(search: Hash.to_string(hash))
    end

    test "search by name" do
      insert(:smart_contract)
      insert(:smart_contract)
      insert(:smart_contract)
      contract_name = "qwertyufhgkhiop"
      %SmartContract{address_hash: hash} = insert(:smart_contract, name: contract_name)

      assert [%SmartContract{address_hash: ^hash}] = SmartContract.verified_contracts(search: contract_name)
=======
  describe "address_hash_to_smart_contract/1" do
    test "fetches a smart contract" do
      smart_contract = insert(:smart_contract, contract_code_md5: "123")

      assert ^smart_contract = SmartContract.address_hash_to_smart_contract(smart_contract.address_hash)
>>>>>>> 0dfda3a9
    end
  end

  def get_eip1967_implementation_zero_addresses do
    EthereumJSONRPC.Mox
    |> expect(:json_rpc, fn %{
                              id: 0,
                              method: "eth_getStorageAt",
                              params: [
                                _,
                                "0x360894a13ba1a3210667c828492db98dca3e2076cc3735a920a3ca505d382bbc",
                                "latest"
                              ]
                            },
                            _options ->
      {:ok, "0x0000000000000000000000000000000000000000000000000000000000000000"}
    end)
    |> expect(:json_rpc, fn %{
                              id: 0,
                              method: "eth_getStorageAt",
                              params: [
                                _,
                                "0xa3f0ad74e5423aebfd80d3ef4346578335a9a72aeaee59ff6cb3582b35133d50",
                                "latest"
                              ]
                            },
                            _options ->
      {:ok, "0x0000000000000000000000000000000000000000000000000000000000000000"}
    end)
    |> expect(:json_rpc, fn %{
                              id: 0,
                              method: "eth_getStorageAt",
                              params: [
                                _,
                                "0x7050c9e0f4ca769c69bd3a8ef740bc37934f8e2c036e5a723fd8ee048ed3f8c3",
                                "latest"
                              ]
                            },
                            _options ->
      {:ok, "0x0000000000000000000000000000000000000000000000000000000000000000"}
    end)
    |> expect(:json_rpc, fn %{
                              id: 0,
                              method: "eth_getStorageAt",
                              params: [
                                _,
                                "0xc5f16f0fcc639fa48a6947836d9850f504798523bf8c9a3a87d5876cf622bcf7",
                                "latest"
                              ]
                            },
                            _options ->
      {:ok, "0x0000000000000000000000000000000000000000000000000000000000000000"}
    end)
  end

  def get_eip1967_implementation_non_zero_address do
    expect(EthereumJSONRPC.Mox, :json_rpc, fn %{
                                                id: 0,
                                                method: "eth_getStorageAt",
                                                params: [
                                                  _,
                                                  "0x360894a13ba1a3210667c828492db98dca3e2076cc3735a920a3ca505d382bbc",
                                                  "latest"
                                                ]
                                              },
                                              _options ->
      {:ok, "0x0000000000000000000000000000000000000000000000000000000000000000"}
    end)
    |> expect(:json_rpc, fn %{
                              id: 0,
                              method: "eth_getStorageAt",
                              params: [
                                _,
                                "0xa3f0ad74e5423aebfd80d3ef4346578335a9a72aeaee59ff6cb3582b35133d50",
                                "latest"
                              ]
                            },
                            _options ->
      {:ok, "0x0000000000000000000000000000000000000000000000000000000000000000"}
    end)
    |> expect(:json_rpc, fn %{
                              id: 0,
                              method: "eth_getStorageAt",
                              params: [
                                _,
                                "0x7050c9e0f4ca769c69bd3a8ef740bc37934f8e2c036e5a723fd8ee048ed3f8c3",
                                "latest"
                              ]
                            },
                            _options ->
      {:ok, "0x0000000000000000000000000000000000000000000000000000000000000001"}
    end)
  end

  def get_eip1967_implementation_error_response do
    EthereumJSONRPC.Mox
    |> expect(:json_rpc, fn %{
                              id: 0,
                              method: "eth_getStorageAt",
                              params: [
                                _,
                                "0x360894a13ba1a3210667c828492db98dca3e2076cc3735a920a3ca505d382bbc",
                                "latest"
                              ]
                            },
                            _options ->
      {:error, "error"}
    end)
    |> expect(:json_rpc, fn %{
                              id: 0,
                              method: "eth_getStorageAt",
                              params: [
                                _,
                                "0xa3f0ad74e5423aebfd80d3ef4346578335a9a72aeaee59ff6cb3582b35133d50",
                                "latest"
                              ]
                            },
                            _options ->
      {:ok, "0x0000000000000000000000000000000000000000000000000000000000000000"}
    end)
    |> expect(:json_rpc, fn %{
                              id: 0,
                              method: "eth_getStorageAt",
                              params: [
                                _,
                                "0x7050c9e0f4ca769c69bd3a8ef740bc37934f8e2c036e5a723fd8ee048ed3f8c3",
                                "latest"
                              ]
                            },
                            _options ->
      {:ok, "0x0000000000000000000000000000000000000000000000000000000000000000"}
    end)
    |> expect(:json_rpc, fn %{
                              id: 0,
                              method: "eth_getStorageAt",
                              params: [
                                _,
                                "0xc5f16f0fcc639fa48a6947836d9850f504798523bf8c9a3a87d5876cf622bcf7",
                                "latest"
                              ]
                            },
                            _options ->
      {:ok, "0x0000000000000000000000000000000000000000000000000000000000000000"}
    end)
  end

  def assert_empty_implementation(address_hash) do
    contract = SmartContract.address_hash_to_smart_contract(address_hash)
    assert contract.implementation_fetched_at
    refute contract.implementation_name
    refute contract.implementation_address_hash
  end

  def assert_implementation_never_fetched(address_hash) do
    contract = SmartContract.address_hash_to_smart_contract(address_hash)
    refute contract.implementation_fetched_at
    refute contract.implementation_name
    refute contract.implementation_address_hash
  end

  def assert_implementation_address(address_hash) do
    contract = SmartContract.address_hash_to_smart_contract(address_hash)
    assert contract.implementation_fetched_at
    assert contract.implementation_address_hash
  end

  def assert_implementation_name(address_hash) do
    contract = SmartContract.address_hash_to_smart_contract(address_hash)
    assert contract.implementation_fetched_at
    assert contract.implementation_name
  end

  def assert_exact_name_and_address(address_hash, implementation_address_hash, implementation_name) do
    contract = SmartContract.address_hash_to_smart_contract(address_hash)
    assert contract.implementation_fetched_at
    assert contract.implementation_name == implementation_name
    assert to_string(contract.implementation_address_hash) == to_string(implementation_address_hash)
  end

  describe "create_smart_contract/1" do
    setup do
      smart_contract_bytecode =
        "0x608060405234801561001057600080fd5b5060df8061001f6000396000f3006080604052600436106049576000357c0100000000000000000000000000000000000000000000000000000000900463ffffffff16806360fe47b114604e5780636d4ce63c146078575b600080fd5b348015605957600080fd5b5060766004803603810190808035906020019092919050505060a0565b005b348015608357600080fd5b50608a60aa565b6040518082815260200191505060405180910390f35b8060008190555050565b600080549050905600a165627a7a7230582040d82a7379b1ee1632ad4d8a239954fd940277b25628ead95259a85c5eddb2120029"

      created_contract_address =
        insert(
          :address,
          hash: "0x0f95fa9bc0383e699325f2658d04e8d96d87b90c",
          contract_code: smart_contract_bytecode
        )

      transaction =
        :transaction
        |> insert()
        |> with_block()

      insert(
        :internal_transaction_create,
        transaction: transaction,
        index: 0,
        created_contract_address: created_contract_address,
        created_contract_code: smart_contract_bytecode,
        block_number: transaction.block_number,
        block_hash: transaction.block_hash,
        block_index: 0,
        transaction_index: transaction.index
      )

      valid_attrs = %{
        address_hash: "0x0f95fa9bc0383e699325f2658d04e8d96d87b90c",
        name: "SimpleStorage",
        compiler_version: "0.4.23",
        optimization: false,
        contract_source_code:
          "pragma solidity ^0.4.23; contract SimpleStorage {uint storedData; function set(uint x) public {storedData = x; } function get() public constant returns (uint) {return storedData; } }",
        abi: [
          %{
            "constant" => false,
            "inputs" => [%{"name" => "x", "type" => "uint256"}],
            "name" => "set",
            "outputs" => [],
            "payable" => false,
            "stateMutability" => "nonpayable",
            "type" => "function"
          },
          %{
            "constant" => true,
            "inputs" => [],
            "name" => "get",
            "outputs" => [%{"name" => "", "type" => "uint256"}],
            "payable" => false,
            "stateMutability" => "view",
            "type" => "function"
          }
        ]
      }

      {:ok, valid_attrs: valid_attrs, address: created_contract_address}
    end

    test "with valid data creates a smart contract", %{valid_attrs: valid_attrs} do
      assert {:ok, %SmartContract{} = smart_contract} = SmartContract.create_smart_contract(valid_attrs)
      assert smart_contract.name == "SimpleStorage"
      assert smart_contract.compiler_version == "0.4.23"
      assert smart_contract.optimization == false
      assert smart_contract.contract_source_code != ""
      assert smart_contract.abi != ""

      assert Repo.get_by(
               Address.Name,
               address_hash: smart_contract.address_hash,
               name: smart_contract.name,
               primary: true
             )
    end

    test "clears an existing primary name and sets the new one", %{valid_attrs: valid_attrs, address: address} do
      insert(:address_name, address: address, primary: true)
      assert {:ok, %SmartContract{} = smart_contract} = SmartContract.create_smart_contract(valid_attrs)

      assert Repo.get_by(
               Address.Name,
               address_hash: smart_contract.address_hash,
               name: smart_contract.name,
               primary: true
             )
    end

    test "trims whitespace from address name", %{valid_attrs: valid_attrs} do
      attrs = %{valid_attrs | name: "     SimpleStorage     "}
      assert {:ok, _} = SmartContract.create_smart_contract(attrs)
      assert Repo.get_by(Address.Name, name: "SimpleStorage")
    end

    test "sets the address verified field to true", %{valid_attrs: valid_attrs} do
      assert {:ok, %SmartContract{} = smart_contract} = SmartContract.create_smart_contract(valid_attrs)

      assert Repo.get_by(Address, hash: smart_contract.address_hash).verified == true
    end
  end

  describe "update_smart_contract/1" do
    setup do
      smart_contract_bytecode =
        "0x608060405234801561001057600080fd5b5060df8061001f6000396000f3006080604052600436106049576000357c0100000000000000000000000000000000000000000000000000000000900463ffffffff16806360fe47b114604e5780636d4ce63c146078575b600080fd5b348015605957600080fd5b5060766004803603810190808035906020019092919050505060a0565b005b348015608357600080fd5b50608a60aa565b6040518082815260200191505060405180910390f35b8060008190555050565b600080549050905600a165627a7a7230582040d82a7379b1ee1632ad4d8a239954fd940277b25628ead95259a85c5eddb2120029"

      created_contract_address =
        insert(
          :address,
          hash: "0x0f95fa9bc0383e699325f2658d04e8d96d87b90c",
          contract_code: smart_contract_bytecode
        )

      transaction =
        :transaction
        |> insert()
        |> with_block()

      insert(
        :internal_transaction_create,
        transaction: transaction,
        index: 0,
        created_contract_address: created_contract_address,
        created_contract_code: smart_contract_bytecode,
        block_number: transaction.block_number,
        block_hash: transaction.block_hash,
        block_index: 0,
        transaction_index: transaction.index
      )

      valid_attrs = %{
        address_hash: "0x0f95fa9bc0383e699325f2658d04e8d96d87b90c",
        name: "SimpleStorage",
        compiler_version: "0.4.23",
        optimization: false,
        contract_source_code:
          "pragma solidity ^0.4.23; contract SimpleStorage {uint storedData; function set(uint x) public {storedData = x; } function get() public constant returns (uint) {return storedData; } }",
        abi: [
          %{
            "constant" => false,
            "inputs" => [%{"name" => "x", "type" => "uint256"}],
            "name" => "set",
            "outputs" => [],
            "payable" => false,
            "stateMutability" => "nonpayable",
            "type" => "function"
          },
          %{
            "constant" => true,
            "inputs" => [],
            "name" => "get",
            "outputs" => [%{"name" => "", "type" => "uint256"}],
            "payable" => false,
            "stateMutability" => "view",
            "type" => "function"
          }
        ],
        partially_verified: true
      }

      secondary_sources = [
        %{
          file_name: "storage.sol",
          contract_source_code:
            "pragma solidity >=0.7.0 <0.9.0;contract Storage {uint256 number;function store(uint256 num) public {number = num;}function retrieve_() public view returns (uint256){return number;}}",
          address_hash: "0x0f95fa9bc0383e699325f2658d04e8d96d87b90c"
        },
        %{
          file_name: "storage_1.sol",
          contract_source_code:
            "pragma solidity >=0.7.0 <0.9.0;contract Storage_1 {uint256 number;function store(uint256 num) public {number = num;}function retrieve_() public view returns (uint256){return number;}}",
          address_hash: "0x0f95fa9bc0383e699325f2658d04e8d96d87b90c"
        }
      ]

      changed_sources = [
        %{
          file_name: "storage_2.sol",
          contract_source_code:
            "pragma solidity >=0.7.0 <0.9.0;contract Storage_2 {uint256 number;function store(uint256 num) public {number = num;}function retrieve_() public view returns (uint256){return number;}}",
          address_hash: "0x0f95fa9bc0383e699325f2658d04e8d96d87b90c"
        },
        %{
          file_name: "storage_3.sol",
          contract_source_code:
            "pragma solidity >=0.7.0 <0.9.0;contract Storage_3 {uint256 number;function store(uint256 num) public {number = num;}function retrieve_() public view returns (uint256){return number;}}",
          address_hash: "0x0f95fa9bc0383e699325f2658d04e8d96d87b90c"
        }
      ]

      _ = SmartContract.create_smart_contract(valid_attrs, [], secondary_sources)

      {:ok,
       valid_attrs: valid_attrs,
       address: created_contract_address,
       secondary_sources: secondary_sources,
       changed_sources: changed_sources}
    end

    test "change partially_verified field", %{valid_attrs: valid_attrs, address: address} do
      sc_before_call = Repo.get_by(SmartContract, address_hash: address.hash)
      assert sc_before_call.name == Map.get(valid_attrs, :name)
      assert sc_before_call.partially_verified == Map.get(valid_attrs, :partially_verified)

      assert {:ok, %SmartContract{}} =
               SmartContract.update_smart_contract(%{
                 address_hash: address.hash,
                 partially_verified: false,
                 contract_source_code: "new code"
               })

      sc_after_call = Repo.get_by(SmartContract, address_hash: address.hash)
      assert sc_after_call.name == Map.get(valid_attrs, :name)
      assert sc_after_call.partially_verified == false
      assert sc_after_call.compiler_version == Map.get(valid_attrs, :compiler_version)
      assert sc_after_call.optimization == Map.get(valid_attrs, :optimization)
      assert sc_after_call.contract_source_code == "new code"
    end

    test "check nothing changed", %{valid_attrs: valid_attrs, address: address} do
      sc_before_call = Repo.get_by(SmartContract, address_hash: address.hash)
      assert sc_before_call.name == Map.get(valid_attrs, :name)
      assert sc_before_call.partially_verified == Map.get(valid_attrs, :partially_verified)

      assert {:ok, %SmartContract{}} = SmartContract.update_smart_contract(%{address_hash: address.hash})

      sc_after_call = Repo.get_by(SmartContract, address_hash: address.hash)
      assert sc_after_call.name == Map.get(valid_attrs, :name)
      assert sc_after_call.partially_verified == Map.get(valid_attrs, :partially_verified)
      assert sc_after_call.compiler_version == Map.get(valid_attrs, :compiler_version)
      assert sc_after_call.optimization == Map.get(valid_attrs, :optimization)
      assert sc_after_call.contract_source_code == Map.get(valid_attrs, :contract_source_code)
    end

    test "check additional sources update", %{
      address: address,
      secondary_sources: secondary_sources,
      changed_sources: changed_sources
    } do
      sc_before_call = Repo.get_by(Address, hash: address.hash) |> Repo.preload(:smart_contract_additional_sources)

      assert sc_before_call.smart_contract_additional_sources
             |> Enum.with_index()
             |> Enum.all?(fn {el, ind} ->
               {:ok, src} = Enum.fetch(secondary_sources, ind)

               el.file_name == Map.get(src, :file_name) and
                 el.contract_source_code == Map.get(src, :contract_source_code)
             end)

      assert {:ok, %SmartContract{}} =
               SmartContract.update_smart_contract(%{address_hash: address.hash}, [], changed_sources)

      sc_after_call = Repo.get_by(Address, hash: address.hash) |> Repo.preload(:smart_contract_additional_sources)

      assert sc_after_call.smart_contract_additional_sources
             |> Enum.with_index()
             |> Enum.all?(fn {el, ind} ->
               {:ok, src} = Enum.fetch(changed_sources, ind)

               el.file_name == Map.get(src, :file_name) and
                 el.contract_source_code == Map.get(src, :contract_source_code)
             end)
    end
  end

  test "get_smart_contract_abi/1 returns empty [] abi if implementation address is null" do
    assert SmartContract.get_smart_contract_abi(nil) == []
  end

  test "get_smart_contract_abi/1 returns [] if implementation is not verified" do
    implementation_contract_address = insert(:contract_address)

    implementation_contract_address_hash_string =
      Base.encode16(implementation_contract_address.hash.bytes, case: :lower)

    assert SmartContract.get_smart_contract_abi("0x" <> implementation_contract_address_hash_string) == []
  end

  @abi [
    %{
      "constant" => false,
      "inputs" => [%{"name" => "x", "type" => "uint256"}],
      "name" => "set",
      "outputs" => [],
      "payable" => false,
      "stateMutability" => "nonpayable",
      "type" => "function"
    },
    %{
      "constant" => true,
      "inputs" => [],
      "name" => "get",
      "outputs" => [%{"name" => "", "type" => "uint256"}],
      "payable" => false,
      "stateMutability" => "view",
      "type" => "function"
    }
  ]

  @proxy_abi [
    %{
      "type" => "function",
      "stateMutability" => "nonpayable",
      "payable" => false,
      "outputs" => [%{"type" => "bool", "name" => ""}],
      "name" => "upgradeTo",
      "inputs" => [%{"type" => "address", "name" => "newImplementation"}],
      "constant" => false
    },
    %{
      "type" => "function",
      "stateMutability" => "view",
      "payable" => false,
      "outputs" => [%{"type" => "uint256", "name" => ""}],
      "name" => "version",
      "inputs" => [],
      "constant" => true
    },
    %{
      "type" => "function",
      "stateMutability" => "view",
      "payable" => false,
      "outputs" => [%{"type" => "address", "name" => ""}],
      "name" => "implementation",
      "inputs" => [],
      "constant" => true
    },
    %{
      "type" => "function",
      "stateMutability" => "nonpayable",
      "payable" => false,
      "outputs" => [],
      "name" => "renounceOwnership",
      "inputs" => [],
      "constant" => false
    },
    %{
      "type" => "function",
      "stateMutability" => "view",
      "payable" => false,
      "outputs" => [%{"type" => "address", "name" => ""}],
      "name" => "getOwner",
      "inputs" => [],
      "constant" => true
    },
    %{
      "type" => "function",
      "stateMutability" => "view",
      "payable" => false,
      "outputs" => [%{"type" => "address", "name" => ""}],
      "name" => "getProxyStorage",
      "inputs" => [],
      "constant" => true
    },
    %{
      "type" => "function",
      "stateMutability" => "nonpayable",
      "payable" => false,
      "outputs" => [],
      "name" => "transferOwnership",
      "inputs" => [%{"type" => "address", "name" => "_newOwner"}],
      "constant" => false
    },
    %{
      "type" => "constructor",
      "stateMutability" => "nonpayable",
      "payable" => false,
      "inputs" => [
        %{"type" => "address", "name" => "_proxyStorage"},
        %{"type" => "address", "name" => "_implementationAddress"}
      ]
    },
    %{"type" => "fallback", "stateMutability" => "nonpayable", "payable" => false},
    %{
      "type" => "event",
      "name" => "Upgraded",
      "inputs" => [
        %{"type" => "uint256", "name" => "version", "indexed" => false},
        %{"type" => "address", "name" => "implementation", "indexed" => true}
      ],
      "anonymous" => false
    },
    %{
      "type" => "event",
      "name" => "OwnershipRenounced",
      "inputs" => [%{"type" => "address", "name" => "previousOwner", "indexed" => true}],
      "anonymous" => false
    },
    %{
      "type" => "event",
      "name" => "OwnershipTransferred",
      "inputs" => [
        %{"type" => "address", "name" => "previousOwner", "indexed" => true},
        %{"type" => "address", "name" => "newOwner", "indexed" => true}
      ],
      "anonymous" => false
    }
  ]

  test "get_smart_contract_abi/1 returns implementation abi if implementation is verified" do
    proxy_contract_address = insert(:contract_address)
    insert(:smart_contract, address_hash: proxy_contract_address.hash, abi: @proxy_abi, contract_code_md5: "123")

    implementation_contract_address = insert(:contract_address)

    insert(:smart_contract,
      address_hash: implementation_contract_address.hash,
      abi: @abi,
      contract_code_md5: "123"
    )

    implementation_contract_address_hash_string =
      Base.encode16(implementation_contract_address.hash.bytes, case: :lower)

    implementation_abi = SmartContract.get_smart_contract_abi("0x" <> implementation_contract_address_hash_string)

    assert implementation_abi == @abi
  end

  defp expect_address_in_response(string_implementation_address_hash) do
    expect(EthereumJSONRPC.Mox, :json_rpc, fn %{
                                                id: 0,
                                                method: "eth_getStorageAt",
                                                params: [
                                                  _,
                                                  "0x360894a13ba1a3210667c828492db98dca3e2076cc3735a920a3ca505d382bbc",
                                                  "latest"
                                                ]
                                              },
                                              _options ->
      {:ok, "0x0000000000000000000000000000000000000000000000000000000000000000"}
    end)
    |> expect(:json_rpc, fn %{
                              id: 0,
                              method: "eth_getStorageAt",
                              params: [
                                _,
                                "0xa3f0ad74e5423aebfd80d3ef4346578335a9a72aeaee59ff6cb3582b35133d50",
                                "latest"
                              ]
                            },
                            _options ->
      {:ok, "0x0000000000000000000000000000000000000000000000000000000000000000"}
    end)
    |> expect(:json_rpc, fn %{
                              id: 0,
                              method: "eth_getStorageAt",
                              params: [
                                _,
                                "0x7050c9e0f4ca769c69bd3a8ef740bc37934f8e2c036e5a723fd8ee048ed3f8c3",
                                "latest"
                              ]
                            },
                            _options ->
      {:ok, string_implementation_address_hash}
    end)
  end
end<|MERGE_RESOLUTION|>--- conflicted
+++ resolved
@@ -2,14 +2,9 @@
   use Explorer.DataCase, async: false
 
   import Mox
-<<<<<<< HEAD
-  alias Explorer.{Chain, PagingOptions}
-  alias Explorer.Chain.{Hash, SmartContract}
-=======
   alias Explorer.Chain
   alias Explorer.Chain.{Address, SmartContract}
   alias Explorer.Chain.SmartContract.Proxy
->>>>>>> 0dfda3a9
 
   doctest Explorer.Chain.SmartContract
 
@@ -292,71 +287,11 @@
     end
   end
 
-<<<<<<< HEAD
-  describe "verified_contracts/2" do
-    test "without contracts" do
-      assert [] = SmartContract.verified_contracts()
-    end
-
-    test "with contracts" do
-      %SmartContract{address_hash: hash} = insert(:smart_contract)
-
-      assert [%SmartContract{address_hash: ^hash}] = SmartContract.verified_contracts()
-    end
-
-    test "with contracts can be paginated" do
-      second_page_contracts_ids =
-        50
-        |> insert_list(:smart_contract)
-        |> Enum.map(& &1.id)
-
-      contract = insert(:smart_contract)
-
-      assert second_page_contracts_ids ==
-               [paging_options: %PagingOptions{key: %{id: contract.id}, page_size: 50}]
-               |> SmartContract.verified_contracts()
-               |> Enum.map(& &1.id)
-               |> Enum.reverse()
-    end
-
-    test "filters solidity" do
-      insert(:smart_contract, is_vyper_contract: true)
-      %SmartContract{address_hash: hash} = insert(:smart_contract, is_vyper_contract: false)
-
-      assert [%SmartContract{address_hash: ^hash}] = SmartContract.verified_contracts(filter: :solidity)
-    end
-
-    test "filters vyper" do
-      insert(:smart_contract, is_vyper_contract: false)
-      %SmartContract{address_hash: hash} = insert(:smart_contract, is_vyper_contract: true)
-
-      assert [%SmartContract{address_hash: ^hash}] = SmartContract.verified_contracts(filter: :vyper)
-    end
-
-    test "search by address" do
-      insert(:smart_contract)
-      insert(:smart_contract)
-      insert(:smart_contract)
-      %SmartContract{address_hash: hash} = insert(:smart_contract)
-
-      assert [%SmartContract{address_hash: ^hash}] = SmartContract.verified_contracts(search: Hash.to_string(hash))
-    end
-
-    test "search by name" do
-      insert(:smart_contract)
-      insert(:smart_contract)
-      insert(:smart_contract)
-      contract_name = "qwertyufhgkhiop"
-      %SmartContract{address_hash: hash} = insert(:smart_contract, name: contract_name)
-
-      assert [%SmartContract{address_hash: ^hash}] = SmartContract.verified_contracts(search: contract_name)
-=======
   describe "address_hash_to_smart_contract/1" do
     test "fetches a smart contract" do
       smart_contract = insert(:smart_contract, contract_code_md5: "123")
 
       assert ^smart_contract = SmartContract.address_hash_to_smart_contract(smart_contract.address_hash)
->>>>>>> 0dfda3a9
     end
   end
 
