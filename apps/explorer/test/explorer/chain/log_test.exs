--- conflicted
+++ resolved
@@ -107,9 +107,6 @@
 
       blockchain_get_code_mock()
 
-<<<<<<< HEAD
-      get_eip1967_implementation()
-=======
       EthereumJSONRPC.Mox
       |> expect(
         :json_rpc,
@@ -143,7 +140,6 @@
           {:ok, "0x0000000000000000000000000000000000000000000000000000000000000000"}
         end
       )
->>>>>>> c678f93d
 
       assert Log.decode(log, transaction) ==
                {:ok, "eb9b3c4c", "WantsPets(string indexed _from_human, uint256 _number, bool indexed _belly)",
