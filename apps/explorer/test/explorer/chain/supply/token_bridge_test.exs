defmodule Explorer.Chain.Supply.TokenBridgeTest do
  use EthereumJSONRPC.Case, async: false

  import Mox

<<<<<<< HEAD
  #  alias Explorer.Chain.Supply.TokenBridge
=======
  # alias Explorer.Chain.Supply.TokenBridge
>>>>>>> c2c7d017

  @moduletag :capture_log

  setup :set_mox_global

  setup :verify_on_exit!

  describe "total_coins/1" do
    @tag :no_parity
    @tag :no_geth
    # Flaky test
    # test "calculates total coins", %{json_rpc_named_arguments: json_rpc_named_arguments} do
    #   if json_rpc_named_arguments[:transport] == EthereumJSONRPC.Mox do
    #     EthereumJSONRPC.Mox
    #     |> expect(:json_rpc, fn [
    #                               %{
    #                                 id: id,
    #                                 method: "eth_call",
    #                                 params: [
    #                                   %{data: "0x553a5c85", to: "0x867305d19606aadba405ce534e303d0e225f9556"},
    #                                   "latest"
    #                                 ]
    #                               }
    #                             ],
    #                             _options ->
    #       {:ok,
    #        [
    #          %{
    #            id: id,
    #            jsonrpc: "2.0",
    #            result: "0x00000000000000000000000000000000000000000000042aa8fe57ebb112dcc8"
    #          }
    #        ]}
    #     end)
    #     |> expect(:json_rpc, fn [
    #                               %{
    #                                 id: id,
    #                                 jsonrpc: "2.0",
    #                                 method: "eth_call",
    #                                 params: [
    #                                   %{data: "0x0e8162ba", to: "0x7301CFA0e1756B71869E93d4e4Dca5c7d0eb0AA6"},
    #                                   "latest"
    #                                 ]
    #                               }
    #                             ],
    #                             _options ->
    #       {:ok,
    #        [
    #          %{
    #            id: id,
    #            jsonrpc: "2.0",
    #            result: "0x00000000000000000000000000000000000000000000033cc192839185166fc6"
    #          }
    #        ]}
    #     end)
    #   end

    #   assert Decimal.round(TokenBridge.total_coins(), 2, :down) == Decimal.from_float(4388.55)
    # end
  end
end<|MERGE_RESOLUTION|>--- conflicted
+++ resolved
@@ -3,11 +3,7 @@
 
   import Mox
 
-<<<<<<< HEAD
-  #  alias Explorer.Chain.Supply.TokenBridge
-=======
   # alias Explorer.Chain.Supply.TokenBridge
->>>>>>> c2c7d017
 
   @moduletag :capture_log
 
