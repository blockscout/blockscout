--- conflicted
+++ resolved
@@ -273,11 +273,6 @@
         |> insert()
         |> Repo.preload(to_address: :smart_contract)
 
-<<<<<<< HEAD
-      expect(EthereumJSONRPC.Mox, :json_rpc, 2, fn _, _options ->
-        {:ok, "0x0000000000000000000000000000000000000000000000000000000000000000"}
-      end)
-=======
       EthereumJSONRPC.Mox
       |> expect(
         :json_rpc,
@@ -311,7 +306,6 @@
           {:ok, "0x0000000000000000000000000000000000000000000000000000000000000000"}
         end
       )
->>>>>>> c678f93d
 
       assert Transaction.decoded_input_data(transaction) == {:ok, "60fe47b1", "set(uint256 x)", [{"x", "uint256", 50}]}
     end
