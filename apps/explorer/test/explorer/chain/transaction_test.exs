defmodule Explorer.Chain.TransactionTest do
  use Explorer.DataCase
  import Mox

  import Mox

  alias Ecto.Changeset
  alias Explorer.Chain.Transaction

  doctest Transaction

  describe "changeset/2" do
    test "with valid attributes" do
      assert %Changeset{valid?: true} =
               Transaction.changeset(%Transaction{}, %{
                 from_address_hash: "0xe8ddc5c7a2d2f0d7a9798459c0104fdf5e987aca",
                 hash: "0x9fc76417374aa880d4449a1f7f31ec597f00b1f6f3dd2d66f4c9c6c445836d8b",
                 value: 1,
                 gas: 21000,
                 gas_price: 10000,
                 input: "0x5c8eff12",
                 nonce: "31337",
                 r: 0x9,
                 s: 0x10,
                 transaction_index: "0x12",
                 v: 27
               })
    end

    test "with invalid attributes" do
      changeset = Transaction.changeset(%Transaction{}, %{racecar: "yellow ham"})
      refute changeset.valid?
    end

    test "it creates a new to address" do
      params = params_for(:transaction, from_address_hash: "0xe8ddc5c7a2d2f0d7a9798459c0104fdf5e987aca")
      to_address_params = %{hash: "sk8orDi3"}
      changeset_params = Map.merge(params, %{to_address: to_address_params})

      assert %Changeset{valid?: true} = Transaction.changeset(%Transaction{}, changeset_params)
    end
  end

  describe "transactions_with_token_transfers/2" do
    test "returns the transaction when there is token transfer from the given address" do
      address = insert(:address)
      token = insert(:token)

      transaction =
        :transaction
        |> insert()
        |> with_block()

      insert(
        :token_transfer,
        from_address: address,
        transaction: transaction,
        block: transaction.block,
        token_contract_address: token.contract_address
      )

      result =
        address.hash
        |> Transaction.transactions_with_token_transfers(token.contract_address_hash)
        |> Repo.all()
        |> Enum.map(& &1.hash)

      assert result == [transaction.hash]
    end

    test "returns the transaction when there is token transfer to the given address" do
      address = insert(:address)
      token = insert(:token)

      transaction =
        :transaction
        |> insert()
        |> with_block()

      insert(
        :token_transfer,
        to_address: address,
        transaction: transaction,
        block: transaction.block,
        token_contract_address: token.contract_address
      )

      result =
        address.hash
        |> Transaction.transactions_with_token_transfers(token.contract_address_hash)
        |> Repo.all()
        |> Enum.map(& &1.hash)

      assert result == [transaction.hash]
    end

    test "returns only transactions that have token transfers from the given token hash" do
      address = insert(:address)
      token = insert(:token)

      transaction =
        :transaction
        |> insert()
        |> with_block()

      :transaction
      |> insert()
      |> with_block()

      insert(
        :token_transfer,
        to_address: address,
        transaction: transaction,
        block: transaction.block,
        token_contract_address: token.contract_address
      )

      insert(
        :token_transfer,
        to_address: address,
        transaction: transaction,
        block: transaction.block,
        token_contract_address: insert(:token).contract_address
      )

      result =
        address.hash
        |> Transaction.transactions_with_token_transfers(token.contract_address_hash)
        |> Repo.all()
        |> Enum.map(& &1.hash)

      assert result == [transaction.hash]
    end

    test "order the results DESC by block_number" do
      address = insert(:address)
      token = insert(:token)

      transaction_a =
        :transaction
        |> insert()
        |> with_block(insert(:block, number: 1000))

      transaction_b =
        :transaction
        |> insert()
        |> with_block(insert(:block, number: 1002))

      transaction_c =
        :transaction
        |> insert()
        |> with_block(insert(:block, number: 1003))

      insert(
        :token_transfer,
        amount: 2,
        to_address: address,
        token_contract_address: token.contract_address,
        block: transaction_a.block,
        transaction: transaction_a
      )

      insert(
        :token_transfer,
        amount: 1,
        to_address: address,
        token_contract_address: token.contract_address,
        block: transaction_b.block,
        transaction: transaction_b
      )

      insert(
        :token_transfer,
        amount: 1,
        to_address: address,
        token_contract_address: token.contract_address,
        block: transaction_c.block,
        transaction: transaction_c
      )

      result =
        address.hash
        |> Transaction.transactions_with_token_transfers(token.contract_address_hash)
        |> Repo.all()
        |> Enum.map(& &1.block_number)

      assert result == [transaction_c.block_number, transaction_b.block_number, transaction_a.block_number]
    end
  end

  describe "transaction_hash_to_block_number/1" do
    test "returns only transactions with the specified block number" do
      target_block = insert(:block, number: 1_000_000)

      :transaction
      |> insert()
      |> with_block(target_block)

      :transaction
      |> insert()
      |> with_block(target_block)

      :transaction
      |> insert()
      |> with_block(insert(:block, number: 1_001_101))

      result =
        1_000_000
        |> Transaction.transactions_with_block_number()
        |> Repo.all()
        |> Enum.map(& &1.block_number)

      refute Enum.any?(result, fn block_number -> 1_001_101 == block_number end)
      assert Enum.all?(result, fn block_number -> 1_000_000 == block_number end)
    end
  end

  describe "last_nonce_by_address_query/1" do
    test "returns the nonce value from the last block" do
      address = insert(:address)

      :transaction
      |> insert(nonce: 100, from_address: address)
      |> with_block(insert(:block, number: 1000))

      :transaction
      |> insert(nonce: 300, from_address: address)
      |> with_block(insert(:block, number: 2000))

      last_nonce =
        address.hash
        |> Transaction.last_nonce_by_address_query()
        |> Repo.one()

      assert last_nonce == 300
    end

    test "considers only from_address in transactions" do
      address = insert(:address)

      :transaction
      |> insert(nonce: 100, to_address: address)
      |> with_block(insert(:block, number: 1000))

      last_nonce =
        address.hash
        |> Transaction.last_nonce_by_address_query()
        |> Repo.one()

      assert last_nonce == nil
    end
  end

  describe "decoded_input_data/1" do
    test "that a tranasction that is not a contract call returns a commensurate error" do
      transaction = insert(:transaction)

      assert Transaction.decoded_input_data(transaction) == {:error, :not_a_contract_call}
    end

    test "that a contract call transaction that has no verified contract returns a commensurate error" do
      transaction =
        :transaction
        |> insert(to_address: insert(:contract_address))
        |> Repo.preload(to_address: :smart_contract)

      assert Transaction.decoded_input_data(transaction) == {:error, :contract_not_verified, []}
    end

    test "that a contract call transaction that has a verified contract returns the decoded input data" do
      transaction =
        :transaction_to_verified_contract
        |> insert()
        |> Repo.preload(to_address: :smart_contract)

      EthereumJSONRPC.Mox
      |> expect(
        :json_rpc,
        fn %{
             id: _id,
             method: "eth_getStorageAt",
             params: [
               _,
               "0x360894a13ba1a3210667c828492db98dca3e2076cc3735a920a3ca505d382bbc",
               "latest"
             ]
           },
           _options ->
          {:ok, "0x0000000000000000000000000000000000000000000000000000000000000000"}
        end
      )
      |> expect(
        :json_rpc,
        fn %{
             id: _id,
             method: "eth_getStorageAt",
             params: [
               _,
               "0xa3f0ad74e5423aebfd80d3ef4346578335a9a72aeaee59ff6cb3582b35133d50",
               "latest"
             ]
           },
           _options ->
          {:ok, "0x0000000000000000000000000000000000000000000000000000000000000000"}
        end
      )

      assert Transaction.decoded_input_data(transaction) == {:ok, "60fe47b1", "set(uint256 x)", [{"x", "uint256", 50}]}
    end

    test "that a contract call will look up a match in contract_methods table" do
      :transaction_to_verified_contract
      |> insert()
      |> Repo.preload(to_address: :smart_contract)

<<<<<<< HEAD
      expect(EthereumJSONRPC.Mox, :json_rpc, 2, fn _, _options ->
        {:ok, "0x0000000000000000000000000000000000000000000000000000000000000000"}
      end)

      contract = insert(:smart_contract) |> Repo.preload(:address)
=======
      contract = insert(:smart_contract, contract_code_md5: "123") |> Repo.preload(:address)
>>>>>>> 4fb4280d

      input_data =
        "set(uint)"
        |> ABI.encode([10])
        |> Base.encode16(case: :lower)

      transaction =
        :transaction
        |> insert(to_address: contract.address, input: "0x" <> input_data)
        |> Repo.preload(to_address: :smart_contract)

      EthereumJSONRPC.Mox
      |> expect(
        :json_rpc,
        fn %{
             id: _id,
             method: "eth_getStorageAt",
             params: [
               _,
               "0x360894a13ba1a3210667c828492db98dca3e2076cc3735a920a3ca505d382bbc",
               "latest"
             ]
           },
           _options ->
          {:ok, "0x0000000000000000000000000000000000000000000000000000000000000000"}
        end
      )
      |> expect(
        :json_rpc,
        fn %{
             id: _id,
             method: "eth_getStorageAt",
             params: [
               _,
               "0xa3f0ad74e5423aebfd80d3ef4346578335a9a72aeaee59ff6cb3582b35133d50",
               "latest"
             ]
           },
           _options ->
          {:ok, "0x0000000000000000000000000000000000000000000000000000000000000000"}
        end
      )

      assert Transaction.decoded_input_data(transaction) == {:ok, "60fe47b1", "set(uint256 x)", [{"x", "uint256", 10}]}
    end
  end

  describe "Poison.encode!/1" do
    test "encodes transaction input" do
      assert %{
               insert(:transaction)
               | input: %Explorer.Chain.Data{
                   bytes:
                     <<169, 5, 156, 187, 0, 0, 0, 0, 0, 0, 0, 0, 0, 0, 0, 0, 193, 108, 45, 196, 42, 228, 149, 239, 119,
                       191, 128, 248>>
                 }
             }
             |> Poison.encode!()
    end
  end
end<|MERGE_RESOLUTION|>--- conflicted
+++ resolved
@@ -313,15 +313,11 @@
       |> insert()
       |> Repo.preload(to_address: :smart_contract)
 
-<<<<<<< HEAD
       expect(EthereumJSONRPC.Mox, :json_rpc, 2, fn _, _options ->
         {:ok, "0x0000000000000000000000000000000000000000000000000000000000000000"}
       end)
 
-      contract = insert(:smart_contract) |> Repo.preload(:address)
-=======
       contract = insert(:smart_contract, contract_code_md5: "123") |> Repo.preload(:address)
->>>>>>> 4fb4280d
 
       input_data =
         "set(uint)"
