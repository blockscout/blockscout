--- conflicted
+++ resolved
@@ -86,12 +86,9 @@
       value_4 = Decimal.new(1)
       token_id_4 = Decimal.new(1)
 
-<<<<<<< HEAD
-=======
       value_5 = Decimal.new(2)
       token_id_5 = Decimal.new(555)
 
->>>>>>> c8b3d281
       block_number = 1
 
       assert {:ok,
@@ -107,8 +104,6 @@
                   %Explorer.Chain.Address.CurrentTokenBalance{
                     address_hash: ^address_hash,
                     block_number: ^block_number,
-<<<<<<< HEAD
-=======
                     token_contract_address_hash: ^token_erc_721_contract_address_hash,
                     value: ^value_5,
                     token_id: nil
@@ -116,7 +111,6 @@
                   %Explorer.Chain.Address.CurrentTokenBalance{
                     address_hash: ^address_hash,
                     block_number: ^block_number,
->>>>>>> c8b3d281
                     token_contract_address_hash: ^token_contract_address_hash,
                     value: ^value_1,
                     token_id: ^token_id_1
@@ -127,16 +121,6 @@
                     token_contract_address_hash: ^token_contract_address_hash,
                     value: ^value_2,
                     token_id: ^token_id_2
-<<<<<<< HEAD
-                  },
-                  %Explorer.Chain.Address.CurrentTokenBalance{
-                    address_hash: ^address_hash,
-                    block_number: ^block_number,
-                    token_contract_address_hash: ^token_erc_721_contract_address_hash,
-                    value: ^value_4,
-                    token_id: ^token_id_4
-=======
->>>>>>> c8b3d281
                   }
                 ],
                 address_current_token_balances_update_token_holder_counts: [
@@ -191,8 +175,6 @@
                      value_fetched_at: DateTime.utc_now(),
                      token_id: token_id_4,
                      token_type: "ERC-721"
-<<<<<<< HEAD
-=======
                    },
                    %{
                      address_hash: address_hash,
@@ -202,7 +184,6 @@
                      value_fetched_at: DateTime.utc_now(),
                      token_id: token_id_5,
                      token_type: "ERC-721"
->>>>>>> c8b3d281
                    }
                  ],
                  options
