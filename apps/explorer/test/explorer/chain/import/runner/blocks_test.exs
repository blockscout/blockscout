--- conflicted
+++ resolved
@@ -7,11 +7,7 @@
 
   alias Ecto.Multi
   alias Explorer.Chain.Import.Runner.{Blocks, Transactions}
-<<<<<<< HEAD
-  alias Explorer.Chain.{Address, Block, InternalTransaction, Transaction, TokenTransfer}
-=======
-  alias Explorer.Chain.{Address, Block, Log, Transaction, TokenTransfer}
->>>>>>> 2d2873c5
+  alias Explorer.Chain.{Address, Block, Transaction, TokenTransfer}
   alias Explorer.{Chain, Repo}
 
   describe "run/1" do
@@ -155,39 +151,6 @@
       assert {:ok, %{remove_nonconsensus_token_transfers: []}} = run_block_consensus_change(block, false, options)
 
       assert count(TokenTransfer) == count
-    end
-
-<<<<<<< HEAD
-    test "remove_nonconsensus_internal_transactions deletes nonconsensus internal transactions", %{
-=======
-    test "remove_nonconsensus_logs deletes nonconsensus logs", %{
->>>>>>> 2d2873c5
-      consensus_block: %{number: block_number} = block,
-      options: options
-    } do
-      old_block = insert(:block, number: block_number, consensus: true)
-      forked_transaction = :transaction |> insert() |> with_block(old_block)
-<<<<<<< HEAD
-
-      %InternalTransaction{index: index, transaction_hash: hash} =
-        insert(:internal_transaction, index: 0, transaction: forked_transaction)
-
-      assert count(InternalTransaction) == 1
-
-      assert {:ok, %{remove_nonconsensus_internal_transactions: [%{transaction_hash: ^hash, index: ^index}]}} =
-               run_block_consensus_change(block, true, options)
-
-      assert count(InternalTransaction) == 0
-=======
-      %Log{transaction_hash: hash, index: index} = insert(:log, transaction: forked_transaction)
-
-      assert count(Log) == 1
-
-      assert {:ok, %{remove_nonconsensus_logs: [%{transaction_hash: ^hash, index: ^index}]}} =
-               run_block_consensus_change(block, true, options)
-
-      assert count(Log) == 0
->>>>>>> 2d2873c5
     end
 
     test "derive_address_current_token_balances inserts rows if there is an address_token_balance left for the rows deleted by delete_address_current_token_balances",
