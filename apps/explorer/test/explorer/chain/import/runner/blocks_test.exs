--- conflicted
+++ resolved
@@ -113,61 +113,6 @@
               }} = run_block_consensus_change(block, false, options)
 
       assert count(Address.CurrentTokenBalance) == count
-    end
-
-<<<<<<< HEAD
-    test "remove_nonconsensus_token_transfers deletes token transfer rows with matching block number when new consensus block is inserted",
-         %{consensus_block: %{number: block_number} = block, options: options} do
-      consensus_block = insert(:block, number: block_number, consensus: true)
-
-      transaction = insert(:transaction) |> with_block(consensus_block)
-
-      %TokenTransfer{transaction_hash: transaction_hash, log_index: log_index} =
-        insert(:token_transfer, block_number: block_number, transaction: transaction)
-
-      assert count(TokenTransfer) == 1
-
-      assert {:ok,
-              %{
-                remove_nonconsensus_token_transfers: [
-                  %{transaction_hash: ^transaction_hash, log_index: ^log_index}
-                ]
-              }} = run_block_consensus_change(block, true, options)
-
-      assert count(TokenTransfer) == 0
-    end
-
-    test "remove_nonconsensus_token_transfers does not delete token transfer rows with matching block number when new consensus block wasn't inserted",
-         %{consensus_block: %{number: block_number} = block, options: options} do
-      consensus_block = insert(:block, number: block_number, consensus: true)
-
-      transaction = insert(:transaction) |> with_block(consensus_block)
-
-      insert(:token_transfer, block_number: block_number, transaction: transaction)
-
-      count = 1
-
-      assert count(TokenTransfer) == count
-
-      assert {:ok, %{remove_nonconsensus_token_transfers: []}} = run_block_consensus_change(block, false, options)
-
-      assert count(TokenTransfer) == count
-=======
-    test "remove_nonconsensus_logs deletes nonconsensus logs", %{
-      consensus_block: %{number: block_number} = block,
-      options: options
-    } do
-      old_block = insert(:block, number: block_number, consensus: true)
-      forked_transaction = :transaction |> insert() |> with_block(old_block)
-      %Log{transaction_hash: hash, index: index} = insert(:log, transaction: forked_transaction)
-
-      assert count(Log) == 1
-
-      assert {:ok, %{remove_nonconsensus_logs: [%{transaction_hash: ^hash, index: ^index}]}} =
-               run_block_consensus_change(block, true, options)
-
-      assert count(Log) == 0
->>>>>>> ed040bcc
     end
 
     test "derive_address_current_token_balances inserts rows if there is an address_token_balance left for the rows deleted by delete_address_current_token_balances",
