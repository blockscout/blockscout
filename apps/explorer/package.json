--- conflicted
+++ resolved
@@ -8,15 +8,11 @@
   "author": "Blockscout",
   "license": "GPL-3.0",
   "engines": {
-    "node": "14.x",
-    "npm": "7.x"
+    "node": "16.x",
+    "npm": "8.x"
   },
   "scripts": {},
   "dependencies": {
-<<<<<<< HEAD
-    "solc": "^0.8.0"
-=======
     "solc": "0.8.16"
->>>>>>> 7569dace
   }
 }