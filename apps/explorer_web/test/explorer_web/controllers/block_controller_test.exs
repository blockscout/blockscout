defmodule ExplorerWeb.BlockControllerTest do
  use ExplorerWeb.ConnCase

  alias Explorer.Chain.Block

  @locale "en"

  describe "GET show/2" do
    test "with block redirects to block transactions route", %{conn: conn} do
      insert(:block, number: 3)
      conn = get(conn, "/en/blocks/3")
<<<<<<< HEAD

      assert html_response(conn, 404)
    end

    test "with block returns a block", %{conn: conn} do
      block = insert(:block)

      conn = get(conn, block_path(conn, :show, @locale, block))

      assert conn.assigns.block.hash == block.hash
=======
      assert redirected_to(conn) =~ "/en/blocks/3/transactions"
>>>>>>> 288bca7e
    end
  end

  describe "GET index/2" do
    test "returns all blocks", %{conn: conn} do
      block_ids =
        4
        |> insert_list(:block)
        |> Stream.map(fn block -> block.number end)
        |> Enum.reverse()

      conn = get(conn, block_path(conn, :index, @locale))

      assert conn.assigns.blocks |> Enum.map(fn block -> block.number end) == block_ids
    end

    test "returns a block with two transactions", %{conn: conn} do
      %Block{hash: hash} = insert(:block)

      Enum.map(0..1, fn index -> insert(:transaction, block_hash: hash, index: index) end)

      conn = get(conn, block_path(conn, :index, @locale))

      assert conn.assigns.blocks.entries |> Enum.count() == 1
    end
  end
end<|MERGE_RESOLUTION|>--- conflicted
+++ resolved
@@ -9,20 +9,7 @@
     test "with block redirects to block transactions route", %{conn: conn} do
       insert(:block, number: 3)
       conn = get(conn, "/en/blocks/3")
-<<<<<<< HEAD
-
-      assert html_response(conn, 404)
-    end
-
-    test "with block returns a block", %{conn: conn} do
-      block = insert(:block)
-
-      conn = get(conn, block_path(conn, :show, @locale, block))
-
-      assert conn.assigns.block.hash == block.hash
-=======
       assert redirected_to(conn) =~ "/en/blocks/3/transactions"
->>>>>>> 288bca7e
     end
   end
 
