--- conflicted
+++ resolved
@@ -180,8 +180,6 @@
         configure(Indexer.Fetcher.PolygonZkevm.TransactionBatch.Supervisor, [
           [json_rpc_named_arguments: json_rpc_named_arguments, memory_monitor: memory_monitor]
         ]),
-<<<<<<< HEAD
-=======
         configure(ArbitrumTrackingMessagesOnL1.Supervisor, [
           [json_rpc_named_arguments: json_rpc_named_arguments, memory_monitor: memory_monitor]
         ]),
@@ -194,7 +192,6 @@
         configure(Indexer.Fetcher.Celo.ValidatorGroupVotes.Supervisor, [
           [json_rpc_named_arguments: json_rpc_named_arguments, memory_monitor: memory_monitor]
         ]),
->>>>>>> e8e12564
         configure(Indexer.Fetcher.Celo.EpochRewards.Supervisor, [
           [json_rpc_named_arguments: json_rpc_named_arguments, memory_monitor: memory_monitor]
         ]),
