--- conflicted
+++ resolved
@@ -7,15 +7,7 @@
 
   alias Indexer.{
     Block,
-<<<<<<< HEAD
-    CalcLpTokensTotalLiqudity,
-    PendingOpsCleaner,
-    SetAmbBridgedMetadataForTokens,
-    SetOmniBridgedMetadataForTokens
-=======
-    PendingOpsCleaner,
-    PendingTransactionsSanitizer
->>>>>>> c07ffb2f
+    PendingOpsCleaner
   }
 
   alias Indexer.Block.Catchup, as: BlockCatchup
@@ -28,13 +20,8 @@
     BlockReward,
     CoinBalance,
     ContractCode,
-<<<<<<< HEAD
-=======
     EmptyBlocksSanitizer,
-    InternalTransaction,
     PendingBlockOperationsSanitizer,
-    PendingTransaction,
->>>>>>> c07ffb2f
     ReplacedTransaction,
     Token,
     TokenBalance,
@@ -107,71 +94,11 @@
 
     realtime_subscribe_named_arguments = realtime_overrides[:subscribe_named_arguments] || subscribe_named_arguments
 
-<<<<<<< HEAD
-    basic_fetchers = [
-      # Root fetchers
-      {Realtime.Supervisor,
-       [
-         %{block_fetcher: realtime_block_fetcher, subscribe_named_arguments: realtime_subscribe_named_arguments},
-         [name: Realtime.Supervisor]
-       ]},
-      {Catchup.Supervisor,
-       [
-         %{block_fetcher: block_fetcher, block_interval: block_interval, memory_monitor: memory_monitor},
-         [name: Catchup.Supervisor]
-       ]},
-
-      # Async catchup fetchers
-      {UncleBlock.Supervisor, [[block_fetcher: block_fetcher, memory_monitor: memory_monitor]]},
-      {BlockReward.Supervisor, [[json_rpc_named_arguments: json_rpc_named_arguments, memory_monitor: memory_monitor]]},
-      {CoinBalance.Supervisor, [[json_rpc_named_arguments: json_rpc_named_arguments, memory_monitor: memory_monitor]]},
-      {Token.Supervisor, [[json_rpc_named_arguments: json_rpc_named_arguments, memory_monitor: memory_monitor]]},
-      {TokenInstance.Supervisor,
-       [[json_rpc_named_arguments: json_rpc_named_arguments, memory_monitor: memory_monitor]]},
-      {ContractCode.Supervisor, [[json_rpc_named_arguments: json_rpc_named_arguments, memory_monitor: memory_monitor]]},
-      {TokenBalance.Supervisor, [[json_rpc_named_arguments: json_rpc_named_arguments, memory_monitor: memory_monitor]]},
-      {TokenUpdater.Supervisor, [[json_rpc_named_arguments: json_rpc_named_arguments, memory_monitor: memory_monitor]]},
-      {ReplacedTransaction.Supervisor, [[memory_monitor: memory_monitor]]},
-
-      # Out-of-band fetchers
-      {CoinBalanceOnDemand.Supervisor, [json_rpc_named_arguments]},
-      {TokenTotalSupplyOnDemand.Supervisor, [json_rpc_named_arguments]},
-
-      # Temporary workers
-      {UncatalogedTokenTransfers.Supervisor, [[]]},
-      {UnclesWithoutIndex.Supervisor,
-       [[json_rpc_named_arguments: json_rpc_named_arguments, memory_monitor: memory_monitor]]},
-      {BlocksTransactionsMismatch.Supervisor,
-       [[json_rpc_named_arguments: json_rpc_named_arguments, memory_monitor: memory_monitor]]},
-      {PendingOpsCleaner, [[], []]}
-    ]
-
-    extended_fetchers =
-      if Chain.bridged_tokens_enabled?() do
-        fetchers_with_omni_status = [{SetOmniBridgedMetadataForTokens, [[], []]} | basic_fetchers]
-        [{CalcLpTokensTotalLiqudity, [[], []]} | fetchers_with_omni_status]
-      else
-        basic_fetchers
-      end
-
-    amb_bridge_mediators = Application.get_env(:block_scout_web, :amb_bridge_mediators)
-    all_fetchers =
-      if amb_bridge_mediators && amb_bridge_mediators !== "" do
-        [{SetAmbBridgedMetadataForTokens, [[], []]} | extended_fetchers]
-      else
-        extended_fetchers
-      end
-=======
     basic_fetchers =
       [
-        # Root fetchers
-        {PendingTransaction.Supervisor, [[json_rpc_named_arguments: json_rpc_named_arguments]]},
-
         # Async catchup fetchers
         {UncleBlock.Supervisor, [[block_fetcher: block_fetcher, memory_monitor: memory_monitor]]},
         {BlockReward.Supervisor,
-         [[json_rpc_named_arguments: json_rpc_named_arguments, memory_monitor: memory_monitor]]},
-        {InternalTransaction.Supervisor,
          [[json_rpc_named_arguments: json_rpc_named_arguments, memory_monitor: memory_monitor]]},
         {CoinBalance.Supervisor,
          [[json_rpc_named_arguments: json_rpc_named_arguments, memory_monitor: memory_monitor]]},
@@ -187,10 +114,6 @@
         {TokenUpdater.Supervisor,
          [[json_rpc_named_arguments: json_rpc_named_arguments, memory_monitor: memory_monitor]]},
         {ReplacedTransaction.Supervisor, [[memory_monitor: memory_monitor]]},
-
-        # Out-of-band fetchers
-        {EmptyBlocksSanitizer.Supervisor, [[json_rpc_named_arguments: json_rpc_named_arguments]]},
-        {PendingTransactionsSanitizer, [[json_rpc_named_arguments: json_rpc_named_arguments]]},
 
         # Temporary workers
         {UncatalogedTokenTransfers.Supervisor, [[]]},
@@ -214,7 +137,6 @@
         {Withdrawal.Supervisor, [[json_rpc_named_arguments: json_rpc_named_arguments]]}
       ]
       |> List.flatten()
->>>>>>> c07ffb2f
 
     Supervisor.init(
       basic_fetchers,
