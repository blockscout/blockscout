--- conflicted
+++ resolved
@@ -177,7 +177,6 @@
       {CeloEpochData.Supervisor, [[json_rpc_named_arguments: json_rpc_named_arguments, memory_monitor: memory_monitor]]}
     ]
 
-<<<<<<< HEAD
     metrics_enabled = Application.get_env(:indexer, :metrics_enabled)
 
     fetchers_with_metrics =
@@ -192,19 +191,15 @@
         basic_fetchers
       end
 
-    Supervisor.init(
-      fetchers_with_metrics,
-=======
     all_fetchers =
       [
         {PendingTransaction.Supervisor, [[json_rpc_named_arguments: json_rpc_named_arguments]]}
       ] ++
         realtime_fetcher ++
-        basic_fetchers
+        fetchers_with_metrics
 
     Supervisor.init(
       all_fetchers,
->>>>>>> 4b98f301
       strategy: :one_for_one
     )
   end
