--- conflicted
+++ resolved
@@ -24,10 +24,6 @@
   }
 
   alias Indexer.Temporary.{
-<<<<<<< HEAD
-=======
-    BlocksTransactionsMismatch,
->>>>>>> b23422aa
     UncatalogedTokenTransfers,
     UnclesWithoutIndex
   }
@@ -128,8 +124,6 @@
         # Temporary workers
         {UncatalogedTokenTransfers.Supervisor, [[]]},
         {UnclesWithoutIndex.Supervisor,
-         [[json_rpc_named_arguments: json_rpc_named_arguments, memory_monitor: memory_monitor]]},
-        {BlocksTransactionsMismatch.Supervisor,
          [[json_rpc_named_arguments: json_rpc_named_arguments, memory_monitor: memory_monitor]]}
       ],
       strategy: :one_for_one
