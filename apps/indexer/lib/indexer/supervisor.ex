defmodule Indexer.Supervisor do
  @moduledoc """
  Supervisor of all indexer worker supervision trees
  """

  use Supervisor

  alias Explorer.Celo.InternalTransactionCache

  alias Indexer.{
    Block,
    PendingOpsCleaner,
    PendingTransactionsSanitizer
  }

  alias Indexer.Block.{Catchup, Realtime}

  alias Indexer.Celo.TrackedEventCache

  alias Indexer.Fetcher.{
    BlockReward,
    CeloAccount,
    CeloEpochData,
    CeloMaterializedViewRefresh,
    CeloUnlocked,
    CeloValidator,
    CeloValidatorGroup,
    CeloValidatorHistory,
    CeloVoters,
    CoinBalance,
    CoinBalanceOnDemand,
    ContractCode,
    EmptyBlocksSanitizer,
    EventBackfill,
    EventProcessor,
    InternalTransaction,
    PendingTransaction,
    ReplacedTransaction,
    Token,
    TokenBalance,
    TokenInstance,
    TokenTotalSupplyOnDemand,
    TokenUpdater,
    UncleBlock
  }

  alias Indexer.Temporary.{
    BlocksTransactionsMismatch,
    UnclesWithoutIndex
  }

  alias Indexer.Prometheus.MetricsCron

  def child_spec([]) do
    child_spec([[]])
  end

  def child_spec([init_arguments]) do
    child_spec([init_arguments, []])
  end

  def child_spec([_init_arguments, _gen_server_options] = start_link_arguments) do
    default = %{
      id: __MODULE__,
      start: {__MODULE__, :start_link, start_link_arguments},
      type: :supervisor
    }

    Supervisor.child_spec(default, [])
  end

  def start_link(arguments, gen_server_options \\ []) do
    Supervisor.start_link(__MODULE__, arguments, Keyword.put_new(gen_server_options, :name, __MODULE__))
  end

  @impl Supervisor
  def init(%{memory_monitor: memory_monitor}) do
    json_rpc_named_arguments = Application.fetch_env!(:indexer, :json_rpc_named_arguments)

    named_arguments =
      :indexer
      |> Application.get_all_env()
      |> Keyword.take(
        ~w(blocks_batch_size blocks_concurrency block_interval json_rpc_named_arguments receipts_batch_size
           receipts_concurrency subscribe_named_arguments realtime_overrides)a
      )
      |> Enum.into(%{})
      |> Map.put(:memory_monitor, memory_monitor)
      |> Map.put_new(:realtime_overrides, %{})

    %{
      block_interval: block_interval,
      realtime_overrides: realtime_overrides,
      subscribe_named_arguments: subscribe_named_arguments
    } = named_arguments

    block_fetcher =
      named_arguments
      |> Map.drop(~w(block_interval blocks_concurrency memory_monitor subscribe_named_arguments realtime_overrides)a)
      |> Block.Fetcher.new()

    realtime_block_fetcher =
      named_arguments
      |> Map.drop(~w(block_interval blocks_concurrency memory_monitor subscribe_named_arguments realtime_overrides)a)
      |> Map.merge(Enum.into(realtime_overrides, %{}))
      |> Block.Fetcher.new()

    realtime_subscribe_named_arguments = realtime_overrides[:subscribe_named_arguments] || subscribe_named_arguments

<<<<<<< HEAD
    realtime_fetcher =
      if Application.get_env(:indexer, Realtime.Supervisor)[:enabled] do
        [
          {Realtime.Supervisor,
           [
             %{block_fetcher: realtime_block_fetcher, subscribe_named_arguments: realtime_subscribe_named_arguments},
             [name: Realtime.Supervisor]
           ]}
        ]
      else
        []
      end

    basic_fetchers = [
      # Root fetchers
      {Catchup.Supervisor,
       [
         %{block_fetcher: block_fetcher, block_interval: block_interval, memory_monitor: memory_monitor},
         [name: Catchup.Supervisor]
       ]},

      # Async catchup fetchers
      {UncleBlock.Supervisor, [[block_fetcher: block_fetcher, memory_monitor: memory_monitor]]},
      {BlockReward.Supervisor, [[json_rpc_named_arguments: json_rpc_named_arguments, memory_monitor: memory_monitor]]},
      {InternalTransaction.Supervisor,
       [[json_rpc_named_arguments: json_rpc_named_arguments, memory_monitor: memory_monitor]]},
      {CoinBalance.Supervisor, [[json_rpc_named_arguments: json_rpc_named_arguments, memory_monitor: memory_monitor]]},
      {Token.Supervisor, [[json_rpc_named_arguments: json_rpc_named_arguments, memory_monitor: memory_monitor]]},
      {TokenInstance.Supervisor,
       [[json_rpc_named_arguments: json_rpc_named_arguments, memory_monitor: memory_monitor]]},
      {ContractCode.Supervisor, [[json_rpc_named_arguments: json_rpc_named_arguments, memory_monitor: memory_monitor]]},
      {TokenBalance.Supervisor, [[json_rpc_named_arguments: json_rpc_named_arguments, memory_monitor: memory_monitor]]},
      {TokenUpdater.Supervisor, [[json_rpc_named_arguments: json_rpc_named_arguments, memory_monitor: memory_monitor]]},
      {ReplacedTransaction.Supervisor, [[memory_monitor: memory_monitor]]},

      # Out-of-band fetchers
      {CoinBalanceOnDemand.Supervisor, [json_rpc_named_arguments]},
      {EmptyBlocksSanitizer.Supervisor, [[json_rpc_named_arguments: json_rpc_named_arguments]]},
      {TokenTotalSupplyOnDemand.Supervisor, [json_rpc_named_arguments]},
      {PendingTransactionsSanitizer, [[json_rpc_named_arguments: json_rpc_named_arguments]]},

      # Temporary workers
      # This worker doesn't work for epoch transactions as they don't have a transaction hash
      # which results in a growing number of "problematic" blocks. Disabled on purpose.
      # {UncatalogedTokenTransfers.Supervisor, [[]]},
      {UnclesWithoutIndex.Supervisor,
       [[json_rpc_named_arguments: json_rpc_named_arguments, memory_monitor: memory_monitor]]},
      {BlocksTransactionsMismatch.Supervisor,
       [[json_rpc_named_arguments: json_rpc_named_arguments, memory_monitor: memory_monitor]]},
      {PendingOpsCleaner, [[], []]},

      # Celo
      {CeloAccount.Supervisor, [[json_rpc_named_arguments: json_rpc_named_arguments, memory_monitor: memory_monitor]]},
      {CeloValidator.Supervisor,
       [[json_rpc_named_arguments: json_rpc_named_arguments, memory_monitor: memory_monitor]]},
      {CeloValidatorGroup.Supervisor,
       [[json_rpc_named_arguments: json_rpc_named_arguments, memory_monitor: memory_monitor]]},
      {CeloValidatorHistory.Supervisor,
       [[json_rpc_named_arguments: json_rpc_named_arguments, memory_monitor: memory_monitor]]},
      {CeloUnlocked.Supervisor, [[json_rpc_named_arguments: json_rpc_named_arguments, memory_monitor: memory_monitor]]},
      {CeloVoters.Supervisor, [[json_rpc_named_arguments: json_rpc_named_arguments, memory_monitor: memory_monitor]]},
      {EventProcessor.Supervisor, [[], []]},
      {EventBackfill.Supervisor, [[], []]},
      {TrackedEventCache, [[], []]},
      {CeloMaterializedViewRefresh, [[], []]},
      {InternalTransactionCache, [[], []]},
      {CeloEpochData.Supervisor, [[json_rpc_named_arguments: json_rpc_named_arguments, memory_monitor: memory_monitor]]}
    ]

    metrics_enabled = Application.get_env(:indexer, :metrics_enabled)

    fetchers_with_metrics =
      if metrics_enabled do
        metrics_processes = [
          {MetricsCron, [[]]},
          {Task.Supervisor, name: Indexer.Prometheus.MetricsCron.TaskSupervisor}
        ]

        metrics_processes ++ basic_fetchers
      else
        basic_fetchers
      end

    all_fetchers =
      [
        {PendingTransaction.Supervisor, [[json_rpc_named_arguments: json_rpc_named_arguments]]}
      ] ++
        realtime_fetcher ++
        fetchers_with_metrics
=======
    basic_fetchers =
      [
        # Root fetchers
        {PendingTransaction.Supervisor, [[json_rpc_named_arguments: json_rpc_named_arguments]]},
        configure(Realtime.Supervisor, [
          %{block_fetcher: realtime_block_fetcher, subscribe_named_arguments: realtime_subscribe_named_arguments},
          [name: Realtime.Supervisor]
        ]),
        {Catchup.Supervisor,
         [
           %{block_fetcher: block_fetcher, block_interval: block_interval, memory_monitor: memory_monitor},
           [name: Catchup.Supervisor]
         ]},

        # Async catchup fetchers
        {UncleBlock.Supervisor, [[block_fetcher: block_fetcher, memory_monitor: memory_monitor]]},
        {BlockReward.Supervisor,
         [[json_rpc_named_arguments: json_rpc_named_arguments, memory_monitor: memory_monitor]]},
        {InternalTransaction.Supervisor,
         [[json_rpc_named_arguments: json_rpc_named_arguments, memory_monitor: memory_monitor]]},
        {CoinBalance.Supervisor,
         [[json_rpc_named_arguments: json_rpc_named_arguments, memory_monitor: memory_monitor]]},
        {Token.Supervisor, [[json_rpc_named_arguments: json_rpc_named_arguments, memory_monitor: memory_monitor]]},
        {TokenInstance.Supervisor,
         [
           [json_rpc_named_arguments: json_rpc_named_arguments, memory_monitor: memory_monitor]
         ]},
        {ContractCode.Supervisor,
         [[json_rpc_named_arguments: json_rpc_named_arguments, memory_monitor: memory_monitor]]},
        {TokenBalance.Supervisor,
         [[json_rpc_named_arguments: json_rpc_named_arguments, memory_monitor: memory_monitor]]},
        {TokenUpdater.Supervisor,
         [[json_rpc_named_arguments: json_rpc_named_arguments, memory_monitor: memory_monitor]]},
        {ReplacedTransaction.Supervisor, [[memory_monitor: memory_monitor]]},

        # Out-of-band fetchers
        {CoinBalanceOnDemand.Supervisor, [json_rpc_named_arguments]},
        {EmptyBlocksSanitizer.Supervisor, [[json_rpc_named_arguments: json_rpc_named_arguments]]},
        {TokenTotalSupplyOnDemand.Supervisor, [json_rpc_named_arguments]},
        {PendingTransactionsSanitizer, [[json_rpc_named_arguments: json_rpc_named_arguments]]},

        # Temporary workers
        {UncatalogedTokenTransfers.Supervisor, [[]]},
        {UnclesWithoutIndex.Supervisor,
         [[json_rpc_named_arguments: json_rpc_named_arguments, memory_monitor: memory_monitor]]},
        {BlocksTransactionsMismatch.Supervisor,
         [[json_rpc_named_arguments: json_rpc_named_arguments, memory_monitor: memory_monitor]]},
        {PendingOpsCleaner, [[], []]}
      ]
      |> List.flatten()
>>>>>>> 2f8d3b3e

    Supervisor.init(
      basic_fetchers,
      strategy: :one_for_one
    )
  end

  defp configure(process, opts) do
    if Application.get_env(:indexer, process)[:enabled] do
      [{process, opts}]
    else
      []
    end
  end
end<|MERGE_RESOLUTION|>--- conflicted
+++ resolved
@@ -107,97 +107,6 @@
 
     realtime_subscribe_named_arguments = realtime_overrides[:subscribe_named_arguments] || subscribe_named_arguments
 
-<<<<<<< HEAD
-    realtime_fetcher =
-      if Application.get_env(:indexer, Realtime.Supervisor)[:enabled] do
-        [
-          {Realtime.Supervisor,
-           [
-             %{block_fetcher: realtime_block_fetcher, subscribe_named_arguments: realtime_subscribe_named_arguments},
-             [name: Realtime.Supervisor]
-           ]}
-        ]
-      else
-        []
-      end
-
-    basic_fetchers = [
-      # Root fetchers
-      {Catchup.Supervisor,
-       [
-         %{block_fetcher: block_fetcher, block_interval: block_interval, memory_monitor: memory_monitor},
-         [name: Catchup.Supervisor]
-       ]},
-
-      # Async catchup fetchers
-      {UncleBlock.Supervisor, [[block_fetcher: block_fetcher, memory_monitor: memory_monitor]]},
-      {BlockReward.Supervisor, [[json_rpc_named_arguments: json_rpc_named_arguments, memory_monitor: memory_monitor]]},
-      {InternalTransaction.Supervisor,
-       [[json_rpc_named_arguments: json_rpc_named_arguments, memory_monitor: memory_monitor]]},
-      {CoinBalance.Supervisor, [[json_rpc_named_arguments: json_rpc_named_arguments, memory_monitor: memory_monitor]]},
-      {Token.Supervisor, [[json_rpc_named_arguments: json_rpc_named_arguments, memory_monitor: memory_monitor]]},
-      {TokenInstance.Supervisor,
-       [[json_rpc_named_arguments: json_rpc_named_arguments, memory_monitor: memory_monitor]]},
-      {ContractCode.Supervisor, [[json_rpc_named_arguments: json_rpc_named_arguments, memory_monitor: memory_monitor]]},
-      {TokenBalance.Supervisor, [[json_rpc_named_arguments: json_rpc_named_arguments, memory_monitor: memory_monitor]]},
-      {TokenUpdater.Supervisor, [[json_rpc_named_arguments: json_rpc_named_arguments, memory_monitor: memory_monitor]]},
-      {ReplacedTransaction.Supervisor, [[memory_monitor: memory_monitor]]},
-
-      # Out-of-band fetchers
-      {CoinBalanceOnDemand.Supervisor, [json_rpc_named_arguments]},
-      {EmptyBlocksSanitizer.Supervisor, [[json_rpc_named_arguments: json_rpc_named_arguments]]},
-      {TokenTotalSupplyOnDemand.Supervisor, [json_rpc_named_arguments]},
-      {PendingTransactionsSanitizer, [[json_rpc_named_arguments: json_rpc_named_arguments]]},
-
-      # Temporary workers
-      # This worker doesn't work for epoch transactions as they don't have a transaction hash
-      # which results in a growing number of "problematic" blocks. Disabled on purpose.
-      # {UncatalogedTokenTransfers.Supervisor, [[]]},
-      {UnclesWithoutIndex.Supervisor,
-       [[json_rpc_named_arguments: json_rpc_named_arguments, memory_monitor: memory_monitor]]},
-      {BlocksTransactionsMismatch.Supervisor,
-       [[json_rpc_named_arguments: json_rpc_named_arguments, memory_monitor: memory_monitor]]},
-      {PendingOpsCleaner, [[], []]},
-
-      # Celo
-      {CeloAccount.Supervisor, [[json_rpc_named_arguments: json_rpc_named_arguments, memory_monitor: memory_monitor]]},
-      {CeloValidator.Supervisor,
-       [[json_rpc_named_arguments: json_rpc_named_arguments, memory_monitor: memory_monitor]]},
-      {CeloValidatorGroup.Supervisor,
-       [[json_rpc_named_arguments: json_rpc_named_arguments, memory_monitor: memory_monitor]]},
-      {CeloValidatorHistory.Supervisor,
-       [[json_rpc_named_arguments: json_rpc_named_arguments, memory_monitor: memory_monitor]]},
-      {CeloUnlocked.Supervisor, [[json_rpc_named_arguments: json_rpc_named_arguments, memory_monitor: memory_monitor]]},
-      {CeloVoters.Supervisor, [[json_rpc_named_arguments: json_rpc_named_arguments, memory_monitor: memory_monitor]]},
-      {EventProcessor.Supervisor, [[], []]},
-      {EventBackfill.Supervisor, [[], []]},
-      {TrackedEventCache, [[], []]},
-      {CeloMaterializedViewRefresh, [[], []]},
-      {InternalTransactionCache, [[], []]},
-      {CeloEpochData.Supervisor, [[json_rpc_named_arguments: json_rpc_named_arguments, memory_monitor: memory_monitor]]}
-    ]
-
-    metrics_enabled = Application.get_env(:indexer, :metrics_enabled)
-
-    fetchers_with_metrics =
-      if metrics_enabled do
-        metrics_processes = [
-          {MetricsCron, [[]]},
-          {Task.Supervisor, name: Indexer.Prometheus.MetricsCron.TaskSupervisor}
-        ]
-
-        metrics_processes ++ basic_fetchers
-      else
-        basic_fetchers
-      end
-
-    all_fetchers =
-      [
-        {PendingTransaction.Supervisor, [[json_rpc_named_arguments: json_rpc_named_arguments]]}
-      ] ++
-        realtime_fetcher ++
-        fetchers_with_metrics
-=======
     basic_fetchers =
       [
         # Root fetchers
@@ -245,13 +154,46 @@
          [[json_rpc_named_arguments: json_rpc_named_arguments, memory_monitor: memory_monitor]]},
         {BlocksTransactionsMismatch.Supervisor,
          [[json_rpc_named_arguments: json_rpc_named_arguments, memory_monitor: memory_monitor]]},
-        {PendingOpsCleaner, [[], []]}
+        {PendingOpsCleaner, [[], []]},
+
+        # Celo
+        {CeloAccount.Supervisor,
+         [[json_rpc_named_arguments: json_rpc_named_arguments, memory_monitor: memory_monitor]]},
+        {CeloValidator.Supervisor,
+         [[json_rpc_named_arguments: json_rpc_named_arguments, memory_monitor: memory_monitor]]},
+        {CeloValidatorGroup.Supervisor,
+         [[json_rpc_named_arguments: json_rpc_named_arguments, memory_monitor: memory_monitor]]},
+        {CeloValidatorHistory.Supervisor,
+         [[json_rpc_named_arguments: json_rpc_named_arguments, memory_monitor: memory_monitor]]},
+        {CeloUnlocked.Supervisor,
+         [[json_rpc_named_arguments: json_rpc_named_arguments, memory_monitor: memory_monitor]]},
+        {CeloVoters.Supervisor, [[json_rpc_named_arguments: json_rpc_named_arguments, memory_monitor: memory_monitor]]},
+        {EventProcessor.Supervisor, [[], []]},
+        {EventBackfill.Supervisor, [[], []]},
+        {TrackedEventCache, [[], []]},
+        {CeloMaterializedViewRefresh, [[], []]},
+        {InternalTransactionCache, [[], []]},
+        {CeloEpochData.Supervisor,
+         [[json_rpc_named_arguments: json_rpc_named_arguments, memory_monitor: memory_monitor]]}
       ]
       |> List.flatten()
->>>>>>> 2f8d3b3e
+
+    metrics_enabled = Application.get_env(:indexer, :metrics_enabled)
+
+    fetchers_with_metrics =
+      if metrics_enabled do
+        metrics_processes = [
+          {MetricsCron, [[]]},
+          {Task.Supervisor, name: Indexer.Prometheus.MetricsCron.TaskSupervisor}
+        ]
+
+        metrics_processes ++ basic_fetchers
+      else
+        basic_fetchers
+      end
 
     Supervisor.init(
-      basic_fetchers,
+      fetchers_with_metrics,
       strategy: :one_for_one
     )
   end
