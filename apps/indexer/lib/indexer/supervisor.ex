defmodule Indexer.Supervisor do
  @moduledoc """
  Supervisor of all indexer worker supervision trees
  """

  use Supervisor

  alias Explorer.Chain

  alias Indexer.{
    Block,
<<<<<<< HEAD
=======
    CalcLpTokensTotalLiqudity,
>>>>>>> 7d75236f
    PendingOpsCleaner,
    PendingTransactionsSanitizer,
    SetAmbBridgedMetadataForTokens,
    SetOmniBridgedMetadataForTokens
  }

  alias Indexer.Block.{Catchup, Realtime}

  alias Indexer.Fetcher.{
    BlockReward,
    CeloAccount,
    CeloValidator,
    CeloValidatorGroup,
    CeloValidatorHistory,
    CeloVoterRewards,
    CeloVoters,
    CoinBalance,
    CoinBalanceOnDemand,
    ContractCode,
    InternalTransaction,
    PendingTransaction,
    ReplacedTransaction,
    Token,
    TokenBalance,
    TokenInstance,
    TokenTotalSupplyOnDemand,
    TokenUpdater,
    UncleBlock
  }

  alias Indexer.Temporary.{
    BlocksTransactionsMismatch,
    UncatalogedTokenTransfers,
    UnclesWithoutIndex
  }

  def child_spec([]) do
    child_spec([[]])
  end

  def child_spec([init_arguments]) do
    child_spec([init_arguments, []])
  end

  def child_spec([_init_arguments, _gen_server_options] = start_link_arguments) do
    default = %{
      id: __MODULE__,
      start: {__MODULE__, :start_link, start_link_arguments},
      type: :supervisor
    }

    Supervisor.child_spec(default, [])
  end

  def start_link(arguments, gen_server_options \\ []) do
    Supervisor.start_link(__MODULE__, arguments, Keyword.put_new(gen_server_options, :name, __MODULE__))
  end

  @impl Supervisor
  def init(%{memory_monitor: memory_monitor}) do
    json_rpc_named_arguments = Application.fetch_env!(:indexer, :json_rpc_named_arguments)

    named_arguments =
      :indexer
      |> Application.get_all_env()
      |> Keyword.take(
        ~w(blocks_batch_size blocks_concurrency block_interval json_rpc_named_arguments receipts_batch_size
           receipts_concurrency subscribe_named_arguments realtime_overrides)a
      )
      |> Enum.into(%{})
      |> Map.put(:memory_monitor, memory_monitor)
      |> Map.put_new(:realtime_overrides, %{})

    %{
      block_interval: block_interval,
      realtime_overrides: realtime_overrides,
      subscribe_named_arguments: subscribe_named_arguments
    } = named_arguments

    block_fetcher =
      named_arguments
      |> Map.drop(~w(block_interval blocks_concurrency memory_monitor subscribe_named_arguments realtime_overrides)a)
      |> Block.Fetcher.new()

    realtime_block_fetcher =
      named_arguments
      |> Map.drop(~w(block_interval blocks_concurrency memory_monitor subscribe_named_arguments realtime_overrides)a)
      |> Map.merge(Enum.into(realtime_overrides, %{}))
      |> Block.Fetcher.new()

    realtime_subscribe_named_arguments = realtime_overrides[:subscribe_named_arguments] || subscribe_named_arguments

    basic_fetchers = [
      # Root fetchers
      {PendingTransaction.Supervisor, [[json_rpc_named_arguments: json_rpc_named_arguments]]},
      {Realtime.Supervisor,
       [
         %{block_fetcher: realtime_block_fetcher, subscribe_named_arguments: realtime_subscribe_named_arguments},
         [name: Realtime.Supervisor]
       ]},
      {Catchup.Supervisor,
       [
         %{block_fetcher: block_fetcher, block_interval: block_interval, memory_monitor: memory_monitor},
         [name: Catchup.Supervisor]
       ]},

      # Async catchup fetchers
      {UncleBlock.Supervisor, [[block_fetcher: block_fetcher, memory_monitor: memory_monitor]]},
      {BlockReward.Supervisor, [[json_rpc_named_arguments: json_rpc_named_arguments, memory_monitor: memory_monitor]]},
      {InternalTransaction.Supervisor,
       [[json_rpc_named_arguments: json_rpc_named_arguments, memory_monitor: memory_monitor]]},
      {CoinBalance.Supervisor, [[json_rpc_named_arguments: json_rpc_named_arguments, memory_monitor: memory_monitor]]},
      {Token.Supervisor, [[json_rpc_named_arguments: json_rpc_named_arguments, memory_monitor: memory_monitor]]},
      {TokenInstance.Supervisor,
       [[json_rpc_named_arguments: json_rpc_named_arguments, memory_monitor: memory_monitor]]},
      {ContractCode.Supervisor, [[json_rpc_named_arguments: json_rpc_named_arguments, memory_monitor: memory_monitor]]},
      {TokenBalance.Supervisor, [[json_rpc_named_arguments: json_rpc_named_arguments, memory_monitor: memory_monitor]]},
      {TokenUpdater.Supervisor, [[json_rpc_named_arguments: json_rpc_named_arguments, memory_monitor: memory_monitor]]},
      {ReplacedTransaction.Supervisor, [[memory_monitor: memory_monitor]]},
      {CeloAccount.Supervisor, [[json_rpc_named_arguments: json_rpc_named_arguments, memory_monitor: memory_monitor]]},
      {CeloValidator.Supervisor,
       [[json_rpc_named_arguments: json_rpc_named_arguments, memory_monitor: memory_monitor]]},
      {CeloValidatorGroup.Supervisor,
       [[json_rpc_named_arguments: json_rpc_named_arguments, memory_monitor: memory_monitor]]},
      {CeloValidatorHistory.Supervisor,
       [[json_rpc_named_arguments: json_rpc_named_arguments, memory_monitor: memory_monitor]]},
      {CeloVoterRewards.Supervisor,
       [[json_rpc_named_arguments: json_rpc_named_arguments, memory_monitor: memory_monitor]]},
      {CeloVoters.Supervisor, [[json_rpc_named_arguments: json_rpc_named_arguments, memory_monitor: memory_monitor]]},

      # Out-of-band fetchers
      {CoinBalanceOnDemand.Supervisor, [json_rpc_named_arguments]},
      {TokenTotalSupplyOnDemand.Supervisor, [json_rpc_named_arguments]},
      {PendingTransactionsSanitizer, [[json_rpc_named_arguments: json_rpc_named_arguments]]},

      # Temporary workers
      {UncatalogedTokenTransfers.Supervisor, [[]]},
      {UnclesWithoutIndex.Supervisor,
       [[json_rpc_named_arguments: json_rpc_named_arguments, memory_monitor: memory_monitor]]},
      {BlocksTransactionsMismatch.Supervisor,
       [[json_rpc_named_arguments: json_rpc_named_arguments, memory_monitor: memory_monitor]]},
      {PendingTransactionsSanitizer, [[json_rpc_named_arguments: json_rpc_named_arguments]]},
      {PendingOpsCleaner, [[], []]}
    ]

    extended_fetchers =
      if Chain.bridged_tokens_enabled?() do
        fetchers_with_omni_status = [{SetOmniBridgedMetadataForTokens, [[], []]} | basic_fetchers]
        [{CalcLpTokensTotalLiqudity, [[], []]} | fetchers_with_omni_status]
      else
        basic_fetchers
      end

    amb_bridge_mediators = Application.get_env(:block_scout_web, :amb_bridge_mediators)

    all_fetchers =
      if amb_bridge_mediators && amb_bridge_mediators !== "" do
        [{SetAmbBridgedMetadataForTokens, [[], []]} | extended_fetchers]
      else
        extended_fetchers
      end

    Supervisor.init(
      all_fetchers,
      strategy: :one_for_one
    )
  end
end<|MERGE_RESOLUTION|>--- conflicted
+++ resolved
@@ -9,10 +9,7 @@
 
   alias Indexer.{
     Block,
-<<<<<<< HEAD
-=======
     CalcLpTokensTotalLiqudity,
->>>>>>> 7d75236f
     PendingOpsCleaner,
     PendingTransactionsSanitizer,
     SetAmbBridgedMetadataForTokens,
