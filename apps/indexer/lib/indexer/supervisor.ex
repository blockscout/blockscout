defmodule Indexer.Supervisor do
  @moduledoc """
  Supervisor of all indexer worker supervision trees
  """

  use Supervisor

  alias Explorer.Chain.BridgedToken

  alias Indexer.{
    Block,
<<<<<<< HEAD
    PendingOpsCleaner
=======
    BridgedTokens.CalcLpTokensTotalLiquidity,
    BridgedTokens.SetAmbBridgedMetadataForTokens,
    BridgedTokens.SetOmniBridgedMetadataForTokens,
    PendingOpsCleaner,
    PendingTransactionsSanitizer
>>>>>>> cc9569c7
  }

  alias Indexer.Block.Catchup, as: BlockCatchup
  alias Indexer.Block.Realtime, as: BlockRealtime
  alias Indexer.Fetcher.TokenInstance.LegacySanitize, as: TokenInstanceLegacySanitize
  alias Indexer.Fetcher.TokenInstance.Realtime, as: TokenInstanceRealtime
  alias Indexer.Fetcher.TokenInstance.Retry, as: TokenInstanceRetry
  alias Indexer.Fetcher.TokenInstance.Sanitize, as: TokenInstanceSanitize

  alias Indexer.Fetcher.{
    BlockReward,
    CoinBalance,
    CoinBalanceDailyUpdater,
    ContractCode,
    EmptyBlocksSanitizer,
<<<<<<< HEAD
=======
    InternalTransaction,
    PendingBlockOperationsSanitizer,
    PendingTransaction,
    PolygonEdge,
>>>>>>> cc9569c7
    ReplacedTransaction,
    RootstockData,
    Token,
    TokenBalance,
    TokenTotalSupplyUpdater,
    TokenUpdater,
    TransactionAction,
    UncleBlock,
    Withdrawal
  }

  alias Indexer.Fetcher.Zkevm.TransactionBatch

  alias Indexer.Temporary.{
    BlocksTransactionsMismatch,
    UncatalogedTokenTransfers,
    UnclesWithoutIndex
  }

  def child_spec([]) do
    child_spec([[]])
  end

  def child_spec([init_arguments]) do
    child_spec([init_arguments, []])
  end

  def child_spec([_init_arguments, _gen_server_options] = start_link_arguments) do
    default = %{
      id: __MODULE__,
      start: {__MODULE__, :start_link, start_link_arguments},
      type: :supervisor
    }

    Supervisor.child_spec(default, [])
  end

  def start_link(arguments, gen_server_options \\ []) do
    Supervisor.start_link(__MODULE__, arguments, Keyword.put_new(gen_server_options, :name, __MODULE__))
  end

  #TODO: Add internal transactions and pending transactions supervisors
  @impl Supervisor
  def init(%{memory_monitor: memory_monitor}) do
    json_rpc_named_arguments = Application.fetch_env!(:indexer, :json_rpc_named_arguments)

    named_arguments =
      :indexer
      |> Application.get_all_env()
      |> Keyword.take(
        ~w(blocks_batch_size blocks_concurrency block_interval json_rpc_named_arguments receipts_batch_size
           receipts_concurrency subscribe_named_arguments realtime_overrides)a
      )
      |> Enum.into(%{})
      |> Map.put(:memory_monitor, memory_monitor)
      |> Map.put_new(:realtime_overrides, %{})

    %{
      block_interval: block_interval,
      realtime_overrides: realtime_overrides,
      subscribe_named_arguments: subscribe_named_arguments
    } = named_arguments

    block_fetcher =
      named_arguments
      |> Map.drop(~w(block_interval blocks_concurrency memory_monitor subscribe_named_arguments realtime_overrides)a)
      |> Block.Fetcher.new()

    realtime_block_fetcher =
      named_arguments
      |> Map.drop(~w(block_interval blocks_concurrency memory_monitor subscribe_named_arguments realtime_overrides)a)
      |> Map.merge(Enum.into(realtime_overrides, %{}))
      |> Block.Fetcher.new()

    realtime_subscribe_named_arguments = realtime_overrides[:subscribe_named_arguments] || subscribe_named_arguments

    basic_fetchers =
      [
        # Async catchup fetchers
        {UncleBlock.Supervisor, [[block_fetcher: block_fetcher, memory_monitor: memory_monitor]]},
        {BlockReward.Supervisor,
         [[json_rpc_named_arguments: json_rpc_named_arguments, memory_monitor: memory_monitor]]},
        {CoinBalance.Supervisor,
         [[json_rpc_named_arguments: json_rpc_named_arguments, memory_monitor: memory_monitor]]},
        {Token.Supervisor, [[json_rpc_named_arguments: json_rpc_named_arguments, memory_monitor: memory_monitor]]},
        {TokenInstanceRealtime.Supervisor, [[memory_monitor: memory_monitor]]},
        {TokenInstanceRetry.Supervisor, [[memory_monitor: memory_monitor]]},
        {TokenInstanceSanitize.Supervisor, [[memory_monitor: memory_monitor]]},
        {TokenInstanceLegacySanitize, [[memory_monitor: memory_monitor]]},
        configure(TransactionAction.Supervisor, [[memory_monitor: memory_monitor]]),
        {ContractCode.Supervisor,
         [[json_rpc_named_arguments: json_rpc_named_arguments, memory_monitor: memory_monitor]]},
        {TokenBalance.Supervisor,
         [[json_rpc_named_arguments: json_rpc_named_arguments, memory_monitor: memory_monitor]]},
        {TokenUpdater.Supervisor,
         [[json_rpc_named_arguments: json_rpc_named_arguments, memory_monitor: memory_monitor]]},
        {ReplacedTransaction.Supervisor, [[memory_monitor: memory_monitor]]},
        configure(PolygonEdge.Supervisor, [[memory_monitor: memory_monitor]]),
        configure(Indexer.Fetcher.PolygonEdge.Deposit.Supervisor, [[memory_monitor: memory_monitor]]),
        configure(Indexer.Fetcher.PolygonEdge.DepositExecute.Supervisor, [
          [memory_monitor: memory_monitor, json_rpc_named_arguments: json_rpc_named_arguments]
        ]),
        configure(Indexer.Fetcher.PolygonEdge.Withdrawal.Supervisor, [
          [memory_monitor: memory_monitor, json_rpc_named_arguments: json_rpc_named_arguments]
        ]),
        configure(Indexer.Fetcher.PolygonEdge.WithdrawalExit.Supervisor, [[memory_monitor: memory_monitor]]),
        configure(Indexer.Fetcher.Shibarium.L2.Supervisor, [
          [json_rpc_named_arguments: json_rpc_named_arguments, memory_monitor: memory_monitor]
        ]),
        configure(Indexer.Fetcher.Shibarium.L1.Supervisor, [[memory_monitor: memory_monitor]]),
        configure(TransactionBatch.Supervisor, [
          [json_rpc_named_arguments: json_rpc_named_arguments, memory_monitor: memory_monitor]
        ]),

<<<<<<< HEAD
=======
        # Out-of-band fetchers
        {EmptyBlocksSanitizer.Supervisor, [[json_rpc_named_arguments: json_rpc_named_arguments]]},
        {PendingTransactionsSanitizer, [[json_rpc_named_arguments: json_rpc_named_arguments]]},
        {TokenTotalSupplyUpdater, [[]]},
        {CoinBalanceDailyUpdater, [[]]},

>>>>>>> cc9569c7
        # Temporary workers
        {UncatalogedTokenTransfers.Supervisor, [[]]},
        {UnclesWithoutIndex.Supervisor,
         [[json_rpc_named_arguments: json_rpc_named_arguments, memory_monitor: memory_monitor]]},
        {BlocksTransactionsMismatch.Supervisor,
         [[json_rpc_named_arguments: json_rpc_named_arguments, memory_monitor: memory_monitor]]},
        {PendingOpsCleaner, [[], []]},
<<<<<<< HEAD
=======
        {PendingBlockOperationsSanitizer, [[]]},
        {RootstockData.Supervisor, [[json_rpc_named_arguments: json_rpc_named_arguments]]},
>>>>>>> cc9569c7

        # Block fetchers
        configure(BlockRealtime.Supervisor, [
          %{block_fetcher: realtime_block_fetcher, subscribe_named_arguments: realtime_subscribe_named_arguments},
          [name: BlockRealtime.Supervisor]
        ]),
        configure(
          BlockCatchup.Supervisor,
          [
            %{block_fetcher: block_fetcher, block_interval: block_interval, memory_monitor: memory_monitor},
            [name: BlockCatchup.Supervisor]
          ]
        ),
        {Withdrawal.Supervisor, [[json_rpc_named_arguments: json_rpc_named_arguments]]}
      ]
      |> List.flatten()

    all_fetchers = maybe_add_bridged_tokens_fetchers(basic_fetchers)

    Supervisor.init(
      all_fetchers,
      strategy: :one_for_one
    )
  end

  defp maybe_add_bridged_tokens_fetchers(basic_fetchers) do
    extended_fetchers =
      if BridgedToken.enabled?() && BridgedToken.necessary_envs_passed?() do
        [{CalcLpTokensTotalLiquidity, [[], []]}, {SetOmniBridgedMetadataForTokens, [[], []]}] ++ basic_fetchers
      else
        basic_fetchers
      end

    amb_bridge_mediators = Application.get_env(:explorer, Explorer.Chain.BridgedToken)[:amb_bridge_mediators]

    if BridgedToken.enabled?() && amb_bridge_mediators && amb_bridge_mediators !== "" do
      [{SetAmbBridgedMetadataForTokens, [[], []]} | extended_fetchers]
    else
      extended_fetchers
    end
  end

  defp configure(process, opts) do
    if Application.get_env(:indexer, process)[:enabled] do
      [{process, opts}]
    else
      []
    end
  end
end<|MERGE_RESOLUTION|>--- conflicted
+++ resolved
@@ -9,15 +9,11 @@
 
   alias Indexer.{
     Block,
-<<<<<<< HEAD
-    PendingOpsCleaner
-=======
     BridgedTokens.CalcLpTokensTotalLiquidity,
     BridgedTokens.SetAmbBridgedMetadataForTokens,
     BridgedTokens.SetOmniBridgedMetadataForTokens,
     PendingOpsCleaner,
     PendingTransactionsSanitizer
->>>>>>> cc9569c7
   }
 
   alias Indexer.Block.Catchup, as: BlockCatchup
@@ -33,13 +29,10 @@
     CoinBalanceDailyUpdater,
     ContractCode,
     EmptyBlocksSanitizer,
-<<<<<<< HEAD
-=======
     InternalTransaction,
     PendingBlockOperationsSanitizer,
     PendingTransaction,
     PolygonEdge,
->>>>>>> cc9569c7
     ReplacedTransaction,
     RootstockData,
     Token,
@@ -154,15 +147,12 @@
           [json_rpc_named_arguments: json_rpc_named_arguments, memory_monitor: memory_monitor]
         ]),
 
-<<<<<<< HEAD
-=======
         # Out-of-band fetchers
         {EmptyBlocksSanitizer.Supervisor, [[json_rpc_named_arguments: json_rpc_named_arguments]]},
         {PendingTransactionsSanitizer, [[json_rpc_named_arguments: json_rpc_named_arguments]]},
         {TokenTotalSupplyUpdater, [[]]},
         {CoinBalanceDailyUpdater, [[]]},
 
->>>>>>> cc9569c7
         # Temporary workers
         {UncatalogedTokenTransfers.Supervisor, [[]]},
         {UnclesWithoutIndex.Supervisor,
@@ -170,11 +160,8 @@
         {BlocksTransactionsMismatch.Supervisor,
          [[json_rpc_named_arguments: json_rpc_named_arguments, memory_monitor: memory_monitor]]},
         {PendingOpsCleaner, [[], []]},
-<<<<<<< HEAD
-=======
         {PendingBlockOperationsSanitizer, [[]]},
         {RootstockData.Supervisor, [[json_rpc_named_arguments: json_rpc_named_arguments]]},
->>>>>>> cc9569c7
 
         # Block fetchers
         configure(BlockRealtime.Supervisor, [
