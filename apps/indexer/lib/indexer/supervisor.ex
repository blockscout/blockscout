--- conflicted
+++ resolved
@@ -8,14 +8,8 @@
   alias Indexer.{
     Block,
     PendingOpsCleaner,
-<<<<<<< HEAD
     PendingTransactionsSanitizer,
-    SetAmbBridgedMetadataForTokens,
-    SetOmniBridgedMetadataForTokens,
     ENSNameSanitizer
-=======
-    PendingTransactionsSanitizer
->>>>>>> 4b303c49
   }
 
   alias Indexer.Block.{Catchup, Realtime}
