--- conflicted
+++ resolved
@@ -3,7 +3,9 @@
   Fetches and indexes block ranges.
   """
 
-  use Utils.RuntimeEnvHelper, chain_type: [:explorer, :chain_type]
+  use Utils.RuntimeEnvHelper,
+    chain_type: [:explorer, :chain_type],
+    chain_identity: [:explorer, :chain_identity]
 
   use Spandex.Decorators
 
@@ -298,8 +300,11 @@
   end
 
   defp import_options(basic_import_options, chain_specific_import_options) do
-    chain_identity = Application.get_env(:explorer, :chain_identity)
-    do_import_options(chain_identity, basic_import_options, chain_specific_import_options)
+    do_import_options(
+      chain_identity(),
+      basic_import_options,
+      chain_specific_import_options
+    )
   end
 
   defp do_import_options({:ethereum, nil}, basic_import_options, %{
@@ -335,28 +340,20 @@
     |> Map.put_new(:shibarium_bridge_operations, %{params: shibarium_bridge_operations})
   end
 
-<<<<<<< HEAD
   defp do_import_options(
          {:optimism, :celo},
          basic_import_options,
          %{
            celo_gas_tokens: celo_gas_tokens,
-           celo_epochs: celo_epochs
+           celo_epochs: celo_epochs,
+           celo_pending_account_operations: celo_pending_account_operations
          } = chain_specific_import_options
        ) do
-=======
-  defp do_import_options(:celo, basic_import_options, %{
-         celo_gas_tokens: celo_gas_tokens,
-         celo_epochs: celo_epochs,
-         celo_pending_account_operations: celo_pending_account_operations
-       }) do
->>>>>>> a0f25b89
     tokens =
       basic_import_options
       |> Map.get(:tokens, %{})
       |> Map.get(:params, [])
 
-<<<<<<< HEAD
     import_options =
       do_import_options(
         {:optimism, nil},
@@ -365,10 +362,7 @@
       )
 
     import_options
-=======
-    basic_import_options
     |> Map.put_new(:celo_pending_account_operations, %{params: celo_pending_account_operations})
->>>>>>> a0f25b89
     |> Map.put_new(:celo_epochs, %{params: celo_epochs})
     |> Map.put(
       :tokens,
@@ -870,7 +864,7 @@
   end
 
   defp parse_celo_pending_account_operations(logs) do
-    if chain_type() == :celo do
+    if chain_identity() == {:optimism, :celo} do
       logs
       |> CeloAccountsTransform.parse()
       |> Map.take([:accounts, :attestations_fulfilled, :attestations_requested])
