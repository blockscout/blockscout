--- conflicted
+++ resolved
@@ -237,11 +237,8 @@
            polygon_edge_deposit_executes: polygon_edge_deposit_executes,
            polygon_zkevm_bridge_operations: polygon_zkevm_bridge_operations,
            shibarium_bridge_operations: shibarium_bridge_operations,
-<<<<<<< HEAD
-           celo_gas_tokens: celo_gas_tokens
-=======
+           celo_gas_tokens: celo_gas_tokens,
            arbitrum_messages: arbitrum_xlevel_messages
->>>>>>> 016881a0
          },
          {:ok, inserted} <-
            __MODULE__.import(
@@ -276,11 +273,8 @@
          polygon_edge_deposit_executes: polygon_edge_deposit_executes,
          polygon_zkevm_bridge_operations: polygon_zkevm_bridge_operations,
          shibarium_bridge_operations: shibarium_bridge_operations,
-<<<<<<< HEAD
-         celo_gas_tokens: celo_gas_tokens
-=======
+         celo_gas_tokens: celo_gas_tokens,
          arbitrum_messages: arbitrum_xlevel_messages
->>>>>>> 016881a0
        }) do
     case Application.get_env(:explorer, :chain_type) do
       :ethereum ->
@@ -306,7 +300,6 @@
         basic_import_options
         |> Map.put_new(:shibarium_bridge_operations, %{params: shibarium_bridge_operations})
 
-<<<<<<< HEAD
       :celo ->
         tokens =
           basic_import_options
@@ -318,11 +311,10 @@
           :tokens,
           %{params: (tokens ++ celo_gas_tokens) |> Enum.uniq()}
         )
-=======
+
       :arbitrum ->
         basic_import_options
         |> Map.put_new(:arbitrum_messages, %{params: arbitrum_xlevel_messages})
->>>>>>> 016881a0
 
       _ ->
         basic_import_options
