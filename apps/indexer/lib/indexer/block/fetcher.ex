defmodule Indexer.Block.Fetcher do
  @moduledoc """
  Fetches and indexes block ranges.
  """

  use Spandex.Decorators

  require Logger

  import EthereumJSONRPC, only: [quantity_to_integer: 1]

  alias EthereumJSONRPC.{Blocks, FetchedBeneficiaries}
  alias Explorer.Market
  alias Explorer.Chain
  alias Explorer.Chain.{Address, Block, Hash, Import, Transaction}
  alias Explorer.Chain.Block.Reward
  alias Explorer.Chain.Cache.Blocks, as: BlocksCache
  alias Explorer.Chain.Cache.{Accounts, BlockNumber, Transactions, Uncles}
  alias Indexer.Block.Fetcher.Receipts

  alias Explorer.Celo.Util

  alias Indexer.Fetcher.{
    BlockReward,
    CeloAccount,
    CeloValidator,
    CeloValidatorGroup,
    CeloValidatorHistory,
    CeloVoterRewards,
    CeloVoters,
    CoinBalance,
    ContractCode,
    InternalTransaction,
    ReplacedTransaction,
<<<<<<< HEAD
    #    StakingPools,
=======
>>>>>>> 0706b98a
    Token,
    TokenBalance,
    TokenInstance,
    UncleBlock
  }

  alias Indexer.Tracer

  alias Indexer.Transform.{
    AddressCoinBalances,
    AddressCoinBalancesDaily,
    Addresses,
    AddressTokenBalances,
    CeloAccounts,
    MintTransfers,
    TokenTransfers
  }

  alias Indexer.Transform.Blocks, as: TransformBlocks

  @type address_hash_to_fetched_balance_block_number :: %{String.t() => Block.block_number()}

  @type t :: %__MODULE__{}

  @doc """
  Calculates the balances and internal transactions and imports those with the given data.
  """
  @callback import(
              t,
              %{
                address_hash_to_fetched_balance_block_number: address_hash_to_fetched_balance_block_number,
                addresses: Import.Runner.options(),
                address_coin_balances: Import.Runner.options(),
                address_coin_balances_daily: Import.Runner.options(),
                address_token_balances: Import.Runner.options(),
                blocks: Import.Runner.options(),
                block_second_degree_relations: Import.Runner.options(),
                block_rewards: Import.Runner.options(),
                broadcast: term(),
                logs: Import.Runner.options(),
                token_transfers: Import.Runner.options(),
                tokens: Import.Runner.options(),
                transactions: Import.Runner.options(),
                celo_accounts: Import.Runner.options()
              }
            ) :: Import.all_result()

  # These are all the *default* values for options.
  # DO NOT use them directly in the code.  Get options from `state`.

  @receipts_batch_size 250
  @receipts_concurrency 10

  @doc false
  def default_receipts_batch_size, do: @receipts_batch_size

  @doc false
  def default_receipts_concurrency, do: @receipts_concurrency

  @enforce_keys ~w(json_rpc_named_arguments)a
  defstruct broadcast: nil,
            callback_module: nil,
            json_rpc_named_arguments: nil,
            receipts_batch_size: @receipts_batch_size,
            receipts_concurrency: @receipts_concurrency

  @doc """
  Required named arguments

    * `:json_rpc_named_arguments` - `t:EthereumJSONRPC.json_rpc_named_arguments/0` passed to
        `EthereumJSONRPC.json_rpc/2`.

  The follow options can be overridden:

    * `:receipts_batch_size` - The number of receipts to request in one call to the JSONRPC.  Defaults to
      `#{@receipts_batch_size}`.  Receipt requests also include the logs for when the transaction was collated into the
      block.  *These logs are not paginated.*
    * `:receipts_concurrency` - The number of concurrent requests of `:receipts_batch_size` to allow against the JSONRPC
      **for each block range**.  Defaults to `#{@receipts_concurrency}`.  *Each transaction only has one receipt.*

  """
  def new(named_arguments) when is_map(named_arguments) do
    struct!(__MODULE__, named_arguments)
  end

  defp process_extra_logs(extra_logs) do
    e_logs =
      extra_logs
      |> Enum.filter(fn %{transaction_hash: tx_hash, block_hash: block_hash} ->
        tx_hash == block_hash
      end)
      |> Enum.map(fn log ->
        Map.put(log, :transaction_hash, nil)
      end)

    e_logs
  end

  defp add_gold_token_balances(gold_token, addresses, acc) do
    Enum.reduce(addresses, acc, fn
      %{fetched_coin_balance_block_number: bn, hash: hash}, acc ->
        MapSet.put(acc, %{address_hash: hash, token_contract_address_hash: gold_token, block_number: bn})

      _, acc ->
        acc
    end)
  end

  defp config(key) do
    Application.get_env(:indexer, __MODULE__, [])[key]
  end

  defp read_addresses do
    with {:ok, gold_token} <- Util.get_address("GoldToken"),
         {:ok, stable_token} <- Util.get_address("StableToken"),
         {:ok, oracle_address} <- Util.get_address("SortedOracles") do
      {:ok, gold_token, stable_token, oracle_address}
    else
      err ->
        {:error, err}
    end
  end

  @decorate span(tracer: Tracer)
  @spec fetch_and_import_range(t, Range.t()) ::
          {:ok, %{inserted: %{}, errors: [EthereumJSONRPC.Transport.error()]}}
          | {:error,
             {step :: atom(), reason :: [%Ecto.Changeset{}] | term()}
             | {step :: atom(), failed_value :: term(), changes_so_far :: term()}}
  def fetch_and_import_range(
        %__MODULE__{
          broadcast: _broadcast,
          callback_module: callback_module,
          json_rpc_named_arguments: json_rpc_named_arguments
        } = state,
        _..last_block = range
      )
      when callback_module != nil do
    with {:blocks,
          {:ok,
           %Blocks{
             blocks_params: blocks_params,
             transactions_params: transactions_params_without_receipts,
             block_second_degree_relations_params: block_second_degree_relations_params,
             errors: blocks_errors
           }}} <- {:blocks, EthereumJSONRPC.fetch_blocks_by_range(range, json_rpc_named_arguments)},
         blocks = TransformBlocks.transform_blocks(blocks_params),
         {:ok, %{logs: extra_logs}} <- EthereumJSONRPC.fetch_logs(range, json_rpc_named_arguments),
         {:receipts, {:ok, receipt_params}} <- {:receipts, Receipts.fetch(state, transactions_params_without_receipts)},
         %{logs: tx_logs, receipts: receipts} = receipt_params,
         logs = tx_logs ++ process_extra_logs(extra_logs),
         transactions_with_receipts = Receipts.put(transactions_params_without_receipts, receipts),
         %{token_transfers: normal_token_transfers, tokens: normal_tokens} = TokenTransfers.parse(logs),
         gold_token_enabled = config(:enable_gold_token),
         {:ok, gold_token, stable_token, oracle_address} <-
           (if gold_token_enabled do
              read_addresses()
            else
              {:ok, nil, nil, nil}
            end),
         %{token_transfers: celo_token_transfers} =
           (if gold_token_enabled do
              TokenTransfers.parse_tx(transactions_with_receipts, gold_token)
            else
              %{token_transfers: []}
            end),
         # Non gold fees should be handled by events
         %{
           accounts: celo_accounts,
           validators: celo_validators,
           validator_groups: celo_validator_groups,
           voters: celo_voters,
           signers: signers,
           attestations_fulfilled: attestations_fulfilled,
           attestations_requested: attestations_requested,
           exchange_rates: exchange_rates,
           account_names: account_names,
           voter_rewards: celo_voter_rewards,
           wallets: celo_wallets
         } = CeloAccounts.parse(logs, oracle_address),
         market_history =
           exchange_rates
           |> Enum.filter(fn el -> el.token == stable_token end)
           |> Enum.filter(fn el -> el.rate > 0 end)
           |> Enum.map(fn %{rate: rate, stamp: time} ->
             inv_rate = Decimal.from_float(1 / rate)
             date = DateTime.to_date(DateTime.from_unix!(time))
             %{opening_price: inv_rate, closing_price: inv_rate, date: date}
           end),
         exchange_rates =
           (if Enum.count(exchange_rates) > 0 and gold_token != nil do
              [%{token: gold_token, rate: 1.0} | exchange_rates]
            else
              []
            end),
         %{mint_transfers: mint_transfers} = MintTransfers.parse(logs),
         %FetchedBeneficiaries{params_set: beneficiary_params_set, errors: beneficiaries_errors} =
           fetch_beneficiaries(blocks, json_rpc_named_arguments),
         tokens =
           normal_tokens ++
             (if gold_token_enabled do
                [%{contract_address_hash: gold_token, type: "ERC-20"}]
              else
                []
              end),
         token_transfers = normal_token_transfers ++ celo_token_transfers,
         addresses =
           Addresses.extract_addresses(%{
             block_reward_contract_beneficiaries: MapSet.to_list(beneficiary_params_set),
             blocks: blocks,
             logs: logs,
             mint_transfers: mint_transfers,
             token_transfers: token_transfers,
             transactions: transactions_with_receipts,
             wallets: celo_wallets,
             # The address of the Gold token has to be added to the addresses table
             gold_token:
               if gold_token_enabled do
                 [%{hash: gold_token, block_number: last_block}]
               else
                 []
               end
           }),
         gold_transfers =
           normal_token_transfers
           |> Enum.filter(fn %{token_contract_address_hash: contract} -> contract == gold_token end),
         coin_balances_params_set =
           %{
             beneficiary_params: MapSet.to_list(beneficiary_params_set),
             blocks_params: blocks,
             logs_params: logs,
             gold_transfers: gold_transfers,
             transactions_params: transactions_with_receipts
           }
           |> AddressCoinBalances.params_set(),
         coin_balances_params_daily_set =
           %{
             beneficiary_params: MapSet.to_list(beneficiary_params_set),
             blocks_params: blocks,
             logs_params: logs,
             transactions_params: transactions_with_receipts
           }
           |> AddressCoinBalancesDaily.params_set(),
         beneficiaries_with_gas_payment <-
           beneficiary_params_set
           |> add_gas_payments(transactions_with_receipts, blocks)
           |> BlockReward.reduce_uncle_rewards(),
         address_token_balances_from_transfers =
           AddressTokenBalances.params_set(%{token_transfers_params: token_transfers}),
         # Also update the Gold token balances
         address_token_balances =
           (if gold_token_enabled do
              add_gold_token_balances(gold_token, addresses, address_token_balances_from_transfers)
            else
              address_token_balances_from_transfers
            end),
         {:ok, inserted} <-
           __MODULE__.import(
             state,
             %{
               addresses: %{params: addresses},
               address_coin_balances: %{params: coin_balances_params_set},
               address_coin_balances_daily: %{params: coin_balances_params_daily_set},
               address_token_balances: %{params: address_token_balances},
               blocks: %{params: blocks},
               block_second_degree_relations: %{params: block_second_degree_relations_params},
               block_rewards: %{errors: beneficiaries_errors, params: beneficiaries_with_gas_payment},
               logs: %{params: logs},
               account_names: %{params: account_names},
               celo_signers: %{params: signers},
               token_transfers: %{params: token_transfers},
               tokens: %{params: tokens},
               transactions: %{params: transactions_with_receipts},
               exchange_rate: %{params: exchange_rates},
               wallets: %{params: celo_wallets}
             }
           ) do
      result = {:ok, %{inserted: inserted, errors: blocks_errors}}

      accounts = Enum.uniq(celo_accounts ++ attestations_fulfilled ++ attestations_requested)

      async_import_celo_accounts(%{
        celo_accounts: %{params: accounts, requested: attestations_requested, fulfilled: attestations_fulfilled}
      })

      Market.bulk_insert_history(market_history)

      async_import_celo_validators(%{celo_validators: %{params: celo_validators}})
      async_import_celo_voter_rewards(%{celo_voter_rewards: %{params: celo_voter_rewards}})
      async_import_celo_validator_groups(%{celo_validator_groups: %{params: celo_validator_groups}})
      async_import_celo_voters(%{celo_voters: %{params: celo_voters}})
      async_import_celo_validator_history(range)

      update_block_cache(inserted[:blocks])
      update_transactions_cache(inserted[:transactions])
      update_addresses_cache(inserted[:addresses])
      update_uncles_cache(inserted[:block_second_degree_relations])
      result
    else
      {step, {:error, reason}} -> {:error, {step, reason}}
      {step, :error} -> {:error, {step, "Unknown error"}}
      {:import, {:error, step, failed_value, changes_so_far}} -> {:error, {step, failed_value, changes_so_far}}
    end
  end

  defp update_block_cache([]), do: :ok

  defp update_block_cache(blocks) when is_list(blocks) do
    {min_block, max_block} = Enum.min_max_by(blocks, & &1.number)

    BlockNumber.update_all(max_block.number)
    BlockNumber.update_all(min_block.number)
    BlocksCache.update(blocks)
  end

  defp update_block_cache(_), do: :ok

  defp update_transactions_cache(transactions) do
    Transactions.update(transactions)
  end

  defp update_addresses_cache(addresses), do: Accounts.drop(addresses)

  defp update_uncles_cache(updated_relations) do
    Uncles.update_from_second_degree_relations(updated_relations)
  end

  def import(
        %__MODULE__{broadcast: broadcast, callback_module: callback_module} = state,
        options
      )
      when is_map(options) do
    {address_hash_to_fetched_balance_block_number, import_options} =
      pop_address_hash_to_fetched_balance_block_number(options)

    options_with_broadcast =
      Map.merge(
        import_options,
        %{
          address_hash_to_fetched_balance_block_number: address_hash_to_fetched_balance_block_number,
          broadcast: broadcast
        }
      )

    callback_module.import(state, options_with_broadcast)
  end

  def async_import_token_instances(%{token_transfers: token_transfers}) do
    TokenInstance.async_fetch(token_transfers)
  end

  def async_import_token_instances(_), do: :ok

  def async_import_block_rewards([]), do: :ok

  def async_import_block_rewards(errors) when is_list(errors) do
    errors
    |> block_reward_errors_to_block_numbers()
    |> BlockReward.async_fetch()
  end

  def async_import_coin_balances(%{addresses: addresses}, %{
        address_hash_to_fetched_balance_block_number: address_hash_to_block_number
      }) do
    addresses
    |> Enum.map(fn %Address{hash: address_hash} ->
      block_number = Map.fetch!(address_hash_to_block_number, to_string(address_hash))
      %{address_hash: address_hash, block_number: block_number}
    end)
    |> CoinBalance.async_fetch_balances()
  end

  def async_import_coin_balances(_, _), do: :ok

  def async_import_created_contract_codes(%{transactions: transactions}) do
    transactions
    |> Enum.flat_map(fn
      %Transaction{
        block_number: block_number,
        hash: hash,
        created_contract_address_hash: %Hash{} = created_contract_address_hash,
        created_contract_code_indexed_at: nil
      } ->
        [%{block_number: block_number, hash: hash, created_contract_address_hash: created_contract_address_hash}]

      %Transaction{created_contract_address_hash: nil} ->
        []
    end)
    |> ContractCode.async_fetch(10_000)
  end

  def async_import_created_contract_codes(_), do: :ok

  def async_import_internal_transactions(%{blocks: blocks}) do
    blocks
    |> Enum.map(fn %Block{number: block_number} -> block_number end)
    |> InternalTransaction.async_fetch(10_000)
  end

  def async_import_internal_transactions(_), do: :ok

  def async_import_tokens(%{tokens: tokens}) do
    tokens
    |> Enum.map(& &1.contract_address_hash)
    |> Token.async_fetch()
  end

  def async_import_tokens(_), do: :ok

  def async_import_token_balances(%{address_token_balances: token_balances}) do
    TokenBalance.async_fetch(token_balances)
  end

  def async_import_token_balances(_), do: :ok

<<<<<<< HEAD
  def async_import_celo_accounts(%{celo_accounts: accounts}) do
    CeloAccount.async_fetch(accounts)
  end

  def async_import_celo_accounts(_), do: :ok

  def async_import_celo_validators(%{celo_validators: accounts}) do
    CeloValidator.async_fetch(accounts)
  end

  def async_import_celo_validators(_), do: :ok

  def async_import_celo_validator_history(range) do
    CeloValidatorHistory.async_fetch(range)
  end

  def async_import_celo_validator_groups(%{celo_validator_groups: accounts}) do
    CeloValidatorGroup.async_fetch(accounts)
  end

  def async_import_celo_validator_groups(_), do: :ok

  def async_import_celo_voter_rewards(%{celo_voter_rewards: accounts}) do
    CeloVoterRewards.async_fetch(accounts)
  end

  def async_import_celo_voters(%{celo_voters: accounts}) do
    CeloVoters.async_fetch(accounts)
  end

  def async_import_celo_voters(_), do: :ok

=======
>>>>>>> 0706b98a
  def async_import_uncles(%{block_second_degree_relations: block_second_degree_relations}) do
    UncleBlock.async_fetch_blocks(block_second_degree_relations)
  end

  def async_import_uncles(_), do: :ok

  def async_import_replaced_transactions(%{transactions: transactions}) do
    transactions
    |> Enum.flat_map(fn
      %Transaction{block_hash: %Hash{} = block_hash, nonce: nonce, from_address_hash: %Hash{} = from_address_hash} ->
        [%{block_hash: block_hash, nonce: nonce, from_address_hash: from_address_hash}]

      %Transaction{block_hash: nil} ->
        []
    end)
    |> ReplacedTransaction.async_fetch(10_000)
  end

  def async_import_replaced_transactions(_), do: :ok

  defp block_reward_errors_to_block_numbers(block_reward_errors) when is_list(block_reward_errors) do
    Enum.map(block_reward_errors, &block_reward_error_to_block_number/1)
  end

  defp block_reward_error_to_block_number(%{data: %{block_number: block_number}}) when is_integer(block_number) do
    block_number
  end

  defp block_reward_error_to_block_number(%{data: %{block_quantity: block_quantity}}) when is_binary(block_quantity) do
    quantity_to_integer(block_quantity)
  end

  defp fetch_beneficiaries(blocks, json_rpc_named_arguments) do
    hash_string_by_number =
      Enum.into(blocks, %{}, fn %{number: number, hash: hash_string}
                                when is_integer(number) and is_binary(hash_string) ->
        {number, hash_string}
      end)

    hash_string_by_number
    |> Map.keys()
    |> EthereumJSONRPC.fetch_beneficiaries(json_rpc_named_arguments)
    |> case do
      {:ok, %FetchedBeneficiaries{params_set: params_set} = fetched_beneficiaries} ->
        consensus_params_set = consensus_params_set(params_set, hash_string_by_number)

        %FetchedBeneficiaries{fetched_beneficiaries | params_set: consensus_params_set}

      {:error, reason} ->
        Logger.error(fn -> ["Could not fetch beneficiaries: ", inspect(reason)] end)

        error =
          case reason do
            %{code: code, message: message} -> %{code: code, message: message}
            _ -> %{code: -1, message: inspect(reason)}
          end

        errors =
          Enum.map(hash_string_by_number, fn {number, _} when is_integer(number) ->
            Map.put(error, :data, %{block_number: number})
          end)

        %FetchedBeneficiaries{errors: errors}

      :ignore ->
        %FetchedBeneficiaries{}
    end
  end

  defp consensus_params_set(params_set, hash_string_by_number) do
    params_set
    |> Enum.filter(fn %{block_number: block_number, block_hash: block_hash_string}
                      when is_integer(block_number) and is_binary(block_hash_string) ->
      case Map.fetch!(hash_string_by_number, block_number) do
        ^block_hash_string ->
          true

        other_block_hash_string ->
          Logger.debug(fn ->
            [
              "fetch beneficiaries reported block number (",
              to_string(block_number),
              ") maps to different (",
              other_block_hash_string,
              ") block hash than the one from getBlock (",
              block_hash_string,
              "). A reorg has occurred."
            ]
          end)

          false
      end
    end)
    |> Enum.into(MapSet.new())
  end

  defp add_gas_payments(beneficiaries, transactions, blocks) do
    transactions_by_block_number = Enum.group_by(transactions, & &1.block_number)

    Enum.map(beneficiaries, fn beneficiary ->
      case beneficiary.address_type do
        :validator ->
          block_hash = beneficiary.block_hash

          block = find_block(blocks, block_hash)

          block_miner_hash = block.miner_hash

          {:ok, block_miner} = Chain.string_to_address_hash(block_miner_hash)
          %{payout_key: block_miner_payout_address} = Reward.get_validator_payout_key_by_mining(block_miner)

          reward_with_gas(block_miner_payout_address, beneficiary, transactions_by_block_number)

        _ ->
          beneficiary
      end
    end)
  end

  defp reward_with_gas(block_miner_payout_address, beneficiary, transactions_by_block_number) do
    {:ok, beneficiary_address} = Chain.string_to_address_hash(beneficiary.address_hash)

    "0x" <> minted_hex = beneficiary.reward
    {minted, _} = if minted_hex == "", do: {0, ""}, else: Integer.parse(minted_hex, 16)

    if block_miner_payout_address && beneficiary_address.bytes == block_miner_payout_address.bytes do
      gas_payment = gas_payment(beneficiary, transactions_by_block_number)

      %{beneficiary | reward: minted + gas_payment}
    else
      %{beneficiary | reward: minted}
    end
  end

  defp find_block(blocks, block_hash) do
    blocks
    |> Enum.filter(fn block -> block.hash == block_hash end)
    |> Enum.at(0)
  end

  defp gas_payment(transactions) when is_list(transactions) do
    transactions
    |> Stream.map(&(&1.gas_used * &1.gas_price))
    |> Enum.sum()
  end

  defp gas_payment(%{block_number: block_number}, transactions_by_block_number)
       when is_map(transactions_by_block_number) do
    case Map.fetch(transactions_by_block_number, block_number) do
      {:ok, transactions} -> gas_payment(transactions)
      :error -> 0
    end
  end

  # `fetched_balance_block_number` is needed for the `CoinBalanceFetcher`, but should not be used for `import` because the
  # balance is not known yet.
  defp pop_address_hash_to_fetched_balance_block_number(options) do
    {address_hash_fetched_balance_block_number_pairs, import_options} =
      get_and_update_in(options, [:addresses, :params, Access.all()], &pop_hash_fetched_balance_block_number/1)

    address_hash_to_fetched_balance_block_number = Map.new(address_hash_fetched_balance_block_number_pairs)

    {address_hash_to_fetched_balance_block_number, import_options}
  end

  defp pop_hash_fetched_balance_block_number(
         %{
           fetched_coin_balance_block_number: fetched_coin_balance_block_number,
           hash: hash
         } = address_params
       ) do
    {{hash, fetched_coin_balance_block_number}, Map.delete(address_params, :fetched_coin_balance_block_number)}
  end
end<|MERGE_RESOLUTION|>--- conflicted
+++ resolved
@@ -32,10 +32,6 @@
     ContractCode,
     InternalTransaction,
     ReplacedTransaction,
-<<<<<<< HEAD
-    #    StakingPools,
-=======
->>>>>>> 0706b98a
     Token,
     TokenBalance,
     TokenInstance,
@@ -451,7 +447,6 @@
 
   def async_import_token_balances(_), do: :ok
 
-<<<<<<< HEAD
   def async_import_celo_accounts(%{celo_accounts: accounts}) do
     CeloAccount.async_fetch(accounts)
   end
@@ -484,8 +479,6 @@
 
   def async_import_celo_voters(_), do: :ok
 
-=======
->>>>>>> 0706b98a
   def async_import_uncles(%{block_second_degree_relations: block_second_degree_relations}) do
     UncleBlock.async_fetch_blocks(block_second_degree_relations)
   end
