--- conflicted
+++ resolved
@@ -844,14 +844,6 @@
   end
 
   defp parse_celo_pending_account_operations(logs) do
-<<<<<<< HEAD
-    logs
-    |> CeloAccountsTransform.parse()
-    |> Map.take([:accounts, :attestations_fulfilled, :attestations_requested])
-    |> Map.values()
-    |> Enum.concat()
-    |> Enum.uniq_by(& &1.address_hash)
-=======
     if chain_type() == :celo do
       logs
       |> CeloAccountsTransform.parse()
@@ -862,6 +854,5 @@
     else
       []
     end
->>>>>>> a1f925e5
   end
 end