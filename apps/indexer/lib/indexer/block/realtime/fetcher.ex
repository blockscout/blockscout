defmodule Indexer.Block.Realtime.Fetcher do
  @moduledoc """
  Fetches and indexes block ranges from latest block forward using a WebSocket.
  """

  use GenServer
  use Spandex.Decorators
  use Utils.CompileTimeEnvHelper, chain_type: [:explorer, :chain_type]

  require Indexer.Tracer
  require Logger

  import EthereumJSONRPC, only: [quantity_to_integer: 1]

  import Indexer.Block.Fetcher,
    only: [
      # async_import_blobs: 2,
      # async_import_block_rewards: 2,
      # async_import_celo_epoch_block_operations: 2,
      # async_import_created_contract_codes: 2,
      # async_import_filecoin_addresses_info: 2,
      # async_import_internal_transactions: 2,
      # async_import_polygon_zkevm_bridge_l1_tokens: 1,
      # async_import_realtime_coin_balances: 1,
      # async_import_replaced_transactions: 2,
      # async_import_token_balances: 2,
      # async_import_token_instances: 1,
      # async_import_tokens: 2,
      # async_import_uncles: 2,
      fetch_and_import_range: 2
    ]

  alias Ecto.Changeset
  alias EthereumJSONRPC.{Blocks, Subscription}
  alias Explorer.Chain
  alias Explorer.Chain.Events.Publisher
  alias Explorer.Counters.AverageBlockTime
  alias Explorer.Utility.MissingRangesManipulator
  alias Indexer.{Block, Tracer}
  alias Indexer.Block.Realtime.TaskSupervisor
  alias Indexer.Prometheus
  alias Timex.Duration

  @behaviour Block.Fetcher

  @minimum_safe_polling_period :timer.seconds(1)

  @shutdown_after :timer.minutes(1)

  @enforce_keys ~w(block_fetcher)a

  defstruct block_fetcher: nil,
            subscription: nil,
            previous_number: nil,
            timer: nil,
            last_polled_hash: nil

  @type t :: %__MODULE__{
          block_fetcher: %Block.Fetcher{
            broadcast: term(),
            callback_module: __MODULE__,
            json_rpc_named_arguments: EthereumJSONRPC.json_rpc_named_arguments(),
            receipts_batch_size: pos_integer(),
            receipts_concurrency: pos_integer()
          },
          subscription: Subscription.t(),
          previous_number: pos_integer() | nil,
          timer: reference(),
          last_polled_hash: binary() | nil
        }

  def start_link([arguments, gen_server_options]) do
    GenServer.start_link(__MODULE__, arguments, gen_server_options)
  end

  @impl GenServer
  def init(%{block_fetcher: %Block.Fetcher{} = block_fetcher, subscribe_named_arguments: subscribe_named_arguments}) do
    Logger.metadata(fetcher: :block_realtime)
    Process.flag(:trap_exit, true)

    {:ok, %__MODULE__{block_fetcher: %Block.Fetcher{block_fetcher | broadcast: :realtime, callback_module: __MODULE__}},
     {:continue, {:init, subscribe_named_arguments}}}
  end

  @impl GenServer
  def handle_continue({:init, subscribe_named_arguments}, %__MODULE__{subscription: nil} = state) do
    timer = schedule_polling()
    {:noreply, %__MODULE__{state | timer: timer} |> subscribe_to_new_heads(subscribe_named_arguments)}
  end

  # This handler catches blocks appeared in websocket (if WS is enabled).
  #
  # It takes into account the block hash which was lastly polled by the `:poll_latest_block_number` handler: if a block with
  # the same hash is already polled, the handler ignores it. Otherwise, the handler starts fetching and importing the block, and
  # schedules a new polling.
  #
  # ## Parameters
  # - `{subscription, {:ok, block}}` where `subscription` is an instance of WS subscription.
  # - `state` contains service parameters, also including:
  #   `previous_number` - the block number reported by the previous call.
  #   `timer` - the timer to call `:poll_latest_block_number` handler next time.
  #   `last_polled_hash` - the block hash which was polled by the `:poll_latest_block_number` handler on its previous call.
  #
  # ## Returns
  # - `{:noreply, state}` tuple where the `state` is the current or updated GenServer's state.
  @impl GenServer
  def handle_info(
        {subscription, {:ok, %{"number" => quantity, "hash" => hash}}},
        %__MODULE__{
          block_fetcher: %Block.Fetcher{} = block_fetcher,
          subscription: %Subscription{} = subscription,
          previous_number: previous_number,
          timer: timer,
          last_polled_hash: last_polled_hash
        } = state
      )
      when is_binary(quantity) do
    number = quantity_to_integer(quantity)

    if number > 0 do
      Publisher.broadcast([{:last_block_number, number}], :realtime)
    end

    if hash != last_polled_hash do
      Process.cancel_timer(timer)

      # Subscriptions don't support getting all the blocks and transactions data,
      # so we need to go back and get the full block
      start_fetch_and_import(number, block_fetcher, previous_number)

      new_timer = schedule_polling()

      {:noreply,
       %{
         state
         | previous_number: number,
           timer: new_timer
       }}
    else
      # The block from the websocket must be ignored if this block was already got by the `:poll_latest_block_number` handler
      {:noreply, state}
    end
  end

  # This handler gets the latest block using RPC request to get the latest block number.
  # It fetches the latest block number, starts its fetching and importing, and schedules the next polling iteration.
  #
  # ## Parameters
  # - `:poll_latest_block_number`: The message that triggers the fetching process.
  # - `state` contains service parameters, also including:
  #   `previous_number` - the block number reported by the previous block number fetching.
  #   `timer` - the timer to call this handler next time.
  #   `last_polled_hash` - the block hash which was polled by this handler on its previous call.
  #
  # ## Returns
  # - `{:noreply, state}` tuple where the `state` is the current or updated GenServer's state.
  #   Contains updated `previous_number`, `timer`, and `last_polled_hash` values.
  @impl GenServer
  def handle_info(
        :poll_latest_block_number,
        %__MODULE__{
          block_fetcher: %Block.Fetcher{json_rpc_named_arguments: json_rpc_named_arguments} = block_fetcher,
          previous_number: previous_number,
          last_polled_hash: last_polled_hash
        } = state
      ) do
    {new_previous_number, new_last_polled_hash} =
      case EthereumJSONRPC.fetch_block_by_tag("latest", json_rpc_named_arguments) do
        {:ok, %Blocks{blocks_params: [%{number: number, hash: hash}]}}
        when is_nil(previous_number) or number != previous_number ->
          number =
            if abnormal_gap?(number, previous_number) do
              new_number = max(number, previous_number)
              start_fetch_and_import(new_number, block_fetcher, previous_number)
              new_number
            else
              start_fetch_and_import(number, block_fetcher, previous_number)
              number
            end

          fetch_validators_async()
          {number, hash}

        _ ->
          {previous_number, last_polled_hash}
      end

    timer = schedule_polling()

    {:noreply,
     %{
       state
       | previous_number: new_previous_number,
         timer: timer,
         last_polled_hash: new_last_polled_hash
     }}
  end

  # don't handle other messages (e.g. :ssl_closed)
  def handle_info(_, state) do
    {:noreply, state}
  end

  @impl GenServer
  def terminate(_reason, %__MODULE__{timer: timer}) do
    Process.cancel_timer(timer)
  end

  case @chain_type do
    :stability ->
<<<<<<< HEAD
    defp fetch_validators_async do
      GenServer.cast(Indexer.Fetcher.Stability.Validator, :update_validators_list)
    end
=======
      defp fetch_validators_async do
        alias Indexer.Fetcher.Stability.Validator, as: StabilityValidator

        StabilityValidator.trigger_update_validators_list()
      end
>>>>>>> c9f79ef8

    :blackfort ->
      defp fetch_validators_async do
        alias Indexer.Fetcher.Blackfort.Validator, as: BlackfortValidator

        BlackfortValidator.trigger_update_validators_list()
      end

    _ ->
    defp fetch_validators_async do
      :ignore
    end
  end

  defp subscribe_to_new_heads(%__MODULE__{subscription: nil} = state, subscribe_named_arguments)
       when is_list(subscribe_named_arguments) do
    case EthereumJSONRPC.subscribe("newHeads", subscribe_named_arguments) do
      {:ok, subscription} ->
        %__MODULE__{state | subscription: subscription}

      {:error, reason} ->
        Logger.debug(fn -> ["Could not connect to websocket: #{inspect(reason)}. Continuing with polling."] end)
        state
    end
  catch
    :exit, _reason ->
      if Map.get(state, :timer) && state.timer do
        Process.cancel_timer(state.timer)
      end

      timer = schedule_polling()
      %{state | timer: timer}
  end

  defp subscribe_to_new_heads(state, _), do: state

  defp schedule_polling do
    polling_period =
      case Application.get_env(:indexer, __MODULE__)[:polling_period] do
        nil ->
          case AverageBlockTime.average_block_time() do
            {:error, :disabled} -> 2_000
            block_time -> min(round(Duration.to_milliseconds(block_time) / 2), 30_000)
          end

        period ->
          period
      end

    safe_polling_period = max(polling_period, @minimum_safe_polling_period)

    Process.send_after(self(), :poll_latest_block_number, safe_polling_period)
  end

  @import_options ~w(address_hash_to_fetched_balance_block_number)a

  @impl Block.Fetcher
  def import(_block_fetcher, %{block_rewards: block_rewards} = options) do
    {_, chain_import_block_rewards} = Map.pop(block_rewards, :errors)

    chain_import_options =
      options
      |> Map.drop(@import_options)
      |> put_in([:blocks, :params, Access.all(), :consensus], true)
      |> put_in([:blocks, :params, Access.all(), :refetch_needed], false)
      |> put_in([:block_rewards], chain_import_block_rewards)

    with {:import, {:ok, _} = ok} <- {:import, Chain.import(chain_import_options)} do
      # async_import_remaining_block_data(
      #   imported,
      #   %{block_rewards: %{errors: block_reward_errors}}
      # )

      ok
    end
  end

  def import(_, _) do
    Logger.warning("Empty parameters were provided for realtime fetcher")

    {:ok, []}
  end

  def start_fetch_and_import(number, block_fetcher, previous_number) do
    start_at = determine_start_at(number, previous_number)
    is_reorg = reorg?(number, previous_number)

    for block_number_to_fetch <- start_at..number do
      args = [block_number_to_fetch, block_fetcher, is_reorg]
      Task.Supervisor.start_child(TaskSupervisor, __MODULE__, :fetch_and_import_block, args, shutdown: @shutdown_after)
    end
  end

  defp determine_start_at(number, nil), do: number

  defp determine_start_at(number, previous_number) do
    if reorg?(number, previous_number) do
      # set start_at to NOT fill in skipped numbers
      number
    else
      # set start_at to fill in skipped numbers, if any
      previous_number + 1
    end
  end

  defp reorg?(number, previous_number) when is_integer(previous_number) and number <= previous_number do
    true
  end

  defp reorg?(_, _), do: false

  @default_max_gap 1000
  defp abnormal_gap?(_number, nil), do: false

  defp abnormal_gap?(number, previous_number) do
    max_gap = Application.get_env(:indexer, __MODULE__)[:max_gap] || @default_max_gap

    abs(number - previous_number) > max_gap
  end

  @reorg_delay 5_000

  @decorate trace(name: "fetch", resource: "Indexer.Block.Realtime.Fetcher.fetch_and_import_block/3", tracer: Tracer)
  def fetch_and_import_block(block_number_to_fetch, block_fetcher, reorg?, retry \\ 3) do
    Process.flag(:trap_exit, true)

    Indexer.Logger.metadata(
      fn ->
        if reorg? do
          remove_assets_by_number(block_number_to_fetch)

          # give previous fetch attempt (for same block number) a chance to finish
          # before fetching again, to reduce block consensus mistakes
          :timer.sleep(@reorg_delay)
        end

        do_fetch_and_import_block(block_number_to_fetch, block_fetcher, retry)
      end,
      fetcher: :block_realtime,
      block_number: block_number_to_fetch
    )
  end

  @spec remove_assets_by_number(non_neg_integer()) :: any()

  case @chain_type do
    :optimism ->
      # Removes all rows from `op_transaction_batches`, `op_withdrawals`,
      # and `op_eip1559_config_updates` tables previously written starting
      # from the reorg block number
      defp remove_assets_by_number(reorg_block) do
        # credo:disable-for-lines:3 Credo.Check.Design.AliasUsage
        Indexer.Fetcher.Optimism.EIP1559ConfigUpdate.handle_realtime_l2_reorg(reorg_block)
        Indexer.Fetcher.Optimism.TransactionBatch.handle_l2_reorg(reorg_block)
        Indexer.Fetcher.Optimism.Withdrawal.remove(reorg_block)
    end

    :polygon_edge ->
      # Removes all rows from `polygon_edge_withdrawals` and `polygon_edge_deposit_executes` tables
      # previously written starting from the reorg block number
      defp remove_assets_by_number(reorg_block) do
        # credo:disable-for-lines:2 Credo.Check.Design.AliasUsage
        Indexer.Fetcher.PolygonEdge.Withdrawal.remove(reorg_block)
        Indexer.Fetcher.PolygonEdge.DepositExecute.remove(reorg_block)
    end

    :polygon_zkevm ->
      # Removes all rows from `polygon_zkevm_bridge` table
      # previously written starting from the reorg block number
      defp remove_assets_by_number(reorg_block) do
        # credo:disable-for-next-line Credo.Check.Design.AliasUsage
        Indexer.Fetcher.PolygonZkevm.BridgeL2.reorg_handle(reorg_block)
      end

    :shibarium ->
      # Removes all rows from `shibarium_bridge` table
      # previously written starting from the reorg block number
      defp remove_assets_by_number(reorg_block) do
        # credo:disable-for-next-line Credo.Check.Design.AliasUsage
        Indexer.Fetcher.Shibarium.L2.reorg_handle(reorg_block)
      end

    :scroll ->
      # Removes all rows from `scroll_bridge` and `scroll_l1_fee_params` tables
      # previously written starting from the reorg block number
      defp remove_assets_by_number(reorg_block) do
        # credo:disable-for-lines:2 Credo.Check.Design.AliasUsage
        Indexer.Fetcher.Scroll.BridgeL2.reorg_handle(reorg_block)
        Indexer.Fetcher.Scroll.L1FeeParam.handle_l2_reorg(reorg_block)
    end

    _ ->
      defp remove_assets_by_number(_), do: :ok
  end

  @decorate span(tracer: Tracer)
  defp do_fetch_and_import_block(block_number_to_fetch, block_fetcher, retry) do
    time_before = Timex.now()

    {fetch_duration, result} =
      :timer.tc(fn -> fetch_and_import_range(block_fetcher, block_number_to_fetch..block_number_to_fetch) end)

    Prometheus.Instrumenter.block_full_process(fetch_duration, __MODULE__)

    case result do
      {:ok, %{inserted: inserted, errors: []}} ->
        log_import_timings(inserted, fetch_duration, time_before)
        MissingRangesManipulator.clear_batch([block_number_to_fetch..block_number_to_fetch])
        Logger.debug("Fetched and imported.")

      {:ok, %{inserted: _, errors: [_ | _] = errors}} ->
        Logger.error(fn ->
          [
            "failed to fetch block: ",
            inspect(errors),
            ".  Block will be retried by catchup indexer."
          ]
        end)

      {:error, {:import = step, [%Changeset{} | _] = changesets}} ->
        Prometheus.Instrumenter.import_errors()

        params = %{
          changesets: changesets,
          block_number_to_fetch: block_number_to_fetch,
          block_fetcher: block_fetcher,
          retry: retry
        }

        if retry_fetch_and_import_block(params) == :ignore do
          Logger.error(
            fn ->
              [
                "failed to validate for block ",
                to_string(block_number_to_fetch),
                ": ",
                inspect(changesets),
                ".  Block will be retried by catchup indexer."
              ]
            end,
            step: step
          )
        end

      {:error, {:import = step, reason}} ->
        Prometheus.Instrumenter.import_errors()
        Logger.error(fn -> inspect(reason) end, step: step)

      {:error, {step, reason}} ->
        Logger.error(
          fn ->
            [
              "failed to fetch: ",
              inspect(reason),
              ".  Block will be retried by catchup indexer."
            ]
          end,
          step: step
        )

      {:error, {step, failed_value, _changes_so_far}} ->
        Logger.error(
          fn ->
            [
              "failed to insert: ",
              inspect(failed_value),
              ".  Block will be retried by catchup indexer."
            ]
          end,
          step: step
        )
    end
  end

  defp log_import_timings(%{blocks: [%{number: number, timestamp: timestamp}]}, fetch_duration, time_before) do
    node_delay = Timex.diff(time_before, timestamp, :seconds)
    Prometheus.Instrumenter.node_delay(node_delay)

    Logger.debug("Block #{number} fetching duration: #{fetch_duration / 1_000_000}s. Node delay: #{node_delay}s.",
      fetcher: :block_import_timings
    )
  end

  defp log_import_timings(_inserted, _duration, _time_before), do: nil

  defp retry_fetch_and_import_block(%{retry: retry}) when retry < 1, do: :ignore

  defp retry_fetch_and_import_block(%{changesets: changesets} = params) do
    if unknown_block_number_error?(changesets) do
      # Wait half a second to give Nethermind time to sync.
      :timer.sleep(500)

      number = params.block_number_to_fetch
      fetcher = params.block_fetcher
      updated_retry = params.retry - 1

      do_fetch_and_import_block(number, fetcher, updated_retry)
    else
      :ignore
    end
  end

  defp unknown_block_number_error?(changesets) do
    Enum.any?(changesets, &(Map.get(&1, :message) == "Unknown block number"))
  end

  # defp async_import_remaining_block_data(
  #        imported,
  #        %{block_rewards: %{errors: block_reward_errors}}
  #      ) do
  #   realtime? = true

  #   async_import_realtime_coin_balances(imported)
  #   async_import_block_rewards(block_reward_errors, realtime?)
  #   async_import_created_contract_codes(imported, realtime?)
  #   async_import_internal_transactions(imported, realtime?)
  #   async_import_tokens(imported, realtime?)
  #   async_import_token_balances(imported, realtime?)
  #   async_import_token_instances(imported)
  #   async_import_uncles(imported, realtime?)
  #   async_import_replaced_transactions(imported, realtime?)
  #   async_import_blobs(imported, realtime?)
  #   async_import_polygon_zkevm_bridge_l1_tokens(imported)
  #   async_import_celo_epoch_block_operations(imported, realtime?)
  #   async_import_filecoin_addresses_info(imported, realtime?)
  # end
end<|MERGE_RESOLUTION|>--- conflicted
+++ resolved
@@ -208,17 +208,11 @@
 
   case @chain_type do
     :stability ->
-<<<<<<< HEAD
-    defp fetch_validators_async do
-      GenServer.cast(Indexer.Fetcher.Stability.Validator, :update_validators_list)
-    end
-=======
       defp fetch_validators_async do
         alias Indexer.Fetcher.Stability.Validator, as: StabilityValidator
 
         StabilityValidator.trigger_update_validators_list()
       end
->>>>>>> c9f79ef8
 
     :blackfort ->
       defp fetch_validators_async do
