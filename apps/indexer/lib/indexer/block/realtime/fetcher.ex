--- conflicted
+++ resolved
@@ -375,10 +375,6 @@
            transactions_params: transactions_params
          }
        ) do
-<<<<<<< HEAD
-    json_rpc_named_arguments
-    |> Keyword.fetch!(:variant)
-=======
     variant = Keyword.fetch!(json_rpc_named_arguments, :variant)
 
     internal_transactions_indexed_at_blocks_params =
@@ -388,7 +384,6 @@
       end
 
     variant
->>>>>>> e0b0cd80
     |> case do
       EthereumJSONRPC.Parity ->
         blocks_params
