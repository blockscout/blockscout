defmodule Indexer.Fetcher.TokenBalance do
  @moduledoc """
  Fetches token balances and sends the ones that were fetched to be imported in `Address.CurrentTokenBalance` and
  `Address.TokenBalance`.

  The module responsible for fetching token balances in the Smart Contract is the `Indexer.TokenBalances`. This module
  only prepares the params, sends them to `Indexer.TokenBalances` and relies on its return.

  It behaves as a `BufferedTask`, so we can configure the `max_batch_size` and the `max_concurrency` to control how many
  token balances will be fetched at the same time.

  Also, this module set a `refetch_after` for each token balance in case of failure to avoid fetching the ones
  that always raise errors interacting with the Smart Contract.
  """

  use Indexer.Fetcher, restart: :permanent
  use Spandex.Decorators

  require Logger

  alias Explorer.Chain
<<<<<<< HEAD
  # alias Explorer.Chain.Address.{CurrentTokenBalance, TokenBalance}
=======
  alias Explorer.Chain.Address.{CurrentTokenBalance, TokenBalance}
  alias Explorer.Chain.Events.Publisher
>>>>>>> 03e4b575
  alias Explorer.Chain.Hash
  # alias Explorer.Utility.MissingBalanceOfToken
  alias Indexer.{BufferedTask, Tracer}
  # alias Indexer.{BufferedTask, TokenBalances, Tracer}
  alias Indexer.Fetcher.TokenBalance.Supervisor, as: TokenBalanceSupervisor

  @behaviour BufferedTask

  @default_max_batch_size 100
  @default_max_concurrency 10

  # @timeout :timer.minutes(10)

  @spec async_fetch(
          [
            %{
              token_contract_address_hash: Hash.Address.t(),
              address_hash: Hash.Address.t(),
              block_number: non_neg_integer(),
              token_type: String.t(),
              token_id: non_neg_integer()
            }
          ],
          boolean()
        ) :: :ok
  def async_fetch(token_balances, realtime?) do
    if TokenBalanceSupervisor.disabled?() do
      :ok
    else
      formatted_params = Enum.map(token_balances, &entry/1)

      BufferedTask.buffer(__MODULE__, formatted_params, realtime?, :infinity)
    end
  end

  @doc false
  def child_spec([init_options, gen_server_options]) do
    {state, mergeable_init_options} = Keyword.pop(init_options, :json_rpc_named_arguments)

    unless state do
      raise ArgumentError,
            ":json_rpc_named_arguments must be provided to `#{__MODULE__}.child_spec " <>
              "to allow for json_rpc calls when running."
    end

    merged_init_opts =
      defaults()
      |> Keyword.merge(mergeable_init_options)
      |> Keyword.put(:state, state)

    Supervisor.child_spec({BufferedTask, [{__MODULE__, merged_init_opts}, gen_server_options]}, id: __MODULE__)
  end

  @impl BufferedTask
  def init(initial, reducer, _) do
    {:ok, final} =
      Chain.stream_unfetched_token_balances(
        initial,
        fn token_balance, acc ->
          token_balance
          |> entry()
          |> reducer.(acc)
        end,
        true
      )

    final
  end

  @doc """
  Fetches the given entries (token_balances) from the Smart Contract and import them in our database.

  It also set the `refetch_after` in case of failure to avoid fetching token balances that always raise errors
  when reading their balance in the Smart Contract.
  """
  @impl BufferedTask
  @decorate trace(name: "fetch", resource: "Indexer.Fetcher.TokenBalance.run/2", tracer: Tracer, service: :indexer)
<<<<<<< HEAD
  # def run(entries, _json_rpc_named_arguments) do
  #   params = Enum.map(entries, &format_params/1)

  #   missing_balance_of_tokens =
  #     params
  #     |> Enum.map(& &1.token_contract_address_hash)
  #     |> Enum.uniq()
  #     |> MissingBalanceOfToken.get_by_hashes()

  #   result =
  #     params
  #     |> MissingBalanceOfToken.filter_token_balances_params(true, missing_balance_of_tokens)
  #     |> fetch_from_blockchain(missing_balance_of_tokens)
  #     |> import_token_balances()

  #   if result == :ok do
  #     :ok
  #   else
  #     {:retry, entries}
  #   end
  # end
  def run(_entries, _json_rpc_named_arguments) do
    :ok
=======
  def run(entries, _json_rpc_named_arguments) do
    params = Enum.map(entries, &format_params/1)

    missing_balance_of_tokens =
      params
      |> Enum.map(& &1.token_contract_address_hash)
      |> Enum.uniq()
      |> MissingBalanceOfToken.get_by_hashes()

    result =
      params
      |> MissingBalanceOfToken.filter_token_balances_params(true, missing_balance_of_tokens)
      |> fetch_from_blockchain(missing_balance_of_tokens)
      |> import_token_balances()

    if result == :ok do
      :ok
    else
      {:retry, entries}
    end
  end

  def fetch_from_blockchain(params_list, missing_balance_of_tokens) do
    params_list =
      Enum.uniq_by(params_list, &Map.take(&1, [:token_contract_address_hash, :token_id, :address_hash, :block_number]))

    Logger.metadata(count: Enum.count(params_list))

    {:ok, %{fetched_token_balances: fetched_token_balances, failed_token_balances: failed_token_balances}} =
      TokenBalances.fetch_token_balances_from_blockchain(params_list)

    handle_success_balances(fetched_token_balances, missing_balance_of_tokens)
    failed_balances_to_keep = handle_failed_balances(failed_token_balances)

    fetched_token_balances ++ failed_balances_to_keep
  end

  defp handle_success_balances([], _missing_balance_of_tokens), do: :ok

  defp handle_success_balances(fetched_token_balances, missing_balance_of_tokens) do
    successful_token_hashes =
      fetched_token_balances
      |> Enum.map(&to_string(&1.token_contract_address_hash))
      |> MapSet.new()

    missing_balance_of_token_hashes =
      missing_balance_of_tokens
      |> Enum.map(&to_string(&1.token_contract_address_hash))
      |> MapSet.new()

    successful_token_hashes
    |> MapSet.intersection(missing_balance_of_token_hashes)
    |> MapSet.to_list()
    |> MissingBalanceOfToken.mark_as_implemented()
  end

  defp handle_failed_balances([]), do: []

  defp handle_failed_balances(failed_token_balances) do
    failed_token_balances
    |> handle_missing_balance_of_tokens()
    |> handle_other_errors()
  end

  defp handle_missing_balance_of_tokens(failed_token_balances) do
    {missing_balance_of_balances, other_failed_balances} =
      Enum.split_with(failed_token_balances, fn
        %{error: :unable_to_decode} -> true
        %{error: error} when is_binary(error) -> String.match?(error, ~r/execution.*revert/)
        _ -> false
      end)

    MissingBalanceOfToken.insert_from_params(missing_balance_of_balances)

    missing_balance_of_balances
    |> Enum.group_by(& &1.token_contract_address_hash, & &1.block_number)
    |> Enum.map(fn {token_contract_address_hash, block_numbers} ->
      {token_contract_address_hash, Enum.max(block_numbers)}
    end)
    |> Enum.each(fn {token_contract_address_hash, block_number} ->
      TokenBalance.delete_placeholders_below(token_contract_address_hash, block_number)
      CurrentTokenBalance.delete_placeholders_below(token_contract_address_hash, block_number)
    end)

    other_failed_balances
  end

  defp handle_other_errors(failed_token_balances) do
    Enum.map(failed_token_balances, fn token_balance_params ->
      new_retries_count = token_balance_params.retries_count + 1

      Map.merge(token_balance_params, %{
        retries_count: new_retries_count,
        refetch_after: define_refetch_after(new_retries_count)
      })
    end)
  end

  defp define_refetch_after(retries_count) do
    config = Application.get_env(:indexer, __MODULE__)

    coef = config[:exp_timeout_coeff]
    max_refetch_interval = config[:max_refetch_interval]
    max_retries_count = :math.log(max_refetch_interval / 1000 / coef)

    value = floor(coef * :math.exp(min(retries_count, max_retries_count)))

    Timex.shift(Timex.now(), seconds: value)
  end

  def import_token_balances(token_balances_params) do
    addresses_params = format_and_filter_address_params(token_balances_params)
    formatted_token_balances_params = format_and_filter_token_balance_params(token_balances_params)

    import_params = %{
      addresses: %{params: addresses_params},
      address_token_balances: %{params: formatted_token_balances_params},
      address_current_token_balances: %{
        params: TokenBalances.to_address_current_token_balances(formatted_token_balances_params)
      },
      timeout: @timeout
    }

    case Chain.import(import_params) do
      {:ok, %{address_current_token_balances: imported_ctbs}} ->
        imported_ctbs
        |> Enum.group_by(& &1.address_hash)
        |> Enum.each(fn {address_hash, ctbs} ->
          Publisher.broadcast(
            %{
              address_current_token_balances: %{
                address_hash: to_string(address_hash),
                address_current_token_balances: ctbs
              }
            },
            :realtime
          )
        end)

      {:ok, _} ->
        :ok

      {:error, reason} ->
        Logger.debug(fn -> ["failed to import token balances: ", inspect(reason)] end,
          error_count: Enum.count(token_balances_params)
        )

        :error
    end
>>>>>>> 03e4b575
  end

  # def fetch_from_blockchain(params_list, missing_balance_of_tokens) do
  #   params_list =
  #     Enum.uniq_by(params_list, &Map.take(&1, [:token_contract_address_hash, :token_id, :address_hash, :block_number]))

  #   Logger.metadata(count: Enum.count(params_list))

  #   {:ok, %{fetched_token_balances: fetched_token_balances, failed_token_balances: failed_token_balances}} =
  #     TokenBalances.fetch_token_balances_from_blockchain(params_list)

  #   handle_success_balances(fetched_token_balances, missing_balance_of_tokens)
  #   failed_balances_to_keep = handle_failed_balances(failed_token_balances)

  #   fetched_token_balances ++ failed_balances_to_keep
  # end

  # defp handle_success_balances([], _missing_balance_of_tokens), do: :ok

  # defp handle_success_balances(fetched_token_balances, missing_balance_of_tokens) do
  #   successful_token_hashes =
  #     fetched_token_balances
  #     |> Enum.map(&to_string(&1.token_contract_address_hash))
  #     |> MapSet.new()

  #   missing_balance_of_token_hashes =
  #     missing_balance_of_tokens
  #     |> Enum.map(&to_string(&1.token_contract_address_hash))
  #     |> MapSet.new()

  #   successful_token_hashes
  #   |> MapSet.intersection(missing_balance_of_token_hashes)
  #   |> MapSet.to_list()
  #   |> MissingBalanceOfToken.mark_as_implemented()
  # end

  # defp handle_failed_balances([]), do: []

  # defp handle_failed_balances(failed_token_balances) do
  #   failed_token_balances
  #   |> handle_missing_balance_of_tokens()
  #   |> handle_other_errors()
  # end

  # defp handle_missing_balance_of_tokens(failed_token_balances) do
  #   {missing_balance_of_balances, other_failed_balances} =
  #     Enum.split_with(failed_token_balances, fn
  #       %{error: :unable_to_decode} -> true
  #       %{error: error} when is_binary(error) -> String.match?(error, ~r/execution.*revert/)
  #       _ -> false
  #     end)

  #   MissingBalanceOfToken.insert_from_params(missing_balance_of_balances)

  #   missing_balance_of_balances
  #   |> Enum.group_by(& &1.token_contract_address_hash, & &1.block_number)
  #   |> Enum.map(fn {token_contract_address_hash, block_numbers} ->
  #     {token_contract_address_hash, Enum.max(block_numbers)}
  #   end)
  #   |> Enum.each(fn {token_contract_address_hash, block_number} ->
  #     TokenBalance.delete_placeholders_below(token_contract_address_hash, block_number)
  #     CurrentTokenBalance.delete_placeholders_below(token_contract_address_hash, block_number)
  #   end)

  #   other_failed_balances
  # end

  # defp handle_other_errors(failed_token_balances) do
  #   Enum.map(failed_token_balances, fn token_balance_params ->
  #     new_retries_count = token_balance_params.retries_count + 1

  #     Map.merge(token_balance_params, %{
  #       retries_count: new_retries_count,
  #       refetch_after: define_refetch_after(new_retries_count)
  #     })
  #   end)
  # end

  # defp define_refetch_after(retries_count) do
  #   config = Application.get_env(:indexer, __MODULE__)

  #   coef = config[:exp_timeout_coeff]
  #   max_refetch_interval = config[:max_refetch_interval]
  #   max_retries_count = :math.log(max_refetch_interval / 1000 / coef)

  #   value = floor(coef * :math.exp(min(retries_count, max_retries_count)))

  #   Timex.shift(Timex.now(), seconds: value)
  # end

  # def import_token_balances(token_balances_params) do
  #   addresses_params = format_and_filter_address_params(token_balances_params)
  #   formatted_token_balances_params = format_and_filter_token_balance_params(token_balances_params)

  #   import_params = %{
  #     addresses: %{params: addresses_params},
  #     address_token_balances: %{params: formatted_token_balances_params},
  #     address_current_token_balances: %{
  #       params: TokenBalances.to_address_current_token_balances(formatted_token_balances_params)
  #     },
  #     timeout: @timeout
  #   }

  #   case Chain.import(import_params) do
  #     {:ok, _} ->
  #       :ok

  #     {:error, reason} ->
  #       Logger.debug(fn -> ["failed to import token balances: ", inspect(reason)] end,
  #         error_count: Enum.count(token_balances_params)
  #       )

  #       :error
  #   end
  # end

  # defp format_and_filter_address_params(token_balances_params) do
  #   token_balances_params
  #   |> Enum.map(&%{hash: &1.address_hash})
  #   |> Enum.uniq()
  # end

  # defp format_and_filter_token_balance_params(token_balances_params) do
  #   token_balances_params
  #   |> Enum.map(fn token_balance ->
  #     if token_balance.token_type do
  #       token_balance
  #     else
  #       put_token_type_to_balance_object(token_balance)
  #     end
  #   end)
  # end

  # defp put_token_type_to_balance_object(token_balance) do
  #   token_type = Chain.get_token_type(token_balance.token_contract_address_hash)

  #   if token_type do
  #     Map.put(token_balance, :token_type, token_type)
  #   else
  #     token_balance
  #   end
  # end

  defp entry(
         %{
           token_contract_address_hash: token_contract_address_hash,
           address_hash: address_hash,
           block_number: block_number,
           token_type: token_type,
           token_id: token_id
         } = params
       ) do
    token_id_int =
      case token_id do
        %Decimal{} -> Decimal.to_integer(token_id)
        id_int when is_integer(id_int) -> id_int
        _ -> token_id
      end

    {
      address_hash.bytes,
      token_contract_address_hash.bytes,
      block_number,
      token_type,
      token_id_int,
      Map.get(params, :retries_count) || 0
    }
  end

  # defp format_params(
  #        {address_hash_bytes, token_contract_address_hash_bytes, block_number, token_type, token_id, retries_count}
  #      ) do
  #   {:ok, token_contract_address_hash} = Hash.Address.cast(token_contract_address_hash_bytes)
  #   {:ok, address_hash} = Hash.Address.cast(address_hash_bytes)

  #   %{
  #     token_contract_address_hash: to_string(token_contract_address_hash),
  #     address_hash: to_string(address_hash),
  #     block_number: block_number,
  #     retries_count: retries_count,
  #     token_type: token_type,
  #     token_id: token_id
  #   }
  # end

  defp defaults do
    [
      flush_interval: 300,
      max_batch_size: Application.get_env(:indexer, __MODULE__)[:batch_size] || @default_max_batch_size,
      max_concurrency: Application.get_env(:indexer, __MODULE__)[:concurrency] || @default_max_concurrency,
      task_supervisor: Indexer.Fetcher.TokenBalance.TaskSupervisor
    ]
  end
end<|MERGE_RESOLUTION|>--- conflicted
+++ resolved
@@ -19,12 +19,8 @@
   require Logger
 
   alias Explorer.Chain
-<<<<<<< HEAD
   # alias Explorer.Chain.Address.{CurrentTokenBalance, TokenBalance}
-=======
-  alias Explorer.Chain.Address.{CurrentTokenBalance, TokenBalance}
-  alias Explorer.Chain.Events.Publisher
->>>>>>> 03e4b575
+  # alias Explorer.Chain.Events.Publisher
   alias Explorer.Chain.Hash
   # alias Explorer.Utility.MissingBalanceOfToken
   alias Indexer.{BufferedTask, Tracer}
@@ -102,7 +98,6 @@
   """
   @impl BufferedTask
   @decorate trace(name: "fetch", resource: "Indexer.Fetcher.TokenBalance.run/2", tracer: Tracer, service: :indexer)
-<<<<<<< HEAD
   # def run(entries, _json_rpc_named_arguments) do
   #   params = Enum.map(entries, &format_params/1)
 
@@ -126,157 +121,6 @@
   # end
   def run(_entries, _json_rpc_named_arguments) do
     :ok
-=======
-  def run(entries, _json_rpc_named_arguments) do
-    params = Enum.map(entries, &format_params/1)
-
-    missing_balance_of_tokens =
-      params
-      |> Enum.map(& &1.token_contract_address_hash)
-      |> Enum.uniq()
-      |> MissingBalanceOfToken.get_by_hashes()
-
-    result =
-      params
-      |> MissingBalanceOfToken.filter_token_balances_params(true, missing_balance_of_tokens)
-      |> fetch_from_blockchain(missing_balance_of_tokens)
-      |> import_token_balances()
-
-    if result == :ok do
-      :ok
-    else
-      {:retry, entries}
-    end
-  end
-
-  def fetch_from_blockchain(params_list, missing_balance_of_tokens) do
-    params_list =
-      Enum.uniq_by(params_list, &Map.take(&1, [:token_contract_address_hash, :token_id, :address_hash, :block_number]))
-
-    Logger.metadata(count: Enum.count(params_list))
-
-    {:ok, %{fetched_token_balances: fetched_token_balances, failed_token_balances: failed_token_balances}} =
-      TokenBalances.fetch_token_balances_from_blockchain(params_list)
-
-    handle_success_balances(fetched_token_balances, missing_balance_of_tokens)
-    failed_balances_to_keep = handle_failed_balances(failed_token_balances)
-
-    fetched_token_balances ++ failed_balances_to_keep
-  end
-
-  defp handle_success_balances([], _missing_balance_of_tokens), do: :ok
-
-  defp handle_success_balances(fetched_token_balances, missing_balance_of_tokens) do
-    successful_token_hashes =
-      fetched_token_balances
-      |> Enum.map(&to_string(&1.token_contract_address_hash))
-      |> MapSet.new()
-
-    missing_balance_of_token_hashes =
-      missing_balance_of_tokens
-      |> Enum.map(&to_string(&1.token_contract_address_hash))
-      |> MapSet.new()
-
-    successful_token_hashes
-    |> MapSet.intersection(missing_balance_of_token_hashes)
-    |> MapSet.to_list()
-    |> MissingBalanceOfToken.mark_as_implemented()
-  end
-
-  defp handle_failed_balances([]), do: []
-
-  defp handle_failed_balances(failed_token_balances) do
-    failed_token_balances
-    |> handle_missing_balance_of_tokens()
-    |> handle_other_errors()
-  end
-
-  defp handle_missing_balance_of_tokens(failed_token_balances) do
-    {missing_balance_of_balances, other_failed_balances} =
-      Enum.split_with(failed_token_balances, fn
-        %{error: :unable_to_decode} -> true
-        %{error: error} when is_binary(error) -> String.match?(error, ~r/execution.*revert/)
-        _ -> false
-      end)
-
-    MissingBalanceOfToken.insert_from_params(missing_balance_of_balances)
-
-    missing_balance_of_balances
-    |> Enum.group_by(& &1.token_contract_address_hash, & &1.block_number)
-    |> Enum.map(fn {token_contract_address_hash, block_numbers} ->
-      {token_contract_address_hash, Enum.max(block_numbers)}
-    end)
-    |> Enum.each(fn {token_contract_address_hash, block_number} ->
-      TokenBalance.delete_placeholders_below(token_contract_address_hash, block_number)
-      CurrentTokenBalance.delete_placeholders_below(token_contract_address_hash, block_number)
-    end)
-
-    other_failed_balances
-  end
-
-  defp handle_other_errors(failed_token_balances) do
-    Enum.map(failed_token_balances, fn token_balance_params ->
-      new_retries_count = token_balance_params.retries_count + 1
-
-      Map.merge(token_balance_params, %{
-        retries_count: new_retries_count,
-        refetch_after: define_refetch_after(new_retries_count)
-      })
-    end)
-  end
-
-  defp define_refetch_after(retries_count) do
-    config = Application.get_env(:indexer, __MODULE__)
-
-    coef = config[:exp_timeout_coeff]
-    max_refetch_interval = config[:max_refetch_interval]
-    max_retries_count = :math.log(max_refetch_interval / 1000 / coef)
-
-    value = floor(coef * :math.exp(min(retries_count, max_retries_count)))
-
-    Timex.shift(Timex.now(), seconds: value)
-  end
-
-  def import_token_balances(token_balances_params) do
-    addresses_params = format_and_filter_address_params(token_balances_params)
-    formatted_token_balances_params = format_and_filter_token_balance_params(token_balances_params)
-
-    import_params = %{
-      addresses: %{params: addresses_params},
-      address_token_balances: %{params: formatted_token_balances_params},
-      address_current_token_balances: %{
-        params: TokenBalances.to_address_current_token_balances(formatted_token_balances_params)
-      },
-      timeout: @timeout
-    }
-
-    case Chain.import(import_params) do
-      {:ok, %{address_current_token_balances: imported_ctbs}} ->
-        imported_ctbs
-        |> Enum.group_by(& &1.address_hash)
-        |> Enum.each(fn {address_hash, ctbs} ->
-          Publisher.broadcast(
-            %{
-              address_current_token_balances: %{
-                address_hash: to_string(address_hash),
-                address_current_token_balances: ctbs
-              }
-            },
-            :realtime
-          )
-        end)
-
-      {:ok, _} ->
-        :ok
-
-      {:error, reason} ->
-        Logger.debug(fn -> ["failed to import token balances: ", inspect(reason)] end,
-          error_count: Enum.count(token_balances_params)
-        )
-
-        :error
-    end
->>>>>>> 03e4b575
   end
 
   # def fetch_from_blockchain(params_list, missing_balance_of_tokens) do
@@ -381,6 +225,21 @@
   #   }
 
   #   case Chain.import(import_params) do
+  #     {:ok, %{address_current_token_balances: imported_ctbs}} ->
+  #       imported_ctbs
+  #       |> Enum.group_by(& &1.address_hash)
+  #       |> Enum.each(fn {address_hash, ctbs} ->
+  #         Publisher.broadcast(
+  #           %{
+  #             address_current_token_balances: %{
+  #               address_hash: to_string(address_hash),
+  #               address_current_token_balances: ctbs
+  #             }
+  #           },
+  #           :realtime
+  #         )
+  #       end)
+
   #     {:ok, _} ->
   #       :ok
 
