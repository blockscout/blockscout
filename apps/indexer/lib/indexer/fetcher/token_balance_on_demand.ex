--- conflicted
+++ resolved
@@ -49,15 +49,10 @@
   defp fetch_and_update(block_number, address_hash, stale_current_token_balances) do
     current_token_balances_update_params =
       stale_current_token_balances
-<<<<<<< HEAD
-      |> Enum.map(fn {stale_current_token_balance, _} ->
-=======
       |> Enum.map(fn {stale_current_token_balance, token} ->
->>>>>>> 7569dace
         stale_current_token_balances_to_fetch = [
           %{
-            token_contract_address_hash:
-              "0x" <> Base.encode16(stale_current_token_balance.token_contract_address_hash.bytes),
+            token_contract_address_hash: "0x" <> Base.encode16(token.contract_address_hash.bytes),
             address_hash: "0x" <> Base.encode16(address_hash.bytes),
             block_number: block_number
           }
@@ -69,8 +64,8 @@
         if updated_balance do
           %{}
           |> Map.put(:address_hash, stale_current_token_balance.address_hash)
-          |> Map.put(:token_contract_address_hash, stale_current_token_balance.token_contract_address_hash)
-          |> Map.put(:token_type, stale_current_token_balance.token.type)
+          |> Map.put(:token_contract_address_hash, token.contract_address_hash)
+          |> Map.put(:token_type, token.type)
           |> Map.put(:block_number, block_number)
           |> Map.put(:value, Decimal.new(updated_balance))
           |> Map.put(:value_fetched_at, DateTime.utc_now())
