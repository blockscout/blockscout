defmodule Indexer.Fetcher.Zkevm.TransactionBatch do
  @moduledoc """
  Fills zkevm_transaction_batches DB table.
  """

  use GenServer
  use Indexer.Fetcher

  require Logger

  import EthereumJSONRPC, only: [integer_to_quantity: 1, json_rpc: 2, quantity_to_integer: 1]

  alias Explorer.Chain
  alias Explorer.Chain.Events.Publisher
  alias Explorer.Chain.Zkevm.Reader
  alias Indexer.Helper

  @zero_hash "0000000000000000000000000000000000000000000000000000000000000000"

  def child_spec(start_link_arguments) do
    spec = %{
      id: __MODULE__,
      start: {__MODULE__, :start_link, start_link_arguments},
      restart: :transient,
      type: :worker
    }

    Supervisor.child_spec(spec, [])
  end

  def start_link(args, gen_server_options \\ []) do
    GenServer.start_link(__MODULE__, args, Keyword.put_new(gen_server_options, :name, __MODULE__))
  end

  @impl GenServer
  def init(args) do
    Logger.metadata(fetcher: :zkevm_transaction_batches)

    config = Application.get_all_env(:indexer)[Indexer.Fetcher.Zkevm.TransactionBatch]
    chunk_size = config[:chunk_size]
    recheck_interval = config[:recheck_interval]

    Process.send(self(), :continue, [])

    {:ok,
     %{
       chunk_size: chunk_size,
       json_rpc_named_arguments: args[:json_rpc_named_arguments],
       prev_latest_batch_number: 0,
       prev_virtual_batch_number: 0,
       prev_verified_batch_number: 0,
       recheck_interval: recheck_interval
     }}
  end

  @impl GenServer
  def handle_info(
        :continue,
        %{
          chunk_size: chunk_size,
          json_rpc_named_arguments: json_rpc_named_arguments,
          prev_latest_batch_number: prev_latest_batch_number,
          prev_virtual_batch_number: prev_virtual_batch_number,
          prev_verified_batch_number: prev_verified_batch_number,
          recheck_interval: recheck_interval
        } = state
      ) do
    {latest_batch_number, virtual_batch_number, verified_batch_number} =
      fetch_latest_batch_numbers(json_rpc_named_arguments)

    {new_state, handle_duration} =
      if latest_batch_number > prev_latest_batch_number or virtual_batch_number > prev_virtual_batch_number or
           verified_batch_number > prev_verified_batch_number do
        start_batch_number = Reader.last_verified_batch_number() + 1
        end_batch_number = latest_batch_number

        log_message =
          ""
          |> make_log_message(latest_batch_number, prev_latest_batch_number, "latest")
          |> make_log_message(virtual_batch_number, prev_virtual_batch_number, "virtual")
          |> make_log_message(verified_batch_number, prev_verified_batch_number, "verified")

        Logger.info(log_message <> "Handling the batch range #{start_batch_number}..#{end_batch_number}.")

        {handle_duration, _} =
          :timer.tc(fn ->
            handle_batch_range(start_batch_number, end_batch_number, json_rpc_named_arguments, chunk_size)
          end)

        {
          %{
            state
            | prev_latest_batch_number: latest_batch_number,
              prev_virtual_batch_number: virtual_batch_number,
              prev_verified_batch_number: verified_batch_number
          },
          div(handle_duration, 1000)
        }
      else
        {state, 0}
      end

    Process.send_after(self(), :continue, max(:timer.seconds(recheck_interval) - handle_duration, 0))

    {:noreply, new_state}
  end

  @impl GenServer
  def handle_info({ref, _result}, state) do
    Process.demonitor(ref, [:flush])
    {:noreply, state}
  end

  defp handle_batch_range(start_batch_number, end_batch_number, json_rpc_named_arguments, chunk_size) do
    start_batch_number..end_batch_number
    |> Enum.chunk_every(chunk_size)
    |> Enum.each(fn chunk ->
      chunk_start = List.first(chunk)
      chunk_end = List.last(chunk)

      log_batches_chunk_handling(chunk_start, chunk_end, start_batch_number, end_batch_number)
      fetch_and_save_batches(chunk_start, chunk_end, json_rpc_named_arguments)
    end)
  end

  defp log_batches_chunk_handling(chunk_start, chunk_end, start_block, end_block) do
    target_range =
      if chunk_start != start_block or chunk_end != end_block do
        percentage =
          (chunk_end - start_block + 1)
          |> Decimal.div(end_block - start_block + 1)
          |> Decimal.mult(100)
          |> Decimal.round(2)
          |> Decimal.to_string()

        " Target range: #{start_block}..#{end_block}. Progress: #{percentage}%"
      else
        ""
      end

    if chunk_start == chunk_end do
      Logger.info("Handling batch ##{chunk_start}.#{target_range}")
    else
      Logger.info("Handling batch range #{chunk_start}..#{chunk_end}.#{target_range}")
    end
  end

  defp make_log_message(prev_message, batch_number, prev_batch_number, type) do
    if batch_number > prev_batch_number do
      prev_message <>
        "Found a new #{type} batch number #{batch_number}. Previous #{type} batch number is #{prev_batch_number}. "
    else
      prev_message
    end
  end

  defp fetch_and_save_batches(batch_start, batch_end, json_rpc_named_arguments) do
    # For every batch from batch_start to batch_end request the batch info
    requests =
      batch_start
      |> Range.new(batch_end, 1)
      |> Enum.map(fn batch_number ->
        EthereumJSONRPC.request(%{
          id: batch_number,
          method: "zkevm_getBatchByNumber",
          params: [integer_to_quantity(batch_number), false]
        })
      end)

    error_message =
      &"Cannot call zkevm_getBatchByNumber for the batch range #{batch_start}..#{batch_end}. Error: #{inspect(&1)}"

    {:ok, responses} = Helper.repeated_call(&json_rpc/2, [requests, json_rpc_named_arguments], error_message, 3)

    # For every batch info extract batches' L1 sequence tx and L1 verify tx
    {sequence_hashes, verify_hashes} =
      responses
      |> Enum.reduce({[], []}, fn res, {sequences, verifies} = _acc ->
        send_sequences_tx_hash = get_tx_hash(res.result, "sendSequencesTxHash")
        verify_batch_tx_hash = get_tx_hash(res.result, "verifyBatchTxHash")

        sequences =
          if send_sequences_tx_hash != @zero_hash do
            [Base.decode16!(send_sequences_tx_hash, case: :mixed) | sequences]
          else
            sequences
          end

        verifies =
          if verify_batch_tx_hash != @zero_hash do
            [Base.decode16!(verify_batch_tx_hash, case: :mixed) | verifies]
          else
            verifies
          end

        {sequences, verifies}
      end)

    # All L1 transactions in one list without repetition
    l1_tx_hashes = Enum.uniq(sequence_hashes ++ verify_hashes)

    # Receive all IDs for L1 txs
    hash_to_id =
      l1_tx_hashes
      |> Reader.lifecycle_transactions()
      |> Enum.reduce(%{}, fn {hash, id}, acc ->
        Map.put(acc, hash.bytes, id)
      end)

    # For every batch build batch representation, collect associated L1 and L2 transactions
    {batches_to_import, l2_txs_to_import, l1_txs_to_import, _, _} =
      responses
      |> Enum.reduce({[], [], [], Reader.next_id(), hash_to_id}, fn res,
                                                                    {batches, l2_txs, l1_txs, next_id, hash_to_id} =
                                                                      _acc ->
        number = quantity_to_integer(Map.get(res.result, "number"))
        {:ok, timestamp} = DateTime.from_unix(quantity_to_integer(Map.get(res.result, "timestamp")))
        l2_transaction_hashes = Map.get(res.result, "transactions")
        global_exit_root = Map.get(res.result, "globalExitRoot")
        acc_input_hash = Map.get(res.result, "accInputHash")
        state_root = Map.get(res.result, "stateRoot")

        # Get ID for sequence transaction (new ID if the batch is just sequenced)
        {sequence_id, l1_txs, next_id, hash_to_id} =
          res.result
          |> get_tx_hash("sendSequencesTxHash")
          |> handle_tx_hash(hash_to_id, next_id, l1_txs, false)

        # Get ID for verify transaction (new ID if the batch is just verified)
        {verify_id, l1_txs, next_id, hash_to_id} =
          res.result
          |> get_tx_hash("verifyBatchTxHash")
          |> handle_tx_hash(hash_to_id, next_id, l1_txs, true)

        # Associate every transaction from batch with the batch number
        l2_txs_append =
          l2_transaction_hashes
          |> Kernel.||([])
          |> Enum.map(fn l2_tx_hash ->
            %{
              batch_number: number,
              hash: l2_tx_hash
            }
          end)

        batch = %{
          number: number,
          timestamp: timestamp,
          l2_transactions_count: Enum.count(l2_txs_append),
          global_exit_root: global_exit_root,
          acc_input_hash: acc_input_hash,
          state_root: state_root,
          sequence_id: sequence_id,
          verify_id: verify_id
        }

        {[batch | batches], l2_txs ++ l2_txs_append, l1_txs, next_id, hash_to_id}
      end)

<<<<<<< HEAD
    # Update batches list, L1 transactions list and L2 transaction list
    {:ok, _} =
      Chain.import(%{
        zkevm_lifecycle_transactions: %{params: l1_txs_to_import},
        zkevm_transaction_batches: %{params: batches_to_import},
        zkevm_batch_transactions: %{params: l2_txs_to_import},
        timeout: :infinity
      })
=======
    # here we explicitly check CHAIN_TYPE as Dialyzer throws an error otherwise
    import_options =
      if System.get_env("CHAIN_TYPE") == "polygon_zkevm" do
        %{
          zkevm_lifecycle_transactions: %{params: l1_txs_to_import},
          zkevm_transaction_batches: %{params: batches_to_import},
          zkevm_batch_transactions: %{params: l2_txs_to_import},
          timeout: :infinity
        }
      else
        %{}
      end

    {:ok, _} = Chain.import(import_options)
>>>>>>> 3a12870e

    confirmed_batches =
      Enum.filter(batches_to_import, fn batch -> not is_nil(batch.sequence_id) and batch.sequence_id > 0 end)

    # Publish update for open batches Views in BS app with the new confirmed batches
    if not Enum.empty?(confirmed_batches) do
      Publisher.broadcast([{:zkevm_confirmed_batches, confirmed_batches}], :realtime)
    end
  end

  defp fetch_latest_batch_numbers(json_rpc_named_arguments) do
    requests = [
      EthereumJSONRPC.request(%{id: 0, method: "zkevm_batchNumber", params: []}),
      EthereumJSONRPC.request(%{id: 1, method: "zkevm_virtualBatchNumber", params: []}),
      EthereumJSONRPC.request(%{id: 2, method: "zkevm_verifiedBatchNumber", params: []})
    ]

    error_message = &"Cannot call zkevm_batchNumber. Error: #{inspect(&1)}"

    {:ok, responses} = Helper.repeated_call(&json_rpc/2, [requests, json_rpc_named_arguments], error_message, 3)

    latest_batch_number =
      Enum.find_value(responses, fn resp -> if resp.id == 0, do: quantity_to_integer(resp.result) end)

    virtual_batch_number =
      Enum.find_value(responses, fn resp -> if resp.id == 1, do: quantity_to_integer(resp.result) end)

    verified_batch_number =
      Enum.find_value(responses, fn resp -> if resp.id == 2, do: quantity_to_integer(resp.result) end)

    {latest_batch_number, virtual_batch_number, verified_batch_number}
  end

  defp get_tx_hash(result, type) do
    case Map.get(result, type) do
      "0x" <> tx_hash -> tx_hash
      nil -> @zero_hash
    end
  end

  defp handle_tx_hash(encoded_tx_hash, hash_to_id, next_id, l1_txs, is_verify) do
    if encoded_tx_hash != @zero_hash do
      tx_hash = Base.decode16!(encoded_tx_hash, case: :mixed)

      id = Map.get(hash_to_id, tx_hash)

      if is_nil(id) do
        {next_id, [%{id: next_id, hash: tx_hash, is_verify: is_verify} | l1_txs], next_id + 1,
         Map.put(hash_to_id, tx_hash, next_id)}
      else
        {id, l1_txs, next_id, hash_to_id}
      end
    else
      {nil, l1_txs, next_id, hash_to_id}
    end
  end
end<|MERGE_RESOLUTION|>--- conflicted
+++ resolved
@@ -257,7 +257,6 @@
         {[batch | batches], l2_txs ++ l2_txs_append, l1_txs, next_id, hash_to_id}
       end)
 
-<<<<<<< HEAD
     # Update batches list, L1 transactions list and L2 transaction list
     {:ok, _} =
       Chain.import(%{
@@ -266,22 +265,6 @@
         zkevm_batch_transactions: %{params: l2_txs_to_import},
         timeout: :infinity
       })
-=======
-    # here we explicitly check CHAIN_TYPE as Dialyzer throws an error otherwise
-    import_options =
-      if System.get_env("CHAIN_TYPE") == "polygon_zkevm" do
-        %{
-          zkevm_lifecycle_transactions: %{params: l1_txs_to_import},
-          zkevm_transaction_batches: %{params: batches_to_import},
-          zkevm_batch_transactions: %{params: l2_txs_to_import},
-          timeout: :infinity
-        }
-      else
-        %{}
-      end
-
-    {:ok, _} = Chain.import(import_options)
->>>>>>> 3a12870e
 
     confirmed_batches =
       Enum.filter(batches_to_import, fn batch -> not is_nil(batch.sequence_id) and batch.sequence_id > 0 end)
