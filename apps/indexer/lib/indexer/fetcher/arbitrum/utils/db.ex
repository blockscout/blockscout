defmodule Indexer.Fetcher.Arbitrum.Utils.Db do
  @moduledoc """
    Common functions to simplify DB routines for Indexer.Fetcher.Arbitrum fetchers
  """

  import Ecto.Query, only: [from: 2]

  import Indexer.Fetcher.Arbitrum.Utils.Logging, only: [log_warning: 1]

  alias Explorer.{Chain, Repo}
  alias Explorer.Chain.Arbitrum.Reader
  alias Explorer.Chain.Block, as: FullBlock
  alias Explorer.Chain.{Data, Hash, Log}

  alias Explorer.Utility.MissingBlockRange

  require Logger

  # 32-byte signature of the event L2ToL1Tx(address caller, address indexed destination, uint256 indexed hash, uint256 indexed position, uint256 arbBlockNum, uint256 ethBlockNum, uint256 timestamp, uint256 callvalue, bytes data)
  @l2_to_l1_event "0x3e7aafa77dbf186b7fd488006beff893744caa3c4f6f299e8a709fa2087374fc"

  @doc """
    Indexes L1 transactions provided in the input map. For transactions that
    are already in the database, existing indices are taken. For new transactions,
    the next available indices are assigned.

    ## Parameters
    - `new_l1_txs`: A map of L1 transaction descriptions. The keys of the map are
      transaction hashes.

    ## Returns
    - `l1_txs`: A map of L1 transaction descriptions. Each element is extended with
      the key `:id`, representing the index of the L1 transaction in the
      `arbitrum_lifecycle_l1_transactions` table.
  """
  @spec get_indices_for_l1_transactions(map()) :: map()
  # TODO: consider a way to remove duplicate with ZkSync.Utils.Db
  # credo:disable-for-next-line Credo.Check.Design.DuplicatedCode
  def get_indices_for_l1_transactions(new_l1_txs)
      when is_map(new_l1_txs) do
    # Get indices for l1 transactions previously handled
    l1_txs =
      new_l1_txs
      |> Map.keys()
      |> Reader.lifecycle_transactions()
      |> Enum.reduce(new_l1_txs, fn {hash, id}, txs ->
        {_, txs} =
          Map.get_and_update!(txs, hash.bytes, fn l1_tx ->
            {l1_tx, Map.put(l1_tx, :id, id)}
          end)

        txs
      end)

    # Get the next index for the first new transaction based
    # on the indices existing in DB
    l1_tx_next_id = Reader.next_lifecycle_transaction_id()

    # Assign new indices for the transactions which are not in
    # the l1 transactions table yet
    {updated_l1_txs, _} =
      l1_txs
      |> Map.keys()
      |> Enum.reduce(
        {l1_txs, l1_tx_next_id},
        fn hash, {txs, next_id} ->
          tx = txs[hash]
          id = Map.get(tx, :id)

          if is_nil(id) do
            {Map.put(txs, hash, Map.put(tx, :id, next_id)), next_id + 1}
          else
            {txs, next_id}
          end
        end
      )

    updated_l1_txs
  end

  @doc """
    Calculates the next L1 block number to search for the latest committed batch.

    ## Parameters
    - `value_if_nil`: The default value to return if no committed batch is found.

    ## Returns
    - The next L1 block number after the latest committed batch or `value_if_nil` if no committed batches are found.
  """
  @spec l1_block_to_discover_latest_committed_batch(FullBlock.block_number() | nil) :: FullBlock.block_number() | nil
  def l1_block_to_discover_latest_committed_batch(value_if_nil)
      when (is_integer(value_if_nil) and value_if_nil >= 0) or is_nil(value_if_nil) do
    case Reader.l1_block_of_latest_committed_batch() do
      nil ->
        log_warning("No committed batches found in DB")
        value_if_nil

      value ->
        value + 1
    end
  end

  @doc """
    Calculates the L1 block number to start the search for committed batches that precede
    the earliest batch already discovered.

    ## Parameters
    - `value_if_nil`: The default value to return if no committed batch is found.

    ## Returns
    - The L1 block number immediately preceding the earliest committed batch,
      or `value_if_nil` if no committed batches are found.
  """
  @spec l1_block_to_discover_earliest_committed_batch(nil | FullBlock.block_number()) :: nil | FullBlock.block_number()
  def l1_block_to_discover_earliest_committed_batch(value_if_nil)
      when (is_integer(value_if_nil) and value_if_nil >= 0) or is_nil(value_if_nil) do
    case Reader.l1_block_of_earliest_committed_batch() do
      nil ->
        log_warning("No committed batches found in DB")
        value_if_nil

      value ->
        value - 1
    end
  end

  @doc """
    Retrieves the block number of the highest rollup block that has been included in a batch.

    ## Parameters
    - `value_if_nil`: The default value to return if no rollup batches are found.

    ## Returns
    - The number of the highest rollup block included in a batch
      or `value_if_nil` if no rollup batches are found.
  """
  @spec highest_committed_block(nil | integer()) :: nil | FullBlock.block_number()
  def highest_committed_block(value_if_nil)
      when is_integer(value_if_nil) or is_nil(value_if_nil) do
    case Reader.highest_committed_block() do
      nil -> value_if_nil
      value -> value
    end
  end

  @doc """
    Calculates the next L1 block number to search for the latest message sent to L2.

    ## Parameters
    - `value_if_nil`: The default value to return if no L1-to-L2 messages have been discovered.

    ## Returns
    - The L1 block number immediately following the latest discovered message to L2,
      or `value_if_nil` if no messages to L2 have been found.
  """
  @spec l1_block_to_discover_latest_message_to_l2(nil | FullBlock.block_number()) :: nil | FullBlock.block_number()
  def l1_block_to_discover_latest_message_to_l2(value_if_nil)
      when (is_integer(value_if_nil) and value_if_nil >= 0) or is_nil(value_if_nil) do
    case Reader.l1_block_of_latest_discovered_message_to_l2() do
      nil ->
        log_warning("No messages to L2 found in DB")
        value_if_nil

      value ->
        value + 1
    end
  end

  @doc """
    Calculates the next L1 block number to start the search for messages sent to L2
    that precede the earliest message already discovered.

    ## Parameters
    - `value_if_nil`: The default value to return if no L1-to-L2 messages have been discovered.

    ## Returns
    - The L1 block number immediately preceding the earliest discovered message to L2,
      or `value_if_nil` if no messages to L2 have been found.
  """
  @spec l1_block_to_discover_earliest_message_to_l2(nil | FullBlock.block_number()) :: nil | FullBlock.block_number()
  def l1_block_to_discover_earliest_message_to_l2(value_if_nil)
      when (is_integer(value_if_nil) and value_if_nil >= 0) or is_nil(value_if_nil) do
    case Reader.l1_block_of_earliest_discovered_message_to_l2() do
      nil ->
        log_warning("No messages to L2 found in DB")
        value_if_nil

      value ->
        value - 1
    end
  end

  @doc """
    Determines the rollup block number to start searching for missed messages originating from L2.

    ## Parameters
    - `value_if_nil`: The default value to return if no messages originating from L2 have been found.

    ## Returns
    - The rollup block number just before the earliest discovered message from L2,
      or `value_if_nil` if no messages from L2 are found.
  """
  @spec rollup_block_to_discover_missed_messages_from_l2(nil | FullBlock.block_number()) ::
          nil | FullBlock.block_number()
  def rollup_block_to_discover_missed_messages_from_l2(value_if_nil \\ nil)
      when (is_integer(value_if_nil) and value_if_nil >= 0) or is_nil(value_if_nil) do
    case Reader.rollup_block_of_earliest_discovered_message_from_l2() do
      nil ->
        log_warning("No messages from L2 found in DB")
        value_if_nil

      value ->
        value - 1
    end
  end

  @doc """
    Determines the rollup block number to start searching for missed messages originating to L2.

    ## Parameters
    - `value_if_nil`: The default value to return if no messages originating to L2 have been found.

    ## Returns
    - The rollup block number just before the earliest discovered message to L2,
      or `value_if_nil` if no messages to L2 are found.
  """
  @spec rollup_block_to_discover_missed_messages_to_l2(nil | FullBlock.block_number()) :: nil | FullBlock.block_number()
  def rollup_block_to_discover_missed_messages_to_l2(value_if_nil \\ nil)
      when (is_integer(value_if_nil) and value_if_nil >= 0) or is_nil(value_if_nil) do
    case Reader.rollup_block_of_earliest_discovered_message_to_l2() do
      nil ->
        # In theory it could be a situation when when the earliest message points
        # to a completion transaction which is not indexed yet. In this case, this
        # warning will occur.
        log_warning("No completed messages to L2 found in DB")
        value_if_nil

      value ->
        value - 1
    end
  end

  @doc """
    Retrieves the L1 block number immediately following the block where the confirmation transaction
    for the highest confirmed rollup block was included.

    ## Parameters
    - `value_if_nil`: The default value to return if no confirmed rollup blocks are found.

    ## Returns
    - The L1 block number immediately after the block containing the confirmation transaction of
      the highest confirmed rollup block, or `value_if_nil` if no confirmed rollup blocks are present.
  """
  @spec l1_block_of_latest_confirmed_block(nil | FullBlock.block_number()) :: nil | FullBlock.block_number()
  def l1_block_of_latest_confirmed_block(value_if_nil)
      when (is_integer(value_if_nil) and value_if_nil >= 0) or is_nil(value_if_nil) do
    case Reader.l1_block_of_latest_confirmed_block() do
      nil ->
        log_warning("No confirmed blocks found in DB")
        value_if_nil

      value ->
        value + 1
    end
  end

  @doc """
    Retrieves the block number of the highest rollup block for which a confirmation transaction
    has been sent to L1.

    ## Parameters
    - `value_if_nil`: The default value to return if no confirmed rollup blocks are found.

    ## Returns
    - The block number of the highest confirmed rollup block,
      or `value_if_nil` if no confirmed rollup blocks are found in the database.
  """
  @spec highest_confirmed_block(nil | integer()) :: nil | FullBlock.block_number()
  def highest_confirmed_block(value_if_nil)
      when is_integer(value_if_nil) or is_nil(value_if_nil) do
    case Reader.highest_confirmed_block() do
      nil -> value_if_nil
      value -> value
    end
  end

  @doc """
    Determines the next L1 block number to search for the latest execution of an L2-to-L1 message.

    ## Parameters
    - `value_if_nil`: The default value to return if no execution transactions for L2-to-L1 messages
      have been recorded.

    ## Returns
    - The L1 block number following the block that contains the latest execution transaction
      for an L2-to-L1 message, or `value_if_nil` if no such executions have been found.
  """
  @spec l1_block_to_discover_latest_execution(nil | FullBlock.block_number()) :: nil | FullBlock.block_number()
  def l1_block_to_discover_latest_execution(value_if_nil)
      when (is_integer(value_if_nil) and value_if_nil >= 0) or is_nil(value_if_nil) do
    case Reader.l1_block_of_latest_execution() do
      nil ->
        log_warning("No L1 executions found in DB")
        value_if_nil

      value ->
        value + 1
    end
  end

  @doc """
    Determines the L1 block number just before the block that contains the earliest known
    execution transaction for an L2-to-L1 message.

    ## Parameters
    - `value_if_nil`: The default value to return if no execution transactions for
       L2-to-L1 messages have been found.

    ## Returns
    - The L1 block number preceding the earliest known execution transaction for
      an L2-to-L1 message, or `value_if_nil` if no such executions are found in the database.
  """
  @spec l1_block_to_discover_earliest_execution(nil | FullBlock.block_number()) :: nil | FullBlock.block_number()
  def l1_block_to_discover_earliest_execution(value_if_nil)
      when (is_integer(value_if_nil) and value_if_nil >= 0) or is_nil(value_if_nil) do
    case Reader.l1_block_of_earliest_execution() do
      nil ->
        log_warning("No L1 executions found in DB")
        value_if_nil

      value ->
        value - 1
    end
  end

  @doc """
    Retrieves full details of rollup blocks, including associated transactions, for each
    block number specified in the input list.

    ## Parameters
    - `list_of_block_numbers`: A list of block numbers for which full block details are to be retrieved.

    ## Returns
    - A list of `Explorer.Chain.Block` instances containing detailed information for each
      block number in the input list. Returns an empty list if no blocks are found for the given numbers.
  """
  @spec rollup_blocks(maybe_improper_list(FullBlock.block_number(), [])) :: [FullBlock]
  def rollup_blocks(list_of_block_numbers)
      when is_list(list_of_block_numbers) do
    query =
      from(
        block in FullBlock,
        where: block.number in ^list_of_block_numbers
      )

    query
    # :optional is used since a block may not have any transactions
    |> Chain.join_associations(%{:transactions => :optional})
    |> Repo.all(timeout: :infinity)
  end

  @doc """
    Retrieves unfinalized L1 transactions that are involved in changing the statuses
    of rollup blocks or transactions.

    An L1 transaction is considered unfinalized if it has not yet reached a state
    where it is permanently included in the blockchain, meaning it is still susceptible
    to potential reorganization or change. Transactions are evaluated against
    the finalized_block parameter to determine their finalized status.

    ## Parameters
    - `finalized_block`: The block number up to which unfinalized transactions are to be retrieved.

    ## Returns
    - A list of maps representing unfinalized L1 transactions and compatible with the
      database import operation.
  """
  @spec lifecycle_unfinalized_transactions(FullBlock.block_number()) :: [
          %{
            id: non_neg_integer(),
            hash: Hash,
            block_number: FullBlock.block_number(),
            timestamp: DateTime,
            status: :unfinalized
          }
        ]
  def lifecycle_unfinalized_transactions(finalized_block)
      when is_integer(finalized_block) and finalized_block >= 0 do
    finalized_block
    |> Reader.lifecycle_unfinalized_transactions()
    |> Enum.map(&lifecycle_transaction_to_map/1)
  end

  @doc """
    Retrieves the block number associated with a specific hash of a rollup block.

    ## Parameters
    - `hash`: The hash of the rollup block whose number is to be retrieved.

    ## Returns
    - The block number associated with the given rollup block hash.
  """
  @spec rollup_block_hash_to_num(binary()) :: FullBlock.block_number() | nil
  def rollup_block_hash_to_num(hash) when is_binary(hash) do
    Reader.rollup_block_hash_to_num(hash)
  end

  @doc """
    Retrieves the L1 batch that includes a specified rollup block number.

    ## Parameters
    - `num`: The block number of the rollup block for which the containing
      L1 batch is to be retrieved.

    ## Returns
    - The `Explorer.Chain.Arbitrum.L1Batch` associated with the given rollup block number
      if it exists and its commit transaction is loaded.
  """
  @spec get_batch_by_rollup_block_num(FullBlock.block_number()) :: Explorer.Chain.Arbitrum.L1Batch | nil
  def get_batch_by_rollup_block_num(num)
      when is_integer(num) and num >= 0 do
    case Reader.get_batch_by_rollup_block_num(num) do
      nil ->
        nil

      batch ->
        case batch.commit_transaction do
          nil ->
            raise "Incorrect state of the DB: commit_transaction is not loaded for the batch with number #{num}"

          %Ecto.Association.NotLoaded{} ->
            raise "Incorrect state of the DB: commit_transaction is not loaded for the batch with number #{num}"

          _ ->
            batch
        end
    end
  end

  @doc """
    Retrieves rollup blocks within a specified block range that have not yet been confirmed.

    ## Parameters
    - `first_block`: The starting block number of the range to search for unconfirmed rollup blocks.
    - `last_block`: The ending block number of the range.

    ## Returns
    - A list of maps, each representing an unconfirmed rollup block within the specified range.
      If no unconfirmed blocks are found within the range, an empty list is returned.
  """
  @spec unconfirmed_rollup_blocks(FullBlock.block_number(), FullBlock.block_number()) :: [
          %{
            batch_number: non_neg_integer(),
<<<<<<< HEAD
            block_num: FullBlock.block_number(),
            confirm_id: nil,
            hash: Hash.t()
=======
            block_number: FullBlock.block_number(),
            confirm_id: non_neg_integer() | nil
>>>>>>> dcff53b5
          }
        ]
  def unconfirmed_rollup_blocks(first_block, last_block)
      when is_integer(first_block) and first_block >= 0 and
             is_integer(last_block) and first_block <= last_block do
    # credo:disable-for-lines:2 Credo.Check.Refactor.PipeChainStart
    Reader.unconfirmed_rollup_blocks(first_block, last_block)
    |> Enum.map(&rollup_block_to_map/1)
  end

  @doc """
    Counts the number of confirmed rollup blocks in a specified batch.

    ## Parameters
    - `batch_number`: The batch number for which the count of confirmed rollup blocks
      is to be determined.

    ## Returns
    - A number of rollup blocks confirmed in the specified batch.
  """
  @spec count_confirmed_rollup_blocks_in_batch(non_neg_integer()) :: non_neg_integer()
  def count_confirmed_rollup_blocks_in_batch(batch_number)
      when is_integer(batch_number) and batch_number >= 0 do
    Reader.count_confirmed_rollup_blocks_in_batch(batch_number)
  end

  @doc """
    Retrieves a list of L2-to-L1 messages that have been initiated up to
    a specified rollup block number.

    ## Parameters
    - `block_number`: The block number up to which initiated L2-to-L1 messages
      should be retrieved.

    ## Returns
    - A list of maps, each representing an initiated L2-to-L1 message compatible with the
      database import operation. If no initiated messages are found up to the specified
      block number, an empty list is returned.
  """
  @spec initiated_l2_to_l1_messages(FullBlock.block_number()) :: [
          %{
            direction: :from_l2,
            message_id: non_neg_integer(),
            originator_address: binary(),
            originating_tx_hash: binary(),
            originating_tx_blocknum: FullBlock.block_number(),
            completion_tx_hash: nil,
            status: :initiated
          }
        ]
  def initiated_l2_to_l1_messages(block_number)
      when is_integer(block_number) and block_number >= 0 do
    # credo:disable-for-lines:2 Credo.Check.Refactor.PipeChainStart
    Reader.l2_to_l1_messages(:initiated, block_number)
    |> Enum.map(&message_to_map/1)
  end

  @doc """
    Retrieves a list of L2-to-L1 'sent' messages that have been included up to
    a specified rollup block number.

    A message is considered 'sent' when there is a batch including the transaction
    that initiated the message, and this batch has been successfully delivered to L1.

    ## Parameters
    - `block_number`: The block number up to which sent L2-to-L1 messages are to be retrieved.

    ## Returns
    - A list of maps, each representing a sent L2-to-L1 message compatible with the
      database import operation. If no messages with the 'sent' status are found by
      the specified block number, an empty list is returned.
  """
  @spec sent_l2_to_l1_messages(FullBlock.block_number()) :: [
          %{
            direction: :from_l2,
            message_id: non_neg_integer(),
            originator_address: binary(),
            originating_tx_hash: binary(),
            originating_tx_blocknum: FullBlock.block_number(),
            completion_tx_hash: nil,
            status: :sent
          }
        ]
  def sent_l2_to_l1_messages(block_number)
      when is_integer(block_number) and block_number >= 0 do
    # credo:disable-for-lines:2 Credo.Check.Refactor.PipeChainStart
    Reader.l2_to_l1_messages(:sent, block_number)
    |> Enum.map(&message_to_map/1)
  end

  @doc """
    Retrieves a list of L2-to-L1 'confirmed' messages that have been included up to
    a specified rollup block number.

    A message is considered 'confirmed' when its transaction was included in a rollup block,
    and the confirmation of this block has been delivered to L1.

    ## Parameters
    - `block_number`: The block number up to which confirmed L2-to-L1 messages are to be retrieved.

    ## Returns
    - A list of maps, each representing a confirmed L2-to-L1 message compatible with the
      database import operation. If no messages with the 'confirmed' status are found by
      the specified block number, an empty list is returned.
  """
  @spec confirmed_l2_to_l1_messages(FullBlock.block_number()) :: [
          %{
            direction: :from_l2,
            message_id: non_neg_integer(),
            originator_address: binary(),
            originating_tx_hash: binary(),
            originating_tx_blocknum: FullBlock.block_number(),
            completion_tx_hash: nil,
            status: :confirmed
          }
        ]
  def confirmed_l2_to_l1_messages(block_number)
      when is_integer(block_number) and block_number >= 0 do
    # credo:disable-for-lines:2 Credo.Check.Refactor.PipeChainStart
    Reader.l2_to_l1_messages(:confirmed, block_number)
    |> Enum.map(&message_to_map/1)
  end

  @doc """
    Checks if the numbers from the provided list correspond to the numbers of indexed batches.

    ## Parameters
    - `batches_numbers`: The list of batch numbers.

    ## Returns
    - A list of batch numbers that are indexed and match the provided list, or `[]`
      if none of the batch numbers in the provided list exist in the database. The output list
      may be smaller than the input list.
  """
  @spec batches_exist([non_neg_integer()]) :: [non_neg_integer()]
  def batches_exist(batches_numbers) when is_list(batches_numbers) do
    Reader.batches_exist(batches_numbers)
  end

  @doc """
    Reads a list of transactions executing L2-to-L1 messages by their IDs.

    ## Parameters
    - `message_ids`: A list of IDs to retrieve executing transactions for.

    ## Returns
    - A list of `Explorer.Chain.Arbitrum.L1Execution` corresponding to the message IDs from
      the input list. The output list may be smaller than the input list if some IDs do not
      correspond to any existing transactions.
  """
  @spec l1_executions([non_neg_integer()]) :: [Explorer.Chain.Arbitrum.L1Execution]
  def l1_executions(message_ids) when is_list(message_ids) do
    Reader.l1_executions(message_ids)
  end

  @doc """
    Identifies the range of L1 blocks to investigate for missing confirmations of rollup blocks.

    This function determines the L1 block numbers bounding the interval where gaps in rollup block
    confirmations might exist. It uses the earliest and latest L1 block numbers associated with
    unconfirmed rollup blocks to define this range.

    ## Parameters
    - `right_pos_value_if_nil`: The default value to use for the upper bound of the range if no
      confirmed blocks found.

    ## Returns
    - A tuple containing two elements: the lower and upper bounds of L1 block numbers to check
      for missing rollup block confirmations. If the necessary confirmation data is unavailable,
      the first element will be `nil`, and the second will be `right_pos_value_if_nil`.
  """
  @spec l1_blocks_to_expect_rollup_blocks_confirmation(nil | FullBlock.block_number()) ::
          {nil | FullBlock.block_number(), nil | FullBlock.block_number()}
  def l1_blocks_to_expect_rollup_blocks_confirmation(right_pos_value_if_nil)
      when (is_integer(right_pos_value_if_nil) and right_pos_value_if_nil >= 0) or is_nil(right_pos_value_if_nil) do
    case Reader.l1_blocks_of_confirmations_bounding_first_unconfirmed_rollup_blocks_gap() do
      nil ->
        log_warning("No L1 confirmations found in DB")
        {nil, right_pos_value_if_nil}

      {nil, newer_confirmation_l1_block} ->
        {nil, newer_confirmation_l1_block - 1}

      {older_confirmation_l1_block, newer_confirmation_l1_block} ->
        {older_confirmation_l1_block + 1, newer_confirmation_l1_block - 1}
    end
  end

  @doc """
    Retrieves all rollup logs in the range of blocks from `start_block` to `end_block`
    corresponding to the `L2ToL1Tx` event emitted by the ArbSys contract.

    ## Parameters
    - `start_block`: The starting block number of the range from which to
                     retrieve the transaction logs containing L2-to-L1 messages.
    - `end_block`: The ending block number of the range.

    ## Returns
    - A list of log maps for the `L2ToL1Tx` event where binary values for hashes
      and data are decoded into hex strings, containing detailed information about
      each event within the specified block range. Returns an empty list if no
      relevant logs are found.
  """
  @spec l2_to_l1_logs(FullBlock.block_number(), FullBlock.block_number()) :: [
          %{
            data: String,
            index: non_neg_integer(),
            first_topic: String,
            second_topic: String,
            third_topic: String,
            fourth_topic: String,
            address_hash: String,
            transaction_hash: String,
            block_hash: String,
            block_number: FullBlock.block_number()
          }
        ]
  def l2_to_l1_logs(start_block, end_block)
      when is_integer(start_block) and start_block >= 0 and
             is_integer(end_block) and start_block <= end_block do
    arbsys_contract = Application.get_env(:indexer, Indexer.Fetcher.Arbitrum.Messaging)[:arbsys_contract]

    query =
      from(log in Log,
        where:
          log.block_number >= ^start_block and
            log.block_number <= ^end_block and
            log.address_hash == ^arbsys_contract and
            log.first_topic == ^@l2_to_l1_event
      )

    query
    |> Repo.all(timeout: :infinity)
    |> Enum.map(&logs_to_map/1)
  end

  @doc """
    Returns 32-byte signature of the event `L2ToL1Tx`
  """
  @spec l2_to_l1_event() :: <<_::528>>
  def l2_to_l1_event, do: @l2_to_l1_event

  @doc """
    Determines whether a given range of block numbers has been fully indexed without any missing blocks.

    ## Parameters
    - `start_block`: The starting block number of the range to check for completeness in indexing.
    - `end_block`: The ending block number of the range.

    ## Returns
    - `true` if the entire range from `start_block` to `end_block` is indexed and contains no missing
      blocks, indicating no intersection with missing block ranges; `false` otherwise.
  """
  @spec indexed_blocks?(FullBlock.block_number(), FullBlock.block_number()) :: boolean()
  def indexed_blocks?(start_block, end_block)
      when is_integer(start_block) and start_block >= 0 and
             is_integer(end_block) and start_block <= end_block do
    is_nil(MissingBlockRange.intersects_with_range(start_block, end_block))
  end

  @doc """
    Retrieves the block number for the closest block immediately after a given timestamp.

    ## Parameters
    - `timestamp`: The `DateTime` timestamp for which the closest subsequent block number is sought.

    ## Returns
    - `{:ok, block_number}` where `block_number` is the number of the closest block that occurred
      after the specified timestamp.
    - `{:error, :not_found}` if no block is found after the specified timestamp.
  """
  @spec closest_block_after_timestamp(DateTime.t()) :: {:error, :not_found} | {:ok, FullBlock.block_number()}
  def closest_block_after_timestamp(timestamp) do
    Chain.timestamp_to_block_number(timestamp, :after, false)
  end

  defp lifecycle_transaction_to_map(tx) do
    [:id, :hash, :block_number, :timestamp, :status]
    |> db_record_to_map(tx)
  end

  defp rollup_block_to_map(block) do
    [:batch_number, :block_number, :confirm_id]
    |> db_record_to_map(block)
  end

  defp message_to_map(message) do
    [
      :direction,
      :message_id,
      :originator_address,
      :originating_tx_hash,
      :originating_tx_blocknum,
      :completion_tx_hash,
      :status
    ]
    |> db_record_to_map(message)
  end

  defp logs_to_map(log) do
    [
      :data,
      :index,
      :first_topic,
      :second_topic,
      :third_topic,
      :fourth_topic,
      :address_hash,
      :transaction_hash,
      :block_hash,
      :block_number
    ]
    |> db_record_to_map(log, true)
  end

  defp db_record_to_map(required_keys, record, encode \\ false) do
    required_keys
    |> Enum.reduce(%{}, fn key, record_as_map ->
      raw_value = Map.get(record, key)

      # credo:disable-for-lines:5 Credo.Check.Refactor.Nesting
      value =
        case raw_value do
          %Hash{} -> if(encode, do: Hash.to_string(raw_value), else: raw_value.bytes)
          %Data{} -> if(encode, do: Data.to_string(raw_value), else: raw_value.bytes)
          _ -> raw_value
        end

      Map.put(record_as_map, key, value)
    end)
  end
end<|MERGE_RESOLUTION|>--- conflicted
+++ resolved
@@ -451,14 +451,8 @@
   @spec unconfirmed_rollup_blocks(FullBlock.block_number(), FullBlock.block_number()) :: [
           %{
             batch_number: non_neg_integer(),
-<<<<<<< HEAD
-            block_num: FullBlock.block_number(),
-            confirm_id: nil,
-            hash: Hash.t()
-=======
             block_number: FullBlock.block_number(),
             confirm_id: non_neg_integer() | nil
->>>>>>> dcff53b5
           }
         ]
   def unconfirmed_rollup_blocks(first_block, last_block)
