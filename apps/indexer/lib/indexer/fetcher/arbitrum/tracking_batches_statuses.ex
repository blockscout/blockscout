--- conflicted
+++ resolved
@@ -101,12 +101,8 @@
     missing_batches_range = config_tracker[:missing_batches_range]
     node_interface_address = config_tracker[:node_interface_contract]
 
-<<<<<<< HEAD
-    indexer_first_block = Application.get_all_env(:indexer)[:first_block]
-=======
     indexer_first_block =
       RangesHelper.get_min_block_number_from_range_string(Application.get_env(:indexer, :block_ranges))
->>>>>>> 4ebb281c
 
     Process.send(self(), :init_worker, [])
 
