--- conflicted
+++ resolved
@@ -436,13 +436,8 @@
   #
   # ## Returns
   # - A tuple containing lists of batches, lifecycle transactions, rollup blocks,
-<<<<<<< HEAD
   #   rollup transactions, committed messages (with the status `:sent`), and records
   #   with DA-related information if applicable, all ready for database import.
-=======
-  #   rollup transactions, and committed messages (with the status `:sent`), all
-  #   ready for database import.
->>>>>>> bd09249c
   @spec handle_batches_from_logs(
           [%{String.t() => any()}],
           non_neg_integer(),
@@ -451,33 +446,20 @@
             :chunk_size => non_neg_integer(),
             optional(any()) => any()
           },
-<<<<<<< HEAD
           binary(),
-=======
->>>>>>> bd09249c
           %{
             :json_rpc_named_arguments => EthereumJSONRPC.json_rpc_named_arguments(),
             :chunk_size => non_neg_integer(),
             optional(any()) => any()
           }
-<<<<<<< HEAD
         ) ::
           {[Arbitrum.L1Batch.to_import()], [Arbitrum.LifecycleTransaction.to_import()],
            [Arbitrum.BatchBlock.to_import()], [Arbitrum.BatchTransaction.to_import()], [Arbitrum.Message.to_import()],
            [Arbitrum.DaMultiPurposeRecord.to_import()]}
-=======
-        ) :: {
-          [Arbitrum.L1Batch.to_import()],
-          [Arbitrum.LifecycleTransaction.to_import()],
-          [Arbitrum.BatchBlock.to_import()],
-          [Arbitrum.BatchTransaction.to_import()],
-          [Arbitrum.Message.to_import()]
-        }
-  defp handle_batches_from_logs(logs, msg_to_block_shift, l1_rpc_config, rollup_rpc_config)
-
-  defp handle_batches_from_logs([], _, _, _), do: {[], [], [], [], []}
-
->>>>>>> bd09249c
+  defp handle_batches_from_logs(logs, msg_to_block_shift, l1_rpc_config, sequencer_inbox_address, rollup_rpc_config)
+
+  defp handle_batches_from_logs([], _, _, _, _), do: {[], [], [], [], [], []}
+
   defp handle_batches_from_logs(
          logs,
          msg_to_block_shift,
