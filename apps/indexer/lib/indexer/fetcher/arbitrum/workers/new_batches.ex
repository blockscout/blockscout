defmodule Indexer.Fetcher.Arbitrum.Workers.NewBatches do
  @moduledoc """
    Manages the discovery and importation of new and historical batches of transactions for an Arbitrum rollup.

    This module orchestrates the discovery of batches of transactions processed
    through the Arbitrum Sequencer. It distinguishes between new batches currently
    being created and historical batches processed in the past but not yet imported
    into the database.

    Fetch logs for the `SequencerBatchDelivered` event emitted by the Arbitrum
    `SequencerInbox` contract. Process the logs to extract batch details. Build the
    link between batches and the corresponding rollup blocks and transactions. If
    the batch data is located in Data Availability solutions like AnyTrust or
    Celestia, fetch DA information to locate the batch data. Discover cross-chain
    messages initiated in rollup blocks linked with the new batches and update the
    status of messages to consider them as committed (`:sent`).

    For any blocks or transactions missing in the database, data is requested in
    chunks from the rollup RPC endpoint by `eth_getBlockByNumber`. Additionally,
    to complete batch details and lifecycle transactions, RPC calls to
    `eth_getTransactionByHash` and `eth_getBlockByNumber` on L1 are made in chunks
    for the necessary information not available in the logs.
  """

  alias ABI.{FunctionSelector, TypeDecoder}

  import EthereumJSONRPC, only: [quantity_to_integer: 1]

  import Indexer.Fetcher.Arbitrum.Utils.Logging, only: [log_info: 1, log_debug: 1]

  alias EthereumJSONRPC.Block.ByNumber, as: BlockByNumber

  alias Indexer.Fetcher.Arbitrum.DA.Common, as: DataAvailabilityInfo
  alias Indexer.Fetcher.Arbitrum.DA.{Anytrust, Celestia}
  alias Indexer.Fetcher.Arbitrum.Utils.{Db, Logging, Rpc}
  alias Indexer.Helper, as: IndexerHelper

  alias Explorer.Chain
  alias Explorer.Chain.Arbitrum
  alias Explorer.Chain.Events.Publisher

  require Logger

  # keccak256("SequencerBatchDelivered(uint256,bytes32,bytes32,bytes32,uint256,(uint64,uint64,uint64,uint64),uint8)")
  @event_sequencer_batch_delivered "0x7394f4a19a13c7b92b5bb71033245305946ef78452f7b4986ac1390b5df4ebd7"

  @doc """
    Discovers and imports new batches of rollup transactions within the current L1 block range.

    This function determines the L1 block range for discovering new batches of rollup
    transactions. It retrieves logs representing SequencerBatchDelivered events
    emitted by the SequencerInbox contract within this range. The logs are processed
    to identify new batches and their corresponding details. Comprehensive data
    structures for these batches, along with their lifecycle transactions, rollup
    blocks, and rollup transactions, are constructed. In addition, the function
    updates the status of L2-to-L1 messages that have been committed within these new
    batches. All discovered and processed data are then imported into the database.
    The process targets only the batches that have not been previously processed,
    thereby enhancing efficiency.

    ## Parameters
    - A map containing:
      - `config`: Configuration settings including RPC configurations, SequencerInbox
                  address, a shift for the message to block number mapping, and
                  a limit for new batches discovery.
      - `data`: Contains the starting block number for new batch discovery.

    ## Returns
    - `{:ok, end_block}`: On successful discovery and processing, where `end_block`
                          indicates the necessity to consider the next block range
                          in the following iteration of new batch discovery.
    - `{:ok, start_block - 1}`: If there are no new blocks to be processed,
                                indicating that the current start block should be
                                reconsidered in the next iteration.
  """
  @spec discover_new_batches(%{
          :config => %{
            :l1_rpc => %{
              :json_rpc_named_arguments => EthereumJSONRPC.json_rpc_named_arguments(),
              :logs_block_range => non_neg_integer(),
              optional(any()) => any()
            },
            :l1_sequencer_inbox_address => binary(),
            :messages_to_blocks_shift => non_neg_integer(),
            :new_batches_limit => non_neg_integer(),
            :rollup_rpc => %{
              :json_rpc_named_arguments => EthereumJSONRPC.json_rpc_named_arguments(),
              :chunk_size => non_neg_integer(),
              optional(any()) => any()
            },
            :node_interface_address => binary(),
            optional(any()) => any()
          },
          :data => %{:new_batches_start_block => non_neg_integer(), optional(any()) => any()},
          optional(any()) => any()
        }) :: {:ok, non_neg_integer()}
  def discover_new_batches(
        %{
          config: %{
            l1_rpc: l1_rpc_config,
            rollup_rpc: rollup_rpc_config,
            l1_sequencer_inbox_address: sequencer_inbox_address,
            messages_to_blocks_shift: messages_to_blocks_shift,
            new_batches_limit: new_batches_limit,
            node_interface_address: node_interface_address
          },
          data: %{new_batches_start_block: start_block}
        } = _state
      ) do
    # Requesting the "latest" block instead of "safe" allows to catch new batches
    # without latency.
    {:ok, latest_block} =
      IndexerHelper.get_block_number_by_tag(
        "latest",
        l1_rpc_config.json_rpc_named_arguments,
        Rpc.get_resend_attempts()
      )

    end_block = min(start_block + l1_rpc_config.logs_block_range - 1, latest_block)

    if start_block <= end_block do
      log_info("Block range for new batches discovery: #{start_block}..#{end_block}")

      discover(
        sequencer_inbox_address,
        start_block,
        end_block,
        new_batches_limit,
        messages_to_blocks_shift,
        l1_rpc_config,
        node_interface_address,
        rollup_rpc_config
      )

      {:ok, end_block}
    else
      {:ok, start_block - 1}
    end
  end

  @doc """
    Discovers and imports historical batches of rollup transactions within a specified block range.

    This function determines the L1 block range for discovering historical batches
    of rollup transactions. Within this range, it retrieves logs representing the
    SequencerBatchDelivered events emitted by the SequencerInbox contract. These
    logs are processed to identify the batches and their details. The function then
    constructs comprehensive data structures for batches, lifecycle transactions,
    rollup blocks, and rollup transactions. Additionally, it identifies L2-to-L1
    messages that have been committed within these batches and updates their status.
    All discovered and processed data are then imported into the database, with the
    process targeting only previously undiscovered batches to enhance efficiency.

    ## Parameters
    - A map containing:
      - `config`: Configuration settings including the L1 rollup initialization block,
                  RPC configurations, SequencerInbox address, a shift for the message
                  to block number mapping, and a limit for new batches discovery.
      - `data`: Contains the ending block number for the historical batch discovery.

    ## Returns
    - `{:ok, start_block}`: On successful discovery and processing, where `start_block`
                            is the calculated starting block for the discovery range,
                            indicating the need to consider another block range in the
                            next iteration of historical batch discovery.
    - `{:ok, l1_rollup_init_block}`: If the discovery process has reached the rollup
                                     initialization block, indicating that all batches
                                     up to the rollup origins have been discovered and
                                     no further action is needed.
  """
  @spec discover_historical_batches(%{
          :config => %{
            :l1_rollup_init_block => non_neg_integer(),
            :l1_rpc => %{
              :json_rpc_named_arguments => EthereumJSONRPC.json_rpc_named_arguments(),
              :logs_block_range => non_neg_integer(),
              optional(any()) => any()
            },
            :l1_sequencer_inbox_address => binary(),
            :messages_to_blocks_shift => non_neg_integer(),
            :new_batches_limit => non_neg_integer(),
            :rollup_rpc => %{
              :json_rpc_named_arguments => EthereumJSONRPC.json_rpc_named_arguments(),
              :chunk_size => non_neg_integer(),
              optional(any()) => any()
            },
            :node_interface_address => binary(),
            optional(any()) => any()
          },
          :data => %{:historical_batches_end_block => any(), optional(any()) => any()},
          optional(any()) => any()
        }) :: {:ok, non_neg_integer()}
  def discover_historical_batches(
        %{
          config: %{
            l1_rpc: l1_rpc_config,
            rollup_rpc: rollup_rpc_config,
            l1_sequencer_inbox_address: sequencer_inbox_address,
            messages_to_blocks_shift: messages_to_blocks_shift,
            l1_rollup_init_block: l1_rollup_init_block,
            new_batches_limit: new_batches_limit,
            node_interface_address: node_interface_address
          },
          data: %{historical_batches_end_block: end_block}
        } = _state
      ) do
    if end_block >= l1_rollup_init_block do
      start_block = max(l1_rollup_init_block, end_block - l1_rpc_config.logs_block_range + 1)

      log_info("Block range for historical batches discovery: #{start_block}..#{end_block}")

      discover_historical(
        sequencer_inbox_address,
        start_block,
        end_block,
        new_batches_limit,
        messages_to_blocks_shift,
        l1_rpc_config,
        node_interface_address,
        rollup_rpc_config
      )

      {:ok, start_block}
    else
      {:ok, l1_rollup_init_block}
    end
  end

  # Initiates the discovery process for batches within a specified block range.
  #
  # Invokes the actual discovery process for new batches by calling `do_discover`
  # with the provided parameters.
  #
  # ## Parameters
  # - `sequencer_inbox_address`: The SequencerInbox contract address.
  # - `start_block`: The starting block number for discovery.
  # - `end_block`: The ending block number for discovery.
  # - `new_batches_limit`: Limit of new batches to process in one iteration.
  # - `messages_to_blocks_shift`: Shift value for message to block number mapping.
  # - `l1_rpc_config`: Configuration for L1 RPC calls.
  # - `node_interface_address`: The address of the NodeInterface contract on the rollup.
  # - `rollup_rpc_config`: Configuration for rollup RPC calls.
  #
  # ## Returns
  # - N/A
  defp discover(
         sequencer_inbox_address,
         start_block,
         end_block,
         new_batches_limit,
         messages_to_blocks_shift,
         l1_rpc_config,
         node_interface_address,
         rollup_rpc_config
       ) do
    do_discover(
      sequencer_inbox_address,
      start_block,
      end_block,
      new_batches_limit,
      messages_to_blocks_shift,
      l1_rpc_config,
      node_interface_address,
      rollup_rpc_config
    )
  end

  # Initiates the historical discovery process for batches within a specified block range.
  #
  # Calls `do_discover` with parameters reversed for start and end blocks to
  # process historical data.
  #
  # ## Parameters
  # - `sequencer_inbox_address`: The SequencerInbox contract address.
  # - `start_block`: The starting block number for discovery.
  # - `end_block`: The ending block number for discovery.
  # - `new_batches_limit`: Limit of new batches to process in one iteration.
  # - `messages_to_blocks_shift`: Shift value for message to block number mapping.
  # - `l1_rpc_config`: Configuration for L1 RPC calls.
  # - `node_interface_address`: The address of the NodeInterface contract on the rollup.
  # - `rollup_rpc_config`: Configuration for rollup RPC calls.
  #
  # ## Returns
  # - N/A
  defp discover_historical(
         sequencer_inbox_address,
         start_block,
         end_block,
         new_batches_limit,
         messages_to_blocks_shift,
         l1_rpc_config,
         node_interface_address,
         rollup_rpc_config
       ) do
    do_discover(
      sequencer_inbox_address,
      end_block,
      start_block,
      new_batches_limit,
      messages_to_blocks_shift,
      l1_rpc_config,
      node_interface_address,
      rollup_rpc_config
    )
  end

  # Performs the discovery of new or historical batches within a specified block range,
  # processing and importing the relevant data into the database.
  #
  # This function retrieves SequencerBatchDelivered event logs from the specified block
  # range and processes these logs to identify new batches and their corresponding details.
  # It then constructs comprehensive data structures for batches, lifecycle transactions,
  # rollup blocks, rollup transactions, and Data Availability related records. Additionally,
  # it identifies any L2-to-L1 messages that have been committed within these batches and
  # updates their status. All discovered and processed data are then imported into the
  # database. If new batches were found, they are announced to be broadcasted through a
  # websocket.
  #
  # ## Parameters
  # - `sequencer_inbox_address`: The SequencerInbox contract address used to filter logs.
  # - `start_block`: The starting block number for the discovery range.
  # - `end_block`: The ending block number for the discovery range.
  # - `new_batches_limit`: The maximum number of new batches to process in one iteration.
  # - `messages_to_blocks_shift`: The value used to align message counts with rollup block
  #   numbers.
  # - `l1_rpc_config`: RPC configuration parameters for L1.
  # - `node_interface_address`: The address of the NodeInterface contract on the rollup.
  # - `rollup_rpc_config`: RPC configuration parameters for rollup data.
  #
  # ## Returns
  # - N/A
  @spec do_discover(
          binary(),
          non_neg_integer(),
          non_neg_integer(),
          non_neg_integer(),
          non_neg_integer(),
          %{
            :json_rpc_named_arguments => EthereumJSONRPC.json_rpc_named_arguments(),
            :chunk_size => non_neg_integer(),
            optional(any()) => any()
          },
          %{
            :json_rpc_named_arguments => EthereumJSONRPC.json_rpc_named_arguments(),
            :chunk_size => non_neg_integer(),
            optional(any()) => any()
          }
        ) :: :ok
  defp do_discover(
         sequencer_inbox_address,
         start_block,
         end_block,
         new_batches_limit,
         messages_to_blocks_shift,
         l1_rpc_config,
         node_interface_address,
         rollup_rpc_config
       ) do
    raw_logs =
      get_logs_new_batches(
        min(start_block, end_block),
        max(start_block, end_block),
        sequencer_inbox_address,
        l1_rpc_config.json_rpc_named_arguments
      )

    new_batches_discovery? = end_block >= start_block

    logs =
      if new_batches_discovery? do
        # called by `discover`
        raw_logs
      else
        # called by `discover_historical`
        Enum.reverse(raw_logs)
      end

    # Discovered logs are divided into chunks to ensure progress
    # in batch discovery, even if an error interrupts the fetching process.
    logs
    |> Enum.chunk_every(new_batches_limit)
    |> Enum.each(fn chunked_logs ->
      {batches, lifecycle_txs, rollup_blocks, rollup_txs, committed_txs, da_records} =
        handle_batches_from_logs(
          chunked_logs,
          messages_to_blocks_shift,
          l1_rpc_config,
<<<<<<< HEAD
          node_interface_address,
=======
          sequencer_inbox_address,
>>>>>>> 3c268d21
          rollup_rpc_config
        )

      {:ok, _} =
        Chain.import(%{
          arbitrum_lifecycle_transactions: %{params: lifecycle_txs},
          arbitrum_l1_batches: %{params: batches},
          arbitrum_batch_blocks: %{params: rollup_blocks},
          arbitrum_batch_transactions: %{params: rollup_txs},
          arbitrum_messages: %{params: committed_txs},
          arbitrum_da_multi_purpose_records: %{params: da_records},
          timeout: :infinity
        })

      if not Enum.empty?(batches) and new_batches_discovery? do
        Publisher.broadcast(
          [{:new_arbitrum_batches, extend_batches_with_commitment_transactions(batches, lifecycle_txs)}],
          :realtime
        )
      end
    end)
  end

  # Fetches logs for SequencerBatchDelivered events from the SequencerInbox contract within a block range.
  #
  # Retrieves logs that correspond to SequencerBatchDelivered events, specifically
  # from the SequencerInbox contract, between the specified block numbers.
  #
  # ## Parameters
  # - `start_block`: The starting block number for log retrieval.
  # - `end_block`: The ending block number for log retrieval.
  # - `sequencer_inbox_address`: The address of the SequencerInbox contract.
  # - `json_rpc_named_arguments`: Configuration parameters for the JSON RPC connection.
  #
  # ## Returns
  # - A list of logs for SequencerBatchDelivered events within the specified block range.
  @spec get_logs_new_batches(non_neg_integer(), non_neg_integer(), binary(), EthereumJSONRPC.json_rpc_named_arguments()) ::
          [%{String.t() => any()}]
  defp get_logs_new_batches(start_block, end_block, sequencer_inbox_address, json_rpc_named_arguments)
       when start_block <= end_block do
    {:ok, logs} =
      IndexerHelper.get_logs(
        start_block,
        end_block,
        sequencer_inbox_address,
        [@event_sequencer_batch_delivered],
        json_rpc_named_arguments
      )

    if length(logs) > 0 do
      log_debug("Found #{length(logs)} SequencerBatchDelivered logs")
    end

    logs
  end

  # Processes logs to extract batch information and prepare it for database import.
  #
  # This function analyzes SequencerBatchDelivered event logs to identify new batches
  # and retrieves their details, avoiding the reprocessing of batches already known
  # in the database. It enriches the details of new batches with data from corresponding
  # L1 transactions and blocks, including timestamps and block ranges. The function
  # then prepares batches, associated rollup blocks and transactions, lifecycle
  # transactions and Data Availability related records for database import.
  # Additionally, L2-to-L1 messages initiated in the rollup blocks associated with the
  # discovered batches are retrieved from the database, marked as `:sent`, and prepared
  # for database import.
  #
  # ## Parameters
  # - `logs`: The list of SequencerBatchDelivered event logs.
  # - `msg_to_block_shift`: The shift value for mapping batch messages to block numbers.
  # - `l1_rpc_config`: The RPC configuration for L1 requests.
<<<<<<< HEAD
  # - `node_interface_address`: The address of the NodeInterface contract on the rollup.
=======
  # - `sequencer_inbox_address`: The address of the SequencerInbox contract.
>>>>>>> 3c268d21
  # - `rollup_rpc_config`: The RPC configuration for rollup data requests.
  #
  # ## Returns
  # - A tuple containing lists of batches, lifecycle transactions, rollup blocks,
  #   rollup transactions, committed messages (with the status `:sent`), and records
  #   with DA-related information if applicable, all ready for database import.
  @spec handle_batches_from_logs(
          [%{String.t() => any()}],
          non_neg_integer(),
          %{
            :json_rpc_named_arguments => EthereumJSONRPC.json_rpc_named_arguments(),
            :chunk_size => non_neg_integer(),
            optional(any()) => any()
          },
          binary(),
          %{
            :json_rpc_named_arguments => EthereumJSONRPC.json_rpc_named_arguments(),
            :chunk_size => non_neg_integer(),
            optional(any()) => any()
          }
<<<<<<< HEAD
        ) :: {
          [Arbitrum.L1Batch.to_import()],
          [Arbitrum.LifecycleTransaction.to_import()],
          [Arbitrum.BatchBlock.to_import()],
          [Arbitrum.BatchTransaction.to_import()],
          [Arbitrum.Message.to_import()]
        }
  defp handle_batches_from_logs(logs, msg_to_block_shift, l1_rpc_config, node_interface_address, rollup_rpc_config)

  defp handle_batches_from_logs([], _, _, _, _), do: {[], [], [], [], []}
=======
        ) ::
          {[Arbitrum.L1Batch.to_import()], [Arbitrum.LifecycleTransaction.to_import()],
           [Arbitrum.BatchBlock.to_import()], [Arbitrum.BatchTransaction.to_import()], [Arbitrum.Message.to_import()],
           [Arbitrum.DaMultiPurposeRecord.to_import()]}
  defp handle_batches_from_logs(logs, msg_to_block_shift, l1_rpc_config, sequencer_inbox_address, rollup_rpc_config)

  defp handle_batches_from_logs([], _, _, _, _), do: {[], [], [], [], [], []}
>>>>>>> 3c268d21

  defp handle_batches_from_logs(
         logs,
         msg_to_block_shift,
         %{
           json_rpc_named_arguments: json_rpc_named_arguments,
           chunk_size: chunk_size
         } = l1_rpc_config,
<<<<<<< HEAD
         node_interface_address,
=======
         sequencer_inbox_address,
>>>>>>> 3c268d21
         rollup_rpc_config
       ) do
    existing_batches =
      logs
      |> parse_logs_to_get_batch_numbers()
      |> Db.batches_exist()

    {batches, txs_requests, blocks_requests, existing_commitment_txs} =
      parse_logs_for_new_batches(logs, existing_batches)

    blocks_to_ts = Rpc.execute_blocks_requests_and_get_ts(blocks_requests, json_rpc_named_arguments, chunk_size)

<<<<<<< HEAD
    {lifecycle_txs_wo_indices, batches_to_import} =
      execute_tx_requests_parse_txs_calldata(
        txs_requests,
        msg_to_block_shift,
        blocks_to_ts,
        batches,
        l1_rpc_config,
        %{
          node_interface_address: node_interface_address,
          json_rpc_named_arguments: rollup_rpc_config.json_rpc_named_arguments
        }
      )
=======
    {initial_lifecycle_txs, batches_to_import, da_info} =
      execute_tx_requests_parse_txs_calldata(txs_requests, msg_to_block_shift, blocks_to_ts, batches, l1_rpc_config)
>>>>>>> 3c268d21

    # Check if the commitment transactions for the batches which are already in the database
    # needs to be updated in case of reorgs
    lifecycle_txs_wo_indices =
      initial_lifecycle_txs
      |> Map.merge(update_lifecycle_txs_for_new_blocks(existing_commitment_txs, blocks_to_ts))

    {blocks_to_import, rollup_txs_to_import} = get_rollup_blocks_and_transactions(batches_to_import, rollup_rpc_config)

    lifecycle_txs =
      lifecycle_txs_wo_indices
      |> Db.get_indices_for_l1_transactions()

    tx_counts_per_batch = batches_to_rollup_txs_amounts(rollup_txs_to_import)

    batches_list_to_import =
      batches_to_import
      |> Map.values()
      |> Enum.reduce([], fn batch, updated_batches_list ->
        [
          batch
          |> Map.put(:commitment_id, get_l1_tx_id_by_hash(lifecycle_txs, batch.tx_hash))
          |> Map.put(
            :transactions_count,
            case tx_counts_per_batch[batch.number] do
              nil -> 0
              value -> value
            end
          )
          |> Map.drop([:tx_hash])
          | updated_batches_list
        ]
      end)

    da_records =
      DataAvailabilityInfo.prepare_for_import(da_info, %{
        sequencer_inbox_address: sequencer_inbox_address,
        json_rpc_named_arguments: l1_rpc_config.json_rpc_named_arguments
      })

    # It is safe to not re-mark messages as committed for the batches that are already in the database
    committed_messages =
      if Enum.empty?(blocks_to_import) do
        []
      else
        # Without check on the empty list of keys `Enum.max()` will raise an error
        blocks_to_import
        |> Map.keys()
        |> Enum.max()
        |> get_committed_l2_to_l1_messages()
      end

    {batches_list_to_import, Map.values(lifecycle_txs), Map.values(blocks_to_import), rollup_txs_to_import,
     committed_messages, da_records}
  end

  # Extracts batch numbers from logs of SequencerBatchDelivered events.
  @spec parse_logs_to_get_batch_numbers([%{String.t() => any()}]) :: [non_neg_integer()]
  defp parse_logs_to_get_batch_numbers(logs) do
    logs
    |> Enum.map(fn event ->
      {batch_num, _, _} = sequencer_batch_delivered_event_parse(event)
      batch_num
    end)
  end

  # Parses logs representing SequencerBatchDelivered events to identify new batches.
  #
  # This function sifts through logs of SequencerBatchDelivered events, extracts the
  # necessary data, and assembles a map of new batch descriptions. Additionally, it
  # prepares RPC `eth_getTransactionByHash` and `eth_getBlockByNumber` requests to
  # fetch details not present in the logs. To minimize subsequent RPC calls, requests to
  # get the transactions details are only made for batches not previously known.
  # For the existing batches, the function prepares a map of commitment transactions
  # assuming that they must be updated if reorgs occur.
  #
  # ## Parameters
  # - `logs`: A list of event logs to be processed.
  # - `existing_batches`: A list of batch numbers already processed.
  #
  # ## Returns
  # - A tuple containing:
  #   - A map of new batch descriptions, which are not yet ready for database import.
  #   - A list of RPC `eth_getTransactionByHash` requests for fetching details of
  #     the L1 transactions associated with these batches.
  #   - A list of RPC requests to fetch details of the L1 blocks where these batches
  #     were included.
  #   - A map of commitment transactions for the existing batches where the value is
  #     the block number of the transaction.
  @spec parse_logs_for_new_batches(
          [%{String.t() => any()}],
          [non_neg_integer()]
        ) :: {
          %{
            non_neg_integer() => %{
              :number => non_neg_integer(),
              :before_acc => binary(),
              :after_acc => binary(),
              :tx_hash => binary()
            }
          },
          [EthereumJSONRPC.Transport.request()],
          [EthereumJSONRPC.Transport.request()],
          %{binary() => non_neg_integer()}
        }
  defp parse_logs_for_new_batches(logs, existing_batches) do
    {batches, txs_requests, blocks_requests, existing_commitment_txs} =
      logs
      |> Enum.reduce({%{}, [], %{}, %{}}, fn event, {batches, txs_requests, blocks_requests, existing_commitment_txs} ->
        {batch_num, before_acc, after_acc} = sequencer_batch_delivered_event_parse(event)

        tx_hash_raw = event["transactionHash"]
        tx_hash = Rpc.string_hash_to_bytes_hash(tx_hash_raw)
        blk_num = quantity_to_integer(event["blockNumber"])

        {updated_batches, updated_txs_requests, updated_existing_commitment_txs} =
          if batch_num in existing_batches do
            {batches, txs_requests, Map.put(existing_commitment_txs, tx_hash, blk_num)}
          else
            log_info("New batch #{batch_num} found in #{tx_hash_raw}")

            updated_batches =
              Map.put(
                batches,
                batch_num,
                %{
                  number: batch_num,
                  before_acc: before_acc,
                  after_acc: after_acc,
                  tx_hash: tx_hash
                }
              )

            updated_txs_requests = [
              Rpc.transaction_by_hash_request(%{id: 0, hash: tx_hash_raw})
              | txs_requests
            ]

            {updated_batches, updated_txs_requests, existing_commitment_txs}
          end

        # In order to have an ability to update commitment transaction for the existing batches
        # in case of reorgs, we need to re-execute the block requests
        updated_blocks_requests =
          Map.put(
            blocks_requests,
            blk_num,
            BlockByNumber.request(%{id: 0, number: blk_num}, false, true)
          )

        {updated_batches, updated_txs_requests, updated_blocks_requests, updated_existing_commitment_txs}
      end)

    {batches, txs_requests, Map.values(blocks_requests), existing_commitment_txs}
  end

  # Parses SequencerBatchDelivered event to get batch sequence number and associated accumulators
  @spec sequencer_batch_delivered_event_parse(%{String.t() => any()}) :: {non_neg_integer(), binary(), binary()}
  defp sequencer_batch_delivered_event_parse(event) do
    [_, batch_sequence_number, before_acc, after_acc] = event["topics"]

    {quantity_to_integer(batch_sequence_number), before_acc, after_acc}
  end

  # Executes transaction requests and parses the calldata to extract batch data.
  #
  # This function processes a list of RPC `eth_getTransactionByHash` requests, extracts
  # and decodes the calldata from the transactions to obtain batch details. It updates
  # the provided batch map with block ranges for new batches and constructs a map of
  # lifecycle transactions with their timestamps and finalization status. Additionally,
  # it examines the data availability (DA) information for Anytrust or Celestia and
  # constructs a list of DA info structs.
  #
  # ## Parameters
  # - `txs_requests`: The list of RPC requests to fetch transaction data.
  # - `msg_to_block_shift`: The shift value to adjust the message count to the correct
  #                         rollup block numbers.
  # - `blocks_to_ts`: A map of block numbers to their timestamps, required to complete
  #                   data for corresponding lifecycle transactions.
  # - `batches`: The current batch data to be updated.
<<<<<<< HEAD
  # - A configuration map containing L1 JSON RPC arguments, a track finalization flag,
  #   and a chunk size for batch processing.
  # - A configuration map containing the rollup RPC arguments and the address of the
  #   NodeInterface contract.
  #
  # ## Returns
  # - A tuple containing:
  #   - A map of lifecycle (L1) transactions, which are not yet compatible with
  #     database import and require further processing.
  #   - An updated map of batch descriptions, also requiring further processing
  #     before database import.
  defp execute_tx_requests_parse_txs_calldata(
         txs_requests,
         msg_to_block_shift,
         blocks_to_ts,
         batches,
         %{
           json_rpc_named_arguments: json_rpc_named_arguments,
           track_finalization: track_finalization?,
           chunk_size: chunk_size
         },
         rollup_config
       ) do
=======
  # - A configuration map containing:
  #   - `json_rpc_named_arguments`: Configuration parameters for the JSON RPC connection.
  #   - `track_finalization`: A boolean flag indicating if finalization tracking is needed.
  #   - `chunk_size`: The size of chunks for batch processing.
  #
  # ## Returns
  # - A tuple containing:
  #   - A map of lifecycle (L1) transactions, including their hashes, block numbers,
  #     timestamps, and statuses (finalized or unfinalized).
  #   - An updated map of batch descriptions with block ranges and data availability
  #     information.
  #   - A list of data availability information structs for Anytrust or Celestia.
  @spec execute_tx_requests_parse_txs_calldata(
          [EthereumJSONRPC.Transport.request()],
          non_neg_integer(),
          %{EthereumJSONRPC.block_number() => DateTime.t()},
          %{non_neg_integer() => map()},
          %{
            :chunk_size => non_neg_integer(),
            :json_rpc_named_arguments => EthereumJSONRPC.json_rpc_named_arguments(),
            :track_finalization => boolean(),
            optional(any()) => any()
          }
        ) ::
          {%{
             binary() => %{
               :hash => binary(),
               :block_number => non_neg_integer(),
               :timestamp => DateTime.t(),
               :status => :unfinalized | :finalized
             }
           },
           %{
             non_neg_integer() => %{
               :start_block => non_neg_integer(),
               :end_block => non_neg_integer(),
               :data_available => atom() | nil,
               optional(any()) => any()
             }
           }, [Anytrust.t() | Celestia.t()]}
  defp execute_tx_requests_parse_txs_calldata(txs_requests, msg_to_block_shift, blocks_to_ts, batches, %{
         json_rpc_named_arguments: json_rpc_named_arguments,
         track_finalization: track_finalization?,
         chunk_size: chunk_size
       }) do
>>>>>>> 3c268d21
    txs_requests
    |> Enum.chunk_every(chunk_size)
    |> Enum.reduce({%{}, batches, []}, fn chunk, {l1_txs, updated_batches, da_info} ->
      chunk
      # each eth_getTransactionByHash will take time since it returns entire batch
      # in `input` which is heavy because contains dozens of rollup blocks
      |> Rpc.make_chunked_request(json_rpc_named_arguments, "eth_getTransactionByHash")
      |> Enum.reduce({l1_txs, updated_batches, da_info}, fn resp, {txs_map, batches_map, da_info_list} ->
        block_num = quantity_to_integer(resp["blockNumber"])
        tx_hash = Rpc.string_hash_to_bytes_hash(resp["hash"])

        # Although they are called messages in the functions' ABI, in fact they are
        # rollup blocks
        {batch_num, prev_message_count, new_message_count, extra_data} =
          add_sequencer_l2_batch_from_origin_calldata_parse(resp["input"])

<<<<<<< HEAD
        # For the case when the rollup blocks range is not discovered on the previous
        # step due to handling of legacy events, it is required to make more
        # sophisticated lookup based on the previously discovered batches and requests
        # to the NodeInterface contract on the rollup.
        {batch_start_block, batch_end_block} =
          determine_batch_block_range(
            batch_num,
            prev_message_count,
            new_message_count,
            msg_to_block_shift,
            rollup_config
          )

=======
        {da_type, da_data} =
          case DataAvailabilityInfo.examine_batch_accompanying_data(batch_num, extra_data) do
            {:ok, t, d} -> {t, d}
            {:error, _, _} -> {nil, nil}
          end

        # In some cases extracted numbers for messages does not linked directly
        # with rollup blocks, for this, the numbers are shifted by a value specific
        # for particular rollup
>>>>>>> 3c268d21
        updated_batches_map =
          Map.put(
            batches_map,
            batch_num,
            Map.merge(batches_map[batch_num], %{
<<<<<<< HEAD
              start_block: batch_start_block,
              end_block: batch_end_block
=======
              start_block: prev_message_count + msg_to_block_shift,
              end_block: new_message_count + msg_to_block_shift - 1,
              batch_container: da_type
>>>>>>> 3c268d21
            })
          )

        updated_txs_map =
          Map.put(txs_map, tx_hash, %{
            hash: tx_hash,
            block_number: block_num,
            timestamp: blocks_to_ts[block_num],
            status:
              if track_finalization? do
                :unfinalized
              else
                :finalized
              end
          })

        # credo:disable-for-lines:6 Credo.Check.Refactor.Nesting
        updated_da_info_list =
          if DataAvailabilityInfo.required_import?(da_type) do
            [da_data | da_info_list]
          else
            da_info_list
          end

        {updated_txs_map, updated_batches_map, updated_da_info_list}
      end)
    end)
  end

  # Parses calldata of `addSequencerL2BatchFromOrigin` or `addSequencerL2BatchFromBlobs`
  # functions to extract batch information.
  @spec add_sequencer_l2_batch_from_origin_calldata_parse(binary()) ::
          {non_neg_integer(), non_neg_integer(), non_neg_integer(), binary() | nil}
  defp add_sequencer_l2_batch_from_origin_calldata_parse(calldata) do
    case calldata do
      "0x8f111f3c" <> encoded_params ->
        # addSequencerL2BatchFromOrigin(uint256 sequenceNumber, bytes calldata data, uint256 afterDelayedMessagesRead, address gasRefunder, uint256 prevMessageCount, uint256 newMessageCount)
        [sequence_number, data, _after_delayed_messages_read, _gas_refunder, prev_message_count, new_message_count] =
          TypeDecoder.decode(
            Base.decode16!(encoded_params, case: :lower),
            %FunctionSelector{
              function: "addSequencerL2BatchFromOrigin",
              types: [
                {:uint, 256},
                :bytes,
                {:uint, 256},
                :address,
                {:uint, 256},
                {:uint, 256}
              ]
            }
          )

        {sequence_number, prev_message_count, new_message_count, data}

      "0x3e5aa082" <> encoded_params ->
        # addSequencerL2BatchFromBlobs(uint256 sequenceNumber, uint256 afterDelayedMessagesRead, address gasRefunder, uint256 prevMessageCount, uint256 newMessageCount)
        [sequence_number, _after_delayed_messages_read, _gas_refunder, prev_message_count, new_message_count] =
          TypeDecoder.decode(
            Base.decode16!(encoded_params, case: :lower),
            %FunctionSelector{
              function: "addSequencerL2BatchFromBlobs",
              types: [
                {:uint, 256},
                {:uint, 256},
                :address,
                {:uint, 256},
                {:uint, 256}
              ]
            }
          )

<<<<<<< HEAD
        {sequence_number, prev_message_count, new_message_count}

      "0x6f12b0c9" <> encoded_params ->
        # addSequencerL2BatchFromOrigin(uint256 sequenceNumber, bytes calldata data, uint256 afterDelayedMessagesRead, address gasRefunder)
        [sequence_number, _data, _after_delayed_messages_read, _gas_refunder] =
          TypeDecoder.decode(
            Base.decode16!(encoded_params, case: :lower),
            %FunctionSelector{
              function: "addSequencerL2BatchFromOrigin",
              types: [
                {:uint, 256},
                :bytes,
                {:uint, 256},
                :address
              ]
            }
          )

        {sequence_number, nil, nil}
    end
  end

  # Determines the block range for a batch based on provided message counts and
  # previously discovered batches. If the message counts are nil, it attempts to
  # find the block range by inspecting neighboring batches.
  #
  # Parameters:
  # - `batch_number`: The batch number for which the block range is determined.
  # - `prev_message_count`: The message count of the previous batch, or nil if not
  #   available.
  # - `new_message_count`: The message count of the current batch, or nil if not
  #   available.
  # - `msg_to_block_shift`: A shift value used to adjust the block numbers based
  #   on message counts.
  # - `rollup_config`: A map containing the `NodeInterface` contract address and
  #   configuration parameters for the JSON RPC connection.
  #
  # Returns:
  # - A tuple `{start_block, end_block}` representing the range of blocks included
  #   in the specified batch.
  #
  # If both `prev_message_count` and `new_message_count` are nil, the function logs
  # an attempt to determine the block range based on already discovered batches.
  # It calculates the highest and lowest blocks for the neighboring batches and
  # uses them to infer the block range for the current batch. If only one neighbor
  # provides a block, it performs a binary search to find the opposite block.
  #
  # If the message counts are provided, it adjusts them by the specific shift value
  # `msg_to_block_shift` and returns the adjusted block range.
  @spec determine_batch_block_range(
          non_neg_integer(),
          non_neg_integer() | nil,
          non_neg_integer() | nil,
          non_neg_integer(),
          %{
            node_interface_address: EthereumJSONRPC.address(),
            json_rpc_named_arguments: EthereumJSONRPC.json_rpc_named_arguments()
          }
        ) :: {non_neg_integer(), non_neg_integer()}
  defp determine_batch_block_range(batch_number, prev_message_count, new_message_count, _, rollup_config)
       when is_nil(prev_message_count) and is_nil(new_message_count) do
    log_info("No blocks range for batch ##{batch_number}. Trying to find it based on already discovered batches.")

    {highest_block, step_highest_to_lowest} = get_expected_highest_block_and_step(batch_number + 1)
    {lowest_block, step_lowest_to_highest} = get_expected_lowest_block_and_step(batch_number - 1)

    {start_block, end_block} =
      case {lowest_block, highest_block} do
        {nil, nil} -> raise "Impossible to determine the block range for batch #{batch_number}"
        {lowest, nil} -> Rpc.get_block_range_for_batch(lowest, step_lowest_to_highest, batch_number, rollup_config)
        {nil, highest} -> Rpc.get_block_range_for_batch(highest, step_highest_to_lowest, batch_number, rollup_config)
        {lowest, highest} -> {lowest, highest}
      end

    log_info("Blocks range for batch ##{batch_number} is determined as #{start_block}..#{end_block}")
    {start_block, end_block}
  end

  defp determine_batch_block_range(_, prev_message_count, new_message_count, msg_to_block_shift, _) do
    # In some cases extracted numbers for messages does not linked directly
    # with rollup blocks, for this, the numbers are shifted by a value specific
    # for particular rollup
    {prev_message_count + msg_to_block_shift, new_message_count + msg_to_block_shift - 1}
  end

  # Calculates the expected highest block and step required for the lowest block look up for a given batch number.
  @spec get_expected_highest_block_and_step(non_neg_integer()) :: {non_neg_integer(), non_neg_integer()} | {nil, nil}
  defp get_expected_highest_block_and_step(batch_number) do
    # since the default direction for the block range exploration is chosen to be from the highest to lowest
    # the step is calculated to be positive
    case Db.get_batch_by_number(batch_number) do
      nil ->
        {nil, nil}

      %Arbitrum.L1Batch{start_block: start_block, end_block: end_block} ->
        {start_block - 1, div(end_block - start_block, 2)}
    end
  end

  # Calculates the expected lowest block and step required for the highest block look up for a given batch number.
  @spec get_expected_lowest_block_and_step(non_neg_integer()) :: {non_neg_integer(), integer()} | {nil, nil}
  defp get_expected_lowest_block_and_step(batch_number) do
    # since the default direction for the block range exploration is chosen to be from the highest to lowest
    # the step is calculated to be negative
    case Db.get_batch_by_number(batch_number) do
      nil ->
        {nil, nil}

      %Arbitrum.L1Batch{start_block: start_block, end_block: end_block} ->
        {end_block + 1, div(start_block - end_block, 2)}
=======
        {sequence_number, prev_message_count, new_message_count, nil}
>>>>>>> 3c268d21
    end
  end

  # Updates lifecycle transactions for new blocks by setting the block number and
  # timestamp for each transaction.
  #
  # The function checks if a transaction's block number and timestamp match the
  # new values. If they do not, the transaction is updated with the new block
  # number and timestamp.
  #
  # Parameters:
  # - `existing_commitment_txs`: A map where keys are transaction hashes and
  #   values are block numbers.
  # - `block_to_ts`: A map where keys are block numbers and values are timestamps.
  #
  # Returns:
  # - A map where keys are transaction hashes and values are updated lifecycle
  #   transactions with the block number and timestamp set, compatible with the
  #   database import operation.
  @spec update_lifecycle_txs_for_new_blocks(%{binary() => non_neg_integer()}, %{non_neg_integer() => non_neg_integer()}) ::
          %{binary() => Arbitrum.LifecycleTransaction.to_import()}
  defp update_lifecycle_txs_for_new_blocks(existing_commitment_txs, block_to_ts) do
    existing_commitment_txs
    |> Map.keys()
    |> Db.lifecycle_transactions()
    |> Enum.reduce(%{}, fn tx, txs ->
      block_num = existing_commitment_txs[tx.hash]
      ts = block_to_ts[block_num]

      if tx.block_number == block_num and DateTime.compare(tx.timestamp, ts) == :eq do
        txs
      else
        log_info(
          "The commitment transaction 0x#{tx.hash |> Base.encode16(case: :lower)} will be updated with the new block number and timestamp"
        )

        Map.put(
          txs,
          tx.hash,
          Map.merge(tx, %{
            block_number: block_num,
            timestamp: ts
          })
        )
      end
    end)
  end

  # Retrieves rollup blocks and transactions for a list of batches.
  #
  # This function extracts rollup block ranges from each batch's data to determine
  # the required blocks. It then fetches existing rollup blocks and transactions from
  # the database and recovers any missing data through RPC if necessary.
  #
  # ## Parameters
  # - `batches`: A list of batches, each containing rollup block ranges associated
  #              with the batch.
  # - `rollup_rpc_config`: Configuration for RPC calls to fetch rollup data.
  #
  # ## Returns
  # - A tuple containing:
  #   - A map of rollup blocks, where each block is ready for database import.
  #   - A list of rollup transactions, ready for database import.
  @spec get_rollup_blocks_and_transactions(
          %{
            non_neg_integer() => %{
              :number => non_neg_integer(),
              :start_block => non_neg_integer(),
              :end_block => non_neg_integer(),
              optional(any()) => any()
            }
          },
          %{
            :json_rpc_named_arguments => EthereumJSONRPC.json_rpc_named_arguments(),
            :chunk_size => non_neg_integer(),
            optional(any()) => any()
          }
        ) ::
          {%{non_neg_integer() => Arbitrum.BatchBlock.to_import()}, [Arbitrum.BatchTransaction.to_import()]}
  defp get_rollup_blocks_and_transactions(
         batches,
         rollup_rpc_config
       ) do
    blocks_to_batches = unwrap_rollup_block_ranges(batches)

    required_blocks_numbers = Map.keys(blocks_to_batches)

    if required_blocks_numbers == [] do
      {%{}, []}
    else
      log_debug("Identified #{length(required_blocks_numbers)} rollup blocks")

      {blocks_to_import_map, txs_to_import_list} =
        get_rollup_blocks_and_txs_from_db(required_blocks_numbers, blocks_to_batches)

      # While it's not entirely aligned with data integrity principles to recover
      # rollup blocks and transactions from RPC that are not yet indexed, it's
      # a practical compromise to facilitate the progress of batch discovery. Given
      # the potential high frequency of new batch appearances and the substantial
      # volume of blocks and transactions, prioritizing discovery process advancement
      # is deemed reasonable.
      {blocks_to_import, txs_to_import} =
        recover_data_if_necessary(
          blocks_to_import_map,
          txs_to_import_list,
          required_blocks_numbers,
          blocks_to_batches,
          rollup_rpc_config
        )

      log_info(
        "Found #{length(Map.keys(blocks_to_import))} rollup blocks and #{length(txs_to_import)} rollup transactions in DB"
      )

      {blocks_to_import, txs_to_import}
    end
  end

  # Unwraps rollup block ranges from batch data to create a block-to-batch number map.
  #
  # ## Parameters
  # - `batches`: A map where keys are batch identifiers and values are structs
  #              containing the start and end blocks of each batch.
  #
  # ## Returns
  # - A map where each key is a rollup block number and its value is the
  #   corresponding batch number.
  @spec unwrap_rollup_block_ranges(%{
          non_neg_integer() => %{
            :start_block => non_neg_integer(),
            :end_block => non_neg_integer(),
            :number => non_neg_integer(),
            optional(any()) => any()
          }
        }) :: %{non_neg_integer() => non_neg_integer()}
  defp unwrap_rollup_block_ranges(batches) do
    batches
    |> Map.values()
    |> Enum.reduce(%{}, fn batch, b_2_b ->
      batch.start_block..batch.end_block
      |> Enum.reduce(b_2_b, fn block_num, b_2_b_inner ->
        Map.put(b_2_b_inner, block_num, batch.number)
      end)
    end)
  end

  # Retrieves rollup blocks and transactions from the database based on given block numbers.
  #
  # This function fetches rollup blocks from the database using provided block numbers.
  # For each block, it constructs a map of rollup block details and a list of
  # transactions, including the batch number from `blocks_to_batches` mapping, block
  # hash, and transaction hash.
  #
  # ## Parameters
  # - `rollup_blocks_numbers`: A list of rollup block numbers to retrieve from the
  #                            database.
  # - `blocks_to_batches`: A mapping from block numbers to batch numbers.
  #
  # ## Returns
  # - A tuple containing:
  #   - A map of rollup blocks associated with the batch numbers, ready for
  #     database import.
  #   - A list of transactions, each associated with its respective rollup block
  #     and batch number, ready for database import.
  defp get_rollup_blocks_and_txs_from_db(rollup_blocks_numbers, blocks_to_batches) do
    rollup_blocks_numbers
    |> Db.rollup_blocks()
    |> Enum.reduce({%{}, []}, fn block, {blocks_map, txs_list} ->
      batch_num = blocks_to_batches[block.number]

      updated_txs_list =
        block.transactions
        |> Enum.reduce(txs_list, fn tx, acc ->
          [%{tx_hash: tx.hash.bytes, batch_number: batch_num} | acc]
        end)

      updated_blocks_map =
        blocks_map
        |> Map.put(block.number, %{
          block_number: block.number,
          batch_number: batch_num,
          confirmation_id: nil
        })

      {updated_blocks_map, updated_txs_list}
    end)
  end

  # Recovers missing rollup blocks and transactions from the RPC if not all required blocks are found in the current data.
  #
  # This function compares the required rollup block numbers with the ones already
  # present in the current data. If some blocks are missing, it retrieves them from
  # the RPC along with their transactions. The retrieved blocks and transactions
  # are then merged with the current data to ensure a complete set for further
  # processing.
  #
  # ## Parameters
  # - `current_rollup_blocks`: The map of rollup blocks currently held.
  # - `current_rollup_txs`: The list of transactions currently held.
  # - `required_blocks_numbers`: A list of block numbers that are required for
  #                              processing.
  # - `blocks_to_batches`: A map associating rollup block numbers with batch numbers.
  # - `rollup_rpc_config`: Configuration for the RPC calls.
  #
  # ## Returns
  # - A tuple containing the updated map of rollup blocks and the updated list of
  #   transactions, both are ready for database import.
  @spec recover_data_if_necessary(
          %{non_neg_integer() => Arbitrum.BatchBlock.to_import()},
          [Arbitrum.BatchTransaction.to_import()],
          [non_neg_integer()],
          %{non_neg_integer() => non_neg_integer()},
          %{
            :json_rpc_named_arguments => EthereumJSONRPC.json_rpc_named_arguments(),
            :chunk_size => non_neg_integer(),
            optional(any()) => any()
          }
        ) ::
          {%{non_neg_integer() => Arbitrum.BatchBlock.to_import()}, [Arbitrum.BatchTransaction.to_import()]}
  defp recover_data_if_necessary(
         current_rollup_blocks,
         current_rollup_txs,
         required_blocks_numbers,
         blocks_to_batches,
         rollup_rpc_config
       ) do
    required_blocks_amount = length(required_blocks_numbers)

    found_blocks_numbers = Map.keys(current_rollup_blocks)
    found_blocks_numbers_length = length(found_blocks_numbers)

    if found_blocks_numbers_length != required_blocks_amount do
      log_info("Only #{found_blocks_numbers_length} of #{required_blocks_amount} rollup blocks found in DB")

      {recovered_blocks_map, recovered_txs_list, _} =
        recover_rollup_blocks_and_txs_from_rpc(
          required_blocks_numbers,
          found_blocks_numbers,
          blocks_to_batches,
          rollup_rpc_config
        )

      {Map.merge(current_rollup_blocks, recovered_blocks_map), current_rollup_txs ++ recovered_txs_list}
    else
      {current_rollup_blocks, current_rollup_txs}
    end
  end

  # Recovers missing rollup blocks and their transactions from RPC based on required block numbers.
  #
  # This function identifies missing rollup blocks by comparing the required block
  # numbers with those already found. It then fetches the missing blocks in chunks
  # using JSON RPC calls, aggregating the results into a map of rollup blocks and
  # a list of transactions. The data is processed to ensure each block and its
  # transactions are correctly associated with their batch number.
  #
  # ## Parameters
  # - `required_blocks_numbers`: A list of block numbers that are required to be
  #                              fetched.
  # - `found_blocks_numbers`: A list of block numbers that have already been
  #                           fetched.
  # - `blocks_to_batches`: A map linking block numbers to their respective batch
  #                        numbers.
  # - `rollup_rpc_config`: A map containing configuration parameters including
  #                        JSON RPC arguments for rollup RPC and the chunk size
  #                        for batch processing.
  #
  # ## Returns
  # - A tuple containing:
  #   - A map of rollup blocks associated with the batch numbers, ready for
  #     database import.
  #   - A list of transactions, each associated with its respective rollup block
  #     and batch number, ready for database import.
  #   - The updated counter of processed chunks (usually ignored).
  @spec recover_rollup_blocks_and_txs_from_rpc(
          [non_neg_integer()],
          [non_neg_integer()],
          %{non_neg_integer() => non_neg_integer()},
          %{
            :json_rpc_named_arguments => EthereumJSONRPC.json_rpc_named_arguments(),
            :chunk_size => non_neg_integer(),
            optional(any()) => any()
          }
        ) ::
          {%{non_neg_integer() => Arbitrum.BatchBlock.to_import()}, [Arbitrum.BatchTransaction.to_import()],
           non_neg_integer()}
  defp recover_rollup_blocks_and_txs_from_rpc(
         required_blocks_numbers,
         found_blocks_numbers,
         blocks_to_batches,
         %{
           json_rpc_named_arguments: rollup_json_rpc_named_arguments,
           chunk_size: rollup_chunk_size
         } = _rollup_rpc_config
       ) do
    missed_blocks = required_blocks_numbers -- found_blocks_numbers
    missed_blocks_length = length(missed_blocks)

    missed_blocks
    |> Enum.sort()
    |> Enum.chunk_every(rollup_chunk_size)
    |> Enum.reduce({%{}, [], 0}, fn chunk, {blocks_map, txs_list, chunks_counter} ->
      Logging.log_details_chunk_handling(
        "Collecting rollup data",
        {"block", "blocks"},
        chunk,
        chunks_counter,
        missed_blocks_length
      )

      requests =
        chunk
        |> Enum.reduce([], fn block_num, requests_list ->
          [
            BlockByNumber.request(
              %{
                id: blocks_to_batches[block_num],
                number: block_num
              },
              false
            )
            | requests_list
          ]
        end)

      {blocks_map_updated, txs_list_updated} =
        requests
        |> Rpc.make_chunked_request_keep_id(rollup_json_rpc_named_arguments, "eth_getBlockByNumber")
        |> prepare_rollup_block_map_and_transactions_list(blocks_map, txs_list)

      {blocks_map_updated, txs_list_updated, chunks_counter + length(chunk)}
    end)
  end

  # Processes JSON responses to construct a mapping of rollup block information and a list of transactions.
  #
  # This function takes JSON RPC responses for rollup blocks and processes each
  # response to create a mapping of rollup block details and a comprehensive list
  # of transactions associated with these blocks. It ensures that each block and its
  # corresponding transactions are correctly associated with their batch number.
  #
  # ## Parameters
  # - `json_responses`: A list of JSON RPC responses containing rollup block data.
  # - `rollup_blocks`: The initial map of rollup block information.
  # - `rollup_txs`: The initial list of rollup transactions.
  #
  # ## Returns
  # - A tuple containing:
  #   - An updated map of rollup blocks associated with their batch numbers, ready
  #     for database import.
  #   - An updated list of transactions, each associated with its respective rollup
  #     block and batch number, ready for database import.
  @spec prepare_rollup_block_map_and_transactions_list(
          [%{id: non_neg_integer(), result: %{String.t() => any()}}],
          %{non_neg_integer() => Arbitrum.BatchBlock.to_import()},
          [Arbitrum.BatchTransaction.to_import()]
        ) :: {%{non_neg_integer() => Arbitrum.BatchBlock.to_import()}, [Arbitrum.BatchTransaction.to_import()]}
  defp prepare_rollup_block_map_and_transactions_list(json_responses, rollup_blocks, rollup_txs) do
    json_responses
    |> Enum.reduce({rollup_blocks, rollup_txs}, fn resp, {blocks_map, txs_list} ->
      batch_num = resp.id
      blk_num = quantity_to_integer(resp.result["number"])

      updated_blocks_map =
        Map.put(
          blocks_map,
          blk_num,
          %{block_number: blk_num, batch_number: batch_num, confirmation_id: nil}
        )

      updated_txs_list =
        case resp.result["transactions"] do
          nil ->
            txs_list

          new_txs ->
            Enum.reduce(new_txs, txs_list, fn l2_tx_hash, txs_list ->
              [%{tx_hash: l2_tx_hash, batch_number: batch_num} | txs_list]
            end)
        end

      {updated_blocks_map, updated_txs_list}
    end)
  end

  # Retrieves the unique identifier of an L1 transaction by its hash from the given
  # map. `nil` if there is no such transaction in the map.
  defp get_l1_tx_id_by_hash(l1_txs, hash) do
    l1_txs
    |> Map.get(hash)
    |> Kernel.||(%{id: nil})
    |> Map.get(:id)
  end

  # Aggregates rollup transactions by batch number, counting the number of transactions in each batch.
  defp batches_to_rollup_txs_amounts(rollup_txs) do
    rollup_txs
    |> Enum.reduce(%{}, fn tx, acc ->
      Map.put(acc, tx.batch_number, Map.get(acc, tx.batch_number, 0) + 1)
    end)
  end

  # Retrieves initiated L2-to-L1 messages up to specified block number and marks them as 'sent'.
  @spec get_committed_l2_to_l1_messages(non_neg_integer()) :: [Arbitrum.Message.to_import()]
  defp get_committed_l2_to_l1_messages(block_number) do
    block_number
    |> Db.initiated_l2_to_l1_messages()
    |> Enum.map(fn tx ->
      Map.put(tx, :status, :sent)
    end)
  end

  # Extends the provided list of batches with their corresponding commitment transactions.
  @spec extend_batches_with_commitment_transactions(
          [%{:commitment_id => non_neg_integer(), optional(any()) => any()}],
          [%{:id => non_neg_integer(), optional(any()) => any()}]
        ) :: [
          %{
            :commitment_id => non_neg_integer(),
            :commitment_transaction => %{:id => non_neg_integer(), optional(any()) => any()},
            optional(any()) => any()
          }
        ]
  defp extend_batches_with_commitment_transactions(batches, lifecycle_txs) do
    Enum.map(batches, fn batch ->
      lifecycle_tx = Enum.find(lifecycle_txs, fn tx -> tx.id == batch.commitment_id end)
      Map.put(batch, :commitment_transaction, lifecycle_tx)
    end)
  end
end<|MERGE_RESOLUTION|>--- conflicted
+++ resolved
@@ -340,6 +340,7 @@
             :chunk_size => non_neg_integer(),
             optional(any()) => any()
           },
+          binary(),
           %{
             :json_rpc_named_arguments => EthereumJSONRPC.json_rpc_named_arguments(),
             :chunk_size => non_neg_integer(),
@@ -385,11 +386,8 @@
           chunked_logs,
           messages_to_blocks_shift,
           l1_rpc_config,
-<<<<<<< HEAD
+          sequencer_inbox_address,
           node_interface_address,
-=======
-          sequencer_inbox_address,
->>>>>>> 3c268d21
           rollup_rpc_config
         )
 
@@ -462,11 +460,8 @@
   # - `logs`: The list of SequencerBatchDelivered event logs.
   # - `msg_to_block_shift`: The shift value for mapping batch messages to block numbers.
   # - `l1_rpc_config`: The RPC configuration for L1 requests.
-<<<<<<< HEAD
+  # - `sequencer_inbox_address`: The address of the SequencerInbox contract.
   # - `node_interface_address`: The address of the NodeInterface contract on the rollup.
-=======
-  # - `sequencer_inbox_address`: The address of the SequencerInbox contract.
->>>>>>> 3c268d21
   # - `rollup_rpc_config`: The RPC configuration for rollup data requests.
   #
   # ## Returns
@@ -482,31 +477,30 @@
             optional(any()) => any()
           },
           binary(),
+          binary(),
           %{
             :json_rpc_named_arguments => EthereumJSONRPC.json_rpc_named_arguments(),
             :chunk_size => non_neg_integer(),
             optional(any()) => any()
           }
-<<<<<<< HEAD
         ) :: {
           [Arbitrum.L1Batch.to_import()],
           [Arbitrum.LifecycleTransaction.to_import()],
           [Arbitrum.BatchBlock.to_import()],
           [Arbitrum.BatchTransaction.to_import()],
-          [Arbitrum.Message.to_import()]
+          [Arbitrum.Message.to_import()],
+          [Arbitrum.DaMultiPurposeRecord.to_import()]
         }
-  defp handle_batches_from_logs(logs, msg_to_block_shift, l1_rpc_config, node_interface_address, rollup_rpc_config)
-
-  defp handle_batches_from_logs([], _, _, _, _), do: {[], [], [], [], []}
-=======
-        ) ::
-          {[Arbitrum.L1Batch.to_import()], [Arbitrum.LifecycleTransaction.to_import()],
-           [Arbitrum.BatchBlock.to_import()], [Arbitrum.BatchTransaction.to_import()], [Arbitrum.Message.to_import()],
-           [Arbitrum.DaMultiPurposeRecord.to_import()]}
-  defp handle_batches_from_logs(logs, msg_to_block_shift, l1_rpc_config, sequencer_inbox_address, rollup_rpc_config)
-
-  defp handle_batches_from_logs([], _, _, _, _), do: {[], [], [], [], [], []}
->>>>>>> 3c268d21
+  defp handle_batches_from_logs(
+         logs,
+         msg_to_block_shift,
+         l1_rpc_config,
+         sequencer_inbox_address,
+         node_interface_address,
+         rollup_rpc_config
+       )
+
+  defp handle_batches_from_logs([], _, _, _, _, _), do: {[], [], [], [], [], []}
 
   defp handle_batches_from_logs(
          logs,
@@ -515,11 +509,8 @@
            json_rpc_named_arguments: json_rpc_named_arguments,
            chunk_size: chunk_size
          } = l1_rpc_config,
-<<<<<<< HEAD
+         sequencer_inbox_address,
          node_interface_address,
-=======
-         sequencer_inbox_address,
->>>>>>> 3c268d21
          rollup_rpc_config
        ) do
     existing_batches =
@@ -532,8 +523,7 @@
 
     blocks_to_ts = Rpc.execute_blocks_requests_and_get_ts(blocks_requests, json_rpc_named_arguments, chunk_size)
 
-<<<<<<< HEAD
-    {lifecycle_txs_wo_indices, batches_to_import} =
+    {initial_lifecycle_txs, batches_to_import, da_info} =
       execute_tx_requests_parse_txs_calldata(
         txs_requests,
         msg_to_block_shift,
@@ -545,10 +535,6 @@
           json_rpc_named_arguments: rollup_rpc_config.json_rpc_named_arguments
         }
       )
-=======
-    {initial_lifecycle_txs, batches_to_import, da_info} =
-      execute_tx_requests_parse_txs_calldata(txs_requests, msg_to_block_shift, blocks_to_ts, batches, l1_rpc_config)
->>>>>>> 3c268d21
 
     # Check if the commitment transactions for the batches which are already in the database
     # needs to be updated in case of reorgs
@@ -729,7 +715,6 @@
   # - `blocks_to_ts`: A map of block numbers to their timestamps, required to complete
   #                   data for corresponding lifecycle transactions.
   # - `batches`: The current batch data to be updated.
-<<<<<<< HEAD
   # - A configuration map containing L1 JSON RPC arguments, a track finalization flag,
   #   and a chunk size for batch processing.
   # - A configuration map containing the rollup RPC arguments and the address of the
@@ -739,30 +724,6 @@
   # - A tuple containing:
   #   - A map of lifecycle (L1) transactions, which are not yet compatible with
   #     database import and require further processing.
-  #   - An updated map of batch descriptions, also requiring further processing
-  #     before database import.
-  defp execute_tx_requests_parse_txs_calldata(
-         txs_requests,
-         msg_to_block_shift,
-         blocks_to_ts,
-         batches,
-         %{
-           json_rpc_named_arguments: json_rpc_named_arguments,
-           track_finalization: track_finalization?,
-           chunk_size: chunk_size
-         },
-         rollup_config
-       ) do
-=======
-  # - A configuration map containing:
-  #   - `json_rpc_named_arguments`: Configuration parameters for the JSON RPC connection.
-  #   - `track_finalization`: A boolean flag indicating if finalization tracking is needed.
-  #   - `chunk_size`: The size of chunks for batch processing.
-  #
-  # ## Returns
-  # - A tuple containing:
-  #   - A map of lifecycle (L1) transactions, including their hashes, block numbers,
-  #     timestamps, and statuses (finalized or unfinalized).
   #   - An updated map of batch descriptions with block ranges and data availability
   #     information.
   #   - A list of data availability information structs for Anytrust or Celestia.
@@ -775,6 +736,11 @@
             :chunk_size => non_neg_integer(),
             :json_rpc_named_arguments => EthereumJSONRPC.json_rpc_named_arguments(),
             :track_finalization => boolean(),
+            optional(any()) => any()
+          },
+          %{
+            :node_interface_address => binary(),
+            :json_rpc_named_arguments => EthereumJSONRPC.json_rpc_named_arguments(),
             optional(any()) => any()
           }
         ) ::
@@ -794,12 +760,18 @@
                optional(any()) => any()
              }
            }, [Anytrust.t() | Celestia.t()]}
-  defp execute_tx_requests_parse_txs_calldata(txs_requests, msg_to_block_shift, blocks_to_ts, batches, %{
-         json_rpc_named_arguments: json_rpc_named_arguments,
-         track_finalization: track_finalization?,
-         chunk_size: chunk_size
-       }) do
->>>>>>> 3c268d21
+  defp execute_tx_requests_parse_txs_calldata(
+         txs_requests,
+         msg_to_block_shift,
+         blocks_to_ts,
+         batches,
+         %{
+           json_rpc_named_arguments: json_rpc_named_arguments,
+           track_finalization: track_finalization?,
+           chunk_size: chunk_size
+         },
+         rollup_config
+       ) do
     txs_requests
     |> Enum.chunk_every(chunk_size)
     |> Enum.reduce({%{}, batches, []}, fn chunk, {l1_txs, updated_batches, da_info} ->
@@ -816,7 +788,6 @@
         {batch_num, prev_message_count, new_message_count, extra_data} =
           add_sequencer_l2_batch_from_origin_calldata_parse(resp["input"])
 
-<<<<<<< HEAD
         # For the case when the rollup blocks range is not discovered on the previous
         # step due to handling of legacy events, it is required to make more
         # sophisticated lookup based on the previously discovered batches and requests
@@ -830,30 +801,20 @@
             rollup_config
           )
 
-=======
         {da_type, da_data} =
           case DataAvailabilityInfo.examine_batch_accompanying_data(batch_num, extra_data) do
             {:ok, t, d} -> {t, d}
             {:error, _, _} -> {nil, nil}
           end
 
-        # In some cases extracted numbers for messages does not linked directly
-        # with rollup blocks, for this, the numbers are shifted by a value specific
-        # for particular rollup
->>>>>>> 3c268d21
         updated_batches_map =
           Map.put(
             batches_map,
             batch_num,
             Map.merge(batches_map[batch_num], %{
-<<<<<<< HEAD
               start_block: batch_start_block,
-              end_block: batch_end_block
-=======
-              start_block: prev_message_count + msg_to_block_shift,
-              end_block: new_message_count + msg_to_block_shift - 1,
+              end_block: batch_end_block,
               batch_container: da_type
->>>>>>> 3c268d21
             })
           )
 
@@ -886,7 +847,7 @@
   # Parses calldata of `addSequencerL2BatchFromOrigin` or `addSequencerL2BatchFromBlobs`
   # functions to extract batch information.
   @spec add_sequencer_l2_batch_from_origin_calldata_parse(binary()) ::
-          {non_neg_integer(), non_neg_integer(), non_neg_integer(), binary() | nil}
+          {non_neg_integer(), non_neg_integer() | nil, non_neg_integer() | nil, binary() | nil}
   defp add_sequencer_l2_batch_from_origin_calldata_parse(calldata) do
     case calldata do
       "0x8f111f3c" <> encoded_params ->
@@ -926,12 +887,11 @@
             }
           )
 
-<<<<<<< HEAD
-        {sequence_number, prev_message_count, new_message_count}
+        {sequence_number, prev_message_count, new_message_count, nil}
 
       "0x6f12b0c9" <> encoded_params ->
         # addSequencerL2BatchFromOrigin(uint256 sequenceNumber, bytes calldata data, uint256 afterDelayedMessagesRead, address gasRefunder)
-        [sequence_number, _data, _after_delayed_messages_read, _gas_refunder] =
+        [sequence_number, data, _after_delayed_messages_read, _gas_refunder] =
           TypeDecoder.decode(
             Base.decode16!(encoded_params, case: :lower),
             %FunctionSelector{
@@ -945,7 +905,7 @@
             }
           )
 
-        {sequence_number, nil, nil}
+        {sequence_number, nil, nil, data}
     end
   end
 
@@ -1037,9 +997,6 @@
 
       %Arbitrum.L1Batch{start_block: start_block, end_block: end_block} ->
         {end_block + 1, div(start_block - end_block, 2)}
-=======
-        {sequence_number, prev_message_count, new_message_count, nil}
->>>>>>> 3c268d21
     end
   end
 
