--- conflicted
+++ resolved
@@ -33,11 +33,8 @@
   alias Indexer.Fetcher.Arbitrum.Utils.{Db, Logging, Rpc}
 
   alias Explorer.Chain
-<<<<<<< HEAD
+  alias Explorer.Chain.Arbitrum
   alias Explorer.Chain.Events.Publisher
-=======
-  alias Explorer.Chain.Arbitrum
->>>>>>> bd09249c
 
   require Logger
 
