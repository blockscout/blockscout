--- conflicted
+++ resolved
@@ -6,8 +6,6 @@
   If not we will fetch the coin balance and created a fetched coin balance.
   If we have a fetched coin balance, but it is over 100 blocks old, we will fetch and create a fetched coin baalnce.
   """
-
-  @latest_balance_stale_threshold :timer.hours(24)
 
   use GenServer
   use Indexer.Fetcher
@@ -232,12 +230,8 @@
         if average_block_time == 0 do
           {:error, :empty_database}
         else
-<<<<<<< HEAD
-          block_number - div(@latest_balance_stale_threshold, average_block_time)
-=======
           threshold = Application.get_env(:indexer, __MODULE__)[:threshold]
           block_number - div(:timer.minutes(threshold), average_block_time)
->>>>>>> 7569dace
         end
     end
   end
