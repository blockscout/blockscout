defmodule Indexer.Fetcher.PolygonZkevm.Bridge do
  @moduledoc """
  Contains common functions for Indexer.Fetcher.PolygonZkevm.Bridge* modules.
  """

  require Logger

  import EthereumJSONRPC,
    only: [
      integer_to_quantity: 1,
      json_rpc: 2,
      quantity_to_integer: 1,
      request: 1,
      timestamp_to_datetime: 1
    ]

  import Explorer.Chain.SmartContract, only: [burn_address_hash_string: 0]

  import Explorer.Helper, only: [decode_data: 2]

  alias EthereumJSONRPC.Logs
  alias Explorer.Chain
  alias Explorer.Chain.PolygonZkevm.Reader
  alias Indexer.Helper, as: IndexerHelper
  alias Indexer.Transform.Addresses

  # 32-byte signature of the event BridgeEvent(uint8 leafType, uint32 originNetwork, address originAddress, uint32 destinationNetwork, address destinationAddress, uint256 amount, bytes metadata, uint32 depositCount)
  @bridge_event "0x501781209a1f8899323b96b4ef08b168df93e0a90c673d1e4cce39366cb62f9b"
  @bridge_event_params [{:uint, 8}, {:uint, 32}, :address, {:uint, 32}, :address, {:uint, 256}, :bytes, {:uint, 32}]

  # 32-byte signature of the event ClaimEvent(uint32 index, uint32 originNetwork, address originAddress, address destinationAddress, uint256 amount)
  @claim_event_v1 "0x25308c93ceeed162da955b3f7ce3e3f93606579e40fb92029faa9efe27545983"
  @claim_event_v1_params [{:uint, 32}, {:uint, 32}, :address, :address, {:uint, 256}]

  # 32-byte signature of the event ClaimEvent(uint256 globalIndex, uint32 originNetwork, address originAddress, address destinationAddress, uint256 amount)
  @claim_event_v2 "0x1df3f2a973a00d6635911755c260704e95e8a5876997546798770f76396fda4d"
  @claim_event_v2_params [{:uint, 256}, {:uint, 32}, :address, :address, {:uint, 256}]

  @symbol_method_selector "95d89b41"
  @decimals_method_selector "313ce567"

  @erc20_abi [
    %{
      "constant" => true,
      "inputs" => [],
      "name" => "symbol",
      "outputs" => [%{"name" => "", "type" => "string"}],
      "payable" => false,
      "stateMutability" => "view",
      "type" => "function"
    },
    %{
      "constant" => true,
      "inputs" => [],
      "name" => "decimals",
      "outputs" => [%{"name" => "", "type" => "uint8"}],
      "payable" => false,
      "stateMutability" => "view",
      "type" => "function"
    }
  ]

  @doc """
  Filters the given list of events keeping only `BridgeEvent` and `ClaimEvent` ones
  emitted by the bridge contract.
  """
  @spec filter_bridge_events(list(), binary()) :: list()
  def filter_bridge_events(events, bridge_contract) do
    Enum.filter(events, fn event ->
<<<<<<< HEAD
      IndexerHelper.address_hash_to_string(event.address_hash, true) == bridge_contract and
        Enum.member?([@bridge_event, @claim_event], IndexerHelper.log_topic_to_string(event.first_topic))
=======
      Helper.address_hash_to_string(event.address_hash, true) == bridge_contract and
        Enum.member?([@bridge_event, @claim_event_v1, @claim_event_v2], Helper.log_topic_to_string(event.first_topic))
>>>>>>> ac3d00ac
    end)
  end

  @doc """
  Fetches `BridgeEvent` and `ClaimEvent` events of the bridge contract from an RPC node
  for the given range of blocks.
  """
  @spec get_logs_all({non_neg_integer(), non_neg_integer()}, binary(), list()) :: list()
  def get_logs_all({chunk_start, chunk_end}, bridge_contract, json_rpc_named_arguments) do
    {:ok, result} =
      get_logs(
        chunk_start,
        chunk_end,
        bridge_contract,
        [[@bridge_event, @claim_event_v1, @claim_event_v2]],
        json_rpc_named_arguments
      )

    Logs.elixir_to_params(result)
  end

  defp get_logs(from_block, to_block, address, topics, json_rpc_named_arguments, retries \\ 100_000_000) do
    processed_from_block = if is_integer(from_block), do: integer_to_quantity(from_block), else: from_block
    processed_to_block = if is_integer(to_block), do: integer_to_quantity(to_block), else: to_block

    req =
      request(%{
        id: 0,
        method: "eth_getLogs",
        params: [
          %{
            :fromBlock => processed_from_block,
            :toBlock => processed_to_block,
            :address => address,
            :topics => topics
          }
        ]
      })

    error_message = &"Cannot fetch logs for the block range #{from_block}..#{to_block}. Error: #{inspect(&1)}"

    IndexerHelper.repeated_call(&json_rpc/2, [req, json_rpc_named_arguments], error_message, retries)
  end

  @doc """
  Imports the given zkEVM bridge operations into database.
  Used by Indexer.Fetcher.PolygonZkevm.BridgeL1 and Indexer.Fetcher.PolygonZkevm.BridgeL2 fetchers.
  Doesn't return anything.
  """
  @spec import_operations(list()) :: no_return()
  def import_operations(operations) do
    addresses =
      Addresses.extract_addresses(%{
        polygon_zkevm_bridge_operations: operations
      })

    {:ok, _} =
      Chain.import(%{
        addresses: %{params: addresses, on_conflict: :nothing},
        polygon_zkevm_bridge_operations: %{params: operations},
        timeout: :infinity
      })
  end

  @doc """
  Converts the list of zkEVM bridge events to the list of operations
  preparing them for importing to the database.
  """
  @spec prepare_operations(
          list(),
          non_neg_integer(),
          non_neg_integer(),
          non_neg_integer() | nil,
          non_neg_integer(),
          list() | nil,
          list(),
          map() | nil
        ) ::
          list()
  def prepare_operations(
        events,
        rollup_network_id_l1,
        rollup_network_id_l2,
        rollup_index_l1,
        rollup_index_l2,
        json_rpc_named_arguments,
        json_rpc_named_arguments_l1,
        block_to_timestamp \\ nil
      ) do
    is_l1 = json_rpc_named_arguments == json_rpc_named_arguments_l1

    events = filter_events(events, is_l1, rollup_network_id_l1, rollup_network_id_l2, rollup_index_l1, rollup_index_l2)

    {block_to_timestamp, token_address_to_id} =
      if is_nil(block_to_timestamp) do
        # this function is called by the catchup indexer,
        # so here we can use RPC calls as it's not so critical for delays as in realtime
        bridge_events = Enum.filter(events, fn event -> event.first_topic == @bridge_event end)
        l1_token_addresses = l1_token_addresses_from_bridge_events(bridge_events, rollup_network_id_l2)

        {
          blocks_to_timestamps(bridge_events, json_rpc_named_arguments),
          token_addresses_to_ids(l1_token_addresses, json_rpc_named_arguments_l1)
        }
      else
        # this function is called in realtime by the transformer,
        # so we don't use RPC calls to avoid delays and fetch token data
        # in a separate fetcher
        {block_to_timestamp, %{}}
      end

    events
    |> Enum.map(fn event ->
      {index, l1_token_id, l1_token_address, l2_token_address, amount, block_number, block_timestamp} =
        case event.first_topic do
          @bridge_event ->
            {
              {l1_token_address, l2_token_address},
              amount,
              deposit_count,
              _destination_network
            } = bridge_event_parse(event, rollup_network_id_l2)

            l1_token_id = Map.get(token_address_to_id, l1_token_address)
            block_number = quantity_to_integer(event.block_number)
            block_timestamp = Map.get(block_to_timestamp, block_number)

            # credo:disable-for-lines:2 Credo.Check.Refactor.Nesting
            l1_token_address =
              if is_nil(l1_token_id) do
                l1_token_address
              end

            {deposit_count, l1_token_id, l1_token_address, l2_token_address, amount, block_number, block_timestamp}

          @claim_event_v1 ->
            {index, amount} = claim_event_v1_parse(event)
            {index, nil, nil, nil, amount, nil, nil}

          @claim_event_v2 ->
            {_mainnet_bit, _rollup_idx, index, _origin_network, amount} = claim_event_v2_parse(event)
            {index, nil, nil, nil, amount, nil, nil}
        end

      result = %{
        type: operation_type(event.first_topic, is_l1),
        index: index,
        amount: amount
      }

      transaction_hash_field =
        if is_l1 do
          :l1_transaction_hash
        else
          :l2_transaction_hash
        end

      result
      |> extend_result(transaction_hash_field, event.transaction_hash)
      |> extend_result(:l1_token_id, l1_token_id)
      |> extend_result(:l1_token_address, l1_token_address)
      |> extend_result(:l2_token_address, l2_token_address)
      |> extend_result(:block_number, block_number)
      |> extend_result(:block_timestamp, block_timestamp)
    end)
  end

  defp blocks_to_timestamps(events, json_rpc_named_arguments) do
    events
    |> IndexerHelper.get_blocks_by_events(json_rpc_named_arguments, 100_000_000)
    |> Enum.reduce(%{}, fn block, acc ->
      block_number = quantity_to_integer(Map.get(block, "number"))
      timestamp = timestamp_to_datetime(Map.get(block, "timestamp"))
      Map.put(acc, block_number, timestamp)
    end)
  end

  defp bridge_event_parse(event, rollup_network_id_l2) do
    [
      leaf_type,
      origin_network,
      origin_address,
      destination_network,
      _destination_address,
      amount,
      _metadata,
      deposit_count
    ] = decode_data(event.data, @bridge_event_params)

    {token_address_by_origin_address(origin_address, origin_network, leaf_type, rollup_network_id_l2), amount,
     deposit_count, destination_network}
  end

  defp claim_event_v1_parse(event) do
    [index, _origin_network, _origin_address, _destination_address, amount] =
      decode_data(event.data, @claim_event_v1_params)

    {index, amount}
  end

  defp claim_event_v2_parse(event) do
    [global_index, origin_network, _origin_address, _destination_address, amount] =
      decode_data(event.data, @claim_event_v2_params)

    mainnet_bit = Bitwise.band(Bitwise.bsr(global_index, 64), 1)

    bitmask_4bytes = 0xFFFFFFFF

    rollup_index = Bitwise.band(Bitwise.bsr(global_index, 32), bitmask_4bytes)

    index = Bitwise.band(global_index, bitmask_4bytes)

    {mainnet_bit, rollup_index, index, origin_network, amount}
  end

  defp filter_events(events, is_l1, rollup_network_id_l1, rollup_network_id_l2, rollup_index_l1, rollup_index_l2) do
    Enum.filter(events, fn event ->
      case {event.first_topic, is_l1} do
        {@bridge_event, true} -> filter_bridge_event_l1(event, rollup_network_id_l2)
        {@bridge_event, false} -> filter_bridge_event_l2(event, rollup_network_id_l1, rollup_network_id_l2)
        {@claim_event_v2, true} -> filter_claim_event_l1(event, rollup_index_l2)
        {@claim_event_v2, false} -> filter_claim_event_l2(event, rollup_network_id_l1, rollup_index_l1)
        _ -> true
      end
    end)
  end

  defp filter_bridge_event_l1(event, rollup_network_id_l2) do
    {_, _, _, destination_network} = bridge_event_parse(event, rollup_network_id_l2)
    # skip the Deposit event if it's for another rollup
    destination_network == rollup_network_id_l2
  end

  defp filter_bridge_event_l2(event, rollup_network_id_l1, rollup_network_id_l2) do
    {_, _, _, destination_network} = bridge_event_parse(event, rollup_network_id_l2)
    # skip the Withdrawal event if it's for another L1 chain
    destination_network == rollup_network_id_l1
  end

  defp filter_claim_event_l1(event, rollup_index_l2) do
    {mainnet_bit, rollup_idx, _index, _origin_network, _amount} = claim_event_v2_parse(event)

    if mainnet_bit != 0 do
      Logger.error(
        "L1 ClaimEvent has non-zero mainnet bit in the transaction #{event.transaction_hash}. This event will be ignored."
      )
    end

    # skip the Withdrawal event if it's for another rollup or the source network is Ethereum Mainnet
    rollup_idx == rollup_index_l2 and mainnet_bit == 0
  end

  defp filter_claim_event_l2(event, rollup_network_id_l1, rollup_index_l1) do
    {mainnet_bit, rollup_idx, _index, origin_network, _amount} = claim_event_v2_parse(event)

    # skip the Deposit event if it's from another L1 chain
    (mainnet_bit == 1 and rollup_network_id_l1 == 0) or
      (mainnet_bit == 0 and (rollup_idx == rollup_index_l1 or origin_network == rollup_network_id_l1))
  end

  defp l1_token_addresses_from_bridge_events(events, rollup_network_id_l2) do
    events
    |> Enum.reduce(%MapSet{}, fn event, acc ->
      case bridge_event_parse(event, rollup_network_id_l2) do
        {{nil, _}, _, _, _} -> acc
        {{token_address, nil}, _, _, _} -> MapSet.put(acc, token_address)
      end
    end)
    |> MapSet.to_list()
  end

  defp operation_type(first_topic, is_l1) do
    if first_topic == @bridge_event do
      if is_l1, do: :deposit, else: :withdrawal
    else
      if is_l1, do: :withdrawal, else: :deposit
    end
  end

  @doc """
  Fetches L1 token data for the given token addresses,
  builds `L1 token address -> L1 token id` map for them,
  and writes the data to the database. Returns the resulting map.
  """
  @spec token_addresses_to_ids(list(), list()) :: map()
  def token_addresses_to_ids(l1_token_addresses, json_rpc_named_arguments) do
    token_data =
      l1_token_addresses
      |> get_token_data(json_rpc_named_arguments)

    tokens_existing =
      token_data
      |> Map.keys()
      |> Reader.token_addresses_to_ids_from_db()

    tokens_to_insert =
      token_data
      |> Enum.reject(fn {address, _} -> Map.has_key?(tokens_existing, address) end)
      |> Enum.map(fn {address, data} -> Map.put(data, :address, address) end)

    {:ok, inserts} =
      Chain.import(%{
        polygon_zkevm_bridge_l1_tokens: %{params: tokens_to_insert},
        timeout: :infinity
      })

    tokens_inserted = Map.get(inserts, :insert_polygon_zkevm_bridge_l1_tokens, [])

    # we need to query not inserted tokens from DB separately as they
    # could be inserted by another module at the same time (a race condition).
    # this is an unlikely case but we handle it here as well
    tokens_not_inserted =
      tokens_to_insert
      |> Enum.reject(fn token ->
        Enum.any?(tokens_inserted, fn inserted ->
          token.address == IndexerHelper.address_hash_to_string(inserted.address)
        end)
      end)
      |> Enum.map(& &1.address)

    tokens_inserted_outside = Reader.token_addresses_to_ids_from_db(tokens_not_inserted)

    tokens_inserted
    |> Enum.reduce(%{}, fn t, acc -> Map.put(acc, IndexerHelper.address_hash_to_string(t.address), t.id) end)
    |> Map.merge(tokens_existing)
    |> Map.merge(tokens_inserted_outside)
  end

  defp token_address_by_origin_address(origin_address, origin_network, leaf_type, rollup_network_id_l2) do
    with true <- leaf_type != 1,
         token_address = "0x" <> Base.encode16(origin_address, case: :lower),
         true <- token_address != burn_address_hash_string() do
      if origin_network != rollup_network_id_l2 do
        # this is L1 address
        {token_address, nil}
      else
        # this is L2 address
        {nil, token_address}
      end
    else
      _ -> {nil, nil}
    end
  end

  defp get_token_data(token_addresses, json_rpc_named_arguments) do
    # first, we're trying to read token data from the DB.
    # if tokens are not in the DB, read them through RPC.
    token_addresses
    |> Reader.get_token_data_from_db()
    |> get_token_data_from_rpc(json_rpc_named_arguments)
  end

  defp get_token_data_from_rpc({token_data, token_addresses}, json_rpc_named_arguments) do
    {requests, responses} = get_token_data_request_symbol_decimals(token_addresses, json_rpc_named_arguments)

    requests
    |> Enum.zip(responses)
    |> Enum.reduce(token_data, fn {request, {status, response} = _resp}, token_data_acc ->
      if status == :ok do
        response = parse_response(response)

        address = IndexerHelper.address_hash_to_string(request.contract_address, true)

        new_data = get_new_data(token_data_acc[address] || %{}, request, response)

        Map.put(token_data_acc, address, new_data)
      else
        token_data_acc
      end
    end)
  end

  defp get_token_data_request_symbol_decimals(token_addresses, json_rpc_named_arguments) do
    requests =
      token_addresses
      |> Enum.map(fn address ->
        # we will call symbol() and decimals() public getters
        Enum.map([@symbol_method_selector, @decimals_method_selector], fn method_id ->
          %{
            contract_address: address,
            method_id: method_id,
            args: []
          }
        end)
      end)
      |> List.flatten()

    {responses, error_messages} =
      IndexerHelper.read_contracts_with_retries(requests, @erc20_abi, json_rpc_named_arguments, 3)

    if not Enum.empty?(error_messages) or Enum.count(requests) != Enum.count(responses) do
      Logger.warning(
        "Cannot read symbol and decimals of an ERC-20 token contract. Error messages: #{Enum.join(error_messages, ", ")}. Addresses: #{Enum.join(token_addresses, ", ")}"
      )
    end

    {requests, responses}
  end

  defp get_new_data(data, request, response) do
    if atomized_key(request.method_id) == :symbol do
      Map.put(data, :symbol, response)
    else
      Map.put(data, :decimals, Reader.sanitize_decimals(response))
    end
  end

  defp extend_result(result, _key, value) when is_nil(value), do: result
  defp extend_result(result, key, value) when is_atom(key), do: Map.put(result, key, value)

  defp atomized_key("symbol"), do: :symbol
  defp atomized_key("decimals"), do: :decimals
  defp atomized_key(@symbol_method_selector), do: :symbol
  defp atomized_key(@decimals_method_selector), do: :decimals

  defp parse_response(response) do
    case response do
      [item] -> item
      items -> items
    end
  end
end<|MERGE_RESOLUTION|>--- conflicted
+++ resolved
@@ -67,13 +67,8 @@
   @spec filter_bridge_events(list(), binary()) :: list()
   def filter_bridge_events(events, bridge_contract) do
     Enum.filter(events, fn event ->
-<<<<<<< HEAD
       IndexerHelper.address_hash_to_string(event.address_hash, true) == bridge_contract and
-        Enum.member?([@bridge_event, @claim_event], IndexerHelper.log_topic_to_string(event.first_topic))
-=======
-      Helper.address_hash_to_string(event.address_hash, true) == bridge_contract and
-        Enum.member?([@bridge_event, @claim_event_v1, @claim_event_v2], Helper.log_topic_to_string(event.first_topic))
->>>>>>> ac3d00ac
+        Enum.member?([@bridge_event, @claim_event_v1, @claim_event_v2], IndexerHelper.log_topic_to_string(event.first_topic))
     end)
   end
 
