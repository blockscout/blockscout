defmodule Indexer.Transform.TransactionActions do
  @moduledoc """
  Helper functions for transforming data for transaction actions.
  """

  require Logger

  import Ecto.Query, only: [from: 2]
  import Explorer.Chain.SmartContract, only: [burn_address_hash_string: 0]
  import Explorer.Helper, only: [decode_data: 2]

  alias Explorer.Chain.Cache.NetVersion
  alias Explorer.Chain.Cache.{TransactionActionTokensData, TransactionActionUniswapPools}
  alias Explorer.Chain.{Address, Hash, Token, TransactionAction}
  alias Explorer.Repo
  alias Indexer.Helper, as: IndexerHelper

  @mainnet 1
  @goerli 5
  @optimism 10
  @polygon 137
  @base_mainnet 8453
  @base_goerli 84531
  # @gnosis 100

  @uniswap_v3_factory_abi [
    %{
      "inputs" => [
        %{"internalType" => "address", "name" => "", "type" => "address"},
        %{"internalType" => "address", "name" => "", "type" => "address"},
        %{"internalType" => "uint24", "name" => "", "type" => "uint24"}
      ],
      "name" => "getPool",
      "outputs" => [%{"internalType" => "address", "name" => "", "type" => "address"}],
      "stateMutability" => "view",
      "type" => "function"
    }
  ]
  @uniswap_v3_pool_abi [
    %{
      "inputs" => [],
      "name" => "fee",
      "outputs" => [%{"internalType" => "uint24", "name" => "", "type" => "uint24"}],
      "stateMutability" => "view",
      "type" => "function"
    },
    %{
      "inputs" => [],
      "name" => "token0",
      "outputs" => [%{"internalType" => "address", "name" => "", "type" => "address"}],
      "stateMutability" => "view",
      "type" => "function"
    },
    %{
      "inputs" => [],
      "name" => "token1",
      "outputs" => [%{"internalType" => "address", "name" => "", "type" => "address"}],
      "stateMutability" => "view",
      "type" => "function"
    }
  ]
  @erc20_abi [
    %{
      "constant" => true,
      "inputs" => [],
      "name" => "symbol",
      "outputs" => [%{"name" => "", "type" => "string"}],
      "payable" => false,
      "stateMutability" => "view",
      "type" => "function"
    },
    %{
      "constant" => true,
      "inputs" => [],
      "name" => "decimals",
      "outputs" => [%{"name" => "", "type" => "uint8"}],
      "payable" => false,
      "stateMutability" => "view",
      "type" => "function"
    }
  ]

  # 32-byte signature of the event Borrow(address indexed reserve, address user, address indexed onBehalfOf, uint256 amount, uint8 interestRateMode, uint256 borrowRate, uint16 indexed referralCode)
  @aave_v3_borrow_event "0xb3d084820fb1a9decffb176436bd02558d15fac9b0ddfed8c465bc7359d7dce0"

  # 32-byte signature of the event Supply(address indexed reserve, address user, address indexed onBehalfOf, uint256 amount, uint16 indexed referralCode)
  @aave_v3_supply_event "0x2b627736bca15cd5381dcf80b0bf11fd197d01a037c52b927a881a10fb73ba61"

  # 32-byte signature of the event Withdraw(address indexed reserve, address indexed user, address indexed to, uint256 amount)
  @aave_v3_withdraw_event "0x3115d1449a7b732c986cba18244e897a450f61e1bb8d589cd2e69e6c8924f9f7"

  # 32-byte signature of the event Repay(address indexed reserve, address indexed user, address indexed repayer, uint256 amount, bool useATokens)
  @aave_v3_repay_event "0xa534c8dbe71f871f9f3530e97a74601fea17b426cae02e1c5aee42c96c784051"

  # 32-byte signature of the event FlashLoan(address indexed target, address initiator, address indexed asset, uint256 amount, uint8 interestRateMode, uint256 premium, uint16 indexed referralCode)
  @aave_v3_flash_loan_event "0xefefaba5e921573100900a3ad9cf29f222d995fb3b6045797eaea7521bd8d6f0"

  # 32-byte signature of the event ReserveUsedAsCollateralEnabled(address indexed reserve, address indexed user)
  @aave_v3_enable_collateral_event "0x00058a56ea94653cdf4f152d227ace22d4c00ad99e2a43f58cb7d9e3feb295f2"

  # 32-byte signature of the event ReserveUsedAsCollateralDisabled(address indexed reserve, address indexed user)
  @aave_v3_disable_collateral_event "0x44c58d81365b66dd4b1a7f36c25aa97b8c71c361ee4937adc1a00000227db5dd"

  # 32-byte signature of the event LiquidationCall(address indexed collateralAsset, address indexed debtAsset, address indexed user, uint256 debtToCover, uint256 liquidatedCollateralAmount, address liquidator, bool receiveAToken)
  @aave_v3_liquidation_call_event "0xe413a321e8681d831f4dbccbca790d2952b56f977908e45be37335533e005286"

  # 32-byte signature of the event Transfer(address indexed from, address indexed to, uint256 indexed tokenId)
  @uniswap_v3_transfer_nft_event "0xddf252ad1be2c89b69c2b068fc378daa952ba7f163c4a11628f55a4df523b3ef"

  # 32-byte signature of the event Mint(address sender, address indexed owner, int24 indexed tickLower, int24 indexed tickUpper, uint128 amount, uint256 amount0, uint256 amount1)
  @uniswap_v3_mint_event "0x7a53080ba414158be7ec69b987b5fb7d07dee101fe85488f0853ae16239d0bde"

  # 32-byte signature of the event Burn(address indexed owner, int24 indexed tickLower, int24 indexed tickUpper, uint128 amount, uint256 amount0, uint256 amount1)
  @uniswap_v3_burn_event "0x0c396cd989a39f4459b5fa1aed6a9a8dcdbc45908acfd67e028cd568da98982c"

  # 32-byte signature of the event Collect(address indexed owner, address recipient, int24 indexed tickLower, int24 indexed tickUpper, uint128 amount0, uint128 amount1)
  @uniswap_v3_collect_event "0x70935338e69775456a85ddef226c395fb668b63fa0115f5f20610b388e6ca9c0"

  # 32-byte signature of the event Swap(address indexed sender, address indexed recipient, int256 amount0, int256 amount1, uint160 sqrtPriceX96, uint128 liquidity, int24 tick);
  @uniswap_v3_swap_event "0xc42079f94a6350d7e6235f29174924f928cc2ac818eb64fed8004e115fbcca67"

  # max number of token decimals
  @decimals_max 0xFF

  @doc """
  Returns a list of transaction actions given a list of logs.
  """
  def parse(logs, protocols_to_rewrite \\ nil) do
    if Application.get_env(:indexer, Indexer.Fetcher.TransactionAction.Supervisor)[:enabled] do
      actions = []

      chain_id = NetVersion.get_version()

      if not is_nil(protocols_to_rewrite) do
        logs
        |> logs_group_by_txs()
        |> clear_actions(protocols_to_rewrite)
      end

      # create tokens cache if not exists
      TransactionActionTokensData.create_cache_table()

      actions = parse_aave_v3(logs, actions, protocols_to_rewrite, chain_id)
      actions = parse_uniswap_v3(logs, actions, protocols_to_rewrite, chain_id)

      %{transaction_actions: actions}
    else
      %{transaction_actions: []}
    end
  end

  defp parse_aave_v3(logs, actions, protocols_to_rewrite, chain_id) do
    aave_v3_pool = Application.get_all_env(:indexer)[Indexer.Fetcher.TransactionAction][:aave_v3_pool]

    if not is_nil(aave_v3_pool) and
         (is_nil(protocols_to_rewrite) or Enum.empty?(protocols_to_rewrite) or
            Enum.member?(protocols_to_rewrite, "aave_v3")) do
      logs
      |> aave_filter_logs(String.downcase(aave_v3_pool))
      |> logs_group_by_txs()
      |> aave(actions, chain_id)
    else
      actions
    end
  end

  defp parse_uniswap_v3(logs, actions, protocols_to_rewrite, chain_id) do
    if Enum.member?([@mainnet, @goerli, @optimism, @polygon, @base_mainnet, @base_goerli], chain_id) and
         (is_nil(protocols_to_rewrite) or Enum.empty?(protocols_to_rewrite) or
            Enum.member?(protocols_to_rewrite, "uniswap_v3")) do
      uniswap_v3_positions_nft =
        String.downcase(
          Application.get_all_env(:indexer)[Indexer.Fetcher.TransactionAction][:uniswap_v3_nft_position_manager]
        )

      logs
      |> uniswap_filter_logs(uniswap_v3_positions_nft)
      |> logs_group_by_txs()
      |> uniswap(actions, chain_id, uniswap_v3_positions_nft)
    else
      actions
    end
  end

  defp aave_filter_logs(logs, pool_address) do
    logs
    |> Enum.filter(fn log ->
      Enum.member?(
        [
          @aave_v3_borrow_event,
          @aave_v3_supply_event,
          @aave_v3_withdraw_event,
          @aave_v3_repay_event,
          @aave_v3_flash_loan_event,
          @aave_v3_enable_collateral_event,
          @aave_v3_disable_collateral_event,
          @aave_v3_liquidation_call_event
        ],
        sanitize_first_topic(log.first_topic)
      ) && IndexerHelper.address_hash_to_string(log.address_hash, true) == pool_address
    end)
  end

  defp aave(logs_grouped, actions, chain_id) do
    # iterate for each transaction
    Enum.reduce(logs_grouped, actions, fn {_tx_hash, tx_logs}, actions_acc ->
      # go through actions
      Enum.reduce(tx_logs, actions_acc, fn log, acc ->
        acc ++ aave_handle_action(log, chain_id)
      end)
    end)
  end

  # credo:disable-for-next-line /Complexity/
  defp aave_handle_action(log, chain_id) do
    case sanitize_first_topic(log.first_topic) do
      @aave_v3_borrow_event ->
        # this is Borrow event
        aave_handle_borrow_event(log, chain_id)

      @aave_v3_supply_event ->
        # this is Supply event
        aave_handle_supply_event(log, chain_id)

      @aave_v3_withdraw_event ->
        # this is Withdraw event
        aave_handle_withdraw_event(log, chain_id)

      @aave_v3_repay_event ->
        # this is Repay event
        aave_handle_repay_event(log, chain_id)

      @aave_v3_flash_loan_event ->
        # this is FlashLoan event
        aave_handle_flash_loan_event(log, chain_id)

      @aave_v3_enable_collateral_event ->
        # this is ReserveUsedAsCollateralEnabled event
        aave_handle_event("enable_collateral", log, log.second_topic, chain_id)

      @aave_v3_disable_collateral_event ->
        # this is ReserveUsedAsCollateralDisabled event
        aave_handle_event("disable_collateral", log, log.second_topic, chain_id)

      @aave_v3_liquidation_call_event ->
        # this is LiquidationCall event
        aave_handle_liquidation_call_event(log, chain_id)

      _ ->
        []
    end
  end

  defp aave_handle_borrow_event(log, chain_id) do
    [_user, amount, _interest_rate_mode, _borrow_rate] =
      decode_data(log.data, [:address, {:uint, 256}, {:uint, 8}, {:uint, 256}])

    aave_handle_event("borrow", amount, log, log.second_topic, chain_id)
  end

  defp aave_handle_supply_event(log, chain_id) do
    [_user, amount] = decode_data(log.data, [:address, {:uint, 256}])

    aave_handle_event("supply", amount, log, log.second_topic, chain_id)
  end

  defp aave_handle_withdraw_event(log, chain_id) do
    [amount] = decode_data(log.data, [{:uint, 256}])

    aave_handle_event("withdraw", amount, log, log.second_topic, chain_id)
  end

  defp aave_handle_repay_event(log, chain_id) do
    [amount, _use_a_tokens] = decode_data(log.data, [{:uint, 256}, :bool])

    aave_handle_event("repay", amount, log, log.second_topic, chain_id)
  end

  defp aave_handle_flash_loan_event(log, chain_id) do
    [_initiator, amount, _interest_rate_mode, _premium] =
      decode_data(log.data, [:address, {:uint, 256}, {:uint, 8}, {:uint, 256}])

    aave_handle_event("flash_loan", amount, log, log.third_topic, chain_id)
  end

  defp aave_handle_liquidation_call_event(log, chain_id) do
    [debt_amount, collateral_amount, _liquidator, _receive_a_token] =
      decode_data(log.data, [{:uint, 256}, {:uint, 256}, :address, :bool])

    debt_address =
      log.third_topic
      |> IndexerHelper.log_topic_to_string()
      |> truncate_address_hash()

    collateral_address =
      log.second_topic
      |> IndexerHelper.log_topic_to_string()
      |> truncate_address_hash()

    case get_token_data([debt_address, collateral_address]) do
      false ->
        []

      token_data ->
        debt_decimals = token_data[debt_address].decimals
        collateral_decimals = token_data[collateral_address].decimals

        [
          %{
            hash: log.transaction_hash,
            protocol: "aave_v3",
            data: %{
              debt_amount: fractional(Decimal.new(debt_amount), Decimal.new(debt_decimals)),
              debt_symbol: clarify_token_symbol(token_data[debt_address].symbol, chain_id),
              debt_address: Address.checksum(debt_address),
              collateral_amount: fractional(Decimal.new(collateral_amount), Decimal.new(collateral_decimals)),
              collateral_symbol: clarify_token_symbol(token_data[collateral_address].symbol, chain_id),
              collateral_address: Address.checksum(collateral_address),
              block_number: log.block_number
            },
            type: "liquidation_call",
            log_index: log.index
          }
        ]
    end
  end

  defp aave_handle_event(type, amount, log, address_topic, chain_id)
       when type in ["borrow", "supply", "withdraw", "repay", "flash_loan"] do
    address =
      address_topic
      |> IndexerHelper.log_topic_to_string()
      |> truncate_address_hash()

    case get_token_data([address]) do
      false ->
        []

      token_data ->
        decimals = token_data[address].decimals

        [
          %{
            hash: log.transaction_hash,
            protocol: "aave_v3",
            data: %{
              amount: fractional(Decimal.new(amount), Decimal.new(decimals)),
              symbol: clarify_token_symbol(token_data[address].symbol, chain_id),
              address: Address.checksum(address),
              block_number: log.block_number
            },
            type: type,
            log_index: log.index
          }
        ]
    end
  end

  defp aave_handle_event(type, log, address_topic, chain_id) when type in ["enable_collateral", "disable_collateral"] do
    address =
      address_topic
      |> IndexerHelper.log_topic_to_string()
      |> truncate_address_hash()

    case get_token_data([address]) do
      false ->
        []

      token_data ->
        [
          %{
            hash: log.transaction_hash,
            protocol: "aave_v3",
            data: %{
              symbol: clarify_token_symbol(token_data[address].symbol, chain_id),
              address: Address.checksum(address),
              block_number: log.block_number
            },
            type: type,
            log_index: log.index
          }
        ]
    end
  end

  defp uniswap(logs_grouped, actions, chain_id, uniswap_v3_positions_nft) do
    # create a list of UniswapV3Pool legitimate contracts
    legitimate = uniswap_legitimate_pools(logs_grouped)

    # iterate for each transaction
    Enum.reduce(logs_grouped, actions, fn {tx_hash, tx_logs}, actions_acc ->
      # trying to find `mint_nft` actions
      actions_acc = uniswap_handle_mint_nft_actions(tx_hash, tx_logs, actions_acc, uniswap_v3_positions_nft)

      # go through other actions
      Enum.reduce(tx_logs, actions_acc, fn log, acc ->
        acc ++ uniswap_handle_action(log, legitimate, chain_id)
      end)
    end)
  end

  defp uniswap_filter_logs(logs, uniswap_v3_positions_nft) do
    logs
    |> Enum.filter(fn log ->
      first_topic = sanitize_first_topic(log.first_topic)

      Enum.member?(
        [
          @uniswap_v3_mint_event,
          @uniswap_v3_burn_event,
          @uniswap_v3_collect_event,
          @uniswap_v3_swap_event
        ],
        first_topic
      ) ||
        (first_topic == @uniswap_v3_transfer_nft_event &&
           IndexerHelper.address_hash_to_string(log.address_hash, true) == uniswap_v3_positions_nft)
    end)
  end

  defp uniswap_handle_action(log, legitimate, chain_id) do
    first_topic = sanitize_first_topic(log.first_topic)

    with false <- first_topic == @uniswap_v3_transfer_nft_event,
         # check UniswapV3Pool contract is legitimate
         pool_address <- IndexerHelper.address_hash_to_string(log.address_hash, true),
         false <- is_nil(legitimate[pool_address]),
         false <- Enum.empty?(legitimate[pool_address]),
         # this is legitimate uniswap pool, so handle this event
         token_address <- legitimate[pool_address],
         token_data <- get_token_data(token_address),
         false <- token_data === false do
      case first_topic do
        @uniswap_v3_mint_event ->
          # this is Mint event
          uniswap_handle_mint_event(log, token_address, token_data, chain_id)

        @uniswap_v3_burn_event ->
          # this is Burn event
          uniswap_handle_burn_event(log, token_address, token_data, chain_id)

        @uniswap_v3_collect_event ->
          # this is Collect event
          uniswap_handle_collect_event(log, token_address, token_data, chain_id)

        @uniswap_v3_swap_event ->
          # this is Swap event
          uniswap_handle_swap_event(log, token_address, token_data, chain_id)

        _ ->
          []
      end
    else
      _ -> []
    end
  end

  defp uniswap_handle_mint_nft_actions(tx_hash, tx_logs, actions_acc, uniswap_v3_positions_nft) do
    first_log = Enum.at(tx_logs, 0)

    local_acc =
      tx_logs
      |> Enum.reduce(%{}, fn log, acc ->
        if sanitize_first_topic(log.first_topic) == @uniswap_v3_transfer_nft_event do
          # This is Transfer event for NFT
          from =
            log.second_topic
            |> IndexerHelper.log_topic_to_string()
            |> truncate_address_hash()

          # credo:disable-for-next-line
          if from == burn_address_hash_string() do
            to =
              log.third_topic
              |> IndexerHelper.log_topic_to_string()
              |> truncate_address_hash()

            [token_id] =
              log.fourth_topic
              |> IndexerHelper.log_topic_to_string()
              |> decode_data([{:uint, 256}])

            mint_nft_ids = Map.put_new(acc, to, %{ids: [], log_index: log.index})

            Map.put(mint_nft_ids, to, %{
              ids: Enum.reverse([to_string(token_id) | Enum.reverse(mint_nft_ids[to].ids)]),
              log_index: mint_nft_ids[to].log_index
            })
          else
            acc
          end
        else
          acc
        end
      end)
      |> Enum.reduce([], fn {to, %{ids: ids, log_index: log_index}}, acc ->
        action = %{
          hash: tx_hash,
          protocol: "uniswap_v3",
          data: %{
            name: "Uniswap V3: Positions NFT",
            symbol: "UNI-V3-POS",
            address: uniswap_v3_positions_nft,
            to: Address.checksum(to),
            ids: ids,
            block_number: first_log.block_number
          },
          type: "mint_nft",
          log_index: log_index
        }

        [action | acc]
      end)
      |> Enum.reverse()

    actions_acc ++ local_acc
  end

  defp uniswap_handle_burn_event(log, token_address, token_data, chain_id) do
    [_amount, amount0, amount1] = decode_data(log.data, [{:uint, 128}, {:uint, 256}, {:uint, 256}])

    uniswap_handle_event("burn", amount0, amount1, log, token_address, token_data, chain_id)
  end

  defp uniswap_handle_collect_event(log, token_address, token_data, chain_id) do
    [_recipient, amount0, amount1] = decode_data(log.data, [:address, {:uint, 128}, {:uint, 128}])

    uniswap_handle_event("collect", amount0, amount1, log, token_address, token_data, chain_id)
  end

  defp uniswap_handle_mint_event(log, token_address, token_data, chain_id) do
    [_sender, _amount, amount0, amount1] = decode_data(log.data, [:address, {:uint, 128}, {:uint, 256}, {:uint, 256}])

    uniswap_handle_event("mint", amount0, amount1, log, token_address, token_data, chain_id)
  end

  defp uniswap_handle_swap_event(log, token_address, token_data, chain_id) do
    [amount0, amount1, _sqrt_price_x96, _liquidity, _tick] =
      decode_data(log.data, [{:int, 256}, {:int, 256}, {:uint, 160}, {:uint, 128}, {:int, 24}])

    uniswap_handle_event("swap", amount0, amount1, log, token_address, token_data, chain_id)
  end

  defp uniswap_handle_swap_amounts(log, amount0, amount1, symbol0, symbol1, address0, address1) do
    cond do
      String.first(amount0) === "-" and String.first(amount1) !== "-" ->
        {amount1, symbol1, address1, String.slice(amount0, 1, String.length(amount0) - 1), symbol0, address0, false}

      String.first(amount1) === "-" and String.first(amount0) !== "-" ->
        {amount0, symbol0, address0, String.slice(amount1, 1, String.length(amount1) - 1), symbol1, address1, false}

      amount1 === "0" and String.first(amount0) !== "-" ->
        {amount0, symbol0, address0, amount1, symbol1, address1, false}

      true ->
        Logger.error(
          "TransactionActions: Invalid Swap event in tx #{log.transaction_hash}. Log index: #{log.index}. amount0 = #{amount0}, amount1 = #{amount1}"
        )

        {amount0, symbol0, address0, amount1, symbol1, address1, true}
    end
  end

  defp uniswap_handle_event(type, amount0, amount1, log, token_address, token_data, chain_id) do
    address0 = Enum.at(token_address, 0)
    decimals0 = token_data[address0].decimals
    symbol0 = clarify_token_symbol(token_data[address0].symbol, chain_id)
    address1 = Enum.at(token_address, 1)
    decimals1 = token_data[address1].decimals
    symbol1 = clarify_token_symbol(token_data[address1].symbol, chain_id)

    amount0 = fractional(Decimal.new(amount0), Decimal.new(decimals0))
    amount1 = fractional(Decimal.new(amount1), Decimal.new(decimals1))

    {new_amount0, new_symbol0, new_address0, new_amount1, new_symbol1, new_address1, is_error} =
      if type == "swap" do
        uniswap_handle_swap_amounts(log, amount0, amount1, symbol0, symbol1, address0, address1)
      else
        {amount0, symbol0, address0, amount1, symbol1, address1, false}
      end

    if is_error do
      []
    else
      [
        %{
          hash: log.transaction_hash,
          protocol: "uniswap_v3",
          data: %{
            amount0: new_amount0,
            symbol0: new_symbol0,
            address0: Address.checksum(new_address0),
            amount1: new_amount1,
            symbol1: new_symbol1,
            address1: Address.checksum(new_address1),
            block_number: log.block_number
          },
          type: type,
          log_index: log.index
        }
      ]
    end
  end

  defp uniswap_legitimate_pools(logs_grouped) do
    TransactionActionUniswapPools.create_cache_table()

    {pools_to_request, pools_cached} =
      logs_grouped
      |> Enum.reduce(%{}, fn {_tx_hash, tx_logs}, addresses_acc ->
        tx_logs
        |> Enum.filter(fn log ->
          sanitize_first_topic(log.first_topic) != @uniswap_v3_transfer_nft_event
        end)
        |> Enum.reduce(addresses_acc, fn log, acc ->
          pool_address = IndexerHelper.address_hash_to_string(log.address_hash, true)
          Map.put(acc, pool_address, true)
        end)
      end)
      |> Enum.reduce({[], %{}}, fn {pool_address, _}, {to_request, cached} ->
        value_from_cache = TransactionActionUniswapPools.fetch_from_cache(pool_address)

        if is_nil(value_from_cache) do
          {[pool_address | to_request], cached}
        else
          {to_request, Map.put(cached, pool_address, value_from_cache)}
        end
      end)

    req_resp = uniswap_request_tokens_and_fees(pools_to_request)

    case uniswap_request_get_pools(req_resp) do
      {requests_get_pool, responses_get_pool} ->
        requests_get_pool
        |> Enum.zip(responses_get_pool)
        |> Enum.reduce(%{}, fn {request, {_status, response} = _resp}, acc ->
          value = uniswap_pool_is_legitimate(request, response)
          TransactionActionUniswapPools.put_to_cache(request.pool_address, value)
          Map.put(acc, request.pool_address, value)
        end)
        |> Map.merge(pools_cached)

      _ ->
        pools_cached
    end
  end

  defp uniswap_pool_is_legitimate(request, response) do
    response =
      case response do
        [item] -> item
        items -> items
      end

    if request.pool_address == String.downcase(response) do
      [token0, token1, _] = request.args
      [token0, token1]
    else
      []
    end
  end

  defp uniswap_request_get_pools({requests_tokens_and_fees, responses_tokens_and_fees}) do
    uniswap_v3_factory = Application.get_all_env(:indexer)[Indexer.Fetcher.TransactionAction][:uniswap_v3_factory]

    requests_get_pool =
      requests_tokens_and_fees
      |> Enum.zip(responses_tokens_and_fees)
      |> Enum.reduce(%{}, fn {request, {status, response} = _resp}, acc ->
        if status == :ok do
          response = parse_response(response)

          acc = Map.put_new(acc, request.contract_address, %{token0: "", token1: "", fee: ""})
          item = Map.put(acc[request.contract_address], atomized_key(request.method_id), response)
          Map.put(acc, request.contract_address, item)
        else
          acc
        end
      end)
      |> Enum.map(fn {pool_address, pool} ->
        token0 =
          if IndexerHelper.address_correct?(pool.token0),
            do: String.downcase(pool.token0),
            else: burn_address_hash_string()

        token1 =
          if IndexerHelper.address_correct?(pool.token1),
            do: String.downcase(pool.token1),
            else: burn_address_hash_string()

        fee = if pool.fee == "", do: 0, else: pool.fee

        # we will call getPool(token0, token1, fee) public getter
        %{
          pool_address: pool_address,
          contract_address: uniswap_v3_factory,
          method_id: "1698ee82",
          args: [token0, token1, fee]
        }
      end)

    {responses_get_pool, error_messages} = read_contracts(requests_get_pool, @uniswap_v3_factory_abi)

    if not Enum.empty?(error_messages) or Enum.count(requests_get_pool) != Enum.count(responses_get_pool) do
      Logger.error(
        "TransactionActions: Cannot read Uniswap V3 Factory contract getPool public getter. Error messages: #{Enum.join(error_messages, ", ")}. Requests: #{inspect(requests_get_pool)}"
      )

      false
    else
      {requests_get_pool, responses_get_pool}
    end
  end

  defp uniswap_request_tokens_and_fees(pools) do
    requests =
      pools
      |> Enum.map(fn pool_address ->
        # we will call token0(), token1(), fee() public getters
        Enum.map(["0dfe1681", "d21220a7", "ddca3f43"], fn method_id ->
          %{
            contract_address: pool_address,
            method_id: method_id,
            args: []
          }
        end)
      end)
      |> List.flatten()

    {responses, error_messages} = read_contracts(requests, @uniswap_v3_pool_abi)

    if not Enum.empty?(error_messages) do
      incorrect_pools = uniswap_get_incorrect_pools(requests, responses)

      Logger.warning(
        "TransactionActions: Cannot read Uniswap V3 Pool contract public getters for some pools: token0(), token1(), fee(). Error messages: #{Enum.join(error_messages, ", ")}. Incorrect pools: #{Enum.join(incorrect_pools, ", ")} - they will be marked as not legitimate."
      )
    end

    {requests, responses}
  end

  defp uniswap_get_incorrect_pools(requests, responses) do
    responses
    |> Enum.with_index()
    |> Enum.reduce([], fn {{status, _}, i}, acc ->
      if status == :error do
        pool_address = Enum.at(requests, i)[:contract_address]
        TransactionActionUniswapPools.put_to_cache(pool_address, [])
        [pool_address | acc]
      else
        acc
      end
    end)
    |> Enum.reverse()
  end

  defp atomized_key("token0"), do: :token0
  defp atomized_key("token1"), do: :token1
  defp atomized_key("fee"), do: :fee
  defp atomized_key("getPool"), do: :getPool
  defp atomized_key("symbol"), do: :symbol
  defp atomized_key("decimals"), do: :decimals
  defp atomized_key("0dfe1681"), do: :token0
  defp atomized_key("d21220a7"), do: :token1
  defp atomized_key("ddca3f43"), do: :fee
  defp atomized_key("1698ee82"), do: :getPool
  defp atomized_key("95d89b41"), do: :symbol
  defp atomized_key("313ce567"), do: :decimals

  defp clarify_token_symbol(symbol, chain_id) do
    if symbol == "WETH" && Enum.member?([@mainnet, @goerli, @optimism], chain_id) do
      "Ether"
    else
      symbol
    end
  end

  defp clear_actions(logs_grouped, protocols_to_clear) do
    logs_grouped
    |> Enum.each(fn {tx_hash, _} ->
      query =
        if Enum.empty?(protocols_to_clear) do
          from(ta in TransactionAction, where: ta.hash == ^tx_hash)
        else
          from(ta in TransactionAction, where: ta.hash == ^tx_hash and ta.protocol in ^protocols_to_clear)
        end

      Repo.delete_all(query)
    end)
  end

  defp fractional(%Decimal{} = amount, %Decimal{} = decimals) do
    amount.sign
    |> Decimal.new(amount.coef, amount.exp - Decimal.to_integer(decimals))
    |> Decimal.normalize()
    |> Decimal.to_string(:normal)
  end

  defp get_token_data(token_addresses) do
    # first, we're trying to read token data from the cache.
    # if the cache is empty, we read that from DB.
    # if tokens are not in the cache, nor in the DB, read them through RPC.
    token_data =
      token_addresses
      |> get_token_data_from_cache()
      |> get_token_data_from_db()
      |> get_token_data_from_rpc()

    if Enum.any?(token_data, fn {_, token} ->
         Map.get(token, :symbol, "") == "" or Map.get(token, :decimals) > @decimals_max
       end) do
      false
    else
      token_data
    end
  end

  defp get_token_data_from_cache(token_addresses) do
    token_addresses
    |> Enum.reduce(%{}, fn address, acc ->
      Map.put(
        acc,
        address,
        TransactionActionTokensData.fetch_from_cache(address)
      )
    end)
  end

  defp get_token_data_from_db(token_data_from_cache) do
    # a list of token addresses which we should select from the database
    select_tokens_from_db =
      token_data_from_cache
      |> Enum.reduce([], fn {address, data}, acc ->
        if is_nil(data.symbol) or is_nil(data.decimals) do
          [address | acc]
        else
          acc
        end
      end)
      |> Enum.reverse()

    if Enum.empty?(select_tokens_from_db) do
      # we don't need to read data from db, so will use the cache
      token_data_from_cache
    else
      # try to read token symbols and decimals from the database and then save to the cache
      query =
        from(
          t in Token,
          where: t.contract_address_hash in ^select_tokens_from_db,
          select: {t.symbol, t.decimals, t.contract_address_hash}
        )

      query
      |> Repo.all()
      |> Enum.reduce(token_data_from_cache, fn {symbol, decimals, contract_address_hash}, token_data_acc ->
        contract_address_hash = String.downcase(Hash.to_string(contract_address_hash))

        symbol = parse_symbol(symbol, contract_address_hash, token_data_acc)

        decimals = parse_decimals(decimals, contract_address_hash, token_data_acc)

        new_data = %{symbol: symbol, decimals: decimals}

        put_to_cache(contract_address_hash, new_data)

        Map.put(token_data_acc, contract_address_hash, new_data)
      end)
    end
  end

  defp parse_symbol(symbol, contract_address_hash, token_data_acc) do
    if is_nil(symbol) or symbol == "" do
      # if db field is empty, take it from the cache
      token_data_acc[contract_address_hash].symbol
    else
      symbol
    end
  end

  defp parse_decimals(decimals, contract_address_hash, token_data_acc) do
    if is_nil(decimals) do
      # if db field is empty, take it from the cache
      token_data_acc[contract_address_hash].decimals
    else
      decimals
    end
  end

  defp put_to_cache(contract_address_hash, new_data) do
    if Map.get(new_data, :decimals, 0) <= @decimals_max do
      TransactionActionTokensData.put_to_cache(contract_address_hash, new_data)
    end
  end

  defp get_token_data_from_rpc(token_data) do
    token_addresses =
      token_data
      |> Enum.reduce([], fn {address, data}, acc ->
        if is_nil(data.symbol) or data.symbol == "" or is_nil(data.decimals) do
          [address | acc]
        else
          acc
        end
      end)
      |> Enum.reverse()

    {requests, responses} = get_token_data_request_symbol_decimals(token_addresses)

    requests
    |> Enum.zip(responses)
    |> Enum.reduce(token_data, fn {request, {status, response} = _resp}, token_data_acc ->
      if status == :ok do
        response = parse_response(response)

        data = token_data_acc[request.contract_address]

        new_data = get_new_data(data, request, response)

        put_to_cache(request.contract_address, new_data)

        Map.put(token_data_acc, request.contract_address, new_data)
      else
        token_data_acc
      end
    end)
  end

  defp parse_response(response) do
    case response do
      [item] -> item
      items -> items
    end
  end

  defp get_new_data(data, request, response) do
    if atomized_key(request.method_id) == :symbol do
      %{data | symbol: response}
    else
      %{data | decimals: response}
    end
  end

  defp get_token_data_request_symbol_decimals(token_addresses) do
    requests =
      token_addresses
      |> Enum.map(fn address ->
        # we will call symbol() and decimals() public getters
        Enum.map(["95d89b41", "313ce567"], fn method_id ->
          %{
            contract_address: address,
            method_id: method_id,
            args: []
          }
        end)
      end)
      |> List.flatten()

    {responses, error_messages} = read_contracts(requests, @erc20_abi)

    if not Enum.empty?(error_messages) or Enum.count(requests) != Enum.count(responses) do
      Logger.warning(
        "TransactionActions: Cannot read symbol and decimals of an ERC-20 token contract. Error messages: #{Enum.join(error_messages, ", ")}. Addresses: #{Enum.join(token_addresses, ", ")}"
      )
    end

    {requests, responses}
  end

  defp logs_group_by_txs(logs) do
    logs
    |> Enum.group_by(& &1.transaction_hash)
  end

<<<<<<< HEAD
  def read_contracts_with_retries(requests, abi, retries_left) when retries_left > 0 do
    responses = Reader.query_contracts(requests, abi)

    error_messages =
      Enum.reduce(responses, [], fn {status, error_message}, acc ->
        acc ++
          if status == :error do
            [error_message]
          else
            []
          end
      end)

    if Enum.empty?(error_messages) do
      {responses, []}
    else
      retries_left = retries_left - 1
=======
  defp read_contracts(requests, abi) do
    max_retries = Application.get_env(:explorer, :token_functions_reader_max_retries)
    json_rpc_named_arguments = Application.get_env(:explorer, :json_rpc_named_arguments)
>>>>>>> e8e12564

    IndexerHelper.read_contracts_with_retries(requests, abi, json_rpc_named_arguments, max_retries)
  end

  defp sanitize_first_topic(first_topic) do
    if is_nil(first_topic), do: "", else: String.downcase(IndexerHelper.log_topic_to_string(first_topic))
  end

  defp truncate_address_hash(nil), do: burn_address_hash_string()

  defp truncate_address_hash("0x000000000000000000000000" <> truncated_hash) do
    "0x#{truncated_hash}"
  end
end<|MERGE_RESOLUTION|>--- conflicted
+++ resolved
@@ -973,29 +973,9 @@
     |> Enum.group_by(& &1.transaction_hash)
   end
 
-<<<<<<< HEAD
-  def read_contracts_with_retries(requests, abi, retries_left) when retries_left > 0 do
-    responses = Reader.query_contracts(requests, abi)
-
-    error_messages =
-      Enum.reduce(responses, [], fn {status, error_message}, acc ->
-        acc ++
-          if status == :error do
-            [error_message]
-          else
-            []
-          end
-      end)
-
-    if Enum.empty?(error_messages) do
-      {responses, []}
-    else
-      retries_left = retries_left - 1
-=======
   defp read_contracts(requests, abi) do
     max_retries = Application.get_env(:explorer, :token_functions_reader_max_retries)
     json_rpc_named_arguments = Application.get_env(:explorer, :json_rpc_named_arguments)
->>>>>>> e8e12564
 
     IndexerHelper.read_contracts_with_retries(requests, abi, json_rpc_named_arguments, max_retries)
   end
