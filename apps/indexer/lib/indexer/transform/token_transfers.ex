--- conflicted
+++ resolved
@@ -539,7 +539,90 @@
     end
   end
 
-<<<<<<< HEAD
+  # Converts from 18-decimal amount to n-decimal amount.
+  #
+  # ## Parameters
+  # - `amount`: The given 18-decimal amount to convert from.
+  # - `new_decimals`: The new number of decimals.
+  #
+  # ## Returns
+  # - The converted amount. If the source amount has more than `new_decimals` decimals, the new amount will be truncated.
+  #   Example: If we have 18-decimal amount 25148712000000000, that will be 25148 for 6-decimal representation.
+  @spec amount_18_decimals_to_n_decimals(Decimal.t(), non_neg_integer()) :: Decimal.t()
+  defp amount_18_decimals_to_n_decimals(amount, new_decimals) do
+    amount
+    |> Decimal.mult(Integer.pow(10, new_decimals))
+    |> Decimal.div_int(Integer.pow(10, 18))
+  end
+
+  # Determines if the given log is the NativeCoinTransferred event emitted by the native token system address on Arc chain.
+  #
+  # ## Parameters
+  # - `log`: The log to check.
+  #
+  # ## Returns
+  # - `true` if this is the NativeCoinTransferred event from the native token system address on Arc chain, `false` otherwise.
+  @spec arc_native_coin_transferred_event?(%{
+          :first_topic => String.t(),
+          :address_hash => String.t(),
+          optional(any()) => any()
+        }) :: boolean()
+  defp arc_native_coin_transferred_event?(log) do
+    chain_type() == :arc and log.first_topic == TokenTransfer.arc_native_coin_transferred_event() and
+      log.address_hash == arc_native_token_system_address()
+  end
+
+  # Determines if the given log is the NativeCoinMinted event emitted by the native token system address on Arc chain.
+  #
+  # ## Parameters
+  # - `log`: The log to check.
+  #
+  # ## Returns
+  # - `true` if this is the NativeCoinMinted event from the native token system address on Arc chain, `false` otherwise.
+  @spec arc_native_coin_minted_event?(%{
+          :first_topic => String.t(),
+          :address_hash => String.t(),
+          optional(any()) => any()
+        }) :: boolean()
+  defp arc_native_coin_minted_event?(log) do
+    chain_type() == :arc and log.first_topic == TokenTransfer.arc_native_coin_minted_event() and
+      log.address_hash == arc_native_token_system_address()
+  end
+
+  # Determines if the given log is the NativeCoinBurned event emitted by the native token system address on Arc chain.
+  #
+  # ## Parameters
+  # - `log`: The log to check.
+  #
+  # ## Returns
+  # - `true` if this is the NativeCoinBurned event from the native token system address on Arc chain, `false` otherwise.
+  @spec arc_native_coin_burned_event?(%{
+          :first_topic => String.t(),
+          :address_hash => String.t(),
+          optional(any()) => any()
+        }) :: boolean()
+  defp arc_native_coin_burned_event?(log) do
+    chain_type() == :arc and log.first_topic == TokenTransfer.arc_native_coin_burned_event() and
+      log.address_hash == arc_native_token_system_address()
+  end
+
+  # Determines if the given log is the Transfer event emitted by the native token contract on Arc chain.
+  #
+  # ## Parameters
+  # - `log`: The log to check.
+  #
+  # ## Returns
+  # - `true` if this is the Transfer event from the native token contract on Arc chain, `false` otherwise.
+  @spec arc_native_token_transfer_event?(%{
+          :first_topic => String.t(),
+          :address_hash => String.t(),
+          optional(any()) => any()
+        }) :: boolean()
+  defp arc_native_token_transfer_event?(log) do
+    chain_type() == :arc and log.first_topic == TokenTransfer.constant() and
+      log.address_hash == arc_native_token_address()
+  end
+
   @spec parse_erc7984_params(map()) ::
           nil
           | {%{
@@ -576,90 +659,6 @@
     }
 
     {token, token_transfer}
-=======
-  # Converts from 18-decimal amount to n-decimal amount.
-  #
-  # ## Parameters
-  # - `amount`: The given 18-decimal amount to convert from.
-  # - `new_decimals`: The new number of decimals.
-  #
-  # ## Returns
-  # - The converted amount. If the source amount has more than `new_decimals` decimals, the new amount will be truncated.
-  #   Example: If we have 18-decimal amount 25148712000000000, that will be 25148 for 6-decimal representation.
-  @spec amount_18_decimals_to_n_decimals(Decimal.t(), non_neg_integer()) :: Decimal.t()
-  defp amount_18_decimals_to_n_decimals(amount, new_decimals) do
-    amount
-    |> Decimal.mult(Integer.pow(10, new_decimals))
-    |> Decimal.div_int(Integer.pow(10, 18))
-  end
-
-  # Determines if the given log is the NativeCoinTransferred event emitted by the native token system address on Arc chain.
-  #
-  # ## Parameters
-  # - `log`: The log to check.
-  #
-  # ## Returns
-  # - `true` if this is the NativeCoinTransferred event from the native token system address on Arc chain, `false` otherwise.
-  @spec arc_native_coin_transferred_event?(%{
-          :first_topic => String.t(),
-          :address_hash => String.t(),
-          optional(any()) => any()
-        }) :: boolean()
-  defp arc_native_coin_transferred_event?(log) do
-    chain_type() == :arc and log.first_topic == TokenTransfer.arc_native_coin_transferred_event() and
-      log.address_hash == arc_native_token_system_address()
-  end
-
-  # Determines if the given log is the NativeCoinMinted event emitted by the native token system address on Arc chain.
-  #
-  # ## Parameters
-  # - `log`: The log to check.
-  #
-  # ## Returns
-  # - `true` if this is the NativeCoinMinted event from the native token system address on Arc chain, `false` otherwise.
-  @spec arc_native_coin_minted_event?(%{
-          :first_topic => String.t(),
-          :address_hash => String.t(),
-          optional(any()) => any()
-        }) :: boolean()
-  defp arc_native_coin_minted_event?(log) do
-    chain_type() == :arc and log.first_topic == TokenTransfer.arc_native_coin_minted_event() and
-      log.address_hash == arc_native_token_system_address()
-  end
-
-  # Determines if the given log is the NativeCoinBurned event emitted by the native token system address on Arc chain.
-  #
-  # ## Parameters
-  # - `log`: The log to check.
-  #
-  # ## Returns
-  # - `true` if this is the NativeCoinBurned event from the native token system address on Arc chain, `false` otherwise.
-  @spec arc_native_coin_burned_event?(%{
-          :first_topic => String.t(),
-          :address_hash => String.t(),
-          optional(any()) => any()
-        }) :: boolean()
-  defp arc_native_coin_burned_event?(log) do
-    chain_type() == :arc and log.first_topic == TokenTransfer.arc_native_coin_burned_event() and
-      log.address_hash == arc_native_token_system_address()
-  end
-
-  # Determines if the given log is the Transfer event emitted by the native token contract on Arc chain.
-  #
-  # ## Parameters
-  # - `log`: The log to check.
-  #
-  # ## Returns
-  # - `true` if this is the Transfer event from the native token contract on Arc chain, `false` otherwise.
-  @spec arc_native_token_transfer_event?(%{
-          :first_topic => String.t(),
-          :address_hash => String.t(),
-          optional(any()) => any()
-        }) :: boolean()
-  defp arc_native_token_transfer_event?(log) do
-    chain_type() == :arc and log.first_topic == TokenTransfer.constant() and
-      log.address_hash == arc_native_token_address()
->>>>>>> 031b1c53
   end
 
   def filter_tokens_for_supply_update(token_transfers) do
