defmodule Indexer.Transform.TokenTransfers do
  @moduledoc """
  Helper functions for transforming data for ERC-20 and ERC-721 token transfers.
  """

  require Logger

  alias ABI.TypeDecoder
  alias Explorer.{Chain, Repo}
  alias Explorer.Chain.{Token, TokenTransfer}
  alias Explorer.Token.MetadataRetriever

  @burn_address "0x0000000000000000000000000000000000000000"

  @doc """
  Returns a list of token transfers given a list of logs.
  """
  def parse(logs) do
    initial_acc = %{tokens: [], token_transfers: []}

    token_transfers_from_logs =
      logs
<<<<<<< HEAD
      |> Enum.filter(
        &(&1.first_topic == unquote(TokenTransfer.constant()) or
            &1.first_topic == unquote(TokenTransfer.comment_event()))
      )
      |> combine_comments()
=======
      |> Enum.filter(&(&1.first_topic == unquote(TokenTransfer.constant())))
>>>>>>> 2a723f46
      |> Enum.reduce(initial_acc, &do_parse/2)

    token_transfers = token_transfers_from_logs.token_transfers

    token_transfers
    |> Enum.filter(fn token_transfer ->
      token_transfer.to_address_hash == @burn_address || token_transfer.from_address_hash == @burn_address
    end)
    |> Enum.map(fn token_transfer ->
      token_transfer.token_contract_address_hash
    end)
    |> Enum.dedup()
    |> Enum.each(&update_token/1)

    tokens_dedup = token_transfers_from_logs.tokens |> Enum.dedup()

    token_transfers_from_logs_dedup = %{
      tokens: tokens_dedup,
      token_transfers: token_transfers_from_logs.token_transfers
    }

    token_transfers_from_logs_dedup
<<<<<<< HEAD
  end

  def parse_tx(txs, gold_token) do
    initial_acc = %{token_transfers: [], gold_token: gold_token}

    txs
    |> Enum.filter(fn a -> a.value > 0 end)
    |> Enum.reduce(initial_acc, &do_parse_tx/2)
  end

  defp do_parse_tx(tx, %{token_transfers: token_transfers, gold_token: gold_token}) do
    to_hash =
      if tx.to_address_hash == nil do
        tx.created_contract_address_hash
      else
        tx.to_address_hash
      end

    token_transfer = %{
      amount: Decimal.new(tx.value),
      block_number: tx.block_number,
      block_hash: tx.block_hash,
      log_index: -(tx.index * 1000 + 1_000_000),
      from_address_hash: tx.from_address_hash,
      to_address_hash: to_hash,
      token_contract_address_hash: gold_token,
      transaction_hash: tx.hash,
      token_type: "ERC-20"
    }

    %{token_transfers: [token_transfer | token_transfers], gold_token: gold_token}
  end

  def parse_itx(txs, gold_token) do
    initial_acc = %{token_transfers: [], gold_token: gold_token}

    txs
    |> Enum.filter(fn a -> a.value > 0 end)
    |> Enum.filter(fn a -> a.index > 0 end)
    |> Enum.filter(fn a -> not Map.has_key?(a, :call_type) || a.call_type != "delegatecall" end)
    |> Enum.reduce(initial_acc, &do_parse_itx/2)
  end

  defp do_parse_itx(tx, %{token_transfers: token_transfers, gold_token: gold_token}) do
    to_hash = Map.get(tx, :to_address_hash, nil) || Map.get(tx, :created_contract_address_hash, nil)

    token_transfer = %{
      amount: Decimal.new(tx.value),
      block_number: tx.block_number,
      block_hash: tx.block_hash,
      log_index: -(tx.index + tx.transaction_index * 1000 + 1_000_000),
      from_address_hash: tx.from_address_hash,
      to_address_hash: to_hash,
      token_contract_address_hash: gold_token,
      transaction_hash: tx.transaction_hash,
      token_type: "ERC-20"
    }

    %{token_transfers: [token_transfer | token_transfers], gold_token: gold_token}
  end

  defp combine_comments([a | [b | tl]]) do
    if a.first_topic == unquote(TokenTransfer.constant()) and
         b.first_topic == unquote(TokenTransfer.comment_event()) do
      [comment] = decode_data(b.data, [:string])
      [Map.put(a, :comment, comment) | combine_comments(tl)]
    else
      if a.first_topic == unquote(TokenTransfer.constant()) do
        [a | combine_comments([b | tl])]
      else
        combine_comments([b | tl])
      end
    end
  end

  defp combine_comments([a | tl]) do
    if a.first_topic == unquote(TokenTransfer.constant()) do
      [a | combine_comments(tl)]
    else
      combine_comments(tl)
    end
  end

  defp combine_comments([]) do
    []
  end

  def parse_fees(txs) do
    initial_acc = %{tokens: [], token_transfers: []}

    Enum.reduce(txs, initial_acc, &do_parse_fees/2)
  end

  defp do_parse_fees(tx, %{tokens: tokens, token_transfers: token_transfers} = acc) do
    case tx do
      %{gas_fee_recipient_hash: recipient, gas_currency_hash: currency}
      when is_binary(recipient) and is_binary(currency) ->
        token = %{contract_address_hash: currency, type: "ERC-20"}

        token_transfer = %{
          amount: Decimal.new(0),
          block_number: tx.block_number,
          block_hash: tx.block_hash,
          log_index: tx.index,
          from_address_hash: tx.from_address_hash,
          to_address_hash: recipient,
          token_contract_address_hash: currency,
          transaction_hash: tx.transaction_hash,
          token_type: "ERC-20"
        }

        %{
          tokens: [token | tokens],
          token_transfers: [token_transfer | token_transfers]
        }

      _ ->
        acc
    end
=======
>>>>>>> 2a723f46
  end

  defp do_parse(log, %{tokens: tokens, token_transfers: token_transfers} = acc) do
    {token, token_transfer} = parse_params(log)

    %{
      tokens: [token | tokens],
      token_transfers: [token_transfer | token_transfers]
    }
  rescue
    _ in [FunctionClauseError, MatchError] ->
      Logger.error(fn -> "Unknown token transfer format: #{inspect(log)}" end)
      acc
  end

  # ERC-20 token transfer
  defp parse_params(%{second_topic: second_topic, third_topic: third_topic, fourth_topic: nil} = log)
       when not is_nil(second_topic) and not is_nil(third_topic) do
    [amount] = decode_data(log.data, [{:uint, 256}])

    token_transfer = %{
      amount: Decimal.new(amount || 0),
      block_number: log.block_number,
      block_hash: log.block_hash,
      log_index: log.index,
      comment: Map.get(log, :comment),
      from_address_hash: truncate_address_hash(log.second_topic),
      to_address_hash: truncate_address_hash(log.third_topic),
      token_contract_address_hash: log.address_hash,
      transaction_hash: log.transaction_hash,
      token_type: "ERC-20"
    }

    token = %{
      contract_address_hash: log.address_hash,
      type: "ERC-20"
    }

    {token, token_transfer}
  end

  # ERC-721 token transfer with topics as addresses
  defp parse_params(%{second_topic: second_topic, third_topic: third_topic, fourth_topic: fourth_topic} = log)
       when not is_nil(second_topic) and not is_nil(third_topic) and not is_nil(fourth_topic) do
    [token_id] = decode_data(fourth_topic, [{:uint, 256}])

    token_transfer = %{
      block_number: log.block_number,
      log_index: log.index,
      block_hash: log.block_hash,
      from_address_hash: truncate_address_hash(log.second_topic),
      to_address_hash: truncate_address_hash(log.third_topic),
      token_contract_address_hash: log.address_hash,
      token_id: token_id || 0,
      transaction_hash: log.transaction_hash,
      token_type: "ERC-721"
    }

    token = %{
      contract_address_hash: log.address_hash,
      type: "ERC-721"
    }

    {token, token_transfer}
  end

  # ERC-721 token transfer with info in data field instead of in log topics
  defp parse_params(%{second_topic: nil, third_topic: nil, fourth_topic: nil, data: data} = log)
       when not is_nil(data) do
    [from_address_hash, to_address_hash, token_id] = decode_data(data, [:address, :address, {:uint, 256}])

    token_transfer = %{
      block_number: log.block_number,
      block_hash: log.block_hash,
      log_index: log.index,
      from_address_hash: encode_address_hash(from_address_hash),
      to_address_hash: encode_address_hash(to_address_hash),
      token_contract_address_hash: log.address_hash,
      token_id: token_id,
      transaction_hash: log.transaction_hash,
      token_type: "ERC-721"
    }

    token = %{
      contract_address_hash: log.address_hash,
      type: "ERC-721"
    }

    {token, token_transfer}
  end

  defp update_token(nil), do: :ok
<<<<<<< HEAD

  defp update_token(address_hash_string) do
    {:ok, address_hash} = Chain.string_to_address_hash(address_hash_string)

    token_params =
      address_hash_string
      |> MetadataRetriever.get_functions_of()

    token = Repo.get_by(Token, contract_address_hash: address_hash)

    if token do
      token_to_update =
        token
        |> Repo.preload([:contract_address])

      {:ok, _} = Chain.update_token(%{token_to_update | updated_at: DateTime.utc_now()}, token_params)
=======

  defp update_token(address_hash_string) do
    {:ok, address_hash} = Chain.string_to_address_hash(address_hash_string)

    token = Repo.get_by(Token, contract_address_hash: address_hash)

    if token && !token.skip_metadata do
      token_params =
        address_hash_string
        |> MetadataRetriever.get_total_supply_of()

      token_to_update =
        token
        |> Repo.preload([:contract_address])

      if token_params !== %{} do
        {:ok, _} = Chain.update_token(%{token_to_update | updated_at: DateTime.utc_now()}, token_params)
      end
>>>>>>> 2a723f46
    end

    :ok
  end

  defp truncate_address_hash(nil), do: "0x0000000000000000000000000000000000000000"

  defp truncate_address_hash("0x000000000000000000000000" <> truncated_hash) do
    "0x#{truncated_hash}"
  end

  defp encode_address_hash(binary) do
    "0x" <> Base.encode16(binary, case: :lower)
  end

  defp decode_data("0x", types) do
    for _ <- types, do: nil
  end

  defp decode_data("0x" <> encoded_data, types) do
    encoded_data
    |> Base.decode16!(case: :mixed)
    |> TypeDecoder.decode_raw(types)
  end
end<|MERGE_RESOLUTION|>--- conflicted
+++ resolved
@@ -20,15 +20,11 @@
 
     token_transfers_from_logs =
       logs
-<<<<<<< HEAD
       |> Enum.filter(
         &(&1.first_topic == unquote(TokenTransfer.constant()) or
             &1.first_topic == unquote(TokenTransfer.comment_event()))
       )
       |> combine_comments()
-=======
-      |> Enum.filter(&(&1.first_topic == unquote(TokenTransfer.constant())))
->>>>>>> 2a723f46
       |> Enum.reduce(initial_acc, &do_parse/2)
 
     token_transfers = token_transfers_from_logs.token_transfers
@@ -51,7 +47,6 @@
     }
 
     token_transfers_from_logs_dedup
-<<<<<<< HEAD
   end
 
   def parse_tx(txs, gold_token) do
@@ -171,8 +166,6 @@
       _ ->
         acc
     end
-=======
->>>>>>> 2a723f46
   end
 
   defp do_parse(log, %{tokens: tokens, token_transfers: token_transfers} = acc) do
@@ -265,24 +258,6 @@
   end
 
   defp update_token(nil), do: :ok
-<<<<<<< HEAD
-
-  defp update_token(address_hash_string) do
-    {:ok, address_hash} = Chain.string_to_address_hash(address_hash_string)
-
-    token_params =
-      address_hash_string
-      |> MetadataRetriever.get_functions_of()
-
-    token = Repo.get_by(Token, contract_address_hash: address_hash)
-
-    if token do
-      token_to_update =
-        token
-        |> Repo.preload([:contract_address])
-
-      {:ok, _} = Chain.update_token(%{token_to_update | updated_at: DateTime.utc_now()}, token_params)
-=======
 
   defp update_token(address_hash_string) do
     {:ok, address_hash} = Chain.string_to_address_hash(address_hash_string)
@@ -301,7 +276,6 @@
       if token_params !== %{} do
         {:ok, _} = Chain.update_token(%{token_to_update | updated_at: DateTime.utc_now()}, token_params)
       end
->>>>>>> 2a723f46
     end
 
     :ok
