--- conflicted
+++ resolved
@@ -6,11 +6,7 @@
   require Logger
 
   alias ABI.TypeDecoder
-<<<<<<< HEAD
   alias Explorer.Chain.{CeloAccount, CeloSigners}
-=======
-  alias Explorer.Chain.CeloAccount
->>>>>>> a17aa6e3
 
   @doc """
   Returns a list of account addresses given a list of logs.
@@ -69,7 +65,6 @@
       accounts
   end
 
-<<<<<<< HEAD
   defp do_parse_signers(log, accounts) do
     signer_pair = parse_signer_params(log)
     [signer_pair | accounts]
@@ -77,7 +72,8 @@
     _ in [FunctionClauseError, MatchError] ->
       Logger.error(fn -> "Unknown signer authorization event format: #{inspect(log)}" end)
       accounts
-=======
+  end
+
   defp do_parse_rate(log, rates) do
     {token, numerator, denumerator, stamp} = parse_rate_params(log.data)
     numerator = Decimal.new(numerator)
@@ -101,7 +97,6 @@
       decode_data(data, [:address, :address, {:uint, 256}, {:uint, 256}, {:uint, 256}])
 
     {token, num, denum, timestamp}
->>>>>>> a17aa6e3
   end
 
   defp parse_params(log, get_topic) do
