--- conflicted
+++ resolved
@@ -43,18 +43,7 @@
   level: :debug,
   path: Path.absname("logs/prod/indexer/block_import_timings.log"),
   metadata_filter: [fetcher: :block_import_timings],
-<<<<<<< HEAD
   rotate: %{max_bytes: 52_428_800, keep: 19}
-
-variant =
-  if is_nil(System.get_env("ETHEREUM_JSONRPC_VARIANT")) do
-    "parity"
-  else
-    System.get_env("ETHEREUM_JSONRPC_VARIANT")
-    |> String.split(".")
-    |> List.last()
-    |> String.downcase()
-  end
 
 config :libcluster,
   topologies: [
@@ -65,11 +54,4 @@
         application_name: "blockscout"
       ]
     ]
-  ]
-
-# Import variant specific config. This must remain at the bottom
-# of this file so it overrides the configuration defined above.
-import_config "prod/#{variant}.exs"
-=======
-  rotate: %{max_bytes: 52_428_800, keep: 19}
->>>>>>> aa4ccb84
+  ]