# This file is responsible for configuring your application
# and its dependencies with the aid of the Config module.
import Config
<<<<<<< HEAD

alias Indexer.LoggerBackend
=======
>>>>>>> 98b0b69c

block_transformers = %{
  "clique" => Indexer.Transform.Blocks.Clique,
  "celo" => Indexer.Transform.Blocks.Celo,
  "base" => Indexer.Transform.Blocks.Base
}

# Compile time environment variable access requires recompilation.
configured_transformer = System.get_env("BLOCK_TRANSFORMER") || "celo"

port =
  case System.get_env("HEALTH_CHECK_PORT") && Integer.parse(System.get_env("HEALTH_CHECK_PORT")) do
    {port, _} -> port
    :error -> nil
    nil -> nil
  end

block_transformer =
  case Map.get(block_transformers, configured_transformer) do
    nil ->
      raise """
      No such block transformer: #{configured_transformer}.

      Valid values are:
      #{Enum.join(Map.keys(block_transformers), "\n")}

      Please update environment variable BLOCK_TRANSFORMER accordingly.
      """

    transformer ->
      transformer
  end

config :indexer,
  block_transformer: block_transformer,
  ecto_repos: [Explorer.Repo.Local],
  metadata_updater_seconds_interval:
<<<<<<< HEAD
    String.to_integer(System.get_env("TOKEN_METADATA_UPDATE_INTERVAL") || "#{10 * 60 * 60}"),
  health_check_port: port || 4001,
=======
    String.to_integer(System.get_env("TOKEN_METADATA_UPDATE_INTERVAL") || "#{2 * 24 * 60 * 60}"),
>>>>>>> 98b0b69c
  first_block: System.get_env("FIRST_BLOCK") || "",
  last_block: System.get_env("LAST_BLOCK") || "",
  metrics_enabled: System.get_env("METRICS_ENABLED") || false,
  trace_first_block: System.get_env("TRACE_FIRST_BLOCK") || "",
  trace_last_block: System.get_env("TRACE_LAST_BLOCK") || ""

config :indexer, Indexer.Fetcher.PendingTransaction.Supervisor,
  disabled?:
    System.get_env("ETHEREUM_JSONRPC_VARIANT") == "besu" ||
      System.get_env("INDEXER_DISABLE_PENDING_TRANSACTIONS_FETCHER", "false") == "true"

token_balance_on_demand_fetcher_threshold =
  if System.get_env("TOKEN_BALANCE_ON_DEMAND_FETCHER_THRESHOLD_MINUTES") do
    case Integer.parse(System.get_env("TOKEN_BALANCE_ON_DEMAND_FETCHER_THRESHOLD_MINUTES")) do
      {integer, ""} -> integer
      _ -> 60
    end
  else
    60
  end

config :indexer, Indexer.Fetcher.TokenBalanceOnDemand, threshold: token_balance_on_demand_fetcher_threshold

coin_balance_on_demand_fetcher_threshold =
  if System.get_env("COIN_BALANCE_ON_DEMAND_FETCHER_THRESHOLD_MINUTES") do
    case Integer.parse(System.get_env("COIN_BALANCE_ON_DEMAND_FETCHER_THRESHOLD_MINUTES")) do
      {integer, ""} -> integer
      _ -> 60
    end
  else
    60
  end

config :indexer, Indexer.Fetcher.CoinBalanceOnDemand, threshold: coin_balance_on_demand_fetcher_threshold

# config :indexer, Indexer.Fetcher.ReplacedTransaction.Supervisor, disabled?: true
if System.get_env("POS_STAKING_CONTRACT") do
  config :indexer, Indexer.Fetcher.BlockReward.Supervisor, disabled?: true
else
  config :indexer, Indexer.Fetcher.BlockReward.Supervisor,
    disabled?: System.get_env("INDEXER_DISABLE_BLOCK_REWARD_FETCHER", "false") == "true"
end

config :indexer, Indexer.Fetcher.InternalTransaction.Supervisor,
  disabled?: System.get_env("INDEXER_DISABLE_INTERNAL_TRANSACTIONS_FETCHER", "false") == "true"

config :indexer, Indexer.Fetcher.CoinBalance.Supervisor,
  disabled?: System.get_env("INDEXER_DISABLE_ADDRESS_COIN_BALANCE_FETCHER", "false") == "true"

config :indexer, Indexer.Fetcher.TokenUpdater.Supervisor,
  disabled?: System.get_env("INDEXER_DISABLE_CATALOGED_TOKEN_UPDATER_FETCHER", "false") == "true"

config :indexer, Indexer.Supervisor, enabled: System.get_env("DISABLE_INDEXER") != "true"

config :indexer, Indexer.Tracer,
  service: :indexer,
  adapter: SpandexDatadog.Adapter,
  trace_key: :blockscout

config :logger_json, :indexer,
  metadata:
    ~w(application fetcher request_id first_block_number last_block_number missing_block_range_count missing_block_count
       block_number step count error_count shrunk import_id transaction_id)a,
  metadata_filter: [application: :indexer]

config :logger, :indexer, backends: [LoggerJSON, {LoggerBackend, :logger_backend}]

config :logger, :logger_backend, level: :error
# config :logger, :indexer,
#  # keep synced with `config/config.exs`
#  format: "$dateT$time $metadata[$level] $message\n",
#  metadata:
#    ~w(application fetcher request_id first_block_number last_block_number missing_block_range_count missing_block_count
#       block_number step count error_count shrunk import_id transaction_id)a,
#  metadata_filter: [application: :indexer]

indexer_empty_blocks_sanitizer_batch_size =
  if System.get_env("INDEXER_EMPTY_BLOCKS_SANITIZER_BATCH_SIZE") do
    case Integer.parse(System.get_env("INDEXER_EMPTY_BLOCKS_SANITIZER_BATCH_SIZE")) do
      {integer, ""} -> integer
      _ -> 100
    end
  else
    100
  end

config :indexer, Indexer.Fetcher.EmptyBlocksSanitizer.Supervisor,
  disabled?: System.get_env("INDEXER_DISABLE_EMPTY_BLOCK_SANITIZER", "false") == "true"

config :indexer, Indexer.Fetcher.EmptyBlocksSanitizer, batch_size: indexer_empty_blocks_sanitizer_batch_size

import_config "telemetry/telemetry.exs"

# Import environment specific config. This must remain at the bottom
# of this file so it overrides the configuration defined above.
import_config "#{config_env()}.exs"<|MERGE_RESOLUTION|>--- conflicted
+++ resolved
@@ -1,11 +1,8 @@
 # This file is responsible for configuring your application
 # and its dependencies with the aid of the Config module.
 import Config
-<<<<<<< HEAD
-
+alias Indexer.Celo.Utils
 alias Indexer.LoggerBackend
-=======
->>>>>>> 98b0b69c
 
 block_transformers = %{
   "clique" => Indexer.Transform.Blocks.Clique,
@@ -43,12 +40,8 @@
   block_transformer: block_transformer,
   ecto_repos: [Explorer.Repo.Local],
   metadata_updater_seconds_interval:
-<<<<<<< HEAD
-    String.to_integer(System.get_env("TOKEN_METADATA_UPDATE_INTERVAL") || "#{10 * 60 * 60}"),
+    String.to_integer(System.get_env("TOKEN_METADATA_UPDATE_INTERVAL") || "#{2 * 24 * 60 * 60}"),
   health_check_port: port || 4001,
-=======
-    String.to_integer(System.get_env("TOKEN_METADATA_UPDATE_INTERVAL") || "#{2 * 24 * 60 * 60}"),
->>>>>>> 98b0b69c
   first_block: System.get_env("FIRST_BLOCK") || "",
   last_block: System.get_env("LAST_BLOCK") || "",
   metrics_enabled: System.get_env("METRICS_ENABLED") || false,
