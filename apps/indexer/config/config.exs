# This file is responsible for configuring your application
# and its dependencies with the aid of the Config module.
import Config

alias Indexer.LoggerBackend

block_transformers = %{
  "clique" => Indexer.Transform.Blocks.Clique,
  "celo" => Indexer.Transform.Blocks.Celo,
  "base" => Indexer.Transform.Blocks.Base
}

# Compile time environment variable access requires recompilation.
configured_transformer = System.get_env("BLOCK_TRANSFORMER") || "celo"

port =
  case System.get_env("HEALTH_CHECK_PORT") && Integer.parse(System.get_env("HEALTH_CHECK_PORT")) do
    {port, _} -> port
    :error -> nil
    nil -> nil
  end

block_transformer =
  case Map.get(block_transformers, configured_transformer) do
    nil ->
      raise """
      No such block transformer: #{configured_transformer}.

      Valid values are:
      #{Enum.join(Map.keys(block_transformers), "\n")}

      Please update environment variable BLOCK_TRANSFORMER accordingly.
      """

    transformer ->
      transformer
  end

config :indexer,
  block_transformer: block_transformer,
  ecto_repos: [Explorer.Repo],
  metadata_updater_seconds_interval:
    String.to_integer(System.get_env("TOKEN_METADATA_UPDATE_INTERVAL") || "#{10 * 60 * 60}"),
  health_check_port: port || 4001,
  first_block: System.get_env("FIRST_BLOCK") || "",
  last_block: System.get_env("LAST_BLOCK") || "",
<<<<<<< HEAD
  metrics_enabled: System.get_env("METRICS_ENABLED") || false
=======
  trace_first_block: System.get_env("TRACE_FIRST_BLOCK") || "",
  trace_last_block: System.get_env("TRACE_LAST_BLOCK") || ""
>>>>>>> 33d636d1

config :indexer, Indexer.Fetcher.PendingTransaction.Supervisor,
  disabled?: System.get_env("ETHEREUM_JSONRPC_VARIANT") == "besu"

token_balance_on_demand_fetcher_threshold =
  if System.get_env("TOKEN_BALANCE_ON_DEMAND_FETCHER_THRESHOLD_MINUTES") do
    case Integer.parse(System.get_env("TOKEN_BALANCE_ON_DEMAND_FETCHER_THRESHOLD_MINUTES")) do
      {integer, ""} -> integer
      _ -> 60
    end
  else
    60
  end

config :indexer, Indexer.Fetcher.TokenBalanceOnDemand, threshold: token_balance_on_demand_fetcher_threshold

# config :indexer, Indexer.Fetcher.ReplacedTransaction.Supervisor, disabled?: true
if System.get_env("POS_STAKING_CONTRACT") do
  config :indexer, Indexer.Fetcher.BlockReward.Supervisor, disabled?: true
end

config :indexer, Indexer.Supervisor, enabled: System.get_env("DISABLE_INDEXER") != "true"

config :indexer, Indexer.Tracer,
  service: :indexer,
  adapter: SpandexDatadog.Adapter,
  trace_key: :blockscout

config :logger_json, :indexer,
  metadata:
    ~w(application fetcher request_id first_block_number last_block_number missing_block_range_count missing_block_count
       block_number step count error_count shrunk import_id transaction_id)a,
  metadata_filter: [application: :indexer]

config :logger, :indexer, backends: [LoggerJSON, {LoggerBackend, :logger_backend}]

config :logger, :logger_backend, level: :error
# config :logger, :indexer,
#  # keep synced with `config/config.exs`
#  format: "$dateT$time $metadata[$level] $message\n",
#  metadata:
#    ~w(application fetcher request_id first_block_number last_block_number missing_block_range_count missing_block_count
#       block_number step count error_count shrunk import_id transaction_id)a,
#  metadata_filter: [application: :indexer]

config :indexer, Indexer.Block.Fetcher, enable_gold_token: true
config :indexer, Indexer.Prometheus.MetricsCron, metrics_fetcher_blocks_count: 1000
config :indexer, Indexer.Prometheus.MetricsCron, metrics_cron_interval: System.get_env("METRICS_CRON_INTERVAL") || "2"

config :prometheus, Indexer.Prometheus.Exporter,
  path: "/metrics/indexer",
  format: :text,
  registry: :default

indexer_empty_blocks_sanitizer_batch_size =
  if System.get_env("INDEXER_EMPTY_BLOCKS_SANITIZER_BATCH_SIZE") do
    case Integer.parse(System.get_env("INDEXER_EMPTY_BLOCKS_SANITIZER_BATCH_SIZE")) do
      {integer, ""} -> integer
      _ -> 100
    end
  else
    100
  end

config :indexer, Indexer.Fetcher.EmptyBlocksSanitizer.Supervisor,
  disabled?: System.get_env("INDEXER_DISABLE_EMPTY_BLOCK_SANITIZER", "false") == "true"

config :indexer, Indexer.Fetcher.EmptyBlocksSanitizer, batch_size: indexer_empty_blocks_sanitizer_batch_size

# Import environment specific config. This must remain at the bottom
# of this file so it overrides the configuration defined above.
import_config "#{config_env()}.exs"<|MERGE_RESOLUTION|>--- conflicted
+++ resolved
@@ -44,12 +44,9 @@
   health_check_port: port || 4001,
   first_block: System.get_env("FIRST_BLOCK") || "",
   last_block: System.get_env("LAST_BLOCK") || "",
-<<<<<<< HEAD
-  metrics_enabled: System.get_env("METRICS_ENABLED") || false
-=======
+  metrics_enabled: System.get_env("METRICS_ENABLED") || false,
   trace_first_block: System.get_env("TRACE_FIRST_BLOCK") || "",
   trace_last_block: System.get_env("TRACE_LAST_BLOCK") || ""
->>>>>>> 33d636d1
 
 config :indexer, Indexer.Fetcher.PendingTransaction.Supervisor,
   disabled?: System.get_env("ETHEREUM_JSONRPC_VARIANT") == "besu"
