# This file is responsible for configuring your application
# and its dependencies with the aid of the Mix.Config module.
use Mix.Config

import Bitwise

config :indexer,
<<<<<<< HEAD
  block_transformer: block_transformer,
  ecto_repos: [Explorer.Repo],
  metadata_updater_seconds_interval:
    String.to_integer(System.get_env("TOKEN_METADATA_UPDATE_INTERVAL") || "#{2 * 24 * 60 * 60}"),
  # bytes
  memory_limit: 1 <<< 30,
  first_block: System.get_env("FIRST_BLOCK") || "",
  last_block: System.get_env("LAST_BLOCK") || ""

config :indexer, Indexer.Fetcher.PendingTransaction.Supervisor,
  disabled?: System.get_env("ETHEREUM_JSONRPC_VARIANT") == "besu"

token_balance_on_demand_fetcher_threshold =
  if System.get_env("TOKEN_BALANCE_ON_DEMAND_FETCHER_THRESHOLD_MINUTES") do
    case Integer.parse(System.get_env("TOKEN_BALANCE_ON_DEMAND_FETCHER_THRESHOLD_MINUTES")) do
      {integer, ""} -> integer
      _ -> 60
    end
  else
    60
  end

config :indexer, Indexer.Fetcher.TokenBalanceOnDemand, threshold: token_balance_on_demand_fetcher_threshold

# config :indexer, Indexer.Fetcher.ReplacedTransaction.Supervisor, disabled?: true
if System.get_env("POS_STAKING_CONTRACT") do
  config :indexer, Indexer.Fetcher.BlockReward.Supervisor, disabled?: true
end

config :indexer, Indexer.Supervisor, enabled: System.get_env("DISABLE_INDEXER") != "true"
=======
  ecto_repos: [Explorer.Repo]

# config :indexer, Indexer.Fetcher.ReplacedTransaction.Supervisor, disabled?: true
>>>>>>> 7569dace

config :indexer, Indexer.Tracer,
  service: :indexer,
  adapter: SpandexDatadog.Adapter,
  trace_key: :blockscout

config :logger, :indexer,
  # keep synced with `config/config.exs`
  format: "$dateT$time $metadata[$level] $message\n",
  metadata:
    ~w(application fetcher request_id first_block_number last_block_number missing_block_range_count missing_block_count
       block_number step count error_count shrunk import_id transaction_id)a,
  metadata_filter: [application: :indexer]

# Import environment specific config. This must remain at the bottom
# of this file so it overrides the configuration defined above.
import_config "#{Mix.env()}.exs"<|MERGE_RESOLUTION|>--- conflicted
+++ resolved
@@ -1,46 +1,11 @@
 # This file is responsible for configuring your application
-# and its dependencies with the aid of the Mix.Config module.
-use Mix.Config
-
-import Bitwise
+# and its dependencies with the aid of the Config module.
+import Config
 
 config :indexer,
-<<<<<<< HEAD
-  block_transformer: block_transformer,
-  ecto_repos: [Explorer.Repo],
-  metadata_updater_seconds_interval:
-    String.to_integer(System.get_env("TOKEN_METADATA_UPDATE_INTERVAL") || "#{2 * 24 * 60 * 60}"),
-  # bytes
-  memory_limit: 1 <<< 30,
-  first_block: System.get_env("FIRST_BLOCK") || "",
-  last_block: System.get_env("LAST_BLOCK") || ""
-
-config :indexer, Indexer.Fetcher.PendingTransaction.Supervisor,
-  disabled?: System.get_env("ETHEREUM_JSONRPC_VARIANT") == "besu"
-
-token_balance_on_demand_fetcher_threshold =
-  if System.get_env("TOKEN_BALANCE_ON_DEMAND_FETCHER_THRESHOLD_MINUTES") do
-    case Integer.parse(System.get_env("TOKEN_BALANCE_ON_DEMAND_FETCHER_THRESHOLD_MINUTES")) do
-      {integer, ""} -> integer
-      _ -> 60
-    end
-  else
-    60
-  end
-
-config :indexer, Indexer.Fetcher.TokenBalanceOnDemand, threshold: token_balance_on_demand_fetcher_threshold
-
-# config :indexer, Indexer.Fetcher.ReplacedTransaction.Supervisor, disabled?: true
-if System.get_env("POS_STAKING_CONTRACT") do
-  config :indexer, Indexer.Fetcher.BlockReward.Supervisor, disabled?: true
-end
-
-config :indexer, Indexer.Supervisor, enabled: System.get_env("DISABLE_INDEXER") != "true"
-=======
   ecto_repos: [Explorer.Repo]
 
 # config :indexer, Indexer.Fetcher.ReplacedTransaction.Supervisor, disabled?: true
->>>>>>> 7569dace
 
 config :indexer, Indexer.Tracer,
   service: :indexer,
@@ -57,4 +22,4 @@
 
 # Import environment specific config. This must remain at the bottom
 # of this file so it overrides the configuration defined above.
-import_config "#{Mix.env()}.exs"+import_config "#{config_env()}.exs"