--- conflicted
+++ resolved
@@ -4,99 +4,8 @@
 alias Indexer.Celo.Utils
 alias Indexer.LoggerBackend
 
-<<<<<<< HEAD
-block_transformers = %{
-  "clique" => Indexer.Transform.Blocks.Clique,
-  "celo" => Indexer.Transform.Blocks.Celo,
-  "base" => Indexer.Transform.Blocks.Base
-}
-
-# Compile time environment variable access requires recompilation.
-configured_transformer = System.get_env("BLOCK_TRANSFORMER") || "celo"
-
-port =
-  case System.get_env("HEALTH_CHECK_PORT") && Integer.parse(System.get_env("HEALTH_CHECK_PORT")) do
-    {port, _} -> port
-    :error -> nil
-    nil -> nil
-  end
-
-block_transformer =
-  case Map.get(block_transformers, configured_transformer) do
-    nil ->
-      raise """
-      No such block transformer: #{configured_transformer}.
-
-      Valid values are:
-      #{Enum.join(Map.keys(block_transformers), "\n")}
-
-      Please update environment variable BLOCK_TRANSFORMER accordingly.
-      """
-
-    transformer ->
-      transformer
-  end
-
 config :indexer,
-  block_transformer: block_transformer,
-  ecto_repos: [Explorer.Repo.Local],
-  metadata_updater_seconds_interval:
-    String.to_integer(System.get_env("TOKEN_METADATA_UPDATE_INTERVAL") || "#{2 * 24 * 60 * 60}"),
-  health_check_port: port || 4001,
-  first_block: System.get_env("FIRST_BLOCK") || "",
-  last_block: System.get_env("LAST_BLOCK") || "",
-  metrics_enabled: System.get_env("METRICS_ENABLED") || false,
-  trace_first_block: System.get_env("TRACE_FIRST_BLOCK") || "",
-  trace_last_block: System.get_env("TRACE_LAST_BLOCK") || "",
-  fetch_rewards_way: System.get_env("FETCH_REWARDS_WAY", "trace_block")
-
-config :indexer, Indexer.Fetcher.PendingTransaction.Supervisor,
-  disabled?:
-    System.get_env("ETHEREUM_JSONRPC_VARIANT") == "besu" ||
-      System.get_env("INDEXER_DISABLE_PENDING_TRANSACTIONS_FETCHER", "false") == "true"
-
-token_balance_on_demand_fetcher_threshold_minutes = System.get_env("TOKEN_BALANCE_ON_DEMAND_FETCHER_THRESHOLD_MINUTES")
-
-token_balance_on_demand_fetcher_threshold =
-  case token_balance_on_demand_fetcher_threshold_minutes &&
-         Integer.parse(token_balance_on_demand_fetcher_threshold_minutes) do
-    {integer, ""} -> integer
-    _ -> 60
-  end
-
-config :indexer, Indexer.Fetcher.TokenBalanceOnDemand, threshold: token_balance_on_demand_fetcher_threshold
-
-coin_balance_on_demand_fetcher_threshold_minutes = System.get_env("COIN_BALANCE_ON_DEMAND_FETCHER_THRESHOLD_MINUTES")
-
-coin_balance_on_demand_fetcher_threshold =
-  case coin_balance_on_demand_fetcher_threshold_minutes &&
-         Integer.parse(coin_balance_on_demand_fetcher_threshold_minutes) do
-    {integer, ""} -> integer
-    _ -> 60
-  end
-
-config :indexer, Indexer.Fetcher.CoinBalanceOnDemand, threshold: coin_balance_on_demand_fetcher_threshold
-
-# config :indexer, Indexer.Fetcher.ReplacedTransaction.Supervisor, disabled?: true
-config :indexer, Indexer.Fetcher.BlockReward.Supervisor,
-  disabled?: System.get_env("INDEXER_DISABLE_BLOCK_REWARD_FETCHER", "false") == "true"
-
-config :indexer, Indexer.Fetcher.InternalTransaction.Supervisor,
-  disabled?: System.get_env("INDEXER_DISABLE_INTERNAL_TRANSACTIONS_FETCHER", "false") == "true"
-
-config :indexer, Indexer.Fetcher.CoinBalance.Supervisor,
-  disabled?: System.get_env("INDEXER_DISABLE_ADDRESS_COIN_BALANCE_FETCHER", "false") == "true"
-
-config :indexer, Indexer.Fetcher.TokenUpdater.Supervisor,
-  disabled?: System.get_env("INDEXER_DISABLE_CATALOGED_TOKEN_UPDATER_FETCHER", "false") == "true"
-
-config :indexer, Indexer.Supervisor, enabled: System.get_env("DISABLE_INDEXER") != "true"
-
-config :indexer, Indexer.Block.Realtime.Supervisor, enabled: System.get_env("DISABLE_REALTIME_INDEXER") != "true"
-=======
-config :indexer,
-  ecto_repos: [Explorer.Repo]
->>>>>>> aa4ccb84
+  ecto_repos: [Explorer.Repo.Local]
 
 config :indexer, Indexer.Tracer,
   service: :indexer,
