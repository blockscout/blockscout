--- conflicted
+++ resolved
@@ -23,10 +23,7 @@
 - `mint_transfers`: parses logs to extract token mint transfers
 - `address_token_balances`: creates token balance entities for futher fetching, based on detected token transfers
 - `blocks`: extracts block signer hash from additional data for Clique chains
-<<<<<<< HEAD
 - `celo_accounts`: parses logs to extract Celo related changes
-=======
->>>>>>> b9cb0824
 
 ### Root fetchers
 
