--- conflicted
+++ resolved
@@ -574,11 +574,7 @@
       assert count(Chain.Block) == 1
       assert count(Reward) == 0
 
-<<<<<<< HEAD
-      assert_receive {:block_numbers, [_block_number]}, 5_000
-=======
       assert_receive {:block_numbers, [^block_number]}, 5_000
->>>>>>> 97ef7607
     end
   end
 
