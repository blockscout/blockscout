defmodule Indexer.Block.Catchup.FetcherTest do
  use EthereumJSONRPC.Case, async: false
  use Explorer.DataCase

  import EthereumJSONRPC, only: [integer_to_quantity: 1]
  import Mox
  import Explorer.Celo.CacheHelper

  alias Explorer.Chain
  alias Explorer.Chain.Block.Reward
  alias Explorer.Chain.Hash
  alias Indexer.Block
  alias Indexer.Block.Catchup.Fetcher

  alias Indexer.Fetcher.{
    BlockReward,
    CoinBalance,
    InternalTransaction,
    Token,
    TokenBalance,
    UncleBlock,
    CeloAccount,
    CeloValidator,
    CeloValidatorHistory,
    CeloValidatorGroup,
    CeloEpochData,
    CeloVoters
  }

  defp start_supervisors(json_rpc_named_arguments) do
    CoinBalance.Supervisor.Case.start_supervised!(json_rpc_named_arguments: json_rpc_named_arguments)
    InternalTransaction.Supervisor.Case.start_supervised!(json_rpc_named_arguments: json_rpc_named_arguments)
    Token.Supervisor.Case.start_supervised!(json_rpc_named_arguments: json_rpc_named_arguments)
    TokenBalance.Supervisor.Case.start_supervised!(json_rpc_named_arguments: json_rpc_named_arguments)
    CeloAccount.Supervisor.Case.start_supervised!(json_rpc_named_arguments: json_rpc_named_arguments)
    CeloValidator.Supervisor.Case.start_supervised!(json_rpc_named_arguments: json_rpc_named_arguments)
    CeloValidatorHistory.Supervisor.Case.start_supervised!(json_rpc_named_arguments: json_rpc_named_arguments)
    CeloValidatorGroup.Supervisor.Case.start_supervised!(json_rpc_named_arguments: json_rpc_named_arguments)
    CeloVoters.Supervisor.Case.start_supervised!(json_rpc_named_arguments: json_rpc_named_arguments)
    CeloEpochData.Supervisor.Case.start_supervised!(json_rpc_named_arguments: json_rpc_named_arguments)
  end

  @moduletag capture_log: true

  # MUST use global mode because we aren't guaranteed to get `start_supervised`'s pid back fast enough to `allow` it to
  # use expectations and stubs from test's pid.
  setup :set_mox_global

  setup :verify_on_exit!

  setup do
    # Uncle don't occur on POA chains, so there's no way to test this using the public addresses, so mox-only testing
    %{
      json_rpc_named_arguments: [
        transport: EthereumJSONRPC.Mox,
        transport_options: [],
        # Which one does not matter, so pick one
        variant: EthereumJSONRPC.Nethermind
      ]
    }
  end

  describe "import/1" do
    test "fetches uncles asynchronously", %{json_rpc_named_arguments: json_rpc_named_arguments} do
      start_supervisors(json_rpc_named_arguments)

      parent = self()

      pid =
        spawn_link(fn ->
          receive do
            {:"$gen_call", from, {:buffer, uncles}} ->
              GenServer.reply(from, :ok)
              send(parent, {:uncles, uncles})
          end
        end)

      Process.register(pid, UncleBlock)

      nephew_hash_data = block_hash()
      %Hash{bytes: nephew_hash_bytes} = nephew_hash_data
      nephew_hash = nephew_hash_data |> to_string()
      nephew_index = 0
      uncle_hash = block_hash() |> to_string()
      miner_hash = address_hash() |> to_string()
      block_number = 0

      assert {:ok, _} =
               Fetcher.import(%Block.Fetcher{json_rpc_named_arguments: json_rpc_named_arguments}, %{
                 addresses: %{
                   params: [
                     %{hash: miner_hash}
                   ]
                 },
                 address_hash_to_fetched_balance_block_number: %{miner_hash => block_number},
                 address_coin_balances: %{
                   params: [
                     %{
                       address_hash: miner_hash,
                       block_number: block_number
                     }
                   ]
                 },
                 blocks: %{
                   params: [
                     %{
                       difficulty: 0,
                       gas_limit: 21000,
                       gas_used: 21000,
                       miner_hash: miner_hash,
                       nonce: 0,
                       number: block_number,
                       parent_hash:
                         block_hash()
                         |> to_string(),
                       size: 0,
                       timestamp: DateTime.utc_now(),
                       total_difficulty: 0,
                       hash: nephew_hash
                     }
                   ]
                 },
                 block_rewards: %{errors: [], params: []},
                 block_second_degree_relations: %{
                   params: [
                     %{
                       nephew_hash: nephew_hash,
                       uncle_hash: uncle_hash,
                       index: nephew_index
                     }
                   ]
                 },
                 tokens: %{
                   params: [],
                   on_conflict: :nothing
                 },
                 address_token_balances: %{
                   params: []
                 },
                 transactions: %{
                   params: [],
                   on_conflict: :nothing
                 }
               })

      assert_receive {:uncles, [{^nephew_hash_bytes, ^nephew_index}]}
    end
  end

  describe "task/1" do
    test "ignores fetched beneficiaries with different hash for same number", %{
      json_rpc_named_arguments: json_rpc_named_arguments
    } do
<<<<<<< HEAD
      celo_token_address = insert(:contract_address)
      insert(:token, contract_address: celo_token_address)
      set_test_address(to_string(celo_token_address.hash))

      start_supervisors(json_rpc_named_arguments)
=======
      Application.put_env(:indexer, Indexer.Block.Catchup.Fetcher, batch_size: 1, concurrency: 10)
      CoinBalance.Supervisor.Case.start_supervised!(json_rpc_named_arguments: json_rpc_named_arguments)
      InternalTransaction.Supervisor.Case.start_supervised!(json_rpc_named_arguments: json_rpc_named_arguments)
      Token.Supervisor.Case.start_supervised!(json_rpc_named_arguments: json_rpc_named_arguments)
      TokenBalance.Supervisor.Case.start_supervised!(json_rpc_named_arguments: json_rpc_named_arguments)
>>>>>>> b7835ca6

      latest_block_number = 2
      latest_block_quantity = integer_to_quantity(latest_block_number)

      block_number = latest_block_number - 1
      block_hash = block_hash()
      block_hash_0 = block_hash()
      block_quantity = integer_to_quantity(block_number)

      miner_hash = address_hash()
      miner_hash_data = to_string(miner_hash)
      miner_hash_0 = address_hash()
      miner_hash_0_data = to_string(miner_hash_0)

      new_block_hash = block_hash()

      refute block_hash == new_block_hash

      EthereumJSONRPC.Mox
      |> expect(:json_rpc, 15, fn
        %{method: "eth_getBlockByNumber", params: ["latest", false]}, _options ->
          {:ok, %{"number" => latest_block_quantity}}

        [
          %{
            id: id,
            jsonrpc: "2.0",
            method: "eth_getBlockByNumber",
            params: [^block_quantity, true]
          }
        ],
        _options ->
          {:ok,
           [
             %{
               id: id,
               jsonrpc: "2.0",
               result: %{
                 "hash" => to_string(block_hash),
                 "number" => block_quantity,
                 "difficulty" => "0x0",
                 "gasLimit" => "0x0",
                 "gasUsed" => "0x0",
                 "extraData" => "0x",
                 "logsBloom" => "0x0",
                 "miner" => miner_hash_data,
                 "parentHash" =>
                   block_hash()
                   |> to_string(),
                 "receiptsRoot" => "0x0",
                 "size" => "0x0",
                 "sha3Uncles" => "0x0",
                 "stateRoot" => "0x0",
                 "timestamp" => "0x0",
                 "totalDifficulty" => "0x0",
                 "transactions" => [],
                 "transactionsRoot" => "0x0",
                 "uncles" => []
               }
             }
           ]}

        [%{id: id, jsonrpc: "2.0", method: "eth_getLogs"}], _options ->
          {:ok, [%{id: id, jsonrpc: "2.0", result: []}]}

        [%{id: id, jsonrpc: "2.0", method: "trace_block", params: [^block_quantity]}], _options ->
          {
            :ok,
            [
              %{
                id: id,
                jsonrpc: "2.0",
                result: [
                  %{
                    "action" => %{
                      "author" => miner_hash_data,
                      "rewardType" => "external",
                      "value" => "0x0"
                    },
                    "blockHash" => to_string(new_block_hash),
                    "blockNumber" => block_number,
                    "result" => nil,
                    "subtraces" => 0,
                    "traceAddress" => [],
                    "transactionHash" => nil,
                    "transactionPosition" => nil,
                    "type" => "reward"
                  }
                ]
              }
            ]
          }

        [
          %{
            id: id,
            jsonrpc: "2.0",
            method: "eth_getBlockByNumber",
            params: ["0x0", true]
          }
        ],
        _options ->
          {:ok,
           [
             %{
               id: id,
               jsonrpc: "2.0",
               result: %{
                 "hash" => to_string(block_hash_0),
                 "number" => "0x0",
                 "difficulty" => "0x0",
                 "gasLimit" => "0x0",
                 "gasUsed" => "0x0",
                 "extraData" => "0x0",
                 "logsBloom" => "0x0",
                 "miner" => miner_hash_0_data,
                 "parentHash" =>
                   block_hash()
                   |> to_string(),
                 "receiptsRoot" => "0x0",
                 "size" => "0x0",
                 "sha3Uncles" => "0x0",
                 "stateRoot" => "0x0",
                 "timestamp" => "0x0",
                 "totalDifficulty" => "0x0",
                 "transactions" => [],
                 "transactionsRoot" => "0x0",
                 "uncles" => []
               }
             }
           ]}
      end)

      assert count(Chain.Block) == 0

      assert %{first_block_number: ^block_number, last_block_number: 0, missing_block_count: 2, shrunk: false} =
               Fetcher.task(%Fetcher{
                 block_fetcher: %Block.Fetcher{
                   callback_module: Fetcher,
                   json_rpc_named_arguments: json_rpc_named_arguments
                 }
               })

      Process.sleep(1000)

      assert count(Chain.Block) == 1
      assert count(Reward) == 0
    end

    test "async fetches beneficiaries when individual responses error out", %{
      json_rpc_named_arguments: json_rpc_named_arguments
    } do
<<<<<<< HEAD
      celo_token_address = insert(:contract_address)
      insert(:token, contract_address: celo_token_address)
      set_test_address(to_string(celo_token_address.hash))

      start_supervisors(json_rpc_named_arguments)
=======
      Application.put_env(:indexer, Indexer.Block.Catchup.Fetcher, batch_size: 1, concurrency: 10)
      CoinBalance.Supervisor.Case.start_supervised!(json_rpc_named_arguments: json_rpc_named_arguments)
      InternalTransaction.Supervisor.Case.start_supervised!(json_rpc_named_arguments: json_rpc_named_arguments)
      Token.Supervisor.Case.start_supervised!(json_rpc_named_arguments: json_rpc_named_arguments)
      TokenBalance.Supervisor.Case.start_supervised!(json_rpc_named_arguments: json_rpc_named_arguments)
>>>>>>> b7835ca6

      latest_block_number = 2
      latest_block_quantity = integer_to_quantity(latest_block_number)

      block_number = latest_block_number - 1
      block_hash = block_hash()
      block_hash_0 = block_hash()
      block_quantity = integer_to_quantity(block_number)

      miner_hash = address_hash()
      miner_hash_data = to_string(miner_hash)
      miner_hash_0 = address_hash()
      miner_hash_0_data = to_string(miner_hash_0)

      new_block_hash = block_hash()

      refute block_hash == new_block_hash

      EthereumJSONRPC.Mox
      |> expect(:json_rpc, 15, fn
        %{method: "eth_getBlockByNumber", params: ["latest", false]}, _options ->
          {:ok, %{"number" => latest_block_quantity}}

        [
          %{
            id: id,
            jsonrpc: "2.0",
            method: "eth_getBlockByNumber",
            params: [^block_quantity, true]
          }
        ],
        _options ->
          {:ok,
           [
             %{
               id: id,
               jsonrpc: "2.0",
               result: %{
                 "hash" => to_string(block_hash),
                 "number" => block_quantity,
                 "difficulty" => "0x0",
                 "gasLimit" => "0x0",
                 "gasUsed" => "0x0",
                 "extraData" => "0x",
                 "logsBloom" => "0x0",
                 "miner" => miner_hash_data,
                 "parentHash" =>
                   block_hash()
                   |> to_string(),
                 "receiptsRoot" => "0x0",
                 "size" => "0x0",
                 "sha3Uncles" => "0x0",
                 "stateRoot" => "0x0",
                 "timestamp" => "0x0",
                 "totalDifficulty" => "0x0",
                 "transactions" => [],
                 "transactionsRoot" => "0x0",
                 "uncles" => []
               }
             }
           ]}

        [%{id: id, jsonrpc: "2.0", method: "eth_getLogs"}], _options ->
          {:ok, [%{id: id, jsonrpc: "2.0", result: []}]}

        [
          %{
            id: id,
            jsonrpc: "2.0",
            method: "eth_getBlockByNumber",
            params: ["0x0", true]
          }
        ],
        _options ->
          {:ok,
           [
             %{
               id: id,
               jsonrpc: "2.0",
               result: %{
                 "hash" => to_string(block_hash_0),
                 "number" => "0x0",
                 "difficulty" => "0x0",
                 "gasLimit" => "0x0",
                 "gasUsed" => "0x0",
                 "extraData" => "0x0",
                 "logsBloom" => "0x0",
                 "miner" => miner_hash_0_data,
                 "parentHash" =>
                   block_hash()
                   |> to_string(),
                 "receiptsRoot" => "0x0",
                 "size" => "0x0",
                 "sha3Uncles" => "0x0",
                 "stateRoot" => "0x0",
                 "timestamp" => "0x0",
                 "totalDifficulty" => "0x0",
                 "transactions" => [],
                 "transactionsRoot" => "0x0",
                 "uncles" => []
               }
             }
           ]}

        [%{id: id, method: "trace_block", params: [^block_quantity]}], _options ->
          {:ok,
           [
             %{
               id: id,
               jsonrpc: "2.0",
               result: nil
             }
           ]}
      end)

      assert count(Chain.Block) == 0

      parent = self()

      pid =
        spawn_link(fn ->
          receive do
            {:"$gen_call", from, {:buffer, block_numbers}} ->
              GenServer.reply(from, :ok)
              send(parent, {:block_numbers, block_numbers})
          end
        end)

      Process.register(pid, BlockReward)

      assert %{first_block_number: ^block_number, last_block_number: 0, missing_block_count: 2, shrunk: false} =
               Fetcher.task(%Fetcher{
                 block_fetcher: %Block.Fetcher{
                   callback_module: Fetcher,
                   json_rpc_named_arguments: json_rpc_named_arguments
                 }
               })

      Process.sleep(1000)

      assert count(Chain.Block) == 1
      assert count(Reward) == 0

      assert_receive {:block_numbers, [^block_number]}, 5_000
    end

    test "async fetches beneficiaries when entire call errors out", %{
      json_rpc_named_arguments: json_rpc_named_arguments
    } do
<<<<<<< HEAD
      celo_token_address = insert(:contract_address)
      insert(:token, contract_address: celo_token_address)

      set_test_address(to_string(celo_token_address.hash))

      start_supervisors(json_rpc_named_arguments)
=======
      Application.put_env(:indexer, Indexer.Block.Catchup.Fetcher, batch_size: 1, concurrency: 10)
      CoinBalance.Supervisor.Case.start_supervised!(json_rpc_named_arguments: json_rpc_named_arguments)
      InternalTransaction.Supervisor.Case.start_supervised!(json_rpc_named_arguments: json_rpc_named_arguments)
      Token.Supervisor.Case.start_supervised!(json_rpc_named_arguments: json_rpc_named_arguments)
      TokenBalance.Supervisor.Case.start_supervised!(json_rpc_named_arguments: json_rpc_named_arguments)
>>>>>>> b7835ca6

      latest_block_number = 2
      latest_block_quantity = integer_to_quantity(latest_block_number)

      block_number = latest_block_number - 1
      block_hash = block_hash()
      block_hash_0 = block_hash()
      block_quantity = integer_to_quantity(block_number)

      miner_hash = address_hash()
      miner_hash_data = to_string(miner_hash)
      miner_hash_0 = address_hash()
      miner_hash_0_data = to_string(miner_hash_0)

      new_block_hash = block_hash()

      refute block_hash == new_block_hash

      EthereumJSONRPC.Mox
      |> expect(:json_rpc, 15, fn
        %{method: "eth_getBlockByNumber", params: ["latest", false]}, _options ->
          {:ok, %{"number" => latest_block_quantity}}

        [
          %{
            id: id,
            jsonrpc: "2.0",
            method: "eth_getBlockByNumber",
            params: [^block_quantity, true]
          }
        ],
        _options ->
          {:ok,
           [
             %{
               id: id,
               jsonrpc: "2.0",
               result: %{
                 "hash" => to_string(block_hash),
                 "number" => block_quantity,
                 "difficulty" => "0x0",
                 "gasLimit" => "0x0",
                 "gasUsed" => "0x0",
                 "extraData" => "0x",
                 "logsBloom" => "0x0",
                 "miner" => miner_hash_data,
                 "parentHash" =>
                   block_hash()
                   |> to_string(),
                 "receiptsRoot" => "0x0",
                 "size" => "0x0",
                 "sha3Uncles" => "0x0",
                 "stateRoot" => "0x0",
                 "timestamp" => "0x0",
                 "totalDifficulty" => "0x0",
                 "transactions" => [],
                 "transactionsRoot" => "0x0",
                 "uncles" => []
               }
             }
           ]}

        [%{id: id, jsonrpc: "2.0", method: "eth_getLogs"}], _options ->
          {:ok, [%{id: id, jsonrpc: "2.0", result: []}]}

        [%{method: "trace_block", params: [^block_quantity]}], _options ->
          {:error, :boom}

        [
          %{
            id: id,
            jsonrpc: "2.0",
            method: "eth_getBlockByNumber",
            params: ["0x0", true]
          }
        ],
        _options ->
          {:ok,
           [
             %{
               id: id,
               jsonrpc: "2.0",
               result: %{
                 "hash" => to_string(block_hash_0),
                 "number" => block_quantity,
                 "difficulty" => "0x0",
                 "gasLimit" => "0x0",
                 "gasUsed" => "0x0",
                 "extraData" => "0x0",
                 "logsBloom" => "0x0",
                 "miner" => miner_hash_0_data,
                 "parentHash" =>
                   block_hash()
                   |> to_string(),
                 "receiptsRoot" => "0x0",
                 "size" => "0x0",
                 "sha3Uncles" => "0x0",
                 "stateRoot" => "0x0",
                 "timestamp" => "0x0",
                 "totalDifficulty" => "0x0",
                 "transactions" => [],
                 "transactionsRoot" => "0x0",
                 "uncles" => []
               }
             }
           ]}
      end)

      assert count(Chain.Block) == 0

      parent = self()

      pid =
        spawn_link(fn ->
          receive do
            {:"$gen_call", from, {:buffer, block_numbers}} ->
              GenServer.reply(from, :ok)
              send(parent, {:block_numbers, block_numbers})
          end
        end)

      Process.register(pid, BlockReward)

      assert %{first_block_number: ^block_number, last_block_number: 0, missing_block_count: 2, shrunk: false} =
               Fetcher.task(%Fetcher{
                 block_fetcher: %Block.Fetcher{
                   callback_module: Fetcher,
                   json_rpc_named_arguments: json_rpc_named_arguments
                 }
               })

      Process.sleep(1000)
      assert count(Chain.Block) == 1
      assert count(Reward) == 0

      assert_receive {:block_numbers, [^block_number]}, 5_000
    end
  end

  describe "block_ranges/0" do
    setup do
      initial_env = Application.get_all_env(:indexer)
      on_exit(fn -> Application.put_all_env([{:indexer, initial_env}]) end)
    end

    test "ignores bad ranges", %{
      json_rpc_named_arguments: json_rpc_named_arguments
    } do
      EthereumJSONRPC.Mox
      |> expect(:json_rpc, fn %{method: "eth_getBlockByNumber", params: ["latest", false]}, _options ->
        {:ok, %{"number" => "0x100"}}
      end)

      # doing such workaround is safe since this module is not async
      Application.put_env(:indexer, :block_ranges, "1..5,3..5,2qw1..12,10..11a,,asd..qwe,10..latest")
      # latest block is left for realtime_index
      assert Fetcher.block_ranges(json_rpc_named_arguments) == {:ok, [1..5, 10..255]}
    end

    test "ignores FIRST_BLOCK/LAST_BLOCK when BLOCK_RANGES defined", %{
      json_rpc_named_arguments: json_rpc_named_arguments
    } do
      Application.put_env(:indexer, :first_block, "1")
      Application.put_env(:indexer, :last_block, "10")
      Application.put_env(:indexer, :block_ranges, "2..5,10..100")
      assert Fetcher.block_ranges(json_rpc_named_arguments) == {:ok, [2..5, 10..100]}
    end

    test "uses FIRST_BLOCK/LAST_BLOCK when BLOCK_RANGES is undefined or invalid", %{
      json_rpc_named_arguments: json_rpc_named_arguments
    } do
      Application.put_env(:indexer, :first_block, "1")
      Application.put_env(:indexer, :last_block, "10")
      assert Fetcher.block_ranges(json_rpc_named_arguments) == {:ok, [1..9]}

      Application.put_env(:indexer, :block_ranges, "latest..123,,fvdskvjglav!@#$%^&,2..1")
      assert Fetcher.block_ranges(json_rpc_named_arguments) == {:ok, [1..9]}
    end

    test "all ranges are disjoint", %{json_rpc_named_arguments: json_rpc_named_arguments} do
      EthereumJSONRPC.Mox
      |> expect(:json_rpc, fn %{method: "eth_getBlockByNumber", params: ["latest", false]}, _options ->
        {:ok, %{"number" => "0x100"}}
      end)

      Application.put_env(:indexer, :block_ranges, "10..20,5..15,18..25,35..40,30..50,100..latest,150..200")
      assert Fetcher.block_ranges(json_rpc_named_arguments) == {:ok, [5..25, 30..50, 100..255]}
    end
  end

  defp count(schema) do
    Repo.one!(select(schema, fragment("COUNT(*)")))
  end
end<|MERGE_RESOLUTION|>--- conflicted
+++ resolved
@@ -28,6 +28,7 @@
   }
 
   defp start_supervisors(json_rpc_named_arguments) do
+    Application.put_env(:indexer, Indexer.Block.Catchup.Fetcher, batch_size: 1, concurrency: 10)
     CoinBalance.Supervisor.Case.start_supervised!(json_rpc_named_arguments: json_rpc_named_arguments)
     InternalTransaction.Supervisor.Case.start_supervised!(json_rpc_named_arguments: json_rpc_named_arguments)
     Token.Supervisor.Case.start_supervised!(json_rpc_named_arguments: json_rpc_named_arguments)
@@ -151,19 +152,11 @@
     test "ignores fetched beneficiaries with different hash for same number", %{
       json_rpc_named_arguments: json_rpc_named_arguments
     } do
-<<<<<<< HEAD
       celo_token_address = insert(:contract_address)
       insert(:token, contract_address: celo_token_address)
       set_test_address(to_string(celo_token_address.hash))
 
       start_supervisors(json_rpc_named_arguments)
-=======
-      Application.put_env(:indexer, Indexer.Block.Catchup.Fetcher, batch_size: 1, concurrency: 10)
-      CoinBalance.Supervisor.Case.start_supervised!(json_rpc_named_arguments: json_rpc_named_arguments)
-      InternalTransaction.Supervisor.Case.start_supervised!(json_rpc_named_arguments: json_rpc_named_arguments)
-      Token.Supervisor.Case.start_supervised!(json_rpc_named_arguments: json_rpc_named_arguments)
-      TokenBalance.Supervisor.Case.start_supervised!(json_rpc_named_arguments: json_rpc_named_arguments)
->>>>>>> b7835ca6
 
       latest_block_number = 2
       latest_block_quantity = integer_to_quantity(latest_block_number)
@@ -316,19 +309,11 @@
     test "async fetches beneficiaries when individual responses error out", %{
       json_rpc_named_arguments: json_rpc_named_arguments
     } do
-<<<<<<< HEAD
       celo_token_address = insert(:contract_address)
       insert(:token, contract_address: celo_token_address)
       set_test_address(to_string(celo_token_address.hash))
 
       start_supervisors(json_rpc_named_arguments)
-=======
-      Application.put_env(:indexer, Indexer.Block.Catchup.Fetcher, batch_size: 1, concurrency: 10)
-      CoinBalance.Supervisor.Case.start_supervised!(json_rpc_named_arguments: json_rpc_named_arguments)
-      InternalTransaction.Supervisor.Case.start_supervised!(json_rpc_named_arguments: json_rpc_named_arguments)
-      Token.Supervisor.Case.start_supervised!(json_rpc_named_arguments: json_rpc_named_arguments)
-      TokenBalance.Supervisor.Case.start_supervised!(json_rpc_named_arguments: json_rpc_named_arguments)
->>>>>>> b7835ca6
 
       latest_block_number = 2
       latest_block_quantity = integer_to_quantity(latest_block_number)
@@ -478,20 +463,12 @@
     test "async fetches beneficiaries when entire call errors out", %{
       json_rpc_named_arguments: json_rpc_named_arguments
     } do
-<<<<<<< HEAD
       celo_token_address = insert(:contract_address)
       insert(:token, contract_address: celo_token_address)
 
       set_test_address(to_string(celo_token_address.hash))
 
       start_supervisors(json_rpc_named_arguments)
-=======
-      Application.put_env(:indexer, Indexer.Block.Catchup.Fetcher, batch_size: 1, concurrency: 10)
-      CoinBalance.Supervisor.Case.start_supervised!(json_rpc_named_arguments: json_rpc_named_arguments)
-      InternalTransaction.Supervisor.Case.start_supervised!(json_rpc_named_arguments: json_rpc_named_arguments)
-      Token.Supervisor.Case.start_supervised!(json_rpc_named_arguments: json_rpc_named_arguments)
-      TokenBalance.Supervisor.Case.start_supervised!(json_rpc_named_arguments: json_rpc_named_arguments)
->>>>>>> b7835ca6
 
       latest_block_number = 2
       latest_block_quantity = integer_to_quantity(latest_block_number)
