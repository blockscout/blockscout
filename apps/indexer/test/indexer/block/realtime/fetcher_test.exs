defmodule Indexer.Block.Realtime.FetcherTest do
  use EthereumJSONRPC.Case, async: false
  use Explorer.DataCase

  import Mox

  alias Explorer.{Chain, Factory}
  alias Explorer.Chain.{Address, Transaction, Wei}
  alias Indexer.Block.Realtime
  alias Indexer.Fetcher.CoinBalance.Realtime, as: CoinBalanceRealtime

  alias Indexer.Fetcher.{
    ContractCode,
    InternalTransaction,
    ReplacedTransaction,
    Token,
    TokenBalance,
    UncleBlock
  }

  @moduletag capture_log: true

  # MUST use global mode because we aren't guaranteed to get `start_supervised`'s pid back fast enough to `allow` it to
  # use expectations and stubs from test's pid.
  setup :set_mox_global

  setup :verify_on_exit!

  setup %{json_rpc_named_arguments: json_rpc_named_arguments} do
    core_json_rpc_named_arguments =
      json_rpc_named_arguments
      |> put_in([:transport_options, :url], "http://54.144.107.14:8545")
      |> put_in(
        [:transport_options, :method_to_url],
        eth_getBalance: "http://54.144.107.14:8545",
        trace_replayBlockTransactions: "http://54.144.107.14:8545",
        trace_block: "http://54.144.107.14:8545"
      )

    block_fetcher = %Indexer.Block.Fetcher{
      broadcast: false,
      callback_module: Realtime.Fetcher,
      json_rpc_named_arguments: core_json_rpc_named_arguments
    }

    TokenBalance.Supervisor.Case.start_supervised!(json_rpc_named_arguments: json_rpc_named_arguments)
    CoinBalanceRealtime.Supervisor.Case.start_supervised!(json_rpc_named_arguments: json_rpc_named_arguments)

    Application.put_env(:indexer, Indexer.Fetcher.Celo.EpochBlockOperations.Supervisor, disabled?: true)

    Application.put_env(:explorer, Explorer.Chain.Cache.CeloCoreContracts,
      contracts: %{
        "addresses" => %{
          "Accounts" => [],
          "Election" => [],
          "EpochRewards" => [],
          "FeeHandler" => [],
          "GasPriceMinimum" => [],
          "GoldToken" => [],
          "Governance" => [],
          "LockedGold" => [],
          "Reserve" => [],
          "StableToken" => [],
          "Validators" => []
        }
      }
    )

    %{block_fetcher: block_fetcher, json_rpc_named_arguments: core_json_rpc_named_arguments}
  end

  describe "Indexer.Block.Fetcher.fetch_and_import_range/1" do
    @tag :no_geth
    test "in range with internal transactions", %{
      block_fetcher: %Indexer.Block.Fetcher{} = block_fetcher,
      json_rpc_named_arguments: json_rpc_named_arguments
    } do
      Token.Supervisor.Case.start_supervised!(json_rpc_named_arguments: json_rpc_named_arguments)

      ContractCode.Supervisor.Case.start_supervised!(json_rpc_named_arguments: json_rpc_named_arguments)

      InternalTransaction.Supervisor.Case.start_supervised!(json_rpc_named_arguments: json_rpc_named_arguments)

      UncleBlock.Supervisor.Case.start_supervised!(
        block_fetcher: %Indexer.Block.Fetcher{json_rpc_named_arguments: json_rpc_named_arguments}
      )

      ReplacedTransaction.Supervisor.Case.start_supervised!()

      # In CELO network, there is a token duality feature where CELO can be used
      # as both a native chain currency and as an ERC-20 token (GoldToken).
      # Transactions that transfer CELO are also counted as token transfers, and
      # the TokenInstance fetcher is called. However, for simplicity, we disable
      # it in this test.
      Application.put_env(:indexer, Indexer.Fetcher.TokenInstance.Realtime.Supervisor, disabled?: true)
<<<<<<< HEAD

      on_exit(fn ->
        Application.put_env(:indexer, Indexer.Fetcher.TokenInstance.Realtime.Supervisor, disabled?: false)
      end)

=======
>>>>>>> ca575041
      celo_token_address_hash = Factory.address_hash()

      Application.put_env(:explorer, Explorer.Chain.Cache.CeloCoreContracts,
        contracts: %{
          "addresses" => %{
            "GoldToken" => [
              %{
                "address" => to_string(celo_token_address_hash),
                "updated_at_block_number" => 3_946_079
              }
            ]
          }
        }
      )

      if json_rpc_named_arguments[:transport] == EthereumJSONRPC.Mox do
        EthereumJSONRPC.Mox
        |> expect(:json_rpc, fn [
                                  %{
                                    id: 0,
                                    jsonrpc: "2.0",
                                    method: "eth_getBlockByNumber",
                                    params: ["0x3C365F", true]
                                  },
                                  %{
                                    id: 1,
                                    jsonrpc: "2.0",
                                    method: "eth_getBlockByNumber",
                                    params: ["0x3C3660", true]
                                  }
                                ],
                                _ ->
          {:ok,
           [
             %{
               id: 0,
               jsonrpc: "2.0",
               result: %{
                 "author" => "0x5ee341ac44d344ade1ca3a771c59b98eb2a77df2",
                 "difficulty" => "0xfffffffffffffffffffffffffffffffe",
                 "extraData" => "0xd583010b088650617269747986312e32372e32826c69",
                 "gasLimit" => "0x7a1200",
                 "gasUsed" => "0x2886e",
                 "hash" => "0xa4ec735cabe1510b5ae081b30f17222580b4588dbec52830529753a688b046cc",
                 "logsBloom" =>
                   "0x00000000000000000000000000000000000000000000000000000000000000000000000000000000000000000000000000000000000000000000000000000000000000000000000000000000000000000000000000000000000000000000000000000000000000000000000000000000000000000000000000000000000000000000000000000000000000000000000000000000000000000000000000000000000000000000000000000000000000000000000000000000000000000000000000000000000000000000000000000000000000000000000000000000000000000000000000000000000000000000000000000000000000000000000000000000",
                 "miner" => "0x5ee341ac44d344ade1ca3a771c59b98eb2a77df2",
                 "number" => "0x3c365f",
                 "parentHash" => "0x57f6d66e07488defccd5216c4d2968dd6afd3bd32415e284de3b02af6535e8dc",
                 "receiptsRoot" => "0x111be72e682cea9c93e02f1ef503fb64aa821b2ef510fd9177c49b37d0af98b5",
                 "sealFields" => [
                   "0x841246c63f",
                   "0xb841ba3d11db672fd7893d1b7906275fa7c4c7f4fbcc8fa29eab0331480332361516545ef10a36d800ad2be2b449dde8d5703125156a9cf8a035f5a8623463e051b700"
                 ],
                 "sha3Uncles" => "0x1dcc4de8dec75d7aab85b567b6ccd41ad312451b948a7413f0a142fd40d49347",
                 "signature" =>
                   "ba3d11db672fd7893d1b7906275fa7c4c7f4fbcc8fa29eab0331480332361516545ef10a36d800ad2be2b449dde8d5703125156a9cf8a035f5a8623463e051b700",
                 "size" => "0x33e",
                 "stateRoot" => "0x7f73f5fb9f891213b671356126c31e9795d038844392c7aa8800ed4f52307209",
                 "step" => "306628159",
                 "timestamp" => "0x5b61df3b",
                 "totalDifficulty" => "0x3c365effffffffffffffffffffffffed7f0362",
                 "transactions" => [
                   %{
                     "blockHash" => "0xa4ec735cabe1510b5ae081b30f17222580b4588dbec52830529753a688b046cc",
                     "blockNumber" => "0x3c365f",
                     "chainId" => "0x63",
                     "condition" => nil,
                     "creates" => nil,
                     "from" => "0x40b18103537c0f15d5e137dd8ddd019b84949d16",
                     "gas" => "0x3d9c5",
                     "gasPrice" => "0x3b9aca00",
                     "hash" => "0xd3937e70fab3fb2bfe8feefac36815408bf07de3b9e09fe81114b9a6b17f55c8",
                     "input" =>
                       "0x8841ac11000000000000000000000000000000000000000000000000000000000000006c000000000000000000000000000000000000000000000000000000000000000500000000000000000000000000000000000000000000000000000000000000050000000000000000000000000000000000000000000000000000000000000005",
                     "nonce" => "0x65b",
                     "publicKey" =>
                       "0x89c2123ed4b5d141cf1f4b6f5f3d754418f03aea2e870a1c50888d94bf5531f74237e2fea72d0bc198ef213272b62c6869615720757255e6cba087f9db6e759f",
                     "r" => "0x55a1a93541d7f782f97f6699437bb60fa4606d63760b30c1ee317e648f93995",
                     "raw" =>
                       "0xf8f582065b843b9aca008303d9c594698bf6943bab687b2756394624aa183f434f65da8901158e4f216242a000b8848841ac11000000000000000000000000000000000000000000000000000000000000006c00000000000000000000000000000000000000000000000000000000000000050000000000000000000000000000000000000000000000000000000000000005000000000000000000000000000000000000000000000000000000000000000581eaa0055a1a93541d7f782f97f6699437bb60fa4606d63760b30c1ee317e648f93995a06affd4da5eca84fbca2b016c980f861e0af1f8d6535e2fe29d8f96dc0ce358f7",
                     "s" => "0x6affd4da5eca84fbca2b016c980f861e0af1f8d6535e2fe29d8f96dc0ce358f7",
                     "standardV" => "0x1",
                     "to" => "0x698bf6943bab687b2756394624aa183f434f65da",
                     "transactionIndex" => "0x0",
                     "v" => "0xea",
                     "value" => "0x1158e4f216242a000"
                   }
                 ],
                 "transactionsRoot" => "0xd7c39a93eafe0bdcbd1324c13dcd674bed8c9fa8adbf8f95bf6a59788985da6f",
                 "uncles" => ["0xa4ec735cabe1510b5ae081b30f17222580b4588dbec52830529753a688b046cd"]
               }
             },
             %{
               id: 1,
               jsonrpc: "2.0",
               result: %{
                 "author" => "0x66c9343c7e8ca673a1fedf9dbf2cd7936dbbf7e3",
                 "difficulty" => "0xfffffffffffffffffffffffffffffffe",
                 "extraData" => "0xd583010a068650617269747986312e32362e32826c69",
                 "gasLimit" => "0x7a1200",
                 "gasUsed" => "0x0",
                 "hash" => "0xfb483e511d316fa4072694da3f7abc94b06286406af45061e5e681395bdc6815",
                 "logsBloom" =>
                   "0x00000000000000000000000000000000000000000000000000000000000000000000000000000000000000000000000000000000000000000000000000000000000000000000000000000000000000000000000000000000000000000000000000000000000000000000000000000000000000000000000000000000000000000000000000000000000000000000000000000000000000000000000000000000000000000000000000000000000000000000000000000000000000000000000000000000000000000000000000000000000000000000000000000000000000000000000000000000000000000000000000000000000000000000000000000000",
                 "miner" => "0x66c9343c7e8ca673a1fedf9dbf2cd7936dbbf7e3",
                 "number" => "0x3c3660",
                 "parentHash" => "0xa4ec735cabe1510b5ae081b30f17222580b4588dbec52830529753a688b046cc",
                 "receiptsRoot" => "0x56e81f171bcc55a6ff8345e692c0f86e5b48e01b996cadc001622fb5e363b421",
                 "sealFields" => [
                   "0x841246c640",
                   "0xb84114db3fd7526b7ea3635f5c85c30dd8a645453aa2f8afe5fd33fe0ec663c9c7b653b0fb5d8dc7d0b809674fa9dca9887d1636a586bf62191da22255eb068bf20800"
                 ],
                 "sha3Uncles" => "0x1dcc4de8dec75d7aab85b567b6ccd41ad312451b948a7413f0a142fd40d49347",
                 "signature" =>
                   "14db3fd7526b7ea3635f5c85c30dd8a645453aa2f8afe5fd33fe0ec663c9c7b653b0fb5d8dc7d0b809674fa9dca9887d1636a586bf62191da22255eb068bf20800",
                 "size" => "0x243",
                 "stateRoot" => "0x3174c461989e9f99e08fa9b4ffb8bce8d9a281c8fc9f80694bb9d3acd4f15559",
                 "step" => "306628160",
                 "timestamp" => "0x5b61df40",
                 "totalDifficulty" => "0x3c365fffffffffffffffffffffffffed7f0360",
                 "transactions" => [],
                 "transactionsRoot" => "0x56e81f171bcc55a6ff8345e692c0f86e5b48e01b996cadc001622fb5e363b421",
                 "uncles" => []
               }
             }
           ]}
        end)
        |> expect(:json_rpc, fn [
                                  %{
                                    id: 0,
                                    jsonrpc: "2.0",
                                    method: "eth_getTransactionReceipt",
                                    params: ["0xd3937e70fab3fb2bfe8feefac36815408bf07de3b9e09fe81114b9a6b17f55c8"]
                                  }
                                ],
                                _ ->
          {:ok,
           [
             %{
               id: 0,
               jsonrpc: "2.0",
               result: %{
                 "blockHash" => "0xa4ec735cabe1510b5ae081b30f17222580b4588dbec52830529753a688b046cc",
                 "blockNumber" => "0x3c365f",
                 "contractAddress" => nil,
                 "cumulativeGasUsed" => "0x2886e",
                 "gasUsed" => "0x2886e",
                 "logs" => [],
                 "logsBloom" =>
                   "0x00000000000000000000000000000000000000000000000000000000000000000000000000000000000000000000000000000000000000000000000000000000000000000000000000000000000000000000000000000000000000000000000000000000000000000000000000000000000000000000000000000000000000000000000000000000000000000000000000000000000000000000000000000000000000000000000000000000000000000000000000000000000000000000000000000000000000000000000000000000000000000000000000000000000000000000000000000000000000000000000000000000000000000000000000000000",
                 "root" => nil,
                 "status" => "0x1",
                 "transactionHash" => "0xd3937e70fab3fb2bfe8feefac36815408bf07de3b9e09fe81114b9a6b17f55c8",
                 "transactionIndex" => "0x0"
               }
             }
           ]}
        end)
        |> expect(:json_rpc, 1, fn
          [
            %{id: 0, jsonrpc: "2.0", method: "trace_block", params: ["0x3C365F"]},
            %{id: 1, jsonrpc: "2.0", method: "trace_block", params: ["0x3C3660"]}
          ],
          _ ->
            {:ok,
             [
               %{id: 0, jsonrpc: "2.0", result: []},
               %{id: 1, jsonrpc: "2.0", result: []}
             ]}

          [
            %{
              id: 0,
              jsonrpc: "2.0",
              method: "eth_getBlockByNumber",
              params: ["0x3C365F", true]
            }
          ],
          _ ->
            {:ok,
             [
               %{
                 id: 0,
                 jsonrpc: "2.0",
                 result: %{
                   "author" => "0x5ee341ac44d344ade1ca3a771c59b98eb2a77df2",
                   "difficulty" => "0xfffffffffffffffffffffffffffffffe",
                   "extraData" => "0xd583010b088650617269747986312e32372e32826c69",
                   "gasLimit" => "0x7a1200",
                   "gasUsed" => "0x2886e",
                   "hash" => "0xa4ec735cabe1510b5ae081b30f17222580b4588dbec52830529753a688b046cc",
                   "logsBloom" =>
                     "0x00000000000000000000000000000000000000000000000000000000000000000000000000000000000000000000000000000000000000000000000000000000000000000000000000000000000000000000000000000000000000000000000000000000000000000000000000000000000000000000000000000000000000000000000000000000000000000000000000000000000000000000000000000000000000000000000000000000000000000000000000000000000000000000000000000000000000000000000000000000000000000000000000000000000000000000000000000000000000000000000000000000000000000000000000000000",
                   "miner" => "0x5ee341ac44d344ade1ca3a771c59b98eb2a77df2",
                   "number" => "0x3c365f",
                   "parentHash" => "0x57f6d66e07488defccd5216c4d2968dd6afd3bd32415e284de3b02af6535e8dc",
                   "receiptsRoot" => "0x111be72e682cea9c93e02f1ef503fb64aa821b2ef510fd9177c49b37d0af98b5",
                   "sealFields" => [
                     "0x841246c63f",
                     "0xb841ba3d11db672fd7893d1b7906275fa7c4c7f4fbcc8fa29eab0331480332361516545ef10a36d800ad2be2b449dde8d5703125156a9cf8a035f5a8623463e051b700"
                   ],
                   "sha3Uncles" => "0x1dcc4de8dec75d7aab85b567b6ccd41ad312451b948a7413f0a142fd40d49347",
                   "signature" =>
                     "ba3d11db672fd7893d1b7906275fa7c4c7f4fbcc8fa29eab0331480332361516545ef10a36d800ad2be2b449dde8d5703125156a9cf8a035f5a8623463e051b700",
                   "size" => "0x33e",
                   "stateRoot" => "0x7f73f5fb9f891213b671356126c31e9795d038844392c7aa8800ed4f52307209",
                   "step" => "306628159",
                   "timestamp" => "0x5b61df3b",
                   "totalDifficulty" => "0x3c365effffffffffffffffffffffffed7f0362",
                   "transactions" => [
                     %{
                       "blockHash" => "0xa4ec735cabe1510b5ae081b30f17222580b4588dbec52830529753a688b046cc",
                       "blockNumber" => "0x3c365f",
                       "chainId" => "0x63",
                       "condition" => nil,
                       "creates" => nil,
                       "from" => "0x40b18103537c0f15d5e137dd8ddd019b84949d16",
                       "gas" => "0x3d9c5",
                       "gasPrice" => "0x3b9aca00",
                       "hash" => "0xd3937e70fab3fb2bfe8feefac36815408bf07de3b9e09fe81114b9a6b17f55c8",
                       "input" =>
                         "0x8841ac11000000000000000000000000000000000000000000000000000000000000006c000000000000000000000000000000000000000000000000000000000000000500000000000000000000000000000000000000000000000000000000000000050000000000000000000000000000000000000000000000000000000000000005",
                       "nonce" => "0x65b",
                       "publicKey" =>
                         "0x89c2123ed4b5d141cf1f4b6f5f3d754418f03aea2e870a1c50888d94bf5531f74237e2fea72d0bc198ef213272b62c6869615720757255e6cba087f9db6e759f",
                       "r" => "0x55a1a93541d7f782f97f6699437bb60fa4606d63760b30c1ee317e648f93995",
                       "raw" =>
                         "0xf8f582065b843b9aca008303d9c594698bf6943bab687b2756394624aa183f434f65da8901158e4f216242a000b8848841ac11000000000000000000000000000000000000000000000000000000000000006c00000000000000000000000000000000000000000000000000000000000000050000000000000000000000000000000000000000000000000000000000000005000000000000000000000000000000000000000000000000000000000000000581eaa0055a1a93541d7f782f97f6699437bb60fa4606d63760b30c1ee317e648f93995a06affd4da5eca84fbca2b016c980f861e0af1f8d6535e2fe29d8f96dc0ce358f7",
                       "s" => "0x6affd4da5eca84fbca2b016c980f861e0af1f8d6535e2fe29d8f96dc0ce358f7",
                       "standardV" => "0x1",
                       "to" => "0x698bf6943bab687b2756394624aa183f434f65da",
                       "transactionIndex" => "0x0",
                       "v" => "0xea",
                       "value" => "0x1158e4f216242a000"
                     }
                   ],
                   "transactionsRoot" => "0xd7c39a93eafe0bdcbd1324c13dcd674bed8c9fa8adbf8f95bf6a59788985da6f",
                   "uncles" => ["0xa4ec735cabe1510b5ae081b30f17222580b4588dbec52830529753a688b046cd"]
                 }
               }
             ]}

          [
            %{
              id: 0,
              jsonrpc: "2.0",
              method: "eth_getBlockByNumber",
              params: ["0x3C3660", true]
            }
          ],
          _ ->
            {:ok,
             [
               %{
                 id: 0,
                 jsonrpc: "2.0",
                 result: %{
                   "author" => "0x66c9343c7e8ca673a1fedf9dbf2cd7936dbbf7e3",
                   "difficulty" => "0xfffffffffffffffffffffffffffffffe",
                   "extraData" => "0xd583010a068650617269747986312e32362e32826c69",
                   "gasLimit" => "0x7a1200",
                   "gasUsed" => "0x0",
                   "hash" => "0xfb483e511d316fa4072694da3f7abc94b06286406af45061e5e681395bdc6815",
                   "logsBloom" =>
                     "0x00000000000000000000000000000000000000000000000000000000000000000000000000000000000000000000000000000000000000000000000000000000000000000000000000000000000000000000000000000000000000000000000000000000000000000000000000000000000000000000000000000000000000000000000000000000000000000000000000000000000000000000000000000000000000000000000000000000000000000000000000000000000000000000000000000000000000000000000000000000000000000000000000000000000000000000000000000000000000000000000000000000000000000000000000000000",
                   "miner" => "0x66c9343c7e8ca673a1fedf9dbf2cd7936dbbf7e3",
                   "number" => "0x3c3660",
                   "parentHash" => "0xa4ec735cabe1510b5ae081b30f17222580b4588dbec52830529753a688b046cc",
                   "receiptsRoot" => "0x56e81f171bcc55a6ff8345e692c0f86e5b48e01b996cadc001622fb5e363b421",
                   "sealFields" => [
                     "0x841246c640",
                     "0xb84114db3fd7526b7ea3635f5c85c30dd8a645453aa2f8afe5fd33fe0ec663c9c7b653b0fb5d8dc7d0b809674fa9dca9887d1636a586bf62191da22255eb068bf20800"
                   ],
                   "sha3Uncles" => "0x1dcc4de8dec75d7aab85b567b6ccd41ad312451b948a7413f0a142fd40d49347",
                   "signature" =>
                     "14db3fd7526b7ea3635f5c85c30dd8a645453aa2f8afe5fd33fe0ec663c9c7b653b0fb5d8dc7d0b809674fa9dca9887d1636a586bf62191da22255eb068bf20800",
                   "size" => "0x243",
                   "stateRoot" => "0x3174c461989e9f99e08fa9b4ffb8bce8d9a281c8fc9f80694bb9d3acd4f15559",
                   "step" => "306628160",
                   "timestamp" => "0x5b61df40",
                   "totalDifficulty" => "0x3c365fffffffffffffffffffffffffed7f0360",
                   "transactions" => [],
                   "transactionsRoot" => "0x56e81f171bcc55a6ff8345e692c0f86e5b48e01b996cadc001622fb5e363b421",
                   "uncles" => []
                 }
               }
             ]}

          [
            %{
              id: 0,
              jsonrpc: "2.0",
              method: "trace_replayBlockTransactions",
              params: [
                "0x3C3660",
                ["trace"]
              ]
            },
            %{
              id: 1,
              jsonrpc: "2.0",
              method: "trace_replayBlockTransactions",
              params: [
                "0x3C365F",
                ["trace"]
              ]
            }
          ],
          _ ->
            {:ok,
             [
               %{id: 0, jsonrpc: "2.0", result: []},
               %{
                 id: 1,
                 jsonrpc: "2.0",
                 result: [
                   %{
                     "output" => "0x",
                     "stateDiff" => nil,
                     "trace" => [
                       %{
                         "action" => %{
                           "callType" => "call",
                           "from" => "0x40b18103537c0f15d5e137dd8ddd019b84949d16",
                           "gas" => "0x383ad",
                           "input" =>
                             "0x8841ac11000000000000000000000000000000000000000000000000000000000000006c000000000000000000000000000000000000000000000000000000000000000500000000000000000000000000000000000000000000000000000000000000050000000000000000000000000000000000000000000000000000000000000005",
                           "to" => "0x698bf6943bab687b2756394624aa183f434f65da",
                           "value" => "0x1158e4f216242a000"
                         },
                         "result" => %{"gasUsed" => "0x23256", "output" => "0x"},
                         "subtraces" => 5,
                         "traceAddress" => [],
                         "type" => "call"
                       },
                       %{
                         "action" => %{
                           "callType" => "call",
                           "from" => "0x698bf6943bab687b2756394624aa183f434f65da",
                           "gas" => "0x36771",
                           "input" => "0x6352211e000000000000000000000000000000000000000000000000000000000000006c",
                           "to" => "0x11c4469d974f8af5ba9ec99f3c42c07c848c861c",
                           "value" => "0x0"
                         },
                         "result" => %{
                           "gasUsed" => "0x495",
                           "output" => "0x00000000000000000000000040b18103537c0f15d5e137dd8ddd019b84949d16"
                         },
                         "subtraces" => 0,
                         "traceAddress" => [0],
                         "type" => "call"
                       },
                       %{
                         "action" => %{
                           "callType" => "call",
                           "from" => "0x698bf6943bab687b2756394624aa183f434f65da",
                           "gas" => "0x35acb",
                           "input" => "0x33f30a43000000000000000000000000000000000000000000000000000000000000006c",
                           "to" => "0x11c4469d974f8af5ba9ec99f3c42c07c848c861c",
                           "value" => "0x0"
                         },
                         "result" => %{
                           "gasUsed" => "0x52d2",
                           "output" =>
                             "0x00000000000000000000000000000000000000000000000000000000000004000000000000000000000000000000000000000000000000000000000000000058000000000000000000000000000000000000000000000000000000000000001c000000000000000000000000000000000000000000000000000000000000004e000000000000000000000000000000000000000000000000000000000000004f000000000000000000000000000000000000000000000000000000000000004d000000000000000000000000000000000000000000000000000000000000004b000000000000000000000000000000000000000000000000000000000000004f00000000000000000000000000000000000000000000000000000000000000b000000000000000000000000000000000000000000000000000000000000000080000000000000000000000000000000000000000000000000000000000000000000000000000000000000000000000000000000000000000000000000000001c0000000000000000000000000000000000000000000000000000000000000005000000000000000000000000000000000000000000000000000000000000044000000000000000000000000000000000000000000000000000000000000000050000000000000000000000000000000000000000000000000000000000000078000000000000000000000000000000000000000000000000000000005b61df09000000000000000000000000000000000000000000000000000000005b61df5e000000000000000000000000000000000000000000000000000000005b61df8b000000000000000000000000000000000000000000000000000000005b61df2c00000000000000000000000000000000000000000000000000000000000000000000000000000000000000000000000000000000000000000000000000000000000000000000000000000000000000000000000000000000000000000000006c00000000000000000000000000000000000000000000000000000000000000fd000000000000000000000000000000000000000000000000000000000000004e000000000000000000000000000000000000000000000000000000000000007a000000000000000000000000000000000000000000000000000000000000004e0000000000000000000000000000000000000000000000000000000000000015000000000000000000000000000000000000000000000000000000000000000200000000000000000000000000000000000000000000000000000000000000010000000000000000000000000000000000000000000000000000000000000189000000000000000000000000000000000000000000000000000000000000000000000000000000000000000000000000000000000000000000000000000000054c65696c61000000000000000000000000000000000000000000000000000000000000000000000000000000000000000000000000000000000000000000002566303430313037303331343330303332333036303933333235303131323036303730373131000000000000000000000000000000000000000000000000000000"
                         },
                         "subtraces" => 0,
                         "traceAddress" => [1],
                         "type" => "call"
                       },
                       %{
                         "action" => %{
                           "callType" => "call",
                           "from" => "0x698bf6943bab687b2756394624aa183f434f65da",
                           "gas" => "0x2fc79",
                           "input" => "0x1b8ef0bb000000000000000000000000000000000000000000000000000000000000006c",
                           "to" => "0x11c4469d974f8af5ba9ec99f3c42c07c848c861c",
                           "value" => "0x0"
                         },
                         "result" => %{
                           "gasUsed" => "0x10f2",
                           "output" => "0x0000000000000000000000000000000000000000000000000000000000000013"
                         },
                         "subtraces" => 0,
                         "traceAddress" => [2],
                         "type" => "call"
                       },
                       %{
                         "action" => %{
                           "callType" => "call",
                           "from" => "0x698bf6943bab687b2756394624aa183f434f65da",
                           "gas" => "0x2e21f",
                           "input" =>
                             "0xcf5f87d0000000000000000000000000000000000000000000000000000000000000006c0000000000000000000000000000000000000000000000000000000000000003000000000000000000000000000000000000000000000000000000000000000a",
                           "to" => "0x11c4469d974f8af5ba9ec99f3c42c07c848c861c",
                           "value" => "0x0"
                         },
                         "result" => %{"gasUsed" => "0x1ca1", "output" => "0x"},
                         "subtraces" => 0,
                         "traceAddress" => [3],
                         "type" => "call"
                       },
                       %{
                         "action" => %{
                           "callType" => "call",
                           "from" => "0x698bf6943bab687b2756394624aa183f434f65da",
                           "gas" => "0x8fc",
                           "input" => "0x",
                           "to" => "0x40b18103537c0f15d5e137dd8ddd019b84949d16",
                           "value" => "0x9184e72a000"
                         },
                         "result" => %{"gasUsed" => "0x0", "output" => "0x"},
                         "subtraces" => 0,
                         "traceAddress" => [4],
                         "type" => "call"
                       }
                     ],
                     "transactionHash" => "0xd3937e70fab3fb2bfe8feefac36815408bf07de3b9e09fe81114b9a6b17f55c8",
                     "vmTrace" => nil
                   }
                 ]
               }
             ]}
        end)
      end

      assert {:ok,
              %{
                inserted: %{
                  addresses: addresses,
                  address_coin_balances: [
                    %{
                      address_hash: first_address_hash,
                      block_number: 3_946_079
                    },
                    %{
                      address_hash: second_address_hash,
                      block_number: 3_946_079
                    },
                    %{
                      address_hash: third_address_hash,
                      block_number: 3_946_080
                    },
                    %{
                      address_hash: fourth_address_hash,
                      block_number: 3_946_079
                    }
                  ],
                  blocks: [%Chain.Block{number: 3_946_079}, %Chain.Block{number: 3_946_080}],
                  transactions: [%Transaction{hash: _transaction_hash}]
                },
                errors: []
              }} = Indexer.Block.Fetcher.fetch_and_import_range(block_fetcher, 3_946_079..3_946_080)

      unless Application.get_env(:explorer, :chain_type) == :celo do
        assert [
                 %Address{hash: ^first_address_hash},
                 %Address{hash: ^second_address_hash},
                 %Address{hash: ^third_address_hash},
                 %Address{hash: ^fourth_address_hash}
               ] = addresses
      else
        assert [
                 %Address{hash: ^celo_token_address_hash},
                 %Address{hash: ^first_address_hash},
                 %Address{hash: ^second_address_hash},
                 %Address{hash: ^third_address_hash},
                 %Address{hash: ^fourth_address_hash}
               ] = addresses
      end
    end

    @tag :no_geth
    test "in range with internal transactions and manual reward fetching", %{
      block_fetcher: %Indexer.Block.Fetcher{} = block_fetcher,
      json_rpc_named_arguments: json_rpc_named_arguments
    } do
      Application.put_env(:indexer, :fetch_rewards_way, "manual")

      Token.Supervisor.Case.start_supervised!(json_rpc_named_arguments: json_rpc_named_arguments)

      ContractCode.Supervisor.Case.start_supervised!(json_rpc_named_arguments: json_rpc_named_arguments)

      InternalTransaction.Supervisor.Case.start_supervised!(json_rpc_named_arguments: json_rpc_named_arguments)

      UncleBlock.Supervisor.Case.start_supervised!(
        block_fetcher: %Indexer.Block.Fetcher{json_rpc_named_arguments: json_rpc_named_arguments}
      )

      ReplacedTransaction.Supervisor.Case.start_supervised!()

      # In CELO network, there is a token duality feature where CELO can be used
      # as both a native chain currency and as an ERC-20 token (GoldToken).
      # Transactions that transfer CELO are also counted as token transfers, and
      # the TokenInstance fetcher is called. However, for simplicity, we disable
      # it in this test.
      Application.put_env(:indexer, Indexer.Fetcher.TokenInstance.Realtime.Supervisor, disabled?: true)
<<<<<<< HEAD

      on_exit(fn ->
        Application.put_env(:indexer, Indexer.Fetcher.TokenInstance.Realtime.Supervisor, disabled?: false)
      end)

=======
>>>>>>> ca575041
      celo_token_address_hash = Factory.address_hash()

      Application.put_env(:explorer, Explorer.Chain.Cache.CeloCoreContracts,
        contracts: %{
          "addresses" => %{
            "GoldToken" => [
              %{
                "address" => to_string(celo_token_address_hash),
                "updated_at_block_number" => 3_946_079
              }
            ]
          }
        }
      )

      if json_rpc_named_arguments[:transport] == EthereumJSONRPC.Mox do
        EthereumJSONRPC.Mox
        |> expect(:json_rpc, fn [
                                  %{
                                    id: 0,
                                    jsonrpc: "2.0",
                                    method: "eth_getBlockByNumber",
                                    params: ["0x3C365F", true]
                                  },
                                  %{
                                    id: 1,
                                    jsonrpc: "2.0",
                                    method: "eth_getBlockByNumber",
                                    params: ["0x3C3660", true]
                                  }
                                ],
                                _ ->
          {:ok,
           [
             %{
               id: 0,
               jsonrpc: "2.0",
               result: %{
                 "author" => "0x5ee341ac44d344ade1ca3a771c59b98eb2a77df2",
                 "difficulty" => "0xfffffffffffffffffffffffffffffffe",
                 "extraData" => "0xd583010b088650617269747986312e32372e32826c69",
                 "gasLimit" => "0x7a1200",
                 "gasUsed" => "0x2886e",
                 "hash" => "0xa4ec735cabe1510b5ae081b30f17222580b4588dbec52830529753a688b046cc",
                 "logsBloom" =>
                   "0x00000000000000000000000000000000000000000000000000000000000000000000000000000000000000000000000000000000000000000000000000000000000000000000000000000000000000000000000000000000000000000000000000000000000000000000000000000000000000000000000000000000000000000000000000000000000000000000000000000000000000000000000000000000000000000000000000000000000000000000000000000000000000000000000000000000000000000000000000000000000000000000000000000000000000000000000000000000000000000000000000000000000000000000000000000000",
                 "miner" => "0x5ee341ac44d344ade1ca3a771c59b98eb2a77df2",
                 "number" => "0x3c365f",
                 "parentHash" => "0x57f6d66e07488defccd5216c4d2968dd6afd3bd32415e284de3b02af6535e8dc",
                 "receiptsRoot" => "0x111be72e682cea9c93e02f1ef503fb64aa821b2ef510fd9177c49b37d0af98b5",
                 "sealFields" => [
                   "0x841246c63f",
                   "0xb841ba3d11db672fd7893d1b7906275fa7c4c7f4fbcc8fa29eab0331480332361516545ef10a36d800ad2be2b449dde8d5703125156a9cf8a035f5a8623463e051b700"
                 ],
                 "sha3Uncles" => "0x1dcc4de8dec75d7aab85b567b6ccd41ad312451b948a7413f0a142fd40d49347",
                 "signature" =>
                   "ba3d11db672fd7893d1b7906275fa7c4c7f4fbcc8fa29eab0331480332361516545ef10a36d800ad2be2b449dde8d5703125156a9cf8a035f5a8623463e051b700",
                 "size" => "0x33e",
                 "stateRoot" => "0x7f73f5fb9f891213b671356126c31e9795d038844392c7aa8800ed4f52307209",
                 "step" => "306628159",
                 "timestamp" => "0x5b61df3b",
                 "totalDifficulty" => "0x3c365effffffffffffffffffffffffed7f0362",
                 "transactions" => [
                   %{
                     "blockHash" => "0xa4ec735cabe1510b5ae081b30f17222580b4588dbec52830529753a688b046cc",
                     "blockNumber" => "0x3c365f",
                     "chainId" => "0x63",
                     "condition" => nil,
                     "creates" => nil,
                     "from" => "0x40b18103537c0f15d5e137dd8ddd019b84949d16",
                     "gas" => "0x3d9c5",
                     "gasPrice" => "0x3b9aca00",
                     "hash" => "0xd3937e70fab3fb2bfe8feefac36815408bf07de3b9e09fe81114b9a6b17f55c8",
                     "input" =>
                       "0x8841ac11000000000000000000000000000000000000000000000000000000000000006c000000000000000000000000000000000000000000000000000000000000000500000000000000000000000000000000000000000000000000000000000000050000000000000000000000000000000000000000000000000000000000000005",
                     "nonce" => "0x65b",
                     "publicKey" =>
                       "0x89c2123ed4b5d141cf1f4b6f5f3d754418f03aea2e870a1c50888d94bf5531f74237e2fea72d0bc198ef213272b62c6869615720757255e6cba087f9db6e759f",
                     "r" => "0x55a1a93541d7f782f97f6699437bb60fa4606d63760b30c1ee317e648f93995",
                     "raw" =>
                       "0xf8f582065b843b9aca008303d9c594698bf6943bab687b2756394624aa183f434f65da8901158e4f216242a000b8848841ac11000000000000000000000000000000000000000000000000000000000000006c00000000000000000000000000000000000000000000000000000000000000050000000000000000000000000000000000000000000000000000000000000005000000000000000000000000000000000000000000000000000000000000000581eaa0055a1a93541d7f782f97f6699437bb60fa4606d63760b30c1ee317e648f93995a06affd4da5eca84fbca2b016c980f861e0af1f8d6535e2fe29d8f96dc0ce358f7",
                     "s" => "0x6affd4da5eca84fbca2b016c980f861e0af1f8d6535e2fe29d8f96dc0ce358f7",
                     "standardV" => "0x1",
                     "to" => "0x698bf6943bab687b2756394624aa183f434f65da",
                     "transactionIndex" => "0x0",
                     "v" => "0xea",
                     "value" => "0x1158e4f216242a000"
                   }
                 ],
                 "transactionsRoot" => "0xd7c39a93eafe0bdcbd1324c13dcd674bed8c9fa8adbf8f95bf6a59788985da6f",
                 "uncles" => ["0xa4ec735cabe1510b5ae081b30f17222580b4588dbec52830529753a688b046cd"]
               }
             },
             %{
               id: 1,
               jsonrpc: "2.0",
               result: %{
                 "author" => "0x66c9343c7e8ca673a1fedf9dbf2cd7936dbbf7e3",
                 "difficulty" => "0xfffffffffffffffffffffffffffffffe",
                 "extraData" => "0xd583010a068650617269747986312e32362e32826c69",
                 "gasLimit" => "0x7a1200",
                 "gasUsed" => "0x0",
                 "hash" => "0xfb483e511d316fa4072694da3f7abc94b06286406af45061e5e681395bdc6815",
                 "logsBloom" =>
                   "0x00000000000000000000000000000000000000000000000000000000000000000000000000000000000000000000000000000000000000000000000000000000000000000000000000000000000000000000000000000000000000000000000000000000000000000000000000000000000000000000000000000000000000000000000000000000000000000000000000000000000000000000000000000000000000000000000000000000000000000000000000000000000000000000000000000000000000000000000000000000000000000000000000000000000000000000000000000000000000000000000000000000000000000000000000000000",
                 "miner" => "0x66c9343c7e8ca673a1fedf9dbf2cd7936dbbf7e3",
                 "number" => "0x3c3660",
                 "parentHash" => "0xa4ec735cabe1510b5ae081b30f17222580b4588dbec52830529753a688b046cc",
                 "receiptsRoot" => "0x56e81f171bcc55a6ff8345e692c0f86e5b48e01b996cadc001622fb5e363b421",
                 "sealFields" => [
                   "0x841246c640",
                   "0xb84114db3fd7526b7ea3635f5c85c30dd8a645453aa2f8afe5fd33fe0ec663c9c7b653b0fb5d8dc7d0b809674fa9dca9887d1636a586bf62191da22255eb068bf20800"
                 ],
                 "sha3Uncles" => "0x1dcc4de8dec75d7aab85b567b6ccd41ad312451b948a7413f0a142fd40d49347",
                 "signature" =>
                   "14db3fd7526b7ea3635f5c85c30dd8a645453aa2f8afe5fd33fe0ec663c9c7b653b0fb5d8dc7d0b809674fa9dca9887d1636a586bf62191da22255eb068bf20800",
                 "size" => "0x243",
                 "stateRoot" => "0x3174c461989e9f99e08fa9b4ffb8bce8d9a281c8fc9f80694bb9d3acd4f15559",
                 "step" => "306628160",
                 "timestamp" => "0x5b61df40",
                 "totalDifficulty" => "0x3c365fffffffffffffffffffffffffed7f0360",
                 "transactions" => [],
                 "transactionsRoot" => "0x56e81f171bcc55a6ff8345e692c0f86e5b48e01b996cadc001622fb5e363b421",
                 "uncles" => []
               }
             }
           ]}
        end)
        |> expect(:json_rpc, fn [
                                  %{
                                    id: 0,
                                    jsonrpc: "2.0",
                                    method: "eth_getTransactionReceipt",
                                    params: ["0xd3937e70fab3fb2bfe8feefac36815408bf07de3b9e09fe81114b9a6b17f55c8"]
                                  }
                                ],
                                _ ->
          {:ok,
           [
             %{
               id: 0,
               jsonrpc: "2.0",
               result: %{
                 "blockHash" => "0xa4ec735cabe1510b5ae081b30f17222580b4588dbec52830529753a688b046cc",
                 "blockNumber" => "0x3c365f",
                 "contractAddress" => nil,
                 "cumulativeGasUsed" => "0x2886e",
                 "gasUsed" => "0x2886e",
                 "logs" => [],
                 "logsBloom" =>
                   "0x00000000000000000000000000000000000000000000000000000000000000000000000000000000000000000000000000000000000000000000000000000000000000000000000000000000000000000000000000000000000000000000000000000000000000000000000000000000000000000000000000000000000000000000000000000000000000000000000000000000000000000000000000000000000000000000000000000000000000000000000000000000000000000000000000000000000000000000000000000000000000000000000000000000000000000000000000000000000000000000000000000000000000000000000000000000",
                 "root" => nil,
                 "status" => "0x1",
                 "transactionHash" => "0xd3937e70fab3fb2bfe8feefac36815408bf07de3b9e09fe81114b9a6b17f55c8",
                 "transactionIndex" => "0x0"
               }
             }
           ]}
        end)
      end

      first_expected_reward = %Wei{value: Decimal.new(165_998_000_000_000)}
      second_expected_reward = %Wei{value: Decimal.new(0)}

      assert {:ok,
              %{
                inserted: %{
                  addresses: addresses,
                  address_coin_balances: [
                    %{
                      address_hash: first_address_hash,
                      block_number: 3_946_079
                    },
                    %{
                      address_hash: second_address_hash,
                      block_number: 3_946_079
                    },
                    %{
                      address_hash: third_address_hash,
                      block_number: 3_946_080
                    },
                    %{
                      address_hash: fourth_address_hash,
                      block_number: 3_946_079
                    }
                  ],
                  block_rewards: [
                    %{
                      address_hash: second_address_hash,
                      address_type: :validator,
                      reward: ^first_expected_reward
                    },
                    %{
                      address_hash: third_address_hash,
                      address_type: :validator,
                      reward: ^second_expected_reward
                    }
                  ],
                  blocks: [%Chain.Block{number: 3_946_079}, %Chain.Block{number: 3_946_080}],
                  transactions: [%Transaction{hash: _transaction_hash}]
                },
                errors: []
              }} = Indexer.Block.Fetcher.fetch_and_import_range(block_fetcher, 3_946_079..3_946_080)

      unless Application.get_env(:explorer, :chain_type) == :celo do
        assert [
                 %Address{hash: ^first_address_hash},
                 %Address{hash: ^second_address_hash},
                 %Address{hash: ^third_address_hash},
                 %Address{hash: ^fourth_address_hash}
               ] = addresses
      else
        assert [
                 %Address{hash: ^celo_token_address_hash},
                 %Address{hash: ^first_address_hash},
                 %Address{hash: ^second_address_hash},
                 %Address{hash: ^third_address_hash},
                 %Address{hash: ^fourth_address_hash}
               ] = addresses
      end

      Application.put_env(:indexer, :fetch_rewards_way, nil)
    end
  end

  describe "start_fetch_and_import" do
    @tag :no_geth
    test "reorg", %{
      block_fetcher: block_fetcher,
      json_rpc_named_arguments: json_rpc_named_arguments
    } do
      initial_env = Application.get_all_env(:indexer)

      on_exit(fn ->
        Application.delete_env(:indexer, UncleBlock.Supervisor)
        Application.put_all_env([{:indexer, initial_env}])
      end)

      Application.put_env(:indexer, :fetch_rewards_way, "manual")
      Application.put_env(:indexer, InternalTransaction.Supervisor, disabled?: true)
      Application.put_env(:indexer, UncleBlock.Supervisor, disabled?: true)

      start_supervised!({Task.Supervisor, name: Realtime.TaskSupervisor})

      Token.Supervisor.Case.start_supervised!(json_rpc_named_arguments: json_rpc_named_arguments)

      ContractCode.Supervisor.Case.start_supervised!(json_rpc_named_arguments: json_rpc_named_arguments)

      ReplacedTransaction.Supervisor.Case.start_supervised!()

      block_1_data = %{
        "author" => "0x5ee341ac44d344ade1ca3a771c59b98eb2a77df2",
        "difficulty" => "0xfffffffffffffffffffffffffffffffe",
        "extraData" => "0xd583010b088650617269747986312e32372e32826c69",
        "gasLimit" => "0x7a1200",
        "gasUsed" => "0x2886e",
        "hash" => "0xa4ec735cabe1510b5ae081b30f17222580b4588dbec52830529753a688b046cc",
        "logsBloom" =>
          "0x00000000000000000000000000000000000000000000000000000000000000000000000000000000000000000000000000000000000000000000000000000000000000000000000000000000000000000000000000000000000000000000000000000000000000000000000000000000000000000000000000000000000000000000000000000000000000000000000000000000000000000000000000000000000000000000000000000000000000000000000000000000000000000000000000000000000000000000000000000000000000000000000000000000000000000000000000000000000000000000000000000000000000000000000000000000",
        "miner" => "0x5ee341ac44d344ade1ca3a771c59b98eb2a77df2",
        "number" => "0x3c365f",
        "parentHash" => "0x57f6d66e07488defccd5216c4d2968dd6afd3bd32415e284de3b02af6535e8dc",
        "receiptsRoot" => "0x111be72e682cea9c93e02f1ef503fb64aa821b2ef510fd9177c49b37d0af98b5",
        "sealFields" => [
          "0x841246c63f",
          "0xb841ba3d11db672fd7893d1b7906275fa7c4c7f4fbcc8fa29eab0331480332361516545ef10a36d800ad2be2b449dde8d5703125156a9cf8a035f5a8623463e051b700"
        ],
        "sha3Uncles" => "0x1dcc4de8dec75d7aab85b567b6ccd41ad312451b948a7413f0a142fd40d49347",
        "signature" =>
          "ba3d11db672fd7893d1b7906275fa7c4c7f4fbcc8fa29eab0331480332361516545ef10a36d800ad2be2b449dde8d5703125156a9cf8a035f5a8623463e051b700",
        "size" => "0x33e",
        "stateRoot" => "0x7f73f5fb9f891213b671356126c31e9795d038844392c7aa8800ed4f52307209",
        "step" => "306628159",
        "timestamp" => "0x5b61df3b",
        "totalDifficulty" => "0x3c365effffffffffffffffffffffffed7f0362",
        "transactions" => [],
        "transactionsRoot" => "0xd7c39a93eafe0bdcbd1324c13dcd674bed8c9fa8adbf8f95bf6a59788985da6f",
        "uncles" => ["0xa4ec735cabe1510b5ae081b30f17222580b4588dbec52830529753a688b046cd"]
      }

      block_2_data = %{
        "author" => "0x66c9343c7e8ca673a1fedf9dbf2cd7936dbbf7e3",
        "difficulty" => "0xfffffffffffffffffffffffffffffffe",
        "extraData" => "0xd583010a068650617269747986312e32362e32826c69",
        "gasLimit" => "0x7a1200",
        "gasUsed" => "0x0",
        "hash" => "0xfb483e511d316fa4072694da3f7abc94b06286406af45061e5e681395bdc6815",
        "logsBloom" =>
          "0x00000000000000000000000000000000000000000000000000000000000000000000000000000000000000000000000000000000000000000000000000000000000000000000000000000000000000000000000000000000000000000000000000000000000000000000000000000000000000000000000000000000000000000000000000000000000000000000000000000000000000000000000000000000000000000000000000000000000000000000000000000000000000000000000000000000000000000000000000000000000000000000000000000000000000000000000000000000000000000000000000000000000000000000000000000000",
        "miner" => "0x66c9343c7e8ca673a1fedf9dbf2cd7936dbbf7e3",
        "number" => "0x3c3660",
        "parentHash" => "0xa4ec735cabe1510b5ae081b30f17222580b4588dbec52830529753a688b046cc",
        "receiptsRoot" => "0x56e81f171bcc55a6ff8345e692c0f86e5b48e01b996cadc001622fb5e363b421",
        "sealFields" => [
          "0x841246c640",
          "0xb84114db3fd7526b7ea3635f5c85c30dd8a645453aa2f8afe5fd33fe0ec663c9c7b653b0fb5d8dc7d0b809674fa9dca9887d1636a586bf62191da22255eb068bf20800"
        ],
        "sha3Uncles" => "0x1dcc4de8dec75d7aab85b567b6ccd41ad312451b948a7413f0a142fd40d49347",
        "signature" =>
          "14db3fd7526b7ea3635f5c85c30dd8a645453aa2f8afe5fd33fe0ec663c9c7b653b0fb5d8dc7d0b809674fa9dca9887d1636a586bf62191da22255eb068bf20800",
        "size" => "0x243",
        "stateRoot" => "0x3174c461989e9f99e08fa9b4ffb8bce8d9a281c8fc9f80694bb9d3acd4f15559",
        "step" => "306628160",
        "timestamp" => "0x5b61df40",
        "totalDifficulty" => "0x3c365fffffffffffffffffffffffffed7f0360",
        "transactions" => [],
        "transactionsRoot" => "0x56e81f171bcc55a6ff8345e692c0f86e5b48e01b996cadc001622fb5e363b421",
        "uncles" => []
      }

      reorg_block_1_data =
        Map.put(block_1_data, "hash", "0xa4ec735cabe1510b5ae081b30f17222580b4588dbec52830529753a688b046cd")

      if json_rpc_named_arguments[:transport] == EthereumJSONRPC.Mox do
        EthereumJSONRPC.Mox
        |> expect(:json_rpc, 6, fn
          [
            %{
              id: 0,
              jsonrpc: "2.0",
              method: "eth_getBlockByNumber",
              params: ["0x3C365F", true]
            }
          ],
          _ ->
            {:ok,
             [
               %{
                 id: 0,
                 jsonrpc: "2.0",
                 result: block_1_data
               }
             ]}

          [
            %{
              id: 0,
              jsonrpc: "2.0",
              method: "eth_getBlockByNumber",
              params: ["0x3C3660", true]
            }
          ],
          _ ->
            {:ok,
             [
               %{
                 id: 0,
                 jsonrpc: "2.0",
                 result: block_2_data
               }
             ]}

          [
            %{
              id: 0,
              jsonrpc: "2.0",
              method: "eth_getBalance",
              params: ["0x5ee341ac44d344ade1ca3a771c59b98eb2a77df2", "0x3C365F"]
            }
          ],
          _ ->
            {:ok, [%{id: 0, jsonrpc: "2.0", result: "0x53474fa377a46000"}]}

          [
            %{
              id: 0,
              jsonrpc: "2.0",
              method: "eth_getBalance",
              params: ["0x66c9343c7e8ca673a1fedf9dbf2cd7936dbbf7e3", "0x3C3660"]
            }
          ],
          _ ->
            {:ok, [%{id: 0, jsonrpc: "2.0", result: "0x53507afe51f28000"}]}
        end)
        |> expect(:json_rpc, 3, fn
          [
            %{
              id: 0,
              jsonrpc: "2.0",
              method: "eth_getBlockByNumber",
              params: ["0x3C365F", true]
            }
          ],
          _ ->
            {:ok,
             [
               %{
                 id: 0,
                 jsonrpc: "2.0",
                 result: reorg_block_1_data
               }
             ]}

          [
            %{
              id: 0,
              jsonrpc: "2.0",
              method: "eth_getBalance",
              params: ["0x5ee341ac44d344ade1ca3a771c59b98eb2a77df2", "0x3C365F"]
            }
          ],
          _ ->
            {:ok, [%{id: 0, jsonrpc: "2.0", result: "0x53474fa377a46000"}]}
        end)
      end

      Realtime.Fetcher.start_fetch_and_import(3_946_080, block_fetcher, 3_946_078)
      Process.sleep(1000)

      result_blocks = Explorer.Repo.all(Chain.Block)
      assert [%{consensus: true}, %{consensus: true}] = result_blocks

      block_1 = Enum.find(result_blocks, fn block -> block.number == 3_946_079 end)
      block_2 = Enum.find(result_blocks, fn block -> block.number == 3_946_080 end)
      assert to_string(block_1.hash) == block_1_data["hash"]
      assert to_string(block_2.hash) == block_2_data["hash"]

      Realtime.Fetcher.start_fetch_and_import(3_946_079, block_fetcher, 3_946_080)
      Process.sleep(6000)

      result_blocks = Explorer.Repo.all(Chain.Block)
      assert Enum.count(result_blocks) == 3

      block_1_old = Enum.find(result_blocks, fn block -> to_string(block.hash) == block_1_data["hash"] end)
      block_2_old = Enum.find(result_blocks, fn block -> to_string(block.hash) == block_2_data["hash"] end)
      block_1_new = Enum.find(result_blocks, fn block -> to_string(block.hash) == reorg_block_1_data["hash"] end)
      assert %{consensus: false} = block_1_old
      assert %{consensus: false} = block_2_old
      assert %{consensus: true} = block_1_new
    end
  end
end<|MERGE_RESOLUTION|>--- conflicted
+++ resolved
@@ -93,14 +93,11 @@
       # the TokenInstance fetcher is called. However, for simplicity, we disable
       # it in this test.
       Application.put_env(:indexer, Indexer.Fetcher.TokenInstance.Realtime.Supervisor, disabled?: true)
-<<<<<<< HEAD
 
       on_exit(fn ->
         Application.put_env(:indexer, Indexer.Fetcher.TokenInstance.Realtime.Supervisor, disabled?: false)
       end)
 
-=======
->>>>>>> ca575041
       celo_token_address_hash = Factory.address_hash()
 
       Application.put_env(:explorer, Explorer.Chain.Cache.CeloCoreContracts,
@@ -599,14 +596,11 @@
       # the TokenInstance fetcher is called. However, for simplicity, we disable
       # it in this test.
       Application.put_env(:indexer, Indexer.Fetcher.TokenInstance.Realtime.Supervisor, disabled?: true)
-<<<<<<< HEAD
 
       on_exit(fn ->
         Application.put_env(:indexer, Indexer.Fetcher.TokenInstance.Realtime.Supervisor, disabled?: false)
       end)
 
-=======
->>>>>>> ca575041
       celo_token_address_hash = Factory.address_hash()
 
       Application.put_env(:explorer, Explorer.Chain.Cache.CeloCoreContracts,
