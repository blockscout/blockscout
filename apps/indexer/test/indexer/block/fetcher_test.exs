--- conflicted
+++ resolved
@@ -5,10 +5,7 @@
 
   import Mox
   import EthereumJSONRPC, only: [integer_to_quantity: 1]
-<<<<<<< HEAD
   import Explorer.Celo.CacheHelper
-=======
->>>>>>> c2c7d017
 
   alias Explorer.Celo.{CoreContracts, Events}
   alias Explorer.Chain
@@ -608,11 +605,7 @@
 
              %{id: id, method: "trace_block"} ->
                block_quantity = integer_to_quantity(block_number)
-<<<<<<< HEAD
-               eth_block_number_fake_response(block_quantity)
-=======
                _res = eth_block_number_fake_response(block_quantity)
->>>>>>> c2c7d017
 
                %{
                  id: id,
@@ -659,11 +652,7 @@
         end)
       end
 
-<<<<<<< HEAD
-      assert {:ok, %{errors: [], inserted: %{block_rewards: _}}} =
-=======
       assert {:ok, %{errors: [], inserted: %{block_rewards: _block_rewards}}} =
->>>>>>> c2c7d017
                Fetcher.fetch_and_import_range(block_fetcher, block_number..block_number)
 
       assert Repo.one!(select(Chain.Block.Reward, fragment("COUNT(*)"))) == 2
