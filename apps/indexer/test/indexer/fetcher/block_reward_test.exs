defmodule Indexer.Fetcher.BlockRewardTest do
  # MUST be `async: false` so that {:shared, pid} is set for connection to allow CoinBalanceFetcher's self-send to have
  # connection allowed immediately.
  use EthereumJSONRPC.Case, async: false
  use Explorer.DataCase

  import EthereumJSONRPC, only: [integer_to_quantity: 1]
  import Mox

  alias Explorer.Chain
  alias Explorer.Chain.{Block, Hash, Wei}
  alias Indexer.BufferedTask
  alias Indexer.Fetcher.BlockReward

  @moduletag :capture_log

  # MUST use global mode because we aren't guaranteed to get `start_supervised`'s pid back fast enough to `allow` it to
  # use expectations and stubs from test's pid.
  setup :set_mox_global

  setup :verify_on_exit!

  setup do
    start_supervised!({Task.Supervisor, name: Indexer.TaskSupervisor})

    # Need to always mock to allow consensus switches to happen on demand and protect from them happening when we don't
    # want them to.
    %{
      json_rpc_named_arguments: [
        transport: EthereumJSONRPC.Mox,
        transport_options: [],
        # Which one does not matter, so pick one
        variant: EthereumJSONRPC.Parity
      ]
    }
  end

  describe "init/3" do
    test "without blocks" do
      assert [] = BlockReward.init([], &[&1 | &2], nil)
    end

    test "with consensus block without reward" do
      %Block{number: block_number} = insert(:block)

      assert [^block_number] = BlockReward.init([], &[&1 | &2], nil)
    end

    test "with consensus block with reward" do
      block = insert(:block)
      insert(:reward, address_hash: block.miner_hash, block_hash: block.hash)

      assert [] = BlockReward.init([], &[&1 | &2], nil)
    end

    test "with non-consensus block" do
      insert(:block, consensus: false)

      assert [] = BlockReward.init([], &[&1 | &2], nil)
    end
  end

  describe "async_fetch/1" do
    setup %{json_rpc_named_arguments: json_rpc_named_arguments} do
      BlockReward.Supervisor.Case.start_supervised!(json_rpc_named_arguments: json_rpc_named_arguments)

      block = insert(:block)

      %{block: block}
    end

    test "with consensus block without reward", %{
      block: %Block{
        hash: block_hash,
        number: block_number,
        miner_hash: %Hash{bytes: miner_hash_bytes} = miner_hash,
        consensus: true
      }
    } do
      block_quantity = integer_to_quantity(block_number)

      expect(EthereumJSONRPC.Mox, :json_rpc, fn [
                                                  %{
                                                    id: id,
                                                    jsonrpc: "2.0",
                                                    method: "trace_block",
                                                    params: [^block_quantity]
                                                  }
                                                ],
                                                _ ->
        {
          :ok,
          [
            %{
              id: id,
              jsonrpc: "2.0",
              result: [
                %{
                  "action" => %{
                    "author" => to_string(miner_hash),
                    "rewardType" => "external",
                    "value" => "0x0"
                  },
                  # ... but, switches to non-consensus by the time `trace_block` is called
                  "blockHash" => to_string(block_hash),
                  "blockNumber" => block_number,
                  "result" => nil,
                  "subtraces" => 0,
                  "traceAddress" => [],
                  "transactionHash" => nil,
                  "transactionPosition" => nil,
                  "type" => "reward"
                }
              ]
            }
          ]
        }
      end)

<<<<<<< HEAD
      eth_block_number_fake_response(block_quantity)
=======
      _res = eth_block_number_fake_response(block_quantity)
>>>>>>> c2c7d017

      assert count(Chain.Block.Reward) == 0

      parent = self()

      pid =
        spawn_link(fn ->
          receive do
            {:"$gen_call", from, {:buffer, balance_fields}} ->
              GenServer.reply(from, :ok)
              send(parent, {:balance_fields, balance_fields})
          end
        end)

      Process.register(pid, Indexer.Fetcher.CoinBalance)

      assert :ok = BlockReward.async_fetch([block_number])

      wait_for_tasks(BlockReward)

      assert count(Chain.Block.Reward) == 1
      assert_receive {:balance_fields, [{^miner_hash_bytes, ^block_number}]}, 500
    end

    test "with consensus block with reward", %{
      block: %Block{
        hash: block_hash,
        number: block_number,
        miner_hash: %Hash{bytes: miner_hash_bytes} = miner_hash,
        consensus: true
      }
    } do
      insert(:reward, block_hash: block_hash, address_hash: miner_hash)

      block_quantity = integer_to_quantity(block_number)

      expect(EthereumJSONRPC.Mox, :json_rpc, fn [
                                                  %{
                                                    id: id,
                                                    jsonrpc: "2.0",
                                                    method: "trace_block",
                                                    params: [^block_quantity]
                                                  }
                                                ],
                                                _ ->
        {
          :ok,
          [
            %{
              id: id,
              jsonrpc: "2.0",
              result: [
                %{
                  "action" => %{
                    "author" => to_string(miner_hash),
                    "rewardType" => "external",
                    "value" => "0x0"
                  },
                  # ... but, switches to non-consensus by the time `trace_block` is called
                  "blockHash" => to_string(block_hash),
                  "blockNumber" => block_number,
                  "result" => nil,
                  "subtraces" => 0,
                  "traceAddress" => [],
                  "transactionHash" => nil,
                  "transactionPosition" => nil,
                  "type" => "reward"
                }
              ]
            }
          ]
        }
      end)

<<<<<<< HEAD
      eth_block_number_fake_response(block_quantity)
=======
      _res = eth_block_number_fake_response(block_quantity)
>>>>>>> c2c7d017

      parent = self()

      pid =
        spawn_link(fn ->
          receive do
            {:"$gen_call", from, {:buffer, balance_fields}} ->
              GenServer.reply(from, :ok)
              send(parent, {:balance_fields, balance_fields})
          end
        end)

      Process.register(pid, Indexer.Fetcher.CoinBalance)

      assert :ok = BlockReward.async_fetch([block_number])

      wait_for_tasks(BlockReward)

      assert count(Chain.Block.Reward) == 1
      assert_receive {:balance_fields, [{^miner_hash_bytes, ^block_number}]}, 500
    end

    test "with consensus block does not import if fetch beneficiaries returns a different block hash for block number",
         %{block: %Block{hash: block_hash, number: block_number, consensus: true, miner_hash: miner_hash}} do
      block_quantity = integer_to_quantity(block_number)
      new_block_hash = block_hash()

      refute block_hash == new_block_hash

      expect(EthereumJSONRPC.Mox, :json_rpc, fn [
                                                  %{
                                                    id: id,
                                                    jsonrpc: "2.0",
                                                    method: "trace_block",
                                                    params: [^block_quantity]
                                                  }
                                                ],
                                                _ ->
        {
          :ok,
          [
            %{
              id: id,
              jsonrpc: "2.0",
              result: [
                %{
                  "action" => %{
                    "author" => to_string(miner_hash),
                    "rewardType" => "external",
                    "value" => "0x0"
                  },
                  # ... but, switches to non-consensus by the time `trace_block` is called
                  "blockHash" => to_string(new_block_hash),
                  "blockNumber" => block_number,
                  "result" => nil,
                  "subtraces" => 0,
                  "traceAddress" => [],
                  "transactionHash" => nil,
                  "transactionPosition" => nil,
                  "type" => "reward"
                }
              ]
            }
          ]
        }
      end)

      assert :ok = BlockReward.async_fetch([block_number])

      wait_for_tasks(BlockReward)

      assert count(Chain.Block.Reward) == 0
    end
  end

  describe "run/2" do
    setup do
      block = insert(:block)

      %{block: block}
    end

    test "with consensus block without reward", %{
      block: %Block{
        hash: block_hash,
        number: block_number,
        miner_hash: %Hash{bytes: miner_hash_bytes} = miner_hash,
        consensus: true
      },
      json_rpc_named_arguments: json_rpc_named_arguments
    } do
      block_quantity = integer_to_quantity(block_number)

      expect(EthereumJSONRPC.Mox, :json_rpc, fn [
                                                  %{
                                                    id: id,
                                                    jsonrpc: "2.0",
                                                    method: "trace_block",
                                                    params: [^block_quantity]
                                                  }
                                                ],
                                                _ ->
        {
          :ok,
          [
            %{
              id: id,
              jsonrpc: "2.0",
              result: [
                %{
                  "action" => %{
                    "author" => to_string(miner_hash),
                    "rewardType" => "external",
                    "value" => "0x0"
                  },
                  # ... but, switches to non-consensus by the time `trace_block` is called
                  "blockHash" => to_string(block_hash),
                  "blockNumber" => block_number,
                  "result" => nil,
                  "subtraces" => 0,
                  "traceAddress" => [],
                  "transactionHash" => nil,
                  "transactionPosition" => nil,
                  "type" => "reward"
                }
              ]
            }
          ]
        }
      end)

<<<<<<< HEAD
      eth_block_number_fake_response(block_quantity)
=======
      _res = eth_block_number_fake_response(block_quantity)
>>>>>>> c2c7d017

      assert count(Chain.Block.Reward) == 0
      assert count(Chain.Address.CoinBalance) == 0

      parent = self()

      pid =
        spawn_link(fn ->
          receive do
            {:"$gen_call", from, {:buffer, balance_fields}} ->
              GenServer.reply(from, :ok)
              send(parent, {:balance_fields, balance_fields})
          end
        end)

      Process.register(pid, Indexer.Fetcher.CoinBalance)

      assert :ok = BlockReward.run([block_number], json_rpc_named_arguments)

      assert count(Chain.Block.Reward) == 1
      assert count(Chain.Address.CoinBalance) == 1
      assert_receive {:balance_fields, [{^miner_hash_bytes, ^block_number}]}, 500
    end

    test "with consensus block without reward with new address adds rewards for all addresses", %{
      block: %Block{
        hash: block_hash,
        number: block_number,
        miner_hash: %Hash{bytes: miner_hash_bytes} = miner_hash,
        consensus: true
      },
      json_rpc_named_arguments: json_rpc_named_arguments
    } do
      block_quantity = integer_to_quantity(block_number)
      %Hash{bytes: new_address_hash_bytes} = new_address_hash = address_hash()

      expect(EthereumJSONRPC.Mox, :json_rpc, fn [
                                                  %{
                                                    id: id,
                                                    jsonrpc: "2.0",
                                                    method: "trace_block",
                                                    params: [^block_quantity]
                                                  }
                                                ],
                                                _ ->
        {
          :ok,
          [
            %{
              id: id,
              jsonrpc: "2.0",
              result: [
                %{
                  "action" => %{
                    "author" => to_string(miner_hash),
                    "rewardType" => "external",
                    "value" => "0x1"
                  },
                  # ... but, switches to non-consensus by the time `trace_block` is called
                  "blockHash" => to_string(block_hash),
                  "blockNumber" => block_number,
                  "result" => nil,
                  "subtraces" => 0,
                  "traceAddress" => [],
                  "transactionHash" => nil,
                  "transactionPosition" => nil,
                  "type" => "reward"
                },
                %{
                  "action" => %{
                    "author" => to_string(new_address_hash),
                    "rewardType" => "external",
                    "value" => "0x2"
                  },
                  "blockHash" => to_string(block_hash),
                  "blockNumber" => block_number,
                  "result" => nil,
                  "subtraces" => 0,
                  "traceAddress" => [],
                  "transactionHash" => nil,
                  "transactionPosition" => nil,
                  "type" => "reward"
                }
              ]
            }
          ]
        }
      end)

<<<<<<< HEAD
      eth_block_number_fake_response(block_quantity)
=======
      _res = eth_block_number_fake_response(block_quantity)
>>>>>>> c2c7d017

      assert count(Chain.Block.Reward) == 0
      assert count(Chain.Address.CoinBalance) == 0

      parent = self()

      pid =
        spawn_link(fn ->
          receive do
            {:"$gen_call", from, {:buffer, balance_fields}} ->
              GenServer.reply(from, :ok)
              send(parent, {:balance_fields, balance_fields})
          end
        end)

      Process.register(pid, Indexer.Fetcher.CoinBalance)

      assert :ok = BlockReward.run([block_number], json_rpc_named_arguments)

      assert count(Chain.Block.Reward) == 2
      assert count(Chain.Address.CoinBalance) == 2

      assert_receive {:balance_fields, balance_fields}, 500
      assert {miner_hash_bytes, block_number} in balance_fields
      assert {new_address_hash_bytes, block_number} in balance_fields
    end

    test "with consensus block with reward", %{
      block: %Block{
        hash: block_hash,
        number: block_number,
        miner_hash: %Hash{bytes: miner_hash_bytes} = miner_hash,
        consensus: true
      },
      json_rpc_named_arguments: json_rpc_named_arguments
    } do
      insert(:reward, block_hash: block_hash, address_hash: miner_hash, reward: 0)
      insert(:unfetched_balance, address_hash: miner_hash, block_number: block_number)

      block_quantity = integer_to_quantity(block_number)

      expect(EthereumJSONRPC.Mox, :json_rpc, fn [
                                                  %{
                                                    id: id,
                                                    jsonrpc: "2.0",
                                                    method: "trace_block",
                                                    params: [^block_quantity]
                                                  }
                                                ],
                                                _ ->
        {
          :ok,
          [
            %{
              id: id,
              jsonrpc: "2.0",
              result: [
                %{
                  "action" => %{
                    "author" => to_string(miner_hash),
                    "rewardType" => "external",
                    "value" => "0x1"
                  },
                  # ... but, switches to non-consensus by the time `trace_block` is called
                  "blockHash" => to_string(block_hash),
                  "blockNumber" => block_number,
                  "result" => nil,
                  "subtraces" => 0,
                  "traceAddress" => [],
                  "transactionHash" => nil,
                  "transactionPosition" => nil,
                  "type" => "reward"
                }
              ]
            }
          ]
        }
      end)

<<<<<<< HEAD
      eth_block_number_fake_response(block_quantity)
=======
      _res = eth_block_number_fake_response(block_quantity)
>>>>>>> c2c7d017

      assert count(Chain.Block.Reward) == 1
      assert count(Chain.Address.CoinBalance) == 1

      value = Decimal.new(0)

      assert [%Chain.Block.Reward{reward: %Wei{value: ^value}}] = Repo.all(Chain.Block.Reward)

      parent = self()

      pid =
        spawn_link(fn ->
          receive do
            {:"$gen_call", from, {:buffer, balance_fields}} ->
              GenServer.reply(from, :ok)
              send(parent, {:balance_fields, balance_fields})
          end
        end)

      Process.register(pid, Indexer.Fetcher.CoinBalance)

      assert :ok = BlockReward.run([block_number], json_rpc_named_arguments)

      assert count(Chain.Block.Reward) == 1
      assert count(Chain.Address.CoinBalance) == 1

      value = Decimal.new(1)

      assert [%Chain.Block.Reward{reward: %Wei{value: ^value}}] = Repo.all(Chain.Block.Reward)
      assert_receive {:balance_fields, [{^miner_hash_bytes, ^block_number}]}, 500
    end

    test "with consensus block does not import if fetch beneficiaries returns a different block hash for block number",
         %{
           block: %Block{hash: block_hash, number: block_number, consensus: true, miner_hash: miner_hash},
           json_rpc_named_arguments: json_rpc_named_arguments
         } do
      block_quantity = integer_to_quantity(block_number)
      new_block_hash = block_hash()

      refute block_hash == new_block_hash

      expect(EthereumJSONRPC.Mox, :json_rpc, fn [
                                                  %{
                                                    id: id,
                                                    jsonrpc: "2.0",
                                                    method: "trace_block",
                                                    params: [^block_quantity]
                                                  }
                                                ],
                                                _ ->
        {
          :ok,
          [
            %{
              id: id,
              jsonrpc: "2.0",
              result: [
                %{
                  "action" => %{
                    "author" => to_string(miner_hash),
                    "rewardType" => "external",
                    "value" => "0x0"
                  },
                  # ... but, switches to non-consensus by the time `trace_block` is called
                  "blockHash" => to_string(new_block_hash),
                  "blockNumber" => block_number,
                  "result" => nil,
                  "subtraces" => 0,
                  "traceAddress" => [],
                  "transactionHash" => nil,
                  "transactionPosition" => nil,
                  "type" => "reward"
                }
              ]
            }
          ]
        }
      end)

      assert :ok = BlockReward.run([block_number], json_rpc_named_arguments)

      assert count(Chain.Block.Reward) == 0
      assert count(Chain.Address.CoinBalance) == 0
    end

    test "with mix of beneficiaries_params and errors, imports beneficiaries_params and retries errors", %{
      block: %Block{
        hash: block_hash,
        number: block_number,
        miner_hash: %Hash{bytes: miner_hash_bytes} = miner_hash,
        consensus: true
      },
      json_rpc_named_arguments: json_rpc_named_arguments
    } do
      block_quantity = integer_to_quantity(block_number)
      %Block{number: error_block_number} = insert(:block)

      error_block_quantity = integer_to_quantity(error_block_number)

      EthereumJSONRPC.Mox
      |> expect(:json_rpc, fn [_, _] = requests, _ ->
        {
          :ok,
          Enum.map(requests, fn
            %{
              id: id,
              jsonrpc: "2.0",
              method: "trace_block",
              params: [^block_quantity]
            } ->
              %{
                id: id,
                jsonrpc: "2.0",
                result: [
                  %{
                    "action" => %{
                      "author" => to_string(miner_hash),
                      "rewardType" => "external",
                      "value" => "0x1"
                    },
                    # ... but, switches to non-consensus by the time `trace_block` is called
                    "blockHash" => to_string(block_hash),
                    "blockNumber" => block_number,
                    "result" => nil,
                    "subtraces" => 0,
                    "traceAddress" => [],
                    "transactionHash" => nil,
                    "transactionPosition" => nil,
                    "type" => "reward"
                  }
                ]
              }

            %{id: id, jsonrpc: "2.0", method: "trace_block", params: [^error_block_quantity]} ->
              %{id: id, jsonrpc: "2.0", result: nil}
          end)
        }
      end)

<<<<<<< HEAD
      eth_block_number_fake_response(block_quantity)
=======
      _res = eth_block_number_fake_response(block_quantity)
>>>>>>> c2c7d017

      assert count(Chain.Block.Reward) == 0
      assert count(Chain.Address.CoinBalance) == 0

      parent = self()

      pid =
        spawn_link(fn ->
          receive do
            {:"$gen_call", from, {:buffer, balance_fields}} ->
              GenServer.reply(from, :ok)
              send(parent, {:balance_fields, balance_fields})
          end
        end)

      Process.register(pid, Indexer.Fetcher.CoinBalance)

      assert {:retry, [^error_block_number]} =
               BlockReward.run([block_number, error_block_number], json_rpc_named_arguments)

      assert count(Chain.Block.Reward) == 1
      assert count(Chain.Address.CoinBalance) == 1

      assert_receive {:balance_fields, balance_fields}, 500
      assert {miner_hash_bytes, block_number} in balance_fields
    end
  end

  defp count(schema) do
    Repo.one!(select(schema, fragment("COUNT(*)")))
  end

  defp wait_for_tasks(buffered_task) do
    wait_until(:timer.seconds(10), fn ->
      counts = BufferedTask.debug_count(buffered_task)
      counts.buffer == 0 and counts.tasks == 0
    end)
  end

  defp wait_until(timeout, producer) do
    parent = self()
    ref = make_ref()

    spawn(fn -> do_wait_until(parent, ref, producer) end)

    receive do
      {^ref, :ok} -> :ok
    after
      timeout -> exit(:timeout)
    end
  end

  defp do_wait_until(parent, ref, producer) do
    if producer.() do
      send(parent, {ref, :ok})
    else
      :timer.sleep(100)
      do_wait_until(parent, ref, producer)
    end
  end

  defp eth_block_number_fake_response(block_quantity) do
    %{
      id: 0,
      jsonrpc: "2.0",
      result: %{
        "author" => "0x0000000000000000000000000000000000000000",
        "difficulty" => "0x20000",
        "extraData" => "0x",
        "gasLimit" => "0x663be0",
        "gasUsed" => "0x0",
        "hash" => "0x5b28c1bfd3a15230c9a46b399cd0f9a6920d432e85381cc6a140b06e8410112f",
        "logsBloom" =>
          "0x00000000000000000000000000000000000000000000000000000000000000000000000000000000000000000000000000000000000000000000000000000000000000000000000000000000000000000000000000000000000000000000000000000000000000000000000000000000000000000000000000000000000000000000000000000000000000000000000000000000000000000000000000000000000000000000000000000000000000000000000000000000000000000000000000000000000000000000000000000000000000000000000000000000000000000000000000000000000000000000000000000000000000000000000000000000",
        "miner" => "0x0000000000000000000000000000000000000000",
        "number" => block_quantity,
        "parentHash" => "0x0000000000000000000000000000000000000000000000000000000000000000",
        "receiptsRoot" => "0x56e81f171bcc55a6ff8345e692c0f86e5b48e01b996cadc001622fb5e363b421",
        "sealFields" => [
          "0x80",
          "0xb8410000000000000000000000000000000000000000000000000000000000000000000000000000000000000000000000000000000000000000000000000000000000"
        ],
        "sha3Uncles" => "0x1dcc4de8dec75d7aab85b567b6ccd41ad312451b948a7413f0a142fd40d49347",
        "signature" =>
          "0000000000000000000000000000000000000000000000000000000000000000000000000000000000000000000000000000000000000000000000000000000000",
        "size" => "0x215",
        "stateRoot" => "0xfad4af258fd11939fae0c6c6eec9d340b1caac0b0196fd9a1bc3f489c5bf00b3",
        "step" => "0",
        "timestamp" => "0x0",
        "totalDifficulty" => "0x20000",
        "transactions" => [],
        "transactionsRoot" => "0x56e81f171bcc55a6ff8345e692c0f86e5b48e01b996cadc001622fb5e363b421",
        "uncles" => []
      }
    }
  end
end<|MERGE_RESOLUTION|>--- conflicted
+++ resolved
@@ -117,11 +117,7 @@
         }
       end)
 
-<<<<<<< HEAD
-      eth_block_number_fake_response(block_quantity)
-=======
       _res = eth_block_number_fake_response(block_quantity)
->>>>>>> c2c7d017
 
       assert count(Chain.Block.Reward) == 0
 
@@ -196,11 +192,7 @@
         }
       end)
 
-<<<<<<< HEAD
-      eth_block_number_fake_response(block_quantity)
-=======
       _res = eth_block_number_fake_response(block_quantity)
->>>>>>> c2c7d017
 
       parent = self()
 
@@ -332,11 +324,7 @@
         }
       end)
 
-<<<<<<< HEAD
-      eth_block_number_fake_response(block_quantity)
-=======
       _res = eth_block_number_fake_response(block_quantity)
->>>>>>> c2c7d017
 
       assert count(Chain.Block.Reward) == 0
       assert count(Chain.Address.CoinBalance) == 0
@@ -426,11 +414,7 @@
         }
       end)
 
-<<<<<<< HEAD
-      eth_block_number_fake_response(block_quantity)
-=======
       _res = eth_block_number_fake_response(block_quantity)
->>>>>>> c2c7d017
 
       assert count(Chain.Block.Reward) == 0
       assert count(Chain.Address.CoinBalance) == 0
@@ -510,11 +494,7 @@
         }
       end)
 
-<<<<<<< HEAD
-      eth_block_number_fake_response(block_quantity)
-=======
       _res = eth_block_number_fake_response(block_quantity)
->>>>>>> c2c7d017
 
       assert count(Chain.Block.Reward) == 1
       assert count(Chain.Address.CoinBalance) == 1
@@ -655,11 +635,7 @@
         }
       end)
 
-<<<<<<< HEAD
-      eth_block_number_fake_response(block_quantity)
-=======
       _res = eth_block_number_fake_response(block_quantity)
->>>>>>> c2c7d017
 
       assert count(Chain.Block.Reward) == 0
       assert count(Chain.Address.CoinBalance) == 0
