defmodule Indexer.Fetcher.UncleBlockTest do
  # MUST be `async: false` so that {:shared, pid} is set for connection to allow CoinBalanceFetcher's self-send to have
  # connection allowed immediately.
  use EthereumJSONRPC.Case, async: false
  use Explorer.DataCase

  import EthereumJSONRPC, only: [integer_to_quantity: 1]

  alias EthereumJSONRPC.Blocks
  alias Explorer.Chain
  alias Explorer.Chain.Hash
  alias Indexer.Block
  alias Indexer.Fetcher.UncleBlock

  import Mox

  @moduletag :capture_log

  # MUST use global mode because we aren't guaranteed to get `start_supervised`'s pid back fast enough to `allow` it to
  # use expectations and stubs from test's pid.
  setup :set_mox_global

  setup :verify_on_exit!

  setup do
    # Uncle don't occur on POA chains, so there's no way to test this using the public addresses, so mox-only testing
    %{
      json_rpc_named_arguments: [
        transport: EthereumJSONRPC.Mox,
        transport_options: [],
        # Which one does not matter, so pick one
        variant: EthereumJSONRPC.Parity
      ]
    }
  end

  describe "child_spec/1" do
    test "raises ArgumentError is `json_rpc_named_arguments is not provided" do
      assert_raise ArgumentError,
                   ":json_rpc_named_arguments must be provided to `Elixir.Indexer.Fetcher.UncleBlock.child_spec " <>
                     "to allow for json_rpc calls when running.",
                   fn ->
                     start_supervised({UncleBlock, [[], []]})
                   end
    end
  end

  describe "init/1" do
    test "fetched unfetched uncle hashes", %{json_rpc_named_arguments: json_rpc_named_arguments} do
      assert %Chain.Block.SecondDegreeRelation{
               nephew_hash: nephew_hash,
               uncle_hash: uncle_hash,
               index: index,
               uncle: nil
             } =
               :block_second_degree_relation
               |> insert()
               |> Repo.preload([:nephew, :uncle])

      nephew_hash_data = to_string(nephew_hash)
      uncle_hash_data = to_string(uncle_hash)
      uncle_uncle_hash_data = to_string(block_hash())
      index_data = integer_to_quantity(index)

      EthereumJSONRPC.Mox
      |> expect(:json_rpc, fn [
                                %{
                                  id: id,
                                  method: "eth_getUncleByBlockHashAndIndex",
                                  params: [^nephew_hash_data, ^index_data]
                                }
                              ],
                              _ ->
        number_quantity = "0x0"

        {:ok,
         [
           %{
             id: id,
             result: %{
               "author" => "0xe2ac1c6843a33f81ae4935e5ef1277a392990381",
               "difficulty" => "0xfffffffffffffffffffffffffffffffe",
               "extraData" => "0xd583010a068650617269747986312e32362e32826c69",
               "gasLimit" => "0x7a1200",
               "gasUsed" => "0x0",
               "hash" => uncle_hash_data,
               "logsBloom" => "0x",
               "miner" => "0xe2ac1c6843a33f81ae4935e5ef1277a392990381",
               "number" => number_quantity,
               "parentHash" => "0x006edcaa1e6fde822908783bc4ef1ad3675532d542fce53537557391cfe34c3c",
               "size" => "0x243",
               "receiptsRoot" => "0x0",
               "sha3Uncles" => "0x0",
               "stateRoot" => "0x0",
               "timestamp" => "0x5b437f41",
               "totalDifficulty" => "0x342337ffffffffffffffffffffffffed8d29bb",
               "transactions" => [
                 %{
                   "blockHash" => uncle_hash_data,
                   "blockNumber" => number_quantity,
                   "chainId" => "0x4d",
                   "condition" => nil,
                   "creates" => "0xffc87239eb0267bc3ca2cd51d12fbf278e02ccb4",
                   "from" => "0xe8ddc5c7a2d2f0d7a9798459c0104fdf5e987aca",
                   "gas" => "0x47b760",
                   "gasPrice" => "0x174876e800",
                   "feeCurrency" => "0x0000000000000000000000000000000000000000",
                   "gatewayFeeRecipient" => "0x0000000000000000000000000000000000000000",
                   "gatewayFee" => "0x0",
                   "hash" => "0x3a3eb134e6792ce9403ea4188e5e79693de9e4c94e499db132be086400da79e6",
                   "input" => "0x",
                   "nonce" => "0x0",
                   "r" => "0xad3733df250c87556335ffe46c23e34dbaffde93097ef92f52c88632a40f0c75",
                   "s" => "0x72caddc0371451a58de2ca6ab64e0f586ccdb9465ff54e1c82564940e89291e3",
                   "standardV" => "0x0",
                   "to" => nil,
                   "transactionIndex" => "0x0",
                   "v" => "0xbd",
                   "value" => "0x0"
                 }
               ],
               "transactionsRoot" => "0x0",
               "uncles" => [uncle_uncle_hash_data]
             }
           }
         ]}
      end)

      UncleBlock.Supervisor.Case.start_supervised!(
        block_fetcher: %Block.Fetcher{json_rpc_named_arguments: json_rpc_named_arguments}
      )

      wait(fn ->
        Repo.one!(
          from(bsdr in Chain.Block.SecondDegreeRelation,
            where: bsdr.nephew_hash == ^nephew_hash and not is_nil(bsdr.uncle_fetched_at)
          )
        )
      end)

      refute is_nil(Repo.get(Chain.Block, uncle_hash))
      assert Repo.aggregate(Chain.Transaction.Fork, :count, :hash) == 1
    end
  end

  describe "run/2" do
    test "retries failed request", %{json_rpc_named_arguments: json_rpc_named_arguments} do
      %Hash{bytes: block_hash_bytes} = block_hash()
      entries = [{block_hash_bytes, 0}]

      EthereumJSONRPC.Mox
      |> expect(:json_rpc, fn [
                                %{
                                  id: id,
                                  method: "eth_getUncleByBlockHashAndIndex"
                                }
                              ],
                              _ ->
        {:ok,
         [
           %{
             id: id,
             error: %{
               code: 404,
               data: %{index: 0, nephew_hash: "0xa0814f0478fe90c82852f812fd74c96df148654c326d2600d836e6908ebb62b4"},
               message: "Not Found"
             }
           }
         ]}
      end)

      assert {:retry, ^entries} =
               UncleBlock.run(entries, %Block.Fetcher{json_rpc_named_arguments: json_rpc_named_arguments})
    end

    test "retries only unique uncles on failed request", %{json_rpc_named_arguments: json_rpc_named_arguments} do
      %Hash{bytes: block_hash_bytes} = block_hash()
      entry = {block_hash_bytes, 0}
      entries = [entry, entry]

      EthereumJSONRPC.Mox
      |> expect(:json_rpc, fn [
                                %{
                                  id: id,
                                  method: "eth_getUncleByBlockHashAndIndex"
                                }
                              ],
                              _ ->
        {:ok,
         [
           %{
             id: id,
             error: %{
               code: 404,
               data: %{index: 0, nephew_hash: "0xa0814f0478fe90c82852f812fd74c96df148654c326d2600d836e6908ebb62b4"},
               message: "Not Found"
             }
           }
         ]}
      end)

<<<<<<< HEAD
      assert {:retry, _} = UncleBlock.run(entries, %Block.Fetcher{json_rpc_named_arguments: json_rpc_named_arguments})
=======
      assert {:retry, [^entry]} =
               UncleBlock.run(entries, %Block.Fetcher{json_rpc_named_arguments: json_rpc_named_arguments})
>>>>>>> c2c7d017
    end
  end

  describe "run_blocks/2" do
    test "converts errors to entries for retry", %{json_rpc_named_arguments: json_rpc_named_arguments} do
      miner_hash =
        address_hash()
        |> to_string()

      block_number = 1

      index = 0

      hash = "0xa0814f0478fe90c82852f812fd74c96df148654c326d2600d836e6908ebb62b4"

      params = %Blocks{
        errors: [
          %{
            code: 404,
            data: %{index: index, nephew_hash: hash},
            message: "Not Found"
          }
        ],
        blocks_params: [%{miner_hash: miner_hash, number: block_number}]
      }

      assert {:retry, [{bin_hash, ^index}]} =
               UncleBlock.run_blocks(
                 params,
                 %Block.Fetcher{
                   json_rpc_named_arguments: json_rpc_named_arguments,
                   callback_module: Indexer.Block.Realtime.Fetcher
                 },
                 []
               )

      assert Hash.Full.cast(bin_hash) == Hash.Full.cast(hash)
    end
  end

  defp wait(producer) do
    producer.()
  rescue
    Ecto.NoResultsError ->
      Process.sleep(100)
      wait(producer)
  end
end<|MERGE_RESOLUTION|>--- conflicted
+++ resolved
@@ -199,12 +199,8 @@
          ]}
       end)
 
-<<<<<<< HEAD
-      assert {:retry, _} = UncleBlock.run(entries, %Block.Fetcher{json_rpc_named_arguments: json_rpc_named_arguments})
-=======
       assert {:retry, [^entry]} =
                UncleBlock.run(entries, %Block.Fetcher{json_rpc_named_arguments: json_rpc_named_arguments})
->>>>>>> c2c7d017
     end
   end
 
