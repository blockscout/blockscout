defmodule BlockScoutWeb.Mixfile do
  use Mix.Project

  def project do
    [
      aliases: aliases(),
      app: :block_scout_web,
      build_path: "../../_build",
      config_path: "../../config/config.exs",
      deps: deps(),
      deps_path: "../../deps",
      description: "Web interface for BlockScout.",
      dialyzer: [
        plt_add_deps: :transitive,
        ignore_warnings: "../../.dialyzer-ignore"
      ],
      elixir: "~> 1.13",
      elixirc_options: [
        warnings_as_errors: true
      ],
      elixirc_paths: elixirc_paths(Mix.env()),
      lockfile: "../../mix.lock",
      package: package(),
      preferred_cli_env: [
        credo: :test,
        dialyzer: :test
      ],
      start_permanent: Mix.env() == :prod,
      version: "4.1.8"
    ]
  end

  # Configuration for the OTP application.
  #
  # Type `mix help compile.app` for more information.
  def application do
    [
      mod: {BlockScoutWeb.Application, []},
      extra_applications: extra_applications()
    ]
  end

  # Specifies which paths to compile per environment.
  defp elixirc_paths(:test), do: ["test/support", "test/block_scout_web/features/pages"] ++ elixirc_paths()
  defp elixirc_paths(_), do: elixirc_paths()
  defp elixirc_paths, do: ["lib"]

  defp extra_applications,
    do: [
      :ueberauth_auth0,
      :logger,
      :runtime_tools,
      :jason,
      :logger_json
    ]

  # Specifies your project dependencies.
  #
  # Type `mix help deps` for examples and options.
  defp deps do
    [
      # GraphQL toolkit
      {:absinthe, "~> 1.5"},
      # Integrates Absinthe subscriptions with Phoenix
      {:absinthe_phoenix, "~> 2.0.0"},
      # Plug support for Absinthe
      {:absinthe_plug, git: "https://github.com/blockscout/absinthe_plug.git", tag: "1.5.3", override: true},
      # Absinthe support for the Relay framework
      {:absinthe_relay, "~> 1.5"},
      {:bypass, "~> 2.1", only: :test},
      # To add (CORS)(https://www.w3.org/TR/cors/)
      {:cors_plug, "~> 3.0"},
      {:credo, "~> 1.5", only: :test, runtime: false},
      # For Absinthe to load data in batches
      {:dataloader, "~> 1.0.0"},
      {:dialyxir, "~> 1.1", only: [:dev, :test], runtime: false},
      # Need until https://github.com/absinthe-graphql/absinthe_relay/pull/125 is released, then can be removed
      # The current `absinthe_relay` is compatible though as shown from that PR
      {:ecto, "~> 3.3", override: true},
      {:ex_cldr, "~> 2.18"},
      {:ex_cldr_numbers, "~> 2.6"},
      {:ex_cldr_units, "~> 3.13"},
      {:cldr_utils, "~> 2.3"},
      {:ex_machina, "~> 2.1", only: [:test]},
      {:explorer, in_umbrella: true},
      {:exvcr, "~> 0.10", only: :test},
      {:file_info, "~> 0.0.4"},
      # HTML CSS selectors for Phoenix controller tests
      {:floki, "~> 0.31"},
      {:flow, "~> 1.2"},
      {:gettext, "~> 0.20.0"},
      {:hammer, "~> 6.0"},
      {:httpoison, "~> 1.6"},
      {:indexer, in_umbrella: true, runtime: false},
      # JSON parser and generator
      {:jason, "~> 1.3"},
      {:junit_formatter, ">= 0.0.0", only: [:test], runtime: false},
      # Log errors and application output to separate files
      {:logger_file_backend, "~> 0.0.10"},
      {:math, "~> 0.7.0"},
      {:mock, "~> 0.3.0", only: [:test], runtime: false},
      {:number, "~> 1.0.1"},
      {:phoenix, "== 1.5.13"},
      {:phoenix_ecto, "~> 4.1"},
      {:phoenix_html, "== 3.0.4"},
      {:phoenix_live_reload, "~> 1.2", only: [:dev]},
      {:phoenix_pubsub, "~> 2.0"},
      # use `:cowboy` for WebServer with `:plug`
      {:plug_cowboy, "~> 2.2"},
      # Waiting for the Pretty Print to be implemented at the Jason lib
      # https://github.com/michalmuskala/jason/issues/15
      {:poison, "~> 4.0.1"},
      {:postgrex, ">= 0.0.0"},
      # For compatibility with `prometheus_process_collector`, which hasn't been updated yet
      {:prometheus, "~> 4.0", override: true},
      # Expose metrics from URL Prometheus server can scrape
      {:prometheus_plugs, "~> 1.1"},
      # OS process metrics for Prometheus
      {:prometheus_process_collector, "~> 1.3"},
      {:remote_ip, "~> 1.0"},
      {:qrcode, "~> 0.1.0"},
      {:sobelow, ">= 0.11.1", only: [:dev, :test], runtime: false},
      # Tracing
      {:spandex, "~> 3.0"},
      # `:spandex` integration with Datadog
      {:spandex_datadog, "~> 1.0"},
      # `:spandex` tracing of `:phoenix`
      {:spandex_phoenix, "~> 1.0"},
      {:timex, "~> 3.7.1"},
      {:wallaby, "~> 0.30", only: :test, runtime: false},
      # `:cowboy` `~> 2.0` and Phoenix 1.4 compatibility
      {:websocket_client, "~> 1.3"},
      {:wobserver, "~> 0.2.0", github: "poanetwork/wobserver", branch: "support-https"},
      {:ex_json_schema, "~> 0.9.1"},
<<<<<<< HEAD
      # Log json format
      {:logger_json, "~> 3.2"},
      # {:jason, "~> 1.1"}
      # phoenix instrumenter for Phoenix > 1.5 compatibility
      {:prometheus_phx, github: "theblitzapp/prometheus-phx"}
=======
      {:ueberauth, "~> 0.7"},
      {:ueberauth_auth0, "~> 2.0"},
      {:bureaucrat, "~> 0.2.9", only: :test},
      {:poison, "~> 4.0.0"}
>>>>>>> 25d80b44
    ]
  end

  # Aliases are shortcuts or tasks specific to the current project.
  # For example, to create, migrate and run the seeds file at once:
  #
  #     $ mix ecto.setup
  #
  # See the documentation for `Mix` for more info on aliases.
  defp aliases do
    [
      compile: "compile --warnings-as-errors",
      "ecto.setup": ["ecto.create", "ecto.migrate", "run priv/repo/seeds.exs"],
      "ecto.reset": ["ecto.drop", "ecto.setup"],
      test: [
        "ecto.create --quiet",
        "ecto.migrate",
        # to match behavior of `mix test` from project root, which needs to not start applications for `indexer` to
        # prevent its supervision tree from starting, which is undesirable in test
        "test --no-start"
      ]
    ]
  end

  defp package do
    [
      maintainers: ["Blockscout"],
      licenses: ["GPL 3.0"],
      links: %{"GitHub" => "https://github.com/blockscout/blockscout"}
    ]
  end
end<|MERGE_RESOLUTION|>--- conflicted
+++ resolved
@@ -132,18 +132,14 @@
       {:websocket_client, "~> 1.3"},
       {:wobserver, "~> 0.2.0", github: "poanetwork/wobserver", branch: "support-https"},
       {:ex_json_schema, "~> 0.9.1"},
-<<<<<<< HEAD
+      {:ueberauth, "~> 0.7"},
+      {:ueberauth_auth0, "~> 2.0"},
+      {:bureaucrat, "~> 0.2.9", only: :test},
       # Log json format
       {:logger_json, "~> 3.2"},
       # {:jason, "~> 1.1"}
       # phoenix instrumenter for Phoenix > 1.5 compatibility
       {:prometheus_phx, github: "theblitzapp/prometheus-phx"}
-=======
-      {:ueberauth, "~> 0.7"},
-      {:ueberauth_auth0, "~> 2.0"},
-      {:bureaucrat, "~> 0.2.9", only: :test},
-      {:poison, "~> 4.0.0"}
->>>>>>> 25d80b44
     ]
   end
 
