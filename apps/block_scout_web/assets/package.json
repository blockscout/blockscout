--- conflicted
+++ resolved
@@ -19,34 +19,22 @@
     "eslint": "eslint js/**"
   },
   "dependencies": {
-<<<<<<< HEAD
     "@analytics/segment": "^0.6.0",
     "analytics": "^0.6.6",
-    "@fortawesome/fontawesome-free": "5.1.0-4",
-=======
     "@fortawesome/fontawesome-free": "^5.15.3",
->>>>>>> d802e674
     "assert": "^2.0.0",
     "awesomplete": "^1.1.5",
     "bignumber.js": "^9.0.0",
     "bootstrap": "^4.3.1",
     "chart.js": "^2.9.3",
     "clipboard": "^2.0.4",
-<<<<<<< HEAD
-    "highlight.js": "^9.16.2",
-    "highlightjs-solidity": "^1.0.8",
-=======
     "core-js": "^2.6.12",
     "crypto-browserify": "^3.12.0",
     "dropzone": "^5.7.2",
     "eth-net-props": "^1.0.33",
     "highlight.js": "^10.4.0",
->>>>>>> d802e674
+    "highlightjs-solidity": "^1.0.8",
     "https-browserify": "^1.0.0",
-    "eth-net-props": "^1.0.33",
-    "dropzone": "^5.7.2",
-    "crypto-browserify": "^3.12.0",
-    "core-js": "^2.6.12",
     "humps": "^2.0.1",
     "jquery": "^3.4.0",
     "lodash": "^4.17.19",
