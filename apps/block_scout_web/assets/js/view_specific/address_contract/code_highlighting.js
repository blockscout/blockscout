--- conflicted
+++ resolved
@@ -5,29 +5,20 @@
 /* eslint-disable-next-line */
 const Mode = ace.require('ace/mode/csharp').Mode
 
-<<<<<<< HEAD
 const codeMain = document.getElementById('code_viewer_main')
 const code = codeMain.textContent
-=======
-const codeMain = $('#code_viewer_main')
-const code = codeMain.text()
 /* eslint-disable-next-line */
->>>>>>> b36b4939
 const editor = ace.edit('code_viewer_main')
 editor.session.setMode(new Mode())
 editor.setTheme('ace/theme/chrome')
 editor.setValue(code, -1)
 editor.setOptions({ maxLines: 40, readOnly: true, printMargin: false })
 
-const len = codeMain.data('additional-sources-length')
+const len = codeMain.dataset.additionalSourcesLength
 for (let i = 0; i < len; i++) {
   const tag = 'code_viewer_' + i
-<<<<<<< HEAD
   const code = document.getElementById(tag).textContent
-=======
-  const code = $('#' + tag).text()
   /* eslint-disable-next-line */
->>>>>>> b36b4939
   const editor = ace.edit(tag)
   editor.session.setMode(new Mode())
   editor.setTheme('ace/theme/chrome')
