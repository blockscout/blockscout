--- conflicted
+++ resolved
@@ -1,19 +1,12 @@
-<<<<<<< HEAD
-import hljs from 'highlight.js/lib/core'
-import hljsDefineSolidity from 'highlightjs-solidity'
-
-hljsDefineSolidity(hljs)
-=======
 import ace from '../../lib/ace/src-min/ace'
 import '../../lib/ace/src-min/mode-csharp'
 import '../../lib/ace/src-min/theme-chrome'
-import $ from 'jquery'
->>>>>>> d4b6721e
 
+/* eslint-disable-next-line */
 const Mode = ace.require('ace/mode/csharp').Mode
 
-const codeMain = $('#code_viewer_main')
-const code = codeMain.text()
+const codeMain = document.getElementById('code_viewer_main')
+const code = codeMain.textContent
 const editor = ace.edit('code_viewer_main')
 editor.session.setMode(new Mode())
 editor.setTheme('ace/theme/chrome')
@@ -23,7 +16,7 @@
 const len = codeMain.data('additional-sources-length')
 for (let i = 0; i < len; i++) {
   const tag = 'code_viewer_' + i
-  const code = $('#' + tag).text()
+  const code = document.getElementById(tag).textContent
   const editor = ace.edit(tag)
   editor.session.setMode(new Mode())
   editor.setTheme('ace/theme/chrome')
