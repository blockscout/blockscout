--- conflicted
+++ resolved
@@ -1,10 +1,5 @@
 import $ from 'jquery'
-<<<<<<< HEAD
-import omit from 'lodash/omit'
-import URI from 'urijs'
-=======
 import omit from 'lodash.omit'
->>>>>>> 7569dace
 import humps from 'humps'
 import { subscribeChannel } from '../socket'
 import { createStore, connectElements } from '../lib/redux_helpers.js'
@@ -45,7 +40,7 @@
 const elements = {
   '[data-selector="channel-disconnected-message"]': {
     render ($el, state) {
-      if (state.channelDisconnected) $el.show()
+      if (state.channelDisconnected && !window.loading) $el.show()
     }
   },
   '[data-page="contract-verification"]': {
@@ -115,6 +110,10 @@
 }
 
 if ($contractVerificationPage.length) {
+  window.onbeforeunload = () => {
+    window.loading = true
+  }
+
   const store = createStore(reducer)
   const addressHash = $('#smart_contract_address_hash').val()
 
@@ -139,26 +138,50 @@
   })
 
   $(function () {
-    if ($('#metadata-json-dropzone').length) {
-      var dropzone = new Dropzone('#metadata-json-dropzone', {
+    function standardJSONBehavior () {
+      $('#standard-json-dropzone-form').removeClass('dz-clickable')
+      this.on('addedfile', function (_file) {
+        $('#verify-via-standard-json-input-submit').prop('disabled', false)
+        $('#file-help-block').text('')
+        $('#dropzone-previews').addClass('dz-started')
+      })
+
+      this.on('removedfile', function (_file) {
+        if (this.files.length === 0) {
+          $('#verify-via-standard-json-input-submit').prop('disabled', true)
+          $('#dropzone-previews').removeClass('dz-started')
+        }
+      })
+    }
+
+    function metadataJSONBehavior () {
+      $('#metadata-json-dropzone-form').removeClass('dz-clickable')
+      this.on('addedfile', function (_file) {
+        changeVisibilityOfVerifyButton(this.files.length)
+        $('#file-help-block').text('')
+        $('#dropzone-previews').addClass('dz-started')
+      })
+
+      this.on('removedfile', function (_file) {
+        changeVisibilityOfVerifyButton(this.files.length)
+        if (this.files.length === 0) {
+          $('#dropzone-previews').removeClass('dz-started')
+        }
+      })
+    }
+
+    const $jsonDropzoneMetadata = $('#metadata-json-dropzone-form')
+    const $jsonDropzoneStandardInput = $('#standard-json-dropzone-form')
+
+    if ($jsonDropzoneMetadata.length || $jsonDropzoneStandardInput.length) {
+      const func = $jsonDropzoneMetadata.length ? metadataJSONBehavior : standardJSONBehavior
+      const maxFiles = $jsonDropzoneMetadata.length ? 100 : 1
+      const acceptedFiles = $jsonDropzoneMetadata.length ? 'text/plain,application/json,.sol,.json' : 'text/plain,application/json,.json'
+      const tag = $jsonDropzoneMetadata.length ? '#metadata-json-dropzone-form' : '#standard-json-dropzone-form'
+      const jsonVerificationType = $jsonDropzoneMetadata.length ? 'json:metadata' : 'json:standard'
+
+      var dropzone = new Dropzone(tag, {
         autoProcessQueue: false,
-<<<<<<< HEAD
-        acceptedFiles: 'text/plain,application/json,.sol,.json',
-        parallelUploads: 100,
-        uploadMultiple: true,
-        addRemoveLinks: true,
-        params: { address_hash: $('#smart_contract_address_hash').val() },
-        init: function () {
-          this.on('addedfile', function (_file) {
-            changeVisibilityOfVerifyButton(this.files.length)
-            $('#file-help-block').text('')
-          })
-
-          this.on('removedfile', function (_file) {
-            changeVisibilityOfVerifyButton(this.files.length)
-          })
-        }
-=======
         acceptedFiles,
         parallelUploads: 100,
         uploadMultiple: true,
@@ -168,15 +191,14 @@
         previewsContainer: '#dropzone-previews',
         params: { address_hash: $('#smart_contract_address_hash').val(), verification_type: jsonVerificationType },
         init: func
->>>>>>> 7569dace
       })
     }
 
     function changeVisibilityOfVerifyButton (filesLength) {
       if (filesLength > 0) {
-        $('#verify-via-json-submit').prop('disabled', false)
-      } else {
-        $('#verify-via-json-submit').prop('disabled', true)
+        $('#verify-via-metadata-json-submit').prop('disabled', false)
+      } else {
+        $('#verify-via-metadata-json-submit').prop('disabled', true)
       }
     }
 
@@ -233,7 +255,17 @@
       }
     })
 
-    $('#verify-via-json-submit').on('click', function () {
+    $('#verify-via-standard-json-input-submit').on('click', (event) => {
+      event.preventDefault()
+      if (dropzone.files.length > 0) {
+        dropzone.processQueue()
+      } else {
+        $('#loading').addClass('d-none')
+      }
+    })
+
+    $('#verify-via-metadata-json-submit').on('click', (event) => {
+      event.preventDefault()
       if (dropzone.files.length > 0) {
         dropzone.processQueue()
       } else {
@@ -246,6 +278,8 @@
     if ($(this).prop('checked')) {
       $('#verify_via_flattened_code_button').show()
       $('#verify_via_sourcify_button').hide()
+      $('#verify_vyper_contract_button').hide()
+      $('#verify_via_standard_json_input').hide()
     }
   })
 
@@ -253,6 +287,26 @@
     if ($(this).prop('checked')) {
       $('#verify_via_flattened_code_button').hide()
       $('#verify_via_sourcify_button').show()
+      $('#verify_vyper_contract_button').hide()
+      $('#verify_via_standard_json_input').hide()
+    }
+  })
+
+  $('.verify-vyper-contract').on('click', function () {
+    if ($(this).prop('checked')) {
+      $('#verify_via_flattened_code_button').hide()
+      $('#verify_via_sourcify_button').hide()
+      $('#verify_vyper_contract_button').show()
+      $('#verify_via_standard_json_input').hide()
+    }
+  })
+
+  $('.verify-via-standard-json-input').on('click', function () {
+    if ($(this).prop('checked')) {
+      $('#verify_via_flattened_code_button').hide()
+      $('#verify_via_sourcify_button').hide()
+      $('#verify_vyper_contract_button').hide()
+      $('#verify_via_standard_json_input').show()
     }
   })
 }