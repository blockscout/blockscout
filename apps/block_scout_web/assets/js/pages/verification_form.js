--- conflicted
+++ resolved
@@ -110,74 +110,7 @@
   })
 
   $(function () {
-<<<<<<< HEAD
-    function standardJSONBehavior () {
-      $('#standard-json-dropzone-form').removeClass('dz-clickable')
-      this.on('addedfile', function (_file) {
-        $('#verify-via-standard-json-input-submit').prop('disabled', false)
-        $('#file-help-block').text('')
-        $('#dropzone-previews').addClass('dz-started')
-      })
-
-      this.on('removedfile', function (_file) {
-        if (this.files.length === 0) {
-          $('#verify-via-standard-json-input-submit').prop('disabled', true)
-          $('#dropzone-previews').removeClass('dz-started')
-        }
-      })
-    }
-
-    function metadataJSONBehavior () {
-      $('#metadata-json-dropzone-form').removeClass('dz-clickable')
-      this.on('addedfile', function (_file) {
-        changeVisibilityOfVerifyButton(this.files.length)
-        $('#verify-via-metadata-json-submit').prop('disabled', false)
-        $('#file-help-block').text('')
-        $('#dropzone-previews').addClass('dz-started')
-      })
-
-      this.on('removedfile', function (_file) {
-        changeVisibilityOfVerifyButton(this.files.length)
-        if (this.files.length === 0) {
-          $('#dropzone-previews').removeClass('dz-started')
-        }
-      })
-    }
-
-    const $jsonDropzoneMetadata = $('#metadata-json-dropzone-form')
-    const $jsonDropzoneStandardInput = $('#standard-json-dropzone-form')
-
-    if ($jsonDropzoneMetadata.length || $jsonDropzoneStandardInput.length) {
-      const func = $jsonDropzoneMetadata.length ? metadataJSONBehavior : standardJSONBehavior
-      const maxFiles = $jsonDropzoneMetadata.length ? 100 : 1
-      const acceptedFiles = $jsonDropzoneMetadata.length ? 'text/plain,application/json,.sol,.json' : 'text/plain,application/json,.json'
-      const tag = $jsonDropzoneMetadata.length ? '#metadata-json-dropzone-form' : '#standard-json-dropzone-form'
-      const jsonVerificationType = $jsonDropzoneMetadata.length ? 'json:metadata' : 'json:standard'
-
-      var dropzone = new Dropzone(tag, {
-        autoProcessQueue: false,
-        acceptedFiles,
-        parallelUploads: 100,
-        uploadMultiple: true,
-        addRemoveLinks: true,
-        maxFilesize: 10,
-        maxFiles,
-        previewsContainer: '#dropzone-previews',
-        params: { address_hash: $('#smart_contract_address_hash').val(), verification_type: jsonVerificationType },
-        init: func
-      })
-    }
-
-    function changeVisibilityOfVerifyButton (filesLength) {
-      if (filesLength > 0) {
-        $('#verify-via-metadata-json-submit').prop('disabled', false)
-      } else {
-        $('#verify-via-metadata-json-submit').prop('disabled', true)
-      }
-    }
-=======
     initializeDropzone()
->>>>>>> 6e5243d9
 
     setTimeout(function () {
       $('.nightly-builds-false').trigger('click')
