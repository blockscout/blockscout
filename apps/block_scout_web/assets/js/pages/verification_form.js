import $ from 'jquery'
import omit from 'lodash.omit'
import humps from 'humps'
import { subscribeChannel } from '../socket'
import { createStore, connectElements } from '../lib/redux_helpers.js'
import { fullPath } from '../lib/utils'
import '../app'
import Dropzone from 'dropzone'

export const initialState = {
  channelDisconnected: false,
  addressHash: null,
  validationErrors: null,
  newForm: null
}

export function reducer (state = initialState, action) {
  switch (action.type) {
    case 'PAGE_LOAD':
    case 'ELEMENTS_LOAD': {
      return Object.assign({}, state, omit(action, 'type'))
    }
    case 'CHANNEL_DISCONNECTED': {
      return Object.assign({}, state, {
        channelDisconnected: true
      })
    }
    case 'RECEIVED_VERIFICATION_RESULT': {
      if (action.msg.verificationResult === 'ok') {
        return window.location.replace(window.location.href.split('/contract-verifications')[0].split('/verify')[0] + '/contracts')
      } else {
        try {
          const result = JSON.parse(action.msg.verificationResult)

          return Object.assign({}, state, {
            validationErrors: result.errors
          })
        } catch (e) {
          console.error('Unexpected verification response', e)
          return state
        }
      }
    }
    default:
      return state
  }
}

function resetForm () {
  $(function () {
    $('.js-btn-add-contract-libraries').on('click', function () {
      $('.js-smart-contract-libraries-wrapper').show()
      $(this).hide()
    })

    $('.js-smart-contract-form-reset').on('click', function () {
      $('.js-contract-library-form-group').removeClass('active')
      $('.js-contract-library-form-group').first().addClass('active')
      $('.js-smart-contract-libraries-wrapper').hide()
      $('.js-btn-add-contract-libraries').show()
      $('.js-add-contract-library-wrapper').show()
    })

    $('.js-btn-add-contract-library').on('click', function () {
      const nextContractLibrary = $('.js-contract-library-form-group.active').next('.js-contract-library-form-group')

      if (nextContractLibrary) {
        nextContractLibrary.addClass('active')
      }

      if ($('.js-contract-library-form-group.active').length === $('.js-contract-library-form-group').length) {
        $('.js-add-contract-library-wrapper').hide()
      }
    })
  })
}

function clearValidationErrors () {
  $('.form-error').remove()
}

function renderValidationErrors (errors) {
  clearValidationErrors()

  errors.forEach((error) => {
    const { field, message } = error
    const fieldName = field.replaceAll('_', '-')

    const $errorMessageNode = $(`<span class="text-danger form-error" data-test="${fieldName}-error" id="${fieldName}-help-block">${message}</span>`)

    const erroredFieldNode = document.querySelector(`[name="smart_contract[${field}]"]`)
    const groupNodes = document.querySelectorAll('.smart-contract-form-group')

    if (erroredFieldNode) {
      $errorMessageNode.insertAfter(`[name="smart_contract[${field}]"]`)
    } else if (groupNodes.length > 0) {
      // dropzone doesn't have an input, needs to be handled differently
      groupNodes[groupNodes.length - 1].appendChild($errorMessageNode.get('0'))
    }
  })
}

function updateFormState (locked) {
  if (locked) {
    document.getElementById('loading').classList.remove('d-none')
  } else {
    document.getElementById('loading').classList.add('d-none')
  }

  const controls = document.getElementsByClassName('form-control')
  controls.forEach((control) => { control.disabled = locked })
}

const elements = {
  '[data-selector="channel-disconnected-message"]': {
    render ($el, state) {
      if (state.channelDisconnected && !window.loading) $el.show()
    }
  },
  '[data-page="contract-verification"]': {
    render ($el, state) {
      if (state.validationErrors) {
        updateFormState(false)
        renderValidationErrors(state.validationErrors)
      } else if (state.newForm) {
        $el.replaceWith(state.newForm)
<<<<<<< HEAD
        resetForm()
=======
        state.newForm = null

        $('button[data-button-loading="animation"]').click(_event => {
          $('#loading').removeClass('d-none')
        })

        $(function () {
          $('.js-btn-add-contract-libraries').on('click', function () {
            $('.js-smart-contract-libraries-wrapper').show()
            $(this).hide()
          })

          $('.js-smart-contract-form-reset').on('click', function () {
            $('.js-contract-library-form-group').removeClass('active')
            $('.js-contract-library-form-group').first().addClass('active')
            $('.js-smart-contract-libraries-wrapper').hide()
            $('.js-btn-add-contract-libraries').show()
            $('.js-add-contract-library-wrapper').show()
          })

          $('.js-btn-add-contract-library').on('click', function () {
            const nextContractLibrary = $('.js-contract-library-form-group.active').next('.js-contract-library-form-group')

            if (nextContractLibrary) {
              nextContractLibrary.addClass('active')
            }

            if ($('.js-contract-library-form-group.active').length === $('.js-contract-library-form-group').length) {
              $('.js-add-contract-library-wrapper').hide()
            }
          })
        })

        return $el
>>>>>>> 9e64d368
      }

      return $el
    }
  }
}

const $contractVerificationPage = $('[data-page="contract-verification"]')
const $contractVerificationChooseTypePage = $('[data-page="contract-verification-choose-type"]')

if ($contractVerificationPage.length) {
  window.onbeforeunload = () => {
    window.loading = true
  }

  const store = createStore(reducer)
  const addressHash = $('#smart_contract_address_hash').val()
<<<<<<< HEAD
  const { filter, blockNumber } = humps.camelizeKeys(URI(window.location).query(true))
  const $form = $contractVerificationPage.find('form')

  $form.on('submit', (event) => {
    event.preventDefault() // avoid to execute the actual submit of the form.

    if ($form.get(0).checkValidity() === false) {
      return false
    }

    $.ajax({
      type: 'POST',
      url: $form.attr('action'),
      data: $form.serialize()
    })

    updateFormState(true)
  })
=======
>>>>>>> 9e64d368

  store.dispatch({
    type: 'PAGE_LOAD',
    addressHash
  })
  connectElements({ store, elements })

  const addressChannel = subscribeChannel(`addresses:${addressHash}`)

  addressChannel.onError(() => store.dispatch({
    type: 'CHANNEL_DISCONNECTED'
  }))
  addressChannel.on('verification', (msg) => store.dispatch({
    type: 'RECEIVED_VERIFICATION_RESULT',
    msg: humps.camelizeKeys(msg)
  }))

  $(function () {
    function standardJSONBehavior () {
      $('#standard-json-dropzone-form').removeClass('dz-clickable')
      this.on('addedfile', function (_file) {
        $('#verify-via-standard-json-input-submit').prop('disabled', false)
        clearValidationErrors()
        $('#file-help-block').text('')
        $('#dropzone-previews').addClass('dz-started')
      })

      this.on('removedfile', function (_file) {
        if (this.files.length === 0) {
          $('#verify-via-standard-json-input-submit').prop('disabled', true)
          $('#dropzone-previews').removeClass('dz-started')
        }
      })
    }

    function metadataJSONBehavior () {
      $('#metadata-json-dropzone-form').removeClass('dz-clickable')
      this.on('addedfile', function (_file) {
        changeVisibilityOfVerifyButton(this.files.length)
        clearValidationErrors()
        $('#file-help-block').text('')
        $('#dropzone-previews').addClass('dz-started')
      })

      this.on('removedfile', function (_file) {
        changeVisibilityOfVerifyButton(this.files.length)
        if (this.files.length === 0) {
          $('#dropzone-previews').removeClass('dz-started')
        }
      })
    }

    const $jsonDropzoneMetadata = $('#metadata-json-dropzone-form')

    if ($jsonDropzoneMetadata.length) {
      const func = $jsonDropzoneMetadata.length ? metadataJSONBehavior : standardJSONBehavior
      const maxFiles = $jsonDropzoneMetadata.length ? 100 : 1
      const acceptedFiles = $jsonDropzoneMetadata.length ? 'text/plain,application/json,.sol,.json' : 'text/plain,application/json,.json'
      const tag = $jsonDropzoneMetadata.length ? '#metadata-json-dropzone-form' : '#standard-json-dropzone-form'
      const jsonVerificationType = $jsonDropzoneMetadata.length ? 'json:metadata' : 'json:standard'

      const dropzone = new Dropzone(tag, {
        autoProcessQueue: false,
        acceptedFiles,
        parallelUploads: 100,
        uploadMultiple: true,
        addRemoveLinks: true,
        maxFilesize: 10,
        maxFiles,
        headers: {
          Accept: '*/*'
        },
        previewsContainer: '#dropzone-previews',
        params: { address_hash: $('#smart_contract_address_hash').val(), verification_type: jsonVerificationType },
        init: func
      })

      $('#verify-via-metadata-json-submit').on('click', (event) => {
        event.preventDefault()

        if (dropzone.files.length === 0) {
          return
        }

        updateFormState(true)
        dropzone.processQueue()
      })
    }

    function changeVisibilityOfVerifyButton (filesLength) {
      document.getElementById('verify-via-metadata-json-submit').disabled = (filesLength === 0)
    }

    $('.js-smart-contract-form-reset').on('click', function () {
      $('.js-contract-library-form-group').removeClass('active')
      $('.js-contract-library-form-group').first().addClass('active')
      $('.js-smart-contract-libraries-wrapper').hide()
      $('.js-btn-add-contract-libraries').show()
      $('.js-add-contract-library-wrapper').show()
    })
  })
} else if ($contractVerificationChooseTypePage.length) {
  $('#smart_contract_address_hash').on('change load input ready', function () {
    const address = ($('#smart_contract_address_hash').val())

    const onContractUnverified = () => {
      document.getElementById('message-address-verified').hidden = true
      document.getElementById('message-link').removeAttribute('href')
      document.getElementById('data-button').disabled = false
    }

    const onContractVerified = (address) => {
      document.getElementById('message-address-verified').hidden = false
      document.getElementById('message-link').setAttribute('href', fullPath(`/address/${address}/contracts`))
      document.getElementById('data-button').disabled = true
    }

    const isContractVerified = (result) => {
      return result &&
        result[0].ABI !== undefined &&
        result[0].ABI !== 'Contract source code not verified'
    }

    $.get(fullPath(`/api/?module=contract&action=getsourcecode&address=${address}`)).done(
      response => {
        if (isContractVerified(response.result)) {
          onContractVerified(address)
        } else {
          onContractUnverified()
        }
      }).fail(onContractUnverified)
  })

  $('.verify-via-sourcify').on('click', function () {
    if ($(this).prop('checked')) {
      $('#verify_via_flattened_code_button').hide()
      $('#verify_via_sourcify_button').show()
      $('#verify_vyper_contract_button').hide()
      $('#verify_via_standard_json_input').hide()
    }
  })

  $('.verify-vyper-contract').on('click', function () {
    if ($(this).prop('checked')) {
      $('#verify_via_flattened_code_button').hide()
      $('#verify_via_sourcify_button').hide()
      $('#verify_vyper_contract_button').show()
      $('#verify_via_standard_json_input').hide()
    }
  })

  $('.verify-via-standard-json-input').on('click', function () {
    if ($(this).prop('checked')) {
      $('#verify_via_flattened_code_button').hide()
      $('#verify_via_sourcify_button').hide()
      $('#verify_vyper_contract_button').hide()
      $('#verify_via_standard_json_input').show()
    }
  })
}<|MERGE_RESOLUTION|>--- conflicted
+++ resolved
@@ -124,44 +124,9 @@
         renderValidationErrors(state.validationErrors)
       } else if (state.newForm) {
         $el.replaceWith(state.newForm)
-<<<<<<< HEAD
+        state.newForm = null
+
         resetForm()
-=======
-        state.newForm = null
-
-        $('button[data-button-loading="animation"]').click(_event => {
-          $('#loading').removeClass('d-none')
-        })
-
-        $(function () {
-          $('.js-btn-add-contract-libraries').on('click', function () {
-            $('.js-smart-contract-libraries-wrapper').show()
-            $(this).hide()
-          })
-
-          $('.js-smart-contract-form-reset').on('click', function () {
-            $('.js-contract-library-form-group').removeClass('active')
-            $('.js-contract-library-form-group').first().addClass('active')
-            $('.js-smart-contract-libraries-wrapper').hide()
-            $('.js-btn-add-contract-libraries').show()
-            $('.js-add-contract-library-wrapper').show()
-          })
-
-          $('.js-btn-add-contract-library').on('click', function () {
-            const nextContractLibrary = $('.js-contract-library-form-group.active').next('.js-contract-library-form-group')
-
-            if (nextContractLibrary) {
-              nextContractLibrary.addClass('active')
-            }
-
-            if ($('.js-contract-library-form-group.active').length === $('.js-contract-library-form-group').length) {
-              $('.js-add-contract-library-wrapper').hide()
-            }
-          })
-        })
-
-        return $el
->>>>>>> 9e64d368
       }
 
       return $el
@@ -179,8 +144,6 @@
 
   const store = createStore(reducer)
   const addressHash = $('#smart_contract_address_hash').val()
-<<<<<<< HEAD
-  const { filter, blockNumber } = humps.camelizeKeys(URI(window.location).query(true))
   const $form = $contractVerificationPage.find('form')
 
   $form.on('submit', (event) => {
@@ -198,8 +161,6 @@
 
     updateFormState(true)
   })
-=======
->>>>>>> 9e64d368
 
   store.dispatch({
     type: 'PAGE_LOAD',
