import $ from 'jquery'
import omit from 'lodash.omit'
import humps from 'humps'
import { subscribeChannel } from '../socket'
import { createStore, connectElements } from '../lib/redux_helpers.js'
import { fullPath } from '../lib/utils'
import '../app'
import Dropzone from 'dropzone'

export const initialState = {
  channelDisconnected: false,
  addressHash: null,
  validationErrors: null,
  newForm: null
}

export function reducer (state = initialState, action) {
  switch (action.type) {
    case 'PAGE_LOAD':
    case 'ELEMENTS_LOAD': {
      return Object.assign({}, state, omit(action, 'type'))
    }
    case 'CHANNEL_DISCONNECTED': {
      return Object.assign({}, state, {
        channelDisconnected: true
      })
    }
    case 'RECEIVED_VERIFICATION_RESULT': {
      if (action.msg.verificationResult === 'ok') {
        return window.location.replace(window.location.href.split('/contract-verifications')[0].split('/verify')[0] + '/contracts')
      } else {
        try {
          const result = JSON.parse(action.msg.verificationResult)

          return Object.assign({}, state, {
            validationErrors: result.errors
          })
        } catch (e) {
          console.error('Unexpected verification response', e)
          return state
        }
      }
    }
    default:
      return state
  }
}

function resetForm () {
  $(function () {
    $('.js-btn-add-contract-libraries').on('click', function () {
      $('.js-smart-contract-libraries-wrapper').show()
      $(this).hide()
    })

    $('.js-smart-contract-form-reset').on('click', function () {
      $('.js-contract-library-form-group').removeClass('active')
      $('.js-contract-library-form-group').first().addClass('active')
      $('.js-smart-contract-libraries-wrapper').hide()
      $('.js-btn-add-contract-libraries').show()
      $('.js-add-contract-library-wrapper').show()
    })

    $('.js-btn-add-contract-library').on('click', function () {
      const nextContractLibrary = $('.js-contract-library-form-group.active').next('.js-contract-library-form-group')

      if (nextContractLibrary) {
        nextContractLibrary.addClass('active')
      }

      if ($('.js-contract-library-form-group.active').length === $('.js-contract-library-form-group').length) {
        $('.js-add-contract-library-wrapper').hide()
      }
    })
  })
}

function clearValidationErrors () {
  $('.form-error').remove()
}

function renderValidationErrors (errors) {
  clearValidationErrors()

  errors.forEach((error) => {
    const { field, message } = error
    const fieldName = field.replaceAll('_', '-')

    const $errorMessageNode = $(`<span class="text-danger form-error" data-test="${fieldName}-error" id="${fieldName}-help-block">${message}</span>`)

    const erroredFieldNode = document.querySelector(`[name="smart_contract[${field}]"]`)
    const groupNodes = document.querySelectorAll('.smart-contract-form-group')

    if (erroredFieldNode) {
      $errorMessageNode.insertAfter(`[name="smart_contract[${field}]"]`)
    } else if (groupNodes.length > 0) {
      // dropzone doesn't have an input, needs to be handled differently
      groupNodes[groupNodes.length - 1].appendChild($errorMessageNode.get('0'))
    }
  })
}

function updateFormState (locked) {
  if (locked) {
    document.getElementById('loading').classList.remove('d-none')
  } else {
    document.getElementById('loading').classList.add('d-none')
  }

  const controls = document.getElementsByClassName('form-control')
  controls.forEach((control) => { control.disabled = locked })
}

const elements = {
  '[data-selector="channel-disconnected-message"]': {
    render ($el, state) {
      if (state.channelDisconnected && !window.loading) $el.show()
    }
  },
  '[data-page="contract-verification"]': {
    render ($el, state) {
      if (state.validationErrors) {
        updateFormState(false)
        renderValidationErrors(state.validationErrors)
      } else if (state.newForm) {
        $el.replaceWith(state.newForm)
        initializeDropzone()
        state.newForm = null

<<<<<<< HEAD
        resetForm()
=======
        return $el
>>>>>>> d65140ea
      }

      return $el
    }
  }
}

const $contractVerificationPage = $('[data-page="contract-verification"]')
const $contractVerificationChooseTypePage = $('[data-page="contract-verification-choose-type"]')

<<<<<<< HEAD
=======
function filterNightlyBuilds (filter) {
  const select = document.getElementById('smart_contract_compiler_version')
  const options = select.getElementsByTagName('option')
  for (const option of options) {
    const txtValue = option.textContent || option.innerText
    if (filter) {
      if (txtValue.toLowerCase().indexOf('nightly') > -1) {
        option.style.display = 'none'
      } else {
        option.style.display = ''
      }
    } else {
      if (txtValue.toLowerCase().indexOf('nightly') > -1) {
        option.style.display = ''
      }
    }
  }
}

let dropzone

>>>>>>> d65140ea
if ($contractVerificationPage.length) {
  window.onbeforeunload = () => {
    window.loading = true
  }

  const store = createStore(reducer)
  const addressHash = $('#smart_contract_address_hash').val()
  const $form = $contractVerificationPage.find('form')

  $form.on('submit', (event) => {
    event.preventDefault() // avoid to execute the actual submit of the form.

    if ($form.get(0).checkValidity() === false) {
      return false
    }

    $.ajax({
      type: 'POST',
      url: $form.attr('action'),
      data: $form.serialize()
    })

    updateFormState(true)
  })

  store.dispatch({
    type: 'PAGE_LOAD',
    addressHash
  })
  connectElements({ store, elements })

  const addressChannel = subscribeChannel(`addresses:${addressHash}`)

  addressChannel.onError(() => store.dispatch({
    type: 'CHANNEL_DISCONNECTED'
  }))
  addressChannel.on('verification', (msg) => store.dispatch({
    type: 'RECEIVED_VERIFICATION_RESULT',
    msg: humps.camelizeKeys(msg)
  }))

<<<<<<< HEAD
  $(function () {
    function standardJSONBehavior () {
      $('#standard-json-dropzone-form').removeClass('dz-clickable')
      this.on('addedfile', function (_file) {
        $('#verify-via-standard-json-input-submit').prop('disabled', false)
        clearValidationErrors()
        $('#file-help-block').text('')
        $('#dropzone-previews').addClass('dz-started')
      })

      this.on('removedfile', function (_file) {
        if (this.files.length === 0) {
          $('#verify-via-standard-json-input-submit').prop('disabled', true)
          $('#dropzone-previews').removeClass('dz-started')
        }
      })
    }

    function metadataJSONBehavior () {
      $('#metadata-json-dropzone-form').removeClass('dz-clickable')
      this.on('addedfile', function (_file) {
        changeVisibilityOfVerifyButton(this.files.length)
        clearValidationErrors()
        $('#file-help-block').text('')
        $('#dropzone-previews').addClass('dz-started')
      })

      this.on('removedfile', function (_file) {
        changeVisibilityOfVerifyButton(this.files.length)
        if (this.files.length === 0) {
          $('#dropzone-previews').removeClass('dz-started')
        }
      })
    }

    const $jsonDropzoneMetadata = $('#metadata-json-dropzone-form')

    if ($jsonDropzoneMetadata.length) {
      const func = $jsonDropzoneMetadata.length ? metadataJSONBehavior : standardJSONBehavior
      const maxFiles = $jsonDropzoneMetadata.length ? 100 : 1
      const acceptedFiles = $jsonDropzoneMetadata.length ? 'text/plain,application/json,.sol,.json' : 'text/plain,application/json,.json'
      const tag = $jsonDropzoneMetadata.length ? '#metadata-json-dropzone-form' : '#standard-json-dropzone-form'
      const jsonVerificationType = $jsonDropzoneMetadata.length ? 'json:metadata' : 'json:standard'

      const dropzone = new Dropzone(tag, {
        autoProcessQueue: false,
        acceptedFiles,
        parallelUploads: 100,
        uploadMultiple: true,
        addRemoveLinks: true,
        maxFilesize: 10,
        maxFiles,
        headers: {
          Accept: '*/*'
        },
        previewsContainer: '#dropzone-previews',
        params: { address_hash: $('#smart_contract_address_hash').val(), verification_type: jsonVerificationType },
        init: func
      })

      $('#verify-via-metadata-json-submit').on('click', (event) => {
        event.preventDefault()

        if (dropzone.files.length === 0) {
          return
        }

        updateFormState(true)
        dropzone.processQueue()
      })
    }

    function changeVisibilityOfVerifyButton (filesLength) {
      document.getElementById('verify-via-metadata-json-submit').disabled = (filesLength === 0)
    }
=======
  $('body').on('click', 'button[data-button-loading="animation"]', function () {
    $('#loading').removeClass('d-none')
  })

  $(function () {
    initializeDropzone()

    setTimeout(function () {
      $('.nightly-builds-false').trigger('click')
    }, 10)

    $('body').on('click', '.js-btn-add-contract-libraries', function () {
      $('.js-smart-contract-libraries-wrapper').show()
      $(this).hide()
    })

    $('body').on('click', '.autodetectfalse', function () {
      if ($(this).prop('checked')) { $('.constructor-arguments').show() }
    })

    $('body').on('click', '.autodetecttrue', function () {
      if ($(this).prop('checked')) { $('.constructor-arguments').hide() }
    })

    $('body').on('click', '.nightly-builds-true', function () {
      if ($(this).prop('checked')) { filterNightlyBuilds(false) }
    })

    $('body').on('click', '.nightly-builds-false', function () {
      if ($(this).prop('checked')) { filterNightlyBuilds(true) }
    })

    $('body').on('click', '.optimization-false', function () {
      if ($(this).prop('checked')) { $('.optimization-runs').hide() }
    })

    $('body').on('click', '.optimization-true', function () {
      if ($(this).prop('checked')) { $('.optimization-runs').show() }
    })
>>>>>>> d65140ea

    $('body').on('click', '.js-smart-contract-form-reset', function () {
      $('.js-contract-library-form-group').removeClass('active')
      $('.js-contract-library-form-group').first().addClass('active')
      $('.js-smart-contract-libraries-wrapper').hide()
      $('.js-btn-add-contract-libraries').show()
      $('.js-add-contract-library-wrapper').show()
    })
  })
} else if ($contractVerificationChooseTypePage.length) {
  $('#smart_contract_address_hash').on('change load input ready', function () {
    const address = ($('#smart_contract_address_hash').val())

<<<<<<< HEAD
    const onContractUnverified = () => {
      document.getElementById('message-address-verified').hidden = true
      document.getElementById('message-link').removeAttribute('href')
      document.getElementById('data-button').disabled = false
    }

    const onContractVerified = (address) => {
      document.getElementById('message-address-verified').hidden = false
      document.getElementById('message-link').setAttribute('href', fullPath(`/address/${address}/contracts`))
      document.getElementById('data-button').disabled = true
    }

    const isContractVerified = (result) => {
      return result &&
        result[0].ABI !== undefined &&
        result[0].ABI !== 'Contract source code not verified'
=======
    $('body').on('click', '.js-btn-add-contract-library', (event) => {
      const nextContractLibrary = $('.js-contract-library-form-group.active').next('.js-contract-library-form-group')

      if (nextContractLibrary) {
        nextContractLibrary.addClass('active')
      }

      if ($('.js-contract-library-form-group.active').length === $('.js-contract-library-form-group').length) {
        $('.js-add-contract-library-wrapper').hide()
      }
    })

    $('body').on('click', '#verify-via-standard-json-input-submit', (event) => {
      event.preventDefault()
      if (dropzone.files.length > 0) {
        dropzone.processQueue()
      } else {
        $('#loading').addClass('d-none')
      }
    })

    $('body').on('click', '[data-submit-button]', (event) => {
      // submit form without page updating in order to avoid websocket reconnecting
      event.preventDefault()
      const $form = $('form')[0]
      $.post($form.action, convertFormToJSON($form))
    })

    $('body').on('click', '#verify-via-metadata-json-submit', (event) => {
      event.preventDefault()
      if (dropzone.files.length > 0) {
        dropzone.processQueue()
      } else {
        $('#loading').addClass('d-none')
      }
    })
  })
} else if ($contractVerificationChooseTypePage.length) {
  $('.verify-via-flattened-code').on('click', function () {
    if ($(this).prop('checked')) {
      $('#verify_via_flattened_code_button').show()
      $('#verify_via_sourcify_button').hide()
      $('#verify_vyper_contract_button').hide()
      $('#verify_via_standard_json_input_button').hide()
      $('#verify_via_multi_part_files_button').hide()
>>>>>>> d65140ea
    }

    $.get(fullPath(`/api/?module=contract&action=getsourcecode&address=${address}`)).done(
      response => {
        if (isContractVerified(response.result)) {
          onContractVerified(address)
        } else {
          onContractUnverified()
        }
      }).fail(onContractUnverified)
  })

  $('.verify-via-sourcify').on('click', function () {
    if ($(this).prop('checked')) {
      $('#verify_via_flattened_code_button').hide()
      $('#verify_via_sourcify_button').show()
      $('#verify_vyper_contract_button').hide()
      $('#verify_via_standard_json_input_button').hide()
      $('#verify_via_multi_part_files_button').hide()
    }
  })

  $('.verify-vyper-contract').on('click', function () {
    if ($(this).prop('checked')) {
      $('#verify_via_flattened_code_button').hide()
      $('#verify_via_sourcify_button').hide()
      $('#verify_vyper_contract_button').show()
      $('#verify_via_standard_json_input_button').hide()
      $('#verify_via_multi_part_files_button').hide()
    }
  })

  $('.verify-via-standard-json-input').on('click', function () {
    if ($(this).prop('checked')) {
      $('#verify_via_flattened_code_button').hide()
      $('#verify_via_sourcify_button').hide()
      $('#verify_vyper_contract_button').hide()
      $('#verify_via_standard_json_input_button').show()
      $('#verify_via_multi_part_files_button').hide()
    }
  })

  $('.verify-via-multi-part-files').on('click', function () {
    if ($(this).prop('checked')) {
      $('#verify_via_flattened_code_button').hide()
      $('#verify_via_sourcify_button').hide()
      $('#verify_vyper_contract_button').hide()
      $('#verify_via_standard_json_input_button').hide()
      $('#verify_via_multi_part_files_button').show()
    }
  })
}

function convertFormToJSON (form) {
  const array = $(form).serializeArray()
  const json = {}
  $.each(array, function () {
    json[this.name] = this.value || ''
  })
  return json
}

function changeVisibilityOfVerifyButton (filesLength) {
  if (filesLength > 0) {
    $('#verify-via-metadata-json-submit').prop('disabled', false)
  } else {
    $('#verify-via-metadata-json-submit').prop('disabled', true)
  }
}

function standardJSONBehavior () {
  $('#standard-json-dropzone-form').removeClass('dz-clickable')
  this.on('addedfile', function (_file) {
    $('#verify-via-standard-json-input-submit').prop('disabled', false)
    $('#file-help-block').text('')
    $('#dropzone-previews').addClass('dz-started')
  })

  this.on('removedfile', function (_file) {
    if (this.files.length === 0) {
      $('#verify-via-standard-json-input-submit').prop('disabled', true)
      $('#dropzone-previews').removeClass('dz-started')
    }
  })
}

function metadataJSONBehavior () {
  $('#metadata-json-dropzone-form').removeClass('dz-clickable')
  this.on('addedfile', function (_file) {
    changeVisibilityOfVerifyButton(this.files.length)
    $('#file-help-block').text('')
    $('#dropzone-previews').addClass('dz-started')
  })

  this.on('removedfile', function (_file) {
    changeVisibilityOfVerifyButton(this.files.length)
    if (this.files.length === 0) {
      $('#dropzone-previews').removeClass('dz-started')
    }
  })
}

function multiPartFilesBehavior () {
  $('#metadata-json-dropzone-form').removeClass('dz-clickable')
  this.on('addedfile', function (_file) {
    changeVisibilityOfVerifyButton(this.files.length)
    $('#file-help-block').text('')
    $('#dropzone-previews').addClass('dz-started')
  })

  this.on('removedfile', function (_file) {
    changeVisibilityOfVerifyButton(this.files.length)
    if (this.files.length === 0) {
      $('#dropzone-previews').removeClass('dz-started')
    }
  })
}

function initializeDropzone () {
  const $jsonDropzoneMetadata = $('#metadata-json-dropzone-form')
  const $jsonDropzoneStandardInput = $('#standard-json-dropzone-form')

  if ($jsonDropzoneMetadata.length || $jsonDropzoneStandardInput.length) {
    const func = $jsonDropzoneMetadata.length ? metadataJSONBehavior : standardJSONBehavior
    const maxFiles = $jsonDropzoneMetadata.length ? 100 : 1
    const acceptedFiles = $jsonDropzoneMetadata.length ? 'text/plain,application/json,.sol,.json' : 'text/plain,application/json,.json'
    const tag = $jsonDropzoneMetadata.length ? '#metadata-json-dropzone-form' : '#standard-json-dropzone-form'
    const jsonVerificationType = $jsonDropzoneMetadata.length ? 'json:metadata' : 'json:standard'

    dropzone = new Dropzone(tag, {
      autoProcessQueue: false,
      acceptedFiles,
      parallelUploads: 100,
      uploadMultiple: true,
      addRemoveLinks: true,
      maxFilesize: 10,
      maxFiles,
      previewsContainer: '#dropzone-previews',
      params: { address_hash: $('#smart_contract_address_hash').val(), verification_type: jsonVerificationType },
      init: func
    })
  }

  const $dropzoneMultiPartFiles = $('#multi-part-dropzone-form')

  if ($dropzoneMultiPartFiles.length) {
    const func = multiPartFilesBehavior
    const maxFiles = 100
    const acceptedFiles = 'text/plain,.sol'
    const tag = '#multi-part-dropzone-form'
    const jsonVerificationType = 'multi-part-files'

    dropzone = new Dropzone(tag, {
      autoProcessQueue: false,
      acceptedFiles,
      parallelUploads: 100,
      uploadMultiple: true,
      addRemoveLinks: true,
      maxFilesize: 10,
      maxFiles,
      previewsContainer: '#dropzone-previews',
      params: { address_hash: $('#smart_contract_address_hash').val(), verification_type: jsonVerificationType },
      init: func
    })
  }
}<|MERGE_RESOLUTION|>--- conflicted
+++ resolved
@@ -61,7 +61,7 @@
       $('.js-add-contract-library-wrapper').show()
     })
 
-    $('.js-btn-add-contract-library').on('click', function () {
+    $('body').on('click', '.js-btn-add-contract-library', (event) => {
       const nextContractLibrary = $('.js-contract-library-form-group.active').next('.js-contract-library-form-group')
 
       if (nextContractLibrary) {
@@ -127,11 +127,7 @@
         initializeDropzone()
         state.newForm = null
 
-<<<<<<< HEAD
         resetForm()
-=======
-        return $el
->>>>>>> d65140ea
       }
 
       return $el
@@ -142,8 +138,6 @@
 const $contractVerificationPage = $('[data-page="contract-verification"]')
 const $contractVerificationChooseTypePage = $('[data-page="contract-verification-choose-type"]')
 
-<<<<<<< HEAD
-=======
 function filterNightlyBuilds (filter) {
   const select = document.getElementById('smart_contract_compiler_version')
   const options = select.getElementsByTagName('option')
@@ -165,8 +159,11 @@
 
 let dropzone
 
->>>>>>> d65140ea
 if ($contractVerificationPage.length) {
+  window.onbeforeunload = () => {
+    window.loading = true
+  }
+
   window.onbeforeunload = () => {
     window.loading = true
   }
@@ -207,87 +204,6 @@
     msg: humps.camelizeKeys(msg)
   }))
 
-<<<<<<< HEAD
-  $(function () {
-    function standardJSONBehavior () {
-      $('#standard-json-dropzone-form').removeClass('dz-clickable')
-      this.on('addedfile', function (_file) {
-        $('#verify-via-standard-json-input-submit').prop('disabled', false)
-        clearValidationErrors()
-        $('#file-help-block').text('')
-        $('#dropzone-previews').addClass('dz-started')
-      })
-
-      this.on('removedfile', function (_file) {
-        if (this.files.length === 0) {
-          $('#verify-via-standard-json-input-submit').prop('disabled', true)
-          $('#dropzone-previews').removeClass('dz-started')
-        }
-      })
-    }
-
-    function metadataJSONBehavior () {
-      $('#metadata-json-dropzone-form').removeClass('dz-clickable')
-      this.on('addedfile', function (_file) {
-        changeVisibilityOfVerifyButton(this.files.length)
-        clearValidationErrors()
-        $('#file-help-block').text('')
-        $('#dropzone-previews').addClass('dz-started')
-      })
-
-      this.on('removedfile', function (_file) {
-        changeVisibilityOfVerifyButton(this.files.length)
-        if (this.files.length === 0) {
-          $('#dropzone-previews').removeClass('dz-started')
-        }
-      })
-    }
-
-    const $jsonDropzoneMetadata = $('#metadata-json-dropzone-form')
-
-    if ($jsonDropzoneMetadata.length) {
-      const func = $jsonDropzoneMetadata.length ? metadataJSONBehavior : standardJSONBehavior
-      const maxFiles = $jsonDropzoneMetadata.length ? 100 : 1
-      const acceptedFiles = $jsonDropzoneMetadata.length ? 'text/plain,application/json,.sol,.json' : 'text/plain,application/json,.json'
-      const tag = $jsonDropzoneMetadata.length ? '#metadata-json-dropzone-form' : '#standard-json-dropzone-form'
-      const jsonVerificationType = $jsonDropzoneMetadata.length ? 'json:metadata' : 'json:standard'
-
-      const dropzone = new Dropzone(tag, {
-        autoProcessQueue: false,
-        acceptedFiles,
-        parallelUploads: 100,
-        uploadMultiple: true,
-        addRemoveLinks: true,
-        maxFilesize: 10,
-        maxFiles,
-        headers: {
-          Accept: '*/*'
-        },
-        previewsContainer: '#dropzone-previews',
-        params: { address_hash: $('#smart_contract_address_hash').val(), verification_type: jsonVerificationType },
-        init: func
-      })
-
-      $('#verify-via-metadata-json-submit').on('click', (event) => {
-        event.preventDefault()
-
-        if (dropzone.files.length === 0) {
-          return
-        }
-
-        updateFormState(true)
-        dropzone.processQueue()
-      })
-    }
-
-    function changeVisibilityOfVerifyButton (filesLength) {
-      document.getElementById('verify-via-metadata-json-submit').disabled = (filesLength === 0)
-    }
-=======
-  $('body').on('click', 'button[data-button-loading="animation"]', function () {
-    $('#loading').removeClass('d-none')
-  })
-
   $(function () {
     initializeDropzone()
 
@@ -323,7 +239,6 @@
     $('body').on('click', '.optimization-true', function () {
       if ($(this).prop('checked')) { $('.optimization-runs').show() }
     })
->>>>>>> d65140ea
 
     $('body').on('click', '.js-smart-contract-form-reset', function () {
       $('.js-contract-library-form-group').removeClass('active')
@@ -332,29 +247,7 @@
       $('.js-btn-add-contract-libraries').show()
       $('.js-add-contract-library-wrapper').show()
     })
-  })
-} else if ($contractVerificationChooseTypePage.length) {
-  $('#smart_contract_address_hash').on('change load input ready', function () {
-    const address = ($('#smart_contract_address_hash').val())
-
-<<<<<<< HEAD
-    const onContractUnverified = () => {
-      document.getElementById('message-address-verified').hidden = true
-      document.getElementById('message-link').removeAttribute('href')
-      document.getElementById('data-button').disabled = false
-    }
-
-    const onContractVerified = (address) => {
-      document.getElementById('message-address-verified').hidden = false
-      document.getElementById('message-link').setAttribute('href', fullPath(`/address/${address}/contracts`))
-      document.getElementById('data-button').disabled = true
-    }
-
-    const isContractVerified = (result) => {
-      return result &&
-        result[0].ABI !== undefined &&
-        result[0].ABI !== 'Contract source code not verified'
-=======
+
     $('body').on('click', '.js-btn-add-contract-library', (event) => {
       const nextContractLibrary = $('.js-contract-library-form-group.active').next('.js-contract-library-form-group')
 
@@ -393,14 +286,25 @@
     })
   })
 } else if ($contractVerificationChooseTypePage.length) {
-  $('.verify-via-flattened-code').on('click', function () {
-    if ($(this).prop('checked')) {
-      $('#verify_via_flattened_code_button').show()
-      $('#verify_via_sourcify_button').hide()
-      $('#verify_vyper_contract_button').hide()
-      $('#verify_via_standard_json_input_button').hide()
-      $('#verify_via_multi_part_files_button').hide()
->>>>>>> d65140ea
+  $('#smart_contract_address_hash').on('change load input ready', function () {
+    const address = ($('#smart_contract_address_hash').val())
+
+    const onContractUnverified = () => {
+      document.getElementById('message-address-verified').hidden = true
+      document.getElementById('message-link').removeAttribute('href')
+      document.getElementById('data-button').disabled = false
+    }
+
+    const onContractVerified = (address) => {
+      document.getElementById('message-address-verified').hidden = false
+      document.getElementById('message-link').setAttribute('href', fullPath(`/address/${address}/contracts`))
+      document.getElementById('data-button').disabled = true
+    }
+
+    const isContractVerified = (result) => {
+      return result &&
+        result[0].ABI !== undefined &&
+        result[0].ABI !== 'Contract source code not verified'
     }
 
     $.get(fullPath(`/api/?module=contract&action=getsourcecode&address=${address}`)).done(
@@ -411,6 +315,16 @@
           onContractUnverified()
         }
       }).fail(onContractUnverified)
+  })
+
+  $('.verify-via-flattened-code').on('click', function () {
+    if ($(this).prop('checked')) {
+      $('#verify_via_flattened_code_button').show()
+      $('#verify_via_sourcify_button').hide()
+      $('#verify_vyper_contract_button').hide()
+      $('#verify_via_standard_json_input_button').hide()
+      $('#verify_via_multi_part_files_button').hide()
+    }
   })
 
   $('.verify-via-sourcify').on('click', function () {
@@ -561,6 +475,9 @@
       addRemoveLinks: true,
       maxFilesize: 10,
       maxFiles,
+      headers: {
+        Accept: '*/*'
+      },
       previewsContainer: '#dropzone-previews',
       params: { address_hash: $('#smart_contract_address_hash').val(), verification_type: jsonVerificationType },
       init: func
