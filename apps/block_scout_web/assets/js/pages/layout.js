--- conflicted
+++ resolved
@@ -1,14 +1,8 @@
 import $ from 'jquery'
 
-<<<<<<< HEAD
-$(document).on('click', function (event) {
-  var clickover = $(event.target)
-  var _opened = $('.navbar-collapse').hasClass('show')
-=======
 $(document).click(function (event) {
   const clickover = $(event.target)
   const _opened = $('.navbar-collapse').hasClass('show')
->>>>>>> 72dae244
   if (_opened === true && $('.navbar').find(clickover).length < 1) {
     $('.navbar-toggler').on('click')
   }
