--- conflicted
+++ resolved
@@ -50,13 +50,6 @@
   const store = createStore(reducer)
   connectElements({ store, elements })
 
-<<<<<<< HEAD
-  // temporarily disable because redirect happens from the main page
-  // const pathParts = window.location.pathname.split('/')
-  // if (pathParts.length > 3 && pathParts[3] !== '') {
-  //   document.getElementById('transaction-tabs').scrollIntoView()
-  // }
-=======
   const pathParts = window.location.pathname.split('/')
   const shouldScroll = pathParts.includes('internal-transactions') ||
   pathParts.includes('token-transfers') ||
@@ -66,7 +59,6 @@
   if (shouldScroll) {
     document.getElementById('transaction-tabs').scrollIntoView()
   }
->>>>>>> a0eee37f
 
   const blocksChannel = socket.channel('blocks:new_block', {})
   blocksChannel.join()
