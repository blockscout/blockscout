import $ from 'jquery'
import omit from 'lodash.omit'
import humps from 'humps'
import { createStore, connectElements } from '../lib/redux_helpers.js'
import { createAsyncLoadStore } from '../lib/async_listing_load'
import '../app'
import {
  openQrModal
} from '../lib/modals'

export const initialState = {
  channelDisconnected: false,
  transferCount: null,
  tokenHolderCount: null
}

export function reducer (state = initialState, action) {
  switch (action.type) {
    case 'PAGE_LOAD':
    case 'ELEMENTS_LOAD': {
      return Object.assign({}, state, omit(action, 'type'))
    }
    case 'COUNTERS_FETCHED': {
      return Object.assign({}, state, {
        transferCount: action.transferCount,
        tokenHolderCount: action.tokenHolderCount
      })
    }
    default:
      return state
  }
}

const elements = {
  '[data-page="counters"]': {
    render ($el, state) {
      if (state.counters) {
        return $el
      }
      return $el
    }
  },
  '[token-transfer-count]': {
    render ($el, state) {
      if (state.transferCount) {
        $el.empty().text(state.transferCount + ' Transfers')
        return $el.show()
      }
    }
  },
  '[token-holder-count]': {
    render ($el, state) {
      if (state.tokenHolderCount) {
        $el.empty().text(state.tokenHolderCount + ' Addresses')
        return $el.show()
      }
    }
  }
}

function loadCounters (store) {
  const $element = $('[data-async-counters]')
  const path = $element.data() && $element.data().asyncCounters
  function fetchCounters () {
    store.dispatch({ type: 'START_REQUEST' })
    $.getJSON(path)
      .done(response => store.dispatch(Object.assign({ type: 'COUNTERS_FETCHED' }, humps.camelizeKeys(response))))
      .fail(() => store.dispatch({ type: 'REQUEST_ERROR' }))
      .always(() => store.dispatch({ type: 'FINISH_REQUEST' }))
  }

  fetchCounters()
}

const $tokenPage = $('[token-page]')

if ($tokenPage.length) {
  updateCounters()
}

function updateCounters () {
  const store = createStore(reducer)
  connectElements({ store, elements })
  loadCounters(store)
}

if ($('[data-page="token-holders-list"]').length) {
<<<<<<< HEAD
=======
  window.onbeforeunload = () => {
    window.loading = true
  }

>>>>>>> 556b9ee0
  createAsyncLoadStore(reducer, initialState, null)
}

$('.btn-qr-icon').click(_event => {
  openQrModal()
})<|MERGE_RESOLUTION|>--- conflicted
+++ resolved
@@ -85,13 +85,10 @@
 }
 
 if ($('[data-page="token-holders-list"]').length) {
-<<<<<<< HEAD
-=======
   window.onbeforeunload = () => {
     window.loading = true
   }
 
->>>>>>> 556b9ee0
   createAsyncLoadStore(reducer, initialState, null)
 }
 
