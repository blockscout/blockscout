--- conflicted
+++ resolved
@@ -2,32 +2,16 @@
 
 export async function addChainToMM ({ btn }) {
   try {
-<<<<<<< HEAD
-    const chainID = await window.ethereum.request({ method: 'eth_chainId' })
-    const chainIDFromEnvVar = parseInt(document.body.dataset.chainId)
-    const chainIDHex = chainIDFromEnvVar && `0x${chainIDFromEnvVar.toString(16)}`
-    const blockscoutURL = location.protocol + '//' + location.host + document.body.dataset.networkPath
-    if (chainID !== chainIDHex) {
-      await window.ethereum.request({
-        method: 'wallet_addEthereumChain',
-        params: [{
-          chainId: chainIDHex,
-          chainName: document.body.dataset.subnetwork,
-          nativeCurrency: {
-            name: document.body.dataset.coinName,
-            symbol: document.body.dataset.coinName,
-            decimals: 18
-          },
-          rpcUrls: [document.body.dataset.jsonRpc],
-=======
     const chainIDFromWallet = await window.ethereum.request({ method: 'eth_chainId' })
     const chainIDFromInstance = getChainIdHex()
 
     const coinName = document.getElementById('js-coin-name').value
     const subNetwork = document.getElementById('js-subnetwork').value
     const jsonRPC = document.getElementById('js-json-rpc').value
+    const networkPath = document.getElementById('js-network-path').value
 
-    const blockscoutURL = location.protocol + '//' + location.host + process.env.NETWORK_PATH
+    const blockscoutURL = location.protocol + '//' + location.host + networkPath
+
     if (chainIDFromWallet !== chainIDFromInstance) {
       await window.ethereum.request({
         method: 'wallet_addEthereumChain',
@@ -40,18 +24,13 @@
             decimals: 18
           },
           rpcUrls: [jsonRPC],
->>>>>>> b9cb0824
           blockExplorerUrls: [blockscoutURL]
         }]
       })
     } else {
       btn.tooltip('dispose')
       btn.tooltip({
-<<<<<<< HEAD
-        title: `You're already connected to ${document.body.dataset.subnetwork}`,
-=======
         title: `You're already connected to ${subNetwork}`,
->>>>>>> b9cb0824
         trigger: 'click',
         placement: 'bottom'
       }).tooltip('show')
