import $ from 'jquery'
import moment from 'moment'

moment.relativeTimeThreshold('M', 12)
moment.relativeTimeThreshold('d', 30)
moment.relativeTimeThreshold('h', 24)
moment.relativeTimeThreshold('m', 60)
moment.relativeTimeThreshold('s', 60)
moment.relativeTimeThreshold('ss', 1)

export function updateAllAges ($container = $(document)) {
  $container.find('[data-from-now]').each((i, el) => tryUpdateAge(el))
  return $container
}
function tryUpdateAge (el) {
  if (!el.dataset.fromNow) return

  const timestamp = moment(el.dataset.fromNow)
  if (timestamp.isValid()) updateAge(el, timestamp)
}
function updateAge (el, timestamp) {
  let fromNow = timestamp.fromNow()
  // show the exact time only for transaction details page. Otherwise, short entry
  const elInTile = el.hasAttribute('in-tile')
  if ((window.location.pathname.includes('/tx/') || window.location.pathname.includes('/block/') || window.location.pathname.includes('/blocks/')) && !elInTile) {
<<<<<<< HEAD
    const offset = moment().utcOffset() / 60;
    const sign = offset >= 0 ? '+' : '-'
    const absOffset = Math.abs(offset)
    const formatDate = `MMMM-DD-YYYY hh:mm:ss A ${sign}${absOffset} UTC`
    fromNow = `${fromNow} | ${timestamp.format(formatDate)}`
=======
    const offset = moment().utcOffset() / 60
    const sign = offset && Math.sign(offset) ? '+' : '-'
    const formatDate = `MMMM-DD-YYYY hh:mm:ss A ${sign}${offset} UTC`
    fromNow = `Finalized ${fromNow} | ${timestamp.format(formatDate)}`
  } else {
    fromNow = `Finalized ${fromNow}`;
>>>>>>> 3757106a
  }
  if (fromNow !== el.innerHTML) el.innerHTML = fromNow
}
updateAllAges()

setInterval(updateAllAges, 1000)<|MERGE_RESOLUTION|>--- conflicted
+++ resolved
@@ -23,20 +23,12 @@
   // show the exact time only for transaction details page. Otherwise, short entry
   const elInTile = el.hasAttribute('in-tile')
   if ((window.location.pathname.includes('/tx/') || window.location.pathname.includes('/block/') || window.location.pathname.includes('/blocks/')) && !elInTile) {
-<<<<<<< HEAD
-    const offset = moment().utcOffset() / 60;
-    const sign = offset >= 0 ? '+' : '-'
-    const absOffset = Math.abs(offset)
-    const formatDate = `MMMM-DD-YYYY hh:mm:ss A ${sign}${absOffset} UTC`
-    fromNow = `${fromNow} | ${timestamp.format(formatDate)}`
-=======
     const offset = moment().utcOffset() / 60
     const sign = offset && Math.sign(offset) ? '+' : '-'
     const formatDate = `MMMM-DD-YYYY hh:mm:ss A ${sign}${offset} UTC`
     fromNow = `Finalized ${fromNow} | ${timestamp.format(formatDate)}`
   } else {
     fromNow = `Finalized ${fromNow}`;
->>>>>>> 3757106a
   }
   if (fromNow !== el.innerHTML) el.innerHTML = fromNow
 }
