--- conflicted
+++ resolved
@@ -56,11 +56,7 @@
               type: 'time',
               time: {
                 unit: 'day',
-<<<<<<< HEAD
-                tooltipFormat: 'YYYY-MM-DD',
-=======
                 tooltipFormat: 'DD',
->>>>>>> 4f9e451d
                 stepSize
               }
             },
