--- conflicted
+++ resolved
@@ -57,21 +57,6 @@
   clickedButton.prop('disabled', false)
 }
 
-<<<<<<< HEAD
-function escapeHtml (text) {
-  var map = {
-    '&': '&amp;',
-    '<': '&lt;',
-    '>': '&gt;',
-    '"': '&quot;',
-    "'": '&#039;'
-  }
-
-  return text.replace(/[&<>"']/g, function (m) { return map[m] })
-}
-
-=======
->>>>>>> 7569dace
 // Show 'Try it out' UI for a module/action.
 $('button[data-selector*="btn-try-api"]').click(event => {
   const clickedButton = $(event.target)
