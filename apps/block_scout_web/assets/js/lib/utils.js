--- conflicted
+++ resolved
@@ -25,11 +25,11 @@
   }
 }
 
-<<<<<<< HEAD
 export function fullPath (path) {
   const networkPath = document.body.dataset.networkPath || '/'
   return `${networkPath}${path}`.replace('//', '/')
-=======
+}
+
 export function escapeHtml (text) {
   const map = {
     '&': '&amp;',
@@ -40,5 +40,4 @@
   }
 
   return text.replace(/[&<>"']/g, function (m) { return map[m] })
->>>>>>> 2ea963bd
 }