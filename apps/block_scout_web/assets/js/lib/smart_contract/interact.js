--- conflicted
+++ resolved
@@ -7,12 +7,7 @@
   const data = {
     function_name: functionName,
     method_id: $methodId.val(),
-<<<<<<< HEAD
-    type,
-    args
-=======
-    type: type
->>>>>>> ce03b85a
+    type
   }
 
   data.args_count = args.length
@@ -25,17 +20,7 @@
   if (isWalletEnabled) {
     getCurrentAccountPromise(window.web3 && window.web3.currentProvider)
       .then((currentAccount) => {
-<<<<<<< HEAD
-        data = {
-          function_name: functionName,
-          method_id: $methodId.val(),
-          type,
-          from: currentAccount,
-          args
-        }
-=======
         data.from = currentAccount
->>>>>>> ce03b85a
         $.get(url, data, response => $responseContainer.html(response))
       }
       )
