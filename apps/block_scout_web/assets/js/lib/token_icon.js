function getTokenIconUrl (chainID, addressHash) {
  var chainName = null
  switch (chainID) {
    case '1':
      chainName = 'ethereum'
      break
    case '99':
      chainName = 'poa'
      break
    case '100':
      chainName = 'xdai'
      break
    default:
      chainName = null
      break
  }
  if (chainName) {
    return `https://raw.githubusercontent.com/trustwallet/assets/master/blockchains/${chainName}/assets/${addressHash}/logo.png`
  } else {
    return null
  }
}

function appendTokenIcon ($tokenIconContainer, chainID, addressHash, displayTokenIcons, size) {
  const iconSize = size || 20
<<<<<<< HEAD
  var tokenIconURL = null
  if (foreignChainID) {
    tokenIconURL = getTokenIconUrl(foreignChainID.toString(), foreignAddressHash)
  } else if (chainID) {
    tokenIconURL = getTokenIconUrl(chainID.toString(), addressHash)
  }
=======
  const tokenIconURL = getTokenIconUrl(chainID.toString(), addressHash)
>>>>>>> 7569dace
  if (displayTokenIcons) {
    checkLink(tokenIconURL)
      .then(checkTokenIconLink => {
        if (checkTokenIconLink) {
          if ($tokenIconContainer) {
            var img = new Image(iconSize, iconSize)
            img.src = tokenIconURL
            $tokenIconContainer.append(img)
          }
        }
      })
  }
}

async function checkLink (url) {
  if (url) {
    try {
      const res = await fetch(url)
      return res.ok
    } catch (_error) {
      return false
    }
  } else {
    return false
  }
}

export { appendTokenIcon, checkLink, getTokenIconUrl }<|MERGE_RESOLUTION|>--- conflicted
+++ resolved
@@ -1,5 +1,5 @@
 function getTokenIconUrl (chainID, addressHash) {
-  var chainName = null
+  let chainName = null
   switch (chainID) {
     case '1':
       chainName = 'ethereum'
@@ -23,23 +23,15 @@
 
 function appendTokenIcon ($tokenIconContainer, chainID, addressHash, displayTokenIcons, size) {
   const iconSize = size || 20
-<<<<<<< HEAD
-  var tokenIconURL = null
-  if (foreignChainID) {
-    tokenIconURL = getTokenIconUrl(foreignChainID.toString(), foreignAddressHash)
-  } else if (chainID) {
-    tokenIconURL = getTokenIconUrl(chainID.toString(), addressHash)
-  }
-=======
   const tokenIconURL = getTokenIconUrl(chainID.toString(), addressHash)
->>>>>>> 7569dace
   if (displayTokenIcons) {
     checkLink(tokenIconURL)
       .then(checkTokenIconLink => {
         if (checkTokenIconLink) {
           if ($tokenIconContainer) {
-            var img = new Image(iconSize, iconSize)
+            const img = new Image(iconSize, iconSize)
             img.src = tokenIconURL
+            img.className = 'mr-1'
             $tokenIconContainer.append(img)
           }
         }
