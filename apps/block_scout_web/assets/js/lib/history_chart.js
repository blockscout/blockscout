--- conflicted
+++ resolved
@@ -117,13 +117,10 @@
     },
     plugins: {
       legend,
-<<<<<<< HEAD
-=======
       title: {
         display: true,
         color: sassVariables.dashboardBannerChartAxisFontColor
       },
->>>>>>> 4f9e451d
       tooltip: {
         mode: 'index',
         intersect: false,
