import $ from 'jquery'
import { Chart, LineController, LineElement, PointElement, LinearScale, TimeScale, Title, Tooltip } from 'chart.js'
import 'chartjs-adapter-luxon'
import humps from 'humps'
import numeral from 'numeral'
import { DateTime } from 'luxon'
import { formatUsdValue } from '../lib/currency'
import { isDarkMode } from '../lib/dark_mode'
// @ts-ignore
import sassVariables from '../../css/export-vars-to-js.module.scss'

Chart.defaults.font.family = 'Nunito, "Helvetica Neue", Arial, sans-serif,"Apple Color Emoji", "Segoe UI Emoji", "Segoe UI Symbol"'
Chart.register(LineController, LineElement, PointElement, LinearScale, TimeScale, Title, Tooltip)

// @ts-ignore
const coinName = document.getElementById('js-coin-name').value
// @ts-ignore
const chainId = document.getElementById('js-chain-id').value
const priceDataKey = `priceData${coinName}`
const txHistoryDataKey = `txHistoryData${coinName}${chainId}`
const marketCapDataKey = `marketCapData${coinName}${chainId}`
const isChartLoadedKey = `isChartLoaded${coinName}${chainId}`

const grid = {
  display: false,
  drawBorder: false,
  drawOnChartArea: false
}

function getTxChartColor () {
  if ((isDarkMode())) {
    return sassVariables.dashboardLineColorTransactionsDarkTheme
  } else {
    return sassVariables.dashboardLineColorTransactions
  }
}

function getPriceChartColor () {
  if ((isDarkMode())) {
    return sassVariables.dashboardLineColorPriceDarkTheme
  } else {
    return sassVariables.dashboardLineColorPrice
  }
}

function getMarketCapChartColor () {
  if ((isDarkMode())) {
    return sassVariables.dashboardLineColorMarketDarkTheme
  } else {
    return sassVariables.dashboardLineColorMarket
  }
}

function xAxe (fontColor) {
  return {
    grid,
    type: 'time',
    time: {
      unit: 'day',
      tooltipFormat: 'DD',
      stepSize: 14
    },
    ticks: {
      color: fontColor
    }
  }
}

const padding = {
  left: 20,
  right: 20
}

const legend = {
  display: false
}

function formatValue (val) {
  return `${numeral(val).format('0,0')}`
}

const config = {
  type: 'line',
  responsive: true,
  data: {
    datasets: []
  },
  options: {
    layout: {
      padding
    },
    interaction: {
      intersect: false,
      mode: 'index'
    },
    scales: {
      x: xAxe(sassVariables.dashboardBannerChartAxisFontColor),
      numTransactions: {
        position: 'left',
        grid,
        ticks: {
          beginAtZero: true,
          callback: (value, _index, _values) => formatValue(value),
          maxTicksLimit: 4,
          color: sassVariables.dashboardBannerChartAxisFontColor
        }
      }
    },
    plugins: {
      legend,
      title: {
        display: true,
        color: sassVariables.dashboardBannerChartAxisFontColor
      },
      tooltip: {
        mode: 'index',
        intersect: false,
        callbacks: {
          label: (context) => {
            const { label } = context.dataset
            const { formattedValue, parsed } = context
            if (context.dataset.yAxisID === 'price') {
              return `${label}: ${formatUsdValue(parsed.y)}`
            } else if (context.dataset.yAxisID === 'marketCap') {
              return `${label}: ${formatUsdValue(parsed.y)}`
            } else if (context.dataset.yAxisID === 'numTransactions') {
              return `${label}: ${formattedValue}`
            } else {
              return formattedValue
            }
          }
        }
      }
    }
  }
}

function getDataFromLocalStorage (key) {
  const data = window.localStorage.getItem(key)
  return data ? JSON.parse(data) : []
}

function setDataToLocalStorage (key, data) {
  window.localStorage.setItem(key, JSON.stringify(data))
}

function getPriceData (marketHistoryData) {
  if (marketHistoryData.length === 0) {
    return getDataFromLocalStorage(priceDataKey)
  }
  const data = marketHistoryData.map(({ date, closingPrice }) => ({ x: date, y: closingPrice }))
  setDataToLocalStorage(priceDataKey, data)
  return data
}

function getTxHistoryData (transactionHistory) {
  if (transactionHistory.length === 0) {
    return getDataFromLocalStorage(txHistoryDataKey)
  }
  const data = transactionHistory.map(dataPoint => ({ x: dataPoint.date, y: dataPoint.number_of_transactions }))

  // it should be empty value for tx history the current day
  const prevDayStr = data[0].x
  const prevDay = DateTime.fromISO(prevDayStr)
  const curDay = prevDay.plus({ days: 1 }).toISODate()
  data.unshift({ x: curDay, y: null })

  setDataToLocalStorage(txHistoryDataKey, data)
  return data
}

function getMarketCapData (marketHistoryData) {
  if (marketHistoryData.length === 0) {
    return getDataFromLocalStorage(marketCapDataKey)
  }
  const data = marketHistoryData.map(({ date, marketCap }) => {
    return { x: date, y: marketCap }
  })
  setDataToLocalStorage(marketCapDataKey, data)
  return data
}

// colors for light and dark theme
const priceLineColor = getPriceChartColor()
const mcapLineColor = getMarketCapChartColor()

class MarketHistoryChart {
  constructor (el, _marketHistoryData, dataConfig) {
    const axes = config.options.scales

    let priceActivated = true
    let marketCapActivated = true

    this.price = {
      label: 'Gnosis Chain Price',
      yAxisID: 'price',
      data: [],
      fill: false,
      cubicInterpolationMode: 'monotone',
      pointRadius: 0,
      backgroundColor: priceLineColor,
      borderColor: priceLineColor
      // lineTension: 0
    }
    if (dataConfig.market === undefined || dataConfig.market.indexOf('price') === -1) {
      this.price.hidden = true
      axes.price.display = false
      priceActivated = false
    }

    this.marketCap = {
      label: 'Total Value Locked',
      yAxisID: 'marketCap',
      data: [],
      fill: false,
      cubicInterpolationMode: 'monotone',
      pointRadius: 0,
      backgroundColor: mcapLineColor,
      borderColor: mcapLineColor
      // lineTension: 0
    }
    if (dataConfig.market === undefined || dataConfig.market.indexOf('market_cap') === -1) {
      this.marketCap.hidden = true
      axes.marketCap.display = false
      this.price.hidden = true
      axes.price.display = false
      marketCapActivated = false
    }

    this.numTransactions = {
      label: 'Tx/day',
      yAxisID: 'numTransactions',
      data: [],
      cubicInterpolationMode: 'monotone',
      fill: false,
      pointRadius: 0,
      backgroundColor: getTxChartColor(),
      borderColor: getTxChartColor()
      // lineTension: 0
    }

    if (dataConfig.transactions === undefined || dataConfig.transactions.indexOf('transactions_per_day') === -1) {
      this.numTransactions.hidden = true
      axes.numTransactions.display = false
    } else if (!priceActivated && !marketCapActivated) {
      axes.numTransactions.position = 'left'
    }

<<<<<<< HEAD
    this.availableSupply = availableSupply

    const txChartTitle = 'Daily transactions (30 days)'
=======
    const txChartTitle = 'Daily transactions'
>>>>>>> 61f40c13
    const marketChartTitle = 'Daily price and market cap'
    let chartTitle = ''
    if (Object.keys(dataConfig).join() === 'transactions') {
      chartTitle = txChartTitle
    } else if (Object.keys(dataConfig).join() === 'market') {
      chartTitle = marketChartTitle
    }
    config.options.plugins.title.text = chartTitle

    config.data.datasets = [this.numTransactions]

    const isChartLoaded = window.sessionStorage.getItem(isChartLoadedKey) === 'true'
    if (isChartLoaded) {
      config.options.animation = false
    } else {
      window.sessionStorage.setItem(isChartLoadedKey, 'true')
    }

    // @ts-ignore
    this.chart = new Chart(el, config)
  }

  updateMarketHistory (marketHistoryData) {
    this.price.data = getPriceData(marketHistoryData)
    this.marketCap.data = getMarketCapData(marketHistoryData)
    this.chart.update()
  }

  updateTransactionHistory (transactionHistory) {
    this.numTransactions.data = getTxHistoryData(transactionHistory)
    this.chart.update()
  }
}

export function createMarketHistoryChart (el) {
  const dataPaths = $(el).data('history_chart_paths')
  const dataConfig = $(el).data('history_chart_config')

  const $chartError = $('[data-chart-error-message]')
  const chart = new MarketHistoryChart(el, [], dataConfig)
  Object.keys(dataPaths).forEach(function (historySource) {
    $.getJSON(dataPaths[historySource], { type: 'JSON' })
      .done(data => {
        switch (historySource) {
          case 'market': {
            const marketHistoryData = humps.camelizeKeys(data.history_data)

            $(el).show()
            chart.updateMarketHistory(marketHistoryData)
            break
          }
          case 'transaction': {
            const txsHistoryData = JSON.parse(data.history_data)

            $(el).show()
            chart.updateTransactionHistory(txsHistoryData)
            break
          }
        }
      })
      .fail(() => {
        $chartError.show()
      })
  })
  return chart
}

$('[data-chart-error-message]').on('click', _event => {
  $('[data-chart-error-message]').hide()
  createMarketHistoryChart($('[data-chart="historyChart"]')[0])
})<|MERGE_RESOLUTION|>--- conflicted
+++ resolved
@@ -246,13 +246,7 @@
       axes.numTransactions.position = 'left'
     }
 
-<<<<<<< HEAD
-    this.availableSupply = availableSupply
-
-    const txChartTitle = 'Daily transactions (30 days)'
-=======
     const txChartTitle = 'Daily transactions'
->>>>>>> 61f40c13
     const marketChartTitle = 'Daily price and market cap'
     let chartTitle = ''
     if (Object.keys(dataConfig).join() === 'transactions') {
