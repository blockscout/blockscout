// We need to import the CSS so that webpack will load it.
// The ExtractTextPlugin is used to separate it out into
// its own CSS file.
import '../css/app.scss'
// webpack automatically concatenates all files in your
// watched paths. Those paths can be configured as
// endpoints in "webpack.config.js".
//
// Import dependencies
//
import 'phoenix_html'
import 'bootstrap'

// Import local files
//
// Local files can be imported directly using relative
// paths "./socket" or full ones "web/static/js/socket".

import './locale'
import './pages/layout'
import './pages/dark-mode-switcher'

import './lib/clipboard_buttons'
import './lib/currency'
import './lib/from_now'
import './lib/indexing'
import './lib/loading_element'
import './lib/pending_transactions_toggle'
import './lib/pretty_json'
import './lib/reload_button'
import './lib/stop_propagation'
import './lib/tooltip'
import './lib/modals'
import './lib/card_tabs'
<<<<<<< HEAD
import './lib/analytics' // celo
=======
import './lib/ad'

import swal from 'sweetalert2'
window.Swal = swal
>>>>>>> 9e867947
<|MERGE_RESOLUTION|>--- conflicted
+++ resolved
@@ -32,11 +32,7 @@
 import './lib/tooltip'
 import './lib/modals'
 import './lib/card_tabs'
-<<<<<<< HEAD
 import './lib/analytics' // celo
-=======
-import './lib/ad'
 
 import swal from 'sweetalert2'
-window.Swal = swal
->>>>>>> 9e867947
+window.Swal = swal