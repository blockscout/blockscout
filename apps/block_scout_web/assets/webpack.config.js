const path = require('path')
const TerserJSPlugin = require('terser-webpack-plugin')
const MiniCssExtractPlugin = require('mini-css-extract-plugin')
const CssMinimizerPlugin = require('css-minimizer-webpack-plugin')
const CopyWebpackPlugin = require('copy-webpack-plugin')
const { ContextReplacementPlugin } = require('webpack')
const glob = require('glob')
const webpack = require('webpack')

function transpileViewScript(file) {
  return {
    entry: file,
    output: {
      filename: file.replace('./js/view_specific/', ''),
      path: path.resolve(__dirname, '../priv/static/js')
    },
    module: {
      rules: [
        {
          test: /\.js$/,
          exclude: /node_modules/,
          use: {
            loader: 'babel-loader'
          }
        }
      ]
    }
  }
};

const jsOptimizationParams = {
  parallel: true
}

const dropzoneJs = {
  entry: {
    dropzone: './js/lib/dropzone.js',
  },
  output: {
    filename: '[name].min.js',
    path: path.resolve(__dirname, '../priv/static/js')
  },
  module: {
    rules: [
      {
        test: /\.css$/,
        use: [
          MiniCssExtractPlugin.loader,
          {
            loader: 'css-loader',
          }
        ]
      }
    ]
  },
  optimization: {
    minimizer: [
      new TerserJSPlugin(jsOptimizationParams),
    ]
  }
}

const appJs =
  {
    entry: {
      app: './js/app.js',
      stakes: './js/pages/stakes.js',
      'chart-loader': './js/chart-loader.js',
      'chain': './js/pages/chain.js',
      'blocks': './js/pages/blocks.js',
      'address': './js/pages/address.js',
      'address-transactions': './js/pages/address/transactions.js',
      'address-token-transfers': './js/pages/address/token_transfers.js',
      'address-coin-balances': './js/pages/address/coin_balances.js',
      'address-internal-transactions': './js/pages/address/internal_transactions.js',
      'address-logs': './js/pages/address/logs.js',
      'address-validations': './js/pages/address/validations.js',
      'validated-transactions': './js/pages/transactions.js',
      'pending-transactions': './js/pages/pending_transactions.js',
      'transaction': './js/pages/transaction.js',
      'verification-form': './js/pages/verification_form.js',
      'token-counters': './js/pages/token_counters.js',
      'token-transfers': './js/pages/token/token_transfers.js',
      'admin-tasks': './js/pages/admin/tasks.js',
<<<<<<< HEAD
      'address-rewards': './js/pages/address/rewards.js',
      'read-token-contract': './js/pages/read_token_contract.js',
=======
      'token-contract': './js/pages/token_contract.js',
>>>>>>> 215bd915
      'smart-contract-helpers': './js/lib/smart_contract/index.js',
      'token-transfers-toggle': './js/lib/token_transfers_toggle.js',
      'try-api': './js/lib/try_api.js',
      'try-eth-api': './js/lib/try_eth_api.js',
      'async-listing-load': './js/lib/async_listing_load',
      'non-critical': './css/non-critical.scss',
      'export-csv': './css/export-csv.scss',
      'datepicker': './js/lib/datepicker.js',
      'main-page': './css/main-page.scss',
      'tokens': './js/pages/token/search.js',
      'faucet': './js/pages/faucet.js',
      'ad': './js/lib/ad.js',
      'text_ad': './js/lib/text_ad.js',
      'banner': './js/lib/banner.js',
      'autocomplete': './js/lib/autocomplete.js',
      'search-results': './js/pages/search-results/search.js',
      'token-overview': './js/pages/token/overview.js',
      'export-csv': './css/export-csv.scss',
      'datepicker': './js/lib/datepicker.js'
    },
    output: {
      filename: '[name].js',
      path: path.resolve(__dirname, '../priv/static/js')
    },
    optimization: {
      minimizer: [new TerserJSPlugin(jsOptimizationParams), new CssMinimizerPlugin()],
    },
    module: {
      rules: [
        {
          test: /\.js$/,
          exclude: /node_modules/,
          use: {
            loader: 'babel-loader'
          }
        },
        {
          test: /\.scss$/,
          use: [
            MiniCssExtractPlugin.loader,
            {
              loader: 'css-loader'
            }, {
              loader: 'postcss-loader'
            }, {
              loader: 'sass-loader',
              options: {
                sassOptions: {
                  precision: 8,
                  includePaths: [
                    'node_modules/bootstrap/scss',
                    'node_modules/@fortawesome/fontawesome-free/scss'
                  ]
                }
              }
            }
          ]
        }, {
          test: /\.(svg|ttf|eot|woff|woff2)$/,
          use: {
            loader: 'file-loader',
            options: {
              name: '[name].[ext]',
              outputPath: '../fonts/',
              publicPath: '../fonts/'
            }
          }
        }
      ]
    },
    resolve: {
      fallback: {
        "os": require.resolve("os-browserify/browser"),
        "https": require.resolve("https-browserify"),
        "http": require.resolve("stream-http"),
        "crypto": require.resolve("crypto-browserify"),
        "util": require.resolve("util/"),
        "stream": require.resolve("stream-browserify"),
        "assert": require.resolve("assert/"),
      }
    },
    plugins: [
      new MiniCssExtractPlugin({
        filename: '../css/[name].css'
      }),
      new CopyWebpackPlugin(
        {
          patterns: [
            { from: 'static/', to: '../' }
          ]
        }
      ),
      new ContextReplacementPlugin(/moment[\/\\]locale$/, /en/),
      new webpack.DefinePlugin({
        'process.env.SOCKET_ROOT': JSON.stringify(process.env.SOCKET_ROOT),
        'process.env.NETWORK_PATH': JSON.stringify(process.env.NETWORK_PATH),
        'process.env.COIN': JSON.stringify(process.env.COIN),
        'process.env.FAUCET_VALUE': JSON.stringify(process.env.FAUCET_VALUE),
        'process.env.FAUCET_COIN': JSON.stringify(process.env.FAUCET_COIN),
        'process.env.FAUCET_JSONRPC_HTTP_URL': JSON.stringify(process.env.FAUCET_JSONRPC_HTTP_URL),
        'process.env.CHAIN_ID': JSON.stringify(process.env.CHAIN_ID),
        'process.env.JSON_RPC': JSON.stringify(process.env.JSON_RPC),
        'process.env.DISPLAY_TOKEN_ICONS': JSON.stringify(process.env.DISPLAY_TOKEN_ICONS)
      }),
      new webpack.ProvidePlugin({
        process: 'process/browser',
        Buffer: ['buffer', 'Buffer'],
      }),
    ]
  }

const viewScripts = glob.sync('./js/view_specific/**/*.js').map(transpileViewScript)

module.exports = viewScripts.concat(appJs, dropzoneJs)<|MERGE_RESOLUTION|>--- conflicted
+++ resolved
@@ -82,12 +82,8 @@
       'token-counters': './js/pages/token_counters.js',
       'token-transfers': './js/pages/token/token_transfers.js',
       'admin-tasks': './js/pages/admin/tasks.js',
-<<<<<<< HEAD
       'address-rewards': './js/pages/address/rewards.js',
-      'read-token-contract': './js/pages/read_token_contract.js',
-=======
       'token-contract': './js/pages/token_contract.js',
->>>>>>> 215bd915
       'smart-contract-helpers': './js/lib/smart_contract/index.js',
       'token-transfers-toggle': './js/lib/token_transfers_toggle.js',
       'try-api': './js/lib/try_api.js',
