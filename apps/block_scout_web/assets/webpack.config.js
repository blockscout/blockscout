const path = require('path')
const TerserJSPlugin = require('terser-webpack-plugin')
const MiniCssExtractPlugin = require('mini-css-extract-plugin')
const CssMinimizerPlugin = require('css-minimizer-webpack-plugin')
const CopyWebpackPlugin = require('copy-webpack-plugin')
const { ContextReplacementPlugin } = require('webpack')
const glob = require('glob')
const webpack = require('webpack')

function transpileViewScript(file) {
  return {
    entry: file,
    output: {
      filename: file.replace('./js/view_specific/', ''),
      path: path.resolve(__dirname, '../priv/static/js')
    },
    module: {
      rules: [
        {
          test: /\.js$/,
          exclude: /node_modules/,
          use: {
            loader: 'babel-loader'
          }
        }
      ]
    }
  }
};

const jsOptimizationParams = {
  parallel: true
}

const appJs =
  {
    entry: {
      'app': './js/app.js',
      'stakes': './js/pages/stakes.js',
      'chart-loader': './js/chart-loader.js',
      'balance-chart-loader': './js/balance-chart-loader.js',
      'gas-tracker-chart-loader': './js/gas-tracker-chart-loader.js',
      'chain': './js/pages/chain.js',
      'display-body': './js/display_body.js',
      'blocks': './js/pages/blocks.js',
      'address': './js/pages/address.js',
      'address-transactions': './js/pages/address/transactions.js',
      'address-token-transfers': './js/pages/address/token_transfers.js',
      'address-coin-balances': './js/pages/address/coin_balances.js',
      'address-internal-transactions': './js/pages/address/internal_transactions.js',
      'address-logs': './js/pages/address/logs.js',
      'address-validations': './js/pages/address/validations.js',
      'validated-transactions': './js/pages/transactions.js',
      'pending-transactions': './js/pages/pending_transactions.js',
      'transaction': './js/pages/transaction.js',
      'verification-form': './js/pages/verification_form.js',
      'token-counters': './js/pages/token_counters.js',
      'token-transfers': './js/pages/token/token_transfers.js',
      'admin-tasks': './js/pages/admin/tasks.js',
      'token-contract': './js/pages/token_contract.js',
      'smart-contract-helpers': './js/lib/smart_contract/index.js',
      'token-transfers-toggle': './js/lib/token_transfers_toggle.js',
      'try-api': './js/lib/try_api.js',
      'try-eth-api': './js/lib/try_eth_api.js',
      'async-listing-load': './js/lib/async_listing_load',
      'non-critical': './css/non-critical.scss',
      'main-page': './css/main-page.scss',
      'staking': './css/stakes.scss',
      'export-csv': './css/export-csv.scss',
      'datepicker': './js/lib/datepicker.js',
      'faucet': './js/pages/faucet.js',
      'tokens': './js/pages/token/search.js',
      'add-to-mm': './js/pages/token/add_to_mm.js',
      'faucet': './js/pages/faucet.js',
      'text-ad': './js/lib/text_ad.js',
      'coinzilla_banner': './js/lib/coinzilla_banner.js',
      'adbutler_banner': './js/lib/adbutler_banner.js',
      'autocomplete': './js/lib/autocomplete.js',
      'search-results': './js/pages/search-results/search.js',
      'token-overview': './js/pages/token/overview.js',
      'export-csv': './css/export-csv.scss',
      'datepicker': './js/lib/datepicker.js',
<<<<<<< HEAD
      'modal': './js/pages/modal.js',
      'dropzone': './js/lib/dropzone.js'
=======
      'dropzone': './js/lib/dropzone.js',
      'api-keys': './js/pages/api_keys.js'
>>>>>>> 170b3982
    },
    output: {
      filename: '[name].js',
      path: path.resolve(__dirname, '../priv/static/js')
    },
    optimization: {
      minimizer: [new TerserJSPlugin(jsOptimizationParams), new CssMinimizerPlugin()],
    },
    module: {
      rules: [
        {
          test: /\.js$/,
          exclude: /node_modules/,
          use: {
            loader: 'babel-loader'
          }
        },
        {
          test: /\.scss$/,
          use: [
            {
              loader: MiniCssExtractPlugin.loader,
              options: {
                esModule: false,
              },
            }, {
              loader: 'css-loader'
            }, {
              loader: 'postcss-loader'
            }, {
              loader: 'sass-loader',
              options: {
                sassOptions: {
                  precision: 8,
                  includePaths: [
                    'node_modules/bootstrap/scss',
                    'node_modules/@fortawesome/fontawesome-free/scss'
                  ]
                }
              }
            }
          ]
        }, {
          test: /\.(svg|ttf|eot|woff|woff2)$/,
          use: {
            loader: 'file-loader',
            options: {
              name: '[name].[ext]',
              outputPath: '../fonts/',
              publicPath: '../fonts/'
            }
          }
        }, {
          test: /\.(png)$/,
          use: {
            loader: 'file-loader'
          }
        }
      ]
    },
    resolve: {
      fallback: {
        "os": require.resolve("os-browserify/browser"),
        "https": require.resolve("https-browserify"),
        "http": require.resolve("stream-http"),
        "crypto": require.resolve("crypto-browserify"),
        "util": require.resolve("util/"),
        "stream": require.resolve("stream-browserify"),
        "assert": require.resolve("assert/"),
      }
    },
    plugins: [
      new MiniCssExtractPlugin({
        filename: '../css/[name].css'
      }),
      new CopyWebpackPlugin(
        {
          patterns: [
            { from: 'static/', to: '../' }
          ]
        }
      ),
      new ContextReplacementPlugin(/moment[\/\\]locale$/, /en/),
      new webpack.DefinePlugin({
        'process.env.SOCKET_ROOT': JSON.stringify(process.env.SOCKET_ROOT),
        'process.env.COIN': JSON.stringify(process.env.COIN),
        'process.env.FAUCET_VALUE': JSON.stringify(process.env.FAUCET_VALUE),
        'process.env.FAUCET_COIN': JSON.stringify(process.env.FAUCET_COIN),
        'process.env.FAUCET_JSONRPC_HTTP_URL': JSON.stringify(process.env.FAUCET_JSONRPC_HTTP_URL),
        'process.env.NETWORK_PATH': JSON.stringify(process.env.NETWORK_PATH),
        'process.env.CHAIN_ID': JSON.stringify(process.env.CHAIN_ID),
        'process.env.JSON_RPC': JSON.stringify(process.env.JSON_RPC),
        'process.env.SUBNETWORK': JSON.stringify(process.env.SUBNETWORK),
        'process.env.COIN_NAME': JSON.stringify(process.env.COIN_NAME)
      }),
      new webpack.ProvidePlugin({
        process: 'process/browser',
        Buffer: ['buffer', 'Buffer'],
      }),
    ]
  }

const viewScripts = glob.sync('./js/view_specific/**/*.js').map(transpileViewScript)

module.exports = viewScripts.concat(appJs)<|MERGE_RESOLUTION|>--- conflicted
+++ resolved
@@ -80,13 +80,9 @@
       'token-overview': './js/pages/token/overview.js',
       'export-csv': './css/export-csv.scss',
       'datepicker': './js/lib/datepicker.js',
-<<<<<<< HEAD
       'modal': './js/pages/modal.js',
-      'dropzone': './js/lib/dropzone.js'
-=======
       'dropzone': './js/lib/dropzone.js',
       'api-keys': './js/pages/api_keys.js'
->>>>>>> 170b3982
     },
     output: {
       filename: '[name].js',
