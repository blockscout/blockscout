--- conflicted
+++ resolved
@@ -36,11 +36,8 @@
   {
     entry: {
       'app': './js/app.js',
-<<<<<<< HEAD
       'stakes': './js/pages/stakes.js',
-=======
       'app_extra': './js/app_extra.js',
->>>>>>> 7814abd9
       'chart-loader': './js/chart-loader.js',
       'balance-chart-loader': './js/balance-chart-loader.js',
       'gas-tracker-chart-loader': './js/gas-tracker-chart-loader.js',
