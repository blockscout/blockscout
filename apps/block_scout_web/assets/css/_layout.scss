.layout-container {
  display: flex;
  flex-direction: column;
  min-height: 100vh;

  main {
    flex-grow: 1;
    background-color: #fbfafc;
  }
}

<<<<<<< HEAD
.truncated {
    width: 200px;
    white-space: nowrap;
    overflow: hidden;
    text-overflow: ellipsis;
=======
.logs-hash {
  line-height: 24px !important;
>>>>>>> 766abfc8
}<|MERGE_RESOLUTION|>--- conflicted
+++ resolved
@@ -9,14 +9,9 @@
   }
 }
 
-<<<<<<< HEAD
 .truncated {
     width: 200px;
     white-space: nowrap;
     overflow: hidden;
     text-overflow: ellipsis;
-=======
-.logs-hash {
-  line-height: 24px !important;
->>>>>>> 766abfc8
-}+{