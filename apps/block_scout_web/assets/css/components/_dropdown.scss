--- conflicted
+++ resolved
@@ -35,12 +35,6 @@
   font-size: 12px;
   padding: 10px 20px;
 
-<<<<<<< HEAD
-  &:hover, &.active {
-    color: #fff;
-    background-color: rgba($primary, .1) !important;
-    color: $primary;
-=======
   & {
     &.active,
     &:hover,
@@ -48,7 +42,6 @@
       background-color: $dropdown-menu-item-hover-background;
       color: $dropdown-menu-item-hover-color;
     }
->>>>>>> d80319b0
   }
 
   &:first-child {
