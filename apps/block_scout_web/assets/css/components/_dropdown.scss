--- conflicted
+++ resolved
@@ -1,11 +1,6 @@
 $dropdown-menu-item-color: #333 !default;
-<<<<<<< HEAD
-$dropdown-menu-item-hover-color: #fff !default;
-$dropdown-menu-item-hover-background: $secondary !default;
-=======
 $dropdown-menu-item-hover-color: $primary !default;
 $dropdown-menu-item-hover-background: rgba($primary, .1) !default;
->>>>>>> d2a23171
 
 // These styles extend the default Bootstrap styles
 .dropdown-menu {
@@ -13,11 +8,7 @@
   border-left: 1px solid #e2e5ec;
   border-radius: 0 0 8px 8px !important;
   border-right: 1px solid #e2e5ec;
-<<<<<<< HEAD
-  border: none;
-=======
   border-top: none;
->>>>>>> d2a23171
   box-shadow: $box-shadow;
   padding: 0;
   width: 100%;
@@ -49,11 +40,7 @@
     &.active,
     &:hover,
     &:focus {
-<<<<<<< HEAD
-      background-color: $dropdown-menu-item-hover-background;
-=======
       background-color: $dropdown-menu-item-hover-background !important;
->>>>>>> d2a23171
       color: $dropdown-menu-item-hover-color;
     }
   }
