--- conflicted
+++ resolved
@@ -161,11 +161,7 @@
   display: flex;
   height: $dashboard-banner-network-plain-container-height;
   justify-content: center;
-<<<<<<< HEAD
   margin: 45px 30px 0 30px;
-=======
-  margin: 45px 0 -15px 30px;
->>>>>>> 0b47f9b6
   max-width: 100%;
   padding: 30px 30px 30px 30px;
   width: 100%;
