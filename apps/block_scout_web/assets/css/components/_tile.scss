--- conflicted
+++ resolved
@@ -159,12 +159,6 @@
 }
 
 .tile {
-<<<<<<< HEAD
-  .tile-body a {
-    color: $tile-body-a-color;
-  }
-
-=======
   span[data-address-hash] {
     color: $tile-body-a-color;
   }
@@ -175,7 +169,6 @@
     }
   }
 
->>>>>>> d80319b0
   .tile-title {
     color: $tile-title-color;
     font-size: 12px;
