$tile-type-block-color: $primary !default;
$tile-type-uncle-color: $cyan !default;
$tile-type-reorg-color: $purple !default;
$tile-type-emission-reward-color: $lilac !default;
$tile-type-transaction-color: $blue !default;
$tile-type-contract-call-color: $green !default;
$tile-type-contract-creation-color: $pink !default;
$tile-type-token-transfer-color: $orange !default;
$tile-type-unique-token-color: $orange !default;
$tile-type-unique-token-image-color: $orange !default;
$tile-type-internal-transaction-color: $teal !default;
$tile-type-api-documentation-color: $primary !default;
$tile-type-progress-bar-color: $primary !default;
$tile-status-error-reason: #ff7986 !default;
$tile-status-awaiting-internal-transactions: $warning !default;
$tile-padding: 1rem;
$tile-title-color: #333 !default;
$tile-body-a-color: #5959d8 !default;

@mixin generate-tile-block($prefix, $color, $label-color: false) {
  &#{ $prefix } {
    border-left: 4px solid $color;

    .tile-transaction-type-block {
      a {
        @if ($label-color) {
          color: $label-color;
        } @else {
          color: $color;
        }
      }
    }

    .tile-label {
      @if ($label-color) {
        color: $label-color;
      } @else {
        color: $color;
      }
    }

    .tile-status-label {
<<<<<<< HEAD
      @if ($label-color) {
        color: $label-color;
      } @else {
        color: $color;
      }
=======
      color: inherit;
>>>>>>> d2a23171
    }

    .tile-transaction-type-block {
      background-color: rgba($color, 0.1);
      border-bottom: 1px solid $color;
      border-right: 1px solid $color;
      border-top: 1px solid $color;
      color: $color;
    }
  }
}

/*********************************************************************/

.tile-label {
  font-size: 12px;
  font-weight: 700;
  line-height: 1.2;
  margin: 0 0 2px;
  text-align: center;

  &:last-child {
    margin-bottom: 0;
  }

  &.font-weight-400 {
    font-weight: 400;
  }
}

.tile-transaction-type-block {
  align-items: center;
  bottom: -17px;
  justify-content: center;
  margin-left: -1px;
  margin-top: -34px;
  padding: 0;
  position: relative;

  @include media-breakpoint-down(sm) {
    align-items: flex-start;
    background: none !important;
    border: none !important;
    bottom: auto;
    flex-direction: column !important;
    margin: 0 0 10px;
    padding-left: 1rem;
    top: auto;

    .tile-status-label {
      margin-left: 0 !important;
    }
  }
}

.tile-status-label {
  font-size: 12px;
  font-weight: 400;
  line-height: 1.2;
  text-align: center;
  padding: 0 5px;
}

.tile-bottom-contents {
  background-color: #f6f7f9;
  font-size: 12px;
  line-height: 1.2;
  padding: 0.8rem 1rem;
}

.tile-transactions {
  color: #a3a9b5;
  font-size: 12px;
  font-weight: 400;
  line-height: 1.2;
  margin-bottom: 10px;
  text-align: left;
}

.tile-badge {
  line-height: 1.25rem;
  margin-bottom: 0.1rem;
  padding: 0;
  text-align: center;
  width: 2.5rem;
}

.tile-muted {
  background-color: $gray-100;
  border-left: 1px solid $border-color;
  box-shadow: none;
}

.tile-function-response {
  span.function-response-item {
    display: block;
    margin-left: 1rem;

    &:not(:last-of-type)::after {
      content: ",";
    }
  }

  p {
    margin: 0;
  }
}

.tile-image {
  max-height: 140px;
  max-width: 140px;
}

.tile {
  span[data-address-hash] {
    color: $tile-body-a-color;
  }

  .tile-body {
    a {
      color: $tile-body-a-color;
    }
  }

  .tile-title {
    color: $tile-title-color;
    font-size: 12px;

    &-hash {
      font-weight: 300;
    }

    &-lg {
      color: $body-color;
      font-size: 16px;
    }
  }
  border-radius: 4px;
  border: 1px solid $border-color;
  color: $text-muted;
  flex-grow: 1;
  font-size: 12px;
  line-height: 1.4rem;
  padding: $tile-padding;

  @include generate-tile-block(
    ".tile-type-block",
    $tile-type-block-color,
    darken($tile-type-block-color, 20%)
  );
  @include generate-tile-block(".tile-type-uncle", $tile-type-uncle-color);
  @include generate-tile-block(".tile-type-reorg", $tile-type-reorg-color);
  @include generate-tile-block(
    ".tile-type-emission-reward",
    $tile-type-emission-reward-color
  );
  @include generate-tile-block(
    ".tile-type-transaction",
    $tile-type-transaction-color
  );
  @include generate-tile-block(
    ".tile-type-contract-call",
    $tile-type-contract-call-color
  );
  @include generate-tile-block(
    ".tile-type-contract-creation",
    $tile-type-contract-creation-color
  );
  @include generate-tile-block(
    ".tile-type-token-transfer",
    $tile-type-token-transfer-color
  );
  @include generate-tile-block(
    ".tile-type-unique-token",
    $tile-type-unique-token-color
  );
  @include generate-tile-block(
    ".tile-type-unique-token-image",
    $tile-type-unique-token-image-color
  );
  @include generate-tile-block(
    ".tile-type-internal-transaction",
    $tile-type-internal-transaction-color
  );
  @include generate-tile-block(
    ".tile-type-api-documentation",
    $tile-type-api-documentation-color
  );
  @include generate-tile-block(
    '[class*="status--error"]',
    $tile-status-error-reason
  );
  @include generate-tile-block(
    ".tile-status--awaiting-internal-transactions",
    $tile-status-awaiting-internal-transactions
  );

  &.n-p {
    padding: 0;
  }

  & + & {
    margin-top: 1rem;
  }

  @include media-breakpoint-down(md) {
    margin-bottom: 1rem;

    [data-selector="place-holder"] & {
      min-height: 105px;
    }
  }

  &.tile-type-block {
    .tile-title {
      font-weight: 700;
      line-height: 1.2;
      margin-bottom: 12px;
      padding: 1rem 1rem 0 1rem;
    }
  }

  &.tile-type-contract-creation {
    .tile-text-highlight {
      text-decoration: underline;
      text-decoration-style: dashed;
    }
  }

  &.tile-type-token {
    border: 1px solid $border-color;
  }

  &.tile-type-token-transfer {
    &-short-name {
      max-width: 45%;
      overflow: hidden;
      text-overflow: ellipsis;
      vertical-align: middle;
    }
  }

  &.tile-type-unique-token-image {
    padding: 0;

    & .tile-content {
      padding: 45px 0;
    }
  }

  &.tile-type-api-documentation {
    background-color: transparent;
    cursor: pointer;
    padding: 15px;
    text-align: left;
    width: 100%;
  }

  /* Progress bar */
  .progress {
    background-color: #f5f6fa;
    border-radius: 2px;
    height: 4px;
    margin-top: 8px;
    width: 120px;

    .progress-bar {
      background-color: $tile-type-progress-bar-color;
      border-radius: 2px;
    }
  }
}<|MERGE_RESOLUTION|>--- conflicted
+++ resolved
@@ -40,15 +40,7 @@
     }
 
     .tile-status-label {
-<<<<<<< HEAD
-      @if ($label-color) {
-        color: $label-color;
-      } @else {
-        color: $color;
-      }
-=======
       color: inherit;
->>>>>>> d2a23171
     }
 
     .tile-transaction-type-block {
