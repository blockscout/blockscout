--- conflicted
+++ resolved
@@ -105,12 +105,7 @@
 	// hero stats
 
 	.layout-container .dashboard-banner-container {
-<<<<<<< HEAD
-		background-color: $dark-light-bg;
-=======
-		background-image: none;
 		background-color: $dark-bg !important;
->>>>>>> c2c7d017
 	}
 	.dashboard-banner-network-plain-container,
 	.dashboard-banner-network-plain-container::after {
