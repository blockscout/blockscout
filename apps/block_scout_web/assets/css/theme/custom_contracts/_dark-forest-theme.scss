$body-dark: #080808; // body background
$dark-bg: #111111; // hero shade
$dark-light-bg: $dark-bg; // pills bg shade
$dark-light: $dark-light-bg; // tile light top share
$labels-dark: #888888; // header nav, labels

$dark-primary: #75f94d;
$dark-secondary: $dark-primary;
$dark-primary-alternate: $dark-primary;

.dark-forest-theme-applied {
	color: #ffffff;
	background-color: $body-dark;

	.dark-mode-changer--dark svg path {
		fill: $dark-primary;
	}

	// navbar
	.navbar.navbar-primary {
		background-color: $dark-light-bg !important;
	}
	.navbar-brand .navbar-logo {
		filter: brightness(0) invert(1);
	}
	.navbar.navbar-primary .navbar-nav .nav-link {
		color: $labels-dark;
		.nav-link-icon {
			svg path {
				fill: $labels-dark;
			}
		}
		&.active, &:hover {
			.nav-link-icon {
				svg path {
					fill: $dark-primary;
				}
			}
			@media (min-width: 992px) {
				&:before {
					background-color: $dark-primary;
				}
			}
		}
	}
	.navbar.navbar-primary .form-control {
		background-color: $dark-light-bg !important;
		border-color: $dark-light-bg !important;
		color: #fff;
		&::placeholder {
			color: $labels-dark;
		}
	}
	.navbar.navbar-primary .navbar-toggler .navbar-toggler-icon {
		filter: invert(1);
	}

	// footer
	.footer {
		background: $dark-light-bg;
		color: $labels-dark;
	}
	.footer-social-icon-container {
		background-color: $dark-primary !important
	}
	.footer-link {
		color: $labels-dark;
	}
	.footer-social-icon-container:hover {
		background-color: #fff;
	}
	.footer-link:hover {
		color: #fff;
	}
	.footer-list ul li::before {
		background-color: $dark-secondary;
		border-radius: 0px;
		height: 2px;
		width: 10px;
	}

	// hero stats

	.layout-container .dashboard-banner-container {
		background-image: none;
		background-color: $dark-bg;
	}
	.dashboard-banner-network-plain-container,
	.dashboard-banner-network-plain-container::after {
		background-color: $dark-light-bg;
	}
	.dashboard-banner-network-stats-label,
	.dashboard-banner-chart-legend .dashboard-banner-chart-legend-label {
		color: $labels-dark;
	}
	.dashboard-banner-chart-legend .dashboard-banner-chart-legend-item:nth-child(1)::before {
		background-color: $dark-primary;
	}
	.dashboard-banner-network-stats-item::before {
		background-color: $dark-secondary;
	}
	.dashboard-banner-chart-legend .dashboard-banner-chart-legend-item:nth-child(2)::before {
		background-color: $dark-secondary;
	}

	// main container, layout, cards
	.layout-container main {
		background-color: $body-dark;
	}

	.card {
		border-radius: 0px;
		background-color: $dark-light-bg;
		box-shadow: 0 0 30px 0 rgba(23, 24, 41, 0.5);
	}

	.card-title {
		@media screen and (max-width: 768px) {
			margin-top: 20px;
		}
	}

	.card-header {
		border-bottom-color: darken($labels-dark, 30);
	}

	.address-detail-hash-title {
		color: #fff;
	}

	.card-tabs {
		border-radius: 0px;
		border-bottom-color: $dark-light-bg;
	}

	.card-tab {
		background-color: transparent;
		color: #fff;
		border-radius: 0px;
		&:hover:not(.active) {
			background-color: rgba($dark-primary, .15);
			color: $dark-primary;
		}
		&.active {
			background-color: $dark-primary-alternate;
			color: $body-dark;
		}
	}

	.check_dark_forest_icon {
		margin-left: 10px;
	}

	.card-tab .check_dark_forest_icon {
		svg path {
			fill: $dark-primary;
		}
	}

	.card-tab.active .check_dark_forest_icon {
		svg path {
			fill: $body-dark;
		}
	}

	.card-background-1 {
		background-color: $dark-light-bg;
	}

	// Components
	a {
		color: $dark-primary-alternate;
	}

	a.tile-title { color: $dark-primary-alternate !important; }
	.card-body {  
		a:not(.dropdown-item):not(.button):not([data-test=address_hash_link]):not(.alert-link):not([data-test=token_link]):not(#dropdown-tokens) {
			color: $dark-primary-alternate !important;

			&:hover {
				color: $dark-primary-alternate !important;
			}
		}
	}

	a[data-selector="transaction-count"] {
		border-color: $dark-primary-alternate !important;
		border-radius: 0px;
	}

	a[data-selector="transfer-count"] {
		border-color: $dark-primary-alternate !important;
		border-radius: 0px;
	}

	.tile {
		border-top-color: $labels-dark;
		border-bottom-color: $labels-dark;
		border-right-color: $labels-dark;
		border-radius: 0px;
		background-color: $dark-light-bg;
		color: $labels-dark;
		&:not([class^="tile tile-type"]) {
			border-left-color: $labels-dark;
		}
		&.tile-type-coin-balance {
			border-left-color: $labels-dark;
		}
		.tile-title {
			color: #fff;
		}
		.tile-transaction-type-block {
			background-color: transparent;
		}
	}
	.tile-bottom-contents {
		background-color: $dark-bg;
	}
	a.tile-title {
		color: #fff !important;
	}
	.tile.tile-type-block .tile-transaction-type-block a {
		color: #fff;
	}
	.fade-up-blocks-chain .tile-type-block-animation {
		background-color: $dark-light;
		border-top-color: $dark-light;
		border-right-color: $dark-light;
		border-bottom-color: $dark-light;
	}
	.fade-up-blocks-chain .tile-type-block-animation:after {
		background-color: $dark-light;
	}
	.cube-animation-title {
		color: $labels-dark;
	}
	.tile .tile-body a,
	.tile span[data-address-hash] { color: $dark-primary !important; }
	.fade-up-blocks-chain .tile-type-block-animation .tile-type-line-up {
		background-color: $dark-primary;
	}
	.tile.tile-type-block {
		border-left-color: $dark-primary
	}
	.tile.tile-type-block .tile-status-label {
		color: $dark-primary;
	}
	.tile.tile-type-block .tile-transaction-type-block {
		border-right-color: $dark-primary;
		border-top-color: $dark-primary;
		border-bottom-color: $dark-primary;
	}
	.tile .progress {
		background-color: rgba(#fff, .2);
	}
	.tile .progress .progress-bar {
		background-color: $dark-primary;
	}
	.tile .tile-title-lg:not([data-balance-change-sign]) {
		color: #fff;
	}

	// btns

	.btn-line {
		background-color: transparent;
		border-color: $dark-primary;
		color: $dark-primary;
		&:hover {
			border-color: $dark-primary;
			background-color: $dark-primary;
			color: #fff;
		}
	}

	.btn-copy-icon {
<<<<<<< HEAD
		content: url(/images/custom-themes/dark-forest/copy.svg);
=======
		content: url(../static/images/custom-themes/dark-forest/copy-df.svg);
		margin-left: 0.5rem;
	}

	.btn-copy-icon-ml-0 {
		margin-left: 0;
>>>>>>> 7569dace
	}

	.btn-qr-icon {
		content: url(/images/custom-themes/dark-forest/qr.svg);
	}

	.btn-copy-icon, .btn-qr-icon, .btn-address-card-icon {
		border-radius: 0;
		border: none;
		border-color: $dark-primary;
		&:hover {
			background-color: rgba(117, 249, 77, 0.4);
		}
	}

	.btn-wallet-icon {
		background-color: transparent !important;
		border-color: $dark-primary !important;
		color: $dark-primary !important;
	
		&:hover {
		  background-color: rgba(117, 249, 77, 0.4) !important;
		}
	}

	.btn-contract-icon {
		border-radius: 0;
		border-color: $dark-primary;
		&:hover {
			background-color: rgba(117, 249, 77, 0.4);
		}
		svg {
			path {
				fill: $dark-primary;
			}
		}
	}
	
	// pagination
	.pagination-container .pagination .page-link {
		color: #fff !important;
		border-color: #fff;
		background-color: $dark-light-bg;
		border-radius: 0px;
		padding: 15px;
		&:not(.no-hover):hover {
			color: #fff;
			border: 1px solid #fff;
			background-color: $dark-primary;
			path {
				fill: #fff;
			}
		}
		&[disabled] {
			color: $labels-dark;
			border-color: $labels-dark;
			background-color: $dark-light-bg;
		}
	}

	// dropdown
	.dropdown-menu {
		background-color: $dark-light;
		border-left-color: $dark-light;
		border-right-color: $dark-light;
		border-bottom-color: $dark-light;
	}

	.dropdown-item {
		color: #fff;
		&:hover {
			background-color: rgba(#fff, .1);
		}
	}
	.dropdown-item.active {
		background-color: $dark-primary;
	}
	.btn-dropdown-line {
		background-color: $dark-light;
		border-color: #fff;
		color: #fff;
		height: 32px;

		&:hover {
			background-color: $dark-light;
			border-color: #fff;
			color: #fff;
		}
	}

	// table
	.stakes-table-th {
		background-color: $dark-light;
		color: $labels-dark;
	}
	.stakes-td {
		border-bottom-color: darken($labels-dark, 30);
	}
	.main-search-autocomplete {
        background-color: $dark-light !important;
        color: #fff !important;
    }
	.table th, .table td {
		border-top-color: darken($labels-dark, 30);
	}
	hr {
		border-top-color: darken($labels-dark, 30);
	}

	// api's
	.api-anchors-list {
		background-color: $dark-light;
	}
	.api-doc-list-item {
		border-bottom-color: darken($labels-dark, 30);
	}
	.card-subtitle,
	.api-anchors-list-item-title,
	.api-doc-list-item-title {
		color: #fff;
	}
	.api-text-monospace {
		color: $dark-primary;
	}
	.api-text-monospace-background {
		background-color: rgba($dark-primary, .15);
	}
	.badge {
		border-radius: 0px;
	}
	.badge.badge-neutral {
		background-color: rgba($dark-primary, .15);
		color: $dark-primary;
	}
	.badge.badge-danger {
		background-color: #fd906b;
		color: $body-dark;
	}
	.badge.badge-success {
		background-color: $dark-primary;
		color: $body-dark;
	}

	// download csv button
	.download-all-transactions .download-all-transactions-link svg path {
		fill: $dark-primary;
	}

	//tooltips
	.tooltip .arrow:before {
		border-top-color: $dark-primary;
    	border-bottom-color: $dark-primary;
	}
	.tooltip > .tooltip-inner {
		border-radius: 0px;
		background-color: $dark-primary;
	}

	//coin dropdown
	.token-balance-dropdown.dropdown-menu {
		border-color: $dark-light !important;
		box-shadow: 0 0 30px 0 rgba(23, 24, 41, 0.5) !important;
	}
	.token-balance-dropdown .dropdown-search-icon path {
		fill: $labels-dark;
	}
	.token-balance-dropdown .dropdown-search-field {
		background-color: $dark-light;
		border-color: $dark-light;
		color: #fff;
		&::placeholder {
			color: $labels-dark;
		}
	}
	.token-balance-dropdown[aria-labelledby="dropdown-tokens"] .dropdown-items .dropdown-item:hover {
		color: #fff !important;
	}
	.dropdown-header {
		color: $labels-dark;
	}
	.border-bottom {
		border-bottom-color: darken($labels-dark, 30) !important;
	}

	// coin balance history chart
	.chartjs-render-monitor[data-chart="coinBalanceHistoryChart"] {
		filter: brightness(0) invert(1) !important;
	}

	// logs search
	.logs-search-input, .logs-search-btn, .logs-search-btn-cancel {
		background-color: $dark-light;
		border-color: $dark-light;
		color: #fff;
		height: 32px;
		border-radius: 0px;
		border-color: #fff;
	}

	.logs-search-btn {
		border: none;
		background-color: $dark-primary;
		color: $body-dark;

		&:hover {
			background-color: $dark-primary;
			color: $body-dark;
		}
	}

	.logs-search-input {
		&::placeholder {
			color: $labels-dark;
		}
	}

	// code
	pre {
		color: #fff;
	}

	// info allert
	.alert-info {
		color: $labels-dark;
		background-color: $dark-light;
		border-color: $dark-light;
	}

	// dark text
	.text-dark {
		color: #fff !important;
	}

	// Contract Verification
	.new-smart-contract-container {
		background-color: $dark-light-bg;
		background-image: linear-gradient(to bottom right, $dark-light 100%, $dark-light 100%);
		@media (max-width: 991.98px) {
			background-image: none;
		}
	}
	.smart-contract-form-group-inner-wrapper .smart-contract-form-group-tooltip {
		color: $labels-dark;
	}
	.smart-contract-title {
		color: #fff;
	}
	.smart-contract-form-group-inner-wrapper > label {
		color: $labels-dark;
	}
	.smart-contract-form-buttons {
		border-top-color: darken($labels-dark, 30);
		.btn-no-border {
			background-color: $dark-light;
			border-color: $dark-light;
			color: #fff;
			&:hover {
				background-color: $dark-primary;
				color: #fff;
			}
		}
	}
	.add-contract-libraries-wrapper {
		border-top-color: darken($labels-dark, 30);
	}

	.token-tile-view-more:before, .token-tile-view-more:after {
		border-top-color: darken($labels-dark, 30);
		border-bottom-color: darken($labels-dark, 30);
	}

	// Form Controlls
	.form-control {
		background-color: $dark-light;
		border-color: #fff;
		color: #fff;
		&::placeholder {
			color: $labels-dark;
		}
		&:focus {
			background-color: $dark-light;
			border-color: $dark-primary;
			color: #fff;
		}
	}
	.radio-big .radio-icon {
		border-color: $labels-dark;
	}
	.radio-big input[type="radio"]:checked + .radio-icon {
		border-color: $dark-primary;
	}
	.radio-big input[type="radio"]:checked + .radio-icon::before {
		background: $dark-primary;
	}
	.radio-big .radio-text {
		color: #fff;
	}

	// Content loading placeholders
	.tile-loader, .table-content-loader {
		background-color: rgba(117, 249, 77, 0.4) !important;
		&:before {
			background: linear-gradient(to right, rgba(117, 249, 77, 0.4) 2%, lighten(rgba(117, 249, 77, 0.4), 3) 18%, rgba(117, 249, 77, 0.4) 33%);
		}
	}

	// Verify other explorers
	.verify-other-explorers-elem {
		border-color: darken($labels-dark, 30);
		.exp-logo {
			border-right-color: darken($labels-dark, 30);
		}
		.exp-content {
			h3 {
				color: #fff;
			}
			div {
				color: $labels-dark;
			}
		}
	}
	.verify-other-explorers-more {
		border-color: $dark-primary;
		svg path {
			fill: $dark-primary;
		}
		&:hover {
			background-color: $dark-primary;
			svg path {
				fill: #fff;
			}
		}
	}
	.verify-other-explorers-elem {
		&:hover {
			text-decoration: none;
			color: #fff;
			.exp-content {
				h3, div {
					color: #fff;
				}
			}
		}
	}

	#explorersModal {
		.modal-title {
			color: #fff;
		}

		.text-muted {
			color: $labels-dark;
		}

		.modal-footer {
			border-top-color: darken($labels-dark, 30);
		}

		.modal-content {
			background-color: $dark-light-bg;

			.btn-primary {
				background-color: $dark-primary;
				border-color: $dark-primary;
				&:hover {
					background-color: $dark-primary;
					border-color: $dark-primary;
				}
			}
		}

		.verify-other-explorers-cell {
			.exp-logo {
				color: #fff;
			}
		}

		.close {
			color: #fff;
		}
	}

	// API docs dropdown content
	.api-doc-parameters-list-item-description,
	.api-doc-parameters-list-item-title,
	.api-doc-parameters-list-title,
	.api-doc-list-item-controls-view-more {
		color: #fff;
	}

	.api-doc-parameters-list {
		border-bottom-color: darken($labels-dark, 30);
	}
	.api-doc-parameters-container {
		border-top-color: darken($labels-dark, 30);
	}
	.api-doc-tab {
		color: $dark-primary !important;
		&.active {
			border-bottom-color: $dark-primary;
		}
	}

	// Common Buttons
	.btn-secondary, .button-secondary {
		background-color: transparent;
		border-color: $dark-primary;
		color: $dark-primary;
		&:hover {
			background-color: $dark-primary;
			border-color: $dark-primary;
			color: #fff;
		}
	}

	// Decoded data
	.table.thead-light.table-bordered {
		color: #fff !important;
	}
	.table-bordered, .table-bordered td, .table-bordered th {
		border-color: darken($labels-dark, 30);
	}
	.dark-forest-theme-applied .table td, .dark-forest-theme-applied .table th, .dark-forest-theme-applied hr {
		border-top-color: darken($labels-dark, 30);
	}
	.btn-copy-ico svg path {
		fill: #fff;
	}

	// pre
	.pre-scrollable.line-numbers, .hljs {
		background: $dark-light;
		color: #fff;
	}

	.hljs-comment {
		color: $labels-dark;
	}

	.hljs-title, .hljs-section {
		color: #ff2294;
	}

	.hljs-type, .hljs-string, .hljs-number, .hljs-selector-id, .hljs-selector-class, .hljs-quote, .hljs-template-tag, .hljs-deletion {
		color: #ff2294;
	}

	.hljs-literal, .hljs-built_in, .hljs-bullet, .hljs-code, .hljs-addition {
		color: #20dd94;
	}

	.line-numbers [data-line-number]:before {
		color: #3f436b !important;
		border-right-color: #3f436b !important;
	}

	// 'text dark' label
	.text-dark {
		color: #fff;
	}

	// validator info
	#validatorModal {
		.modal-title {
			color: #fff;
		}

		.text-muted {
			color: $labels-dark;
		}

		.modal-footer {
			border-top-color: darken($labels-dark, 30);
		}

		.modal-content {
			background-color: $dark-light-bg;

			.btn-primary {
				background-color: $dark-primary;
				border-color: $dark-primary;
				&:hover {
					background-color: $dark-primary;
					border-color: $dark-primary;
				}
			}
		}

		.close {
			color: #fff;
		}
	}

	#qrModal {
		.modal-content {
			border-radius: 0px;

			.btn-primary {
				border-radius: 0px;
				background-color: $dark-primary;
				border-color: $dark-primary;
				&:hover {
					background-color: $dark-primary;
					border-color: $dark-primary;
				}
			}
		}
	}

	// alerts
	.alert-link {
		color: $labels-dark;
	}

	.alert-danger {
		background-color: $dark-light;
		border-color: $dark-light;
		.alert-link {
			color: $alert-danger-color;
		}
	}

	.tile .alert {
		background: rgba(#000, .1);
	}

	// primary buttons
	.button {
		border-radius: 0px;
	}

	.btn-full-primary, .button-primary {
		background: $dark-primary;
		border-color: $dark-primary;
		color: #fff;
		&:hover {
			background: darken($dark-primary, 6);
			border-color: darken($dark-primary, 6);
			color: #fff;
		}
	}

	.logo-text {
		color: #fff;
	}

	.bs-label.omni {
		background-color: $labels-dark;
	}

	.dropdown-item {
		.external-link-icon {
			path {
			  fill: #fff;
			}
		}

		& {
			&.active,
			&:hover,
			&:focus {
			  .external-link-icon {
				path {
				  fill: #fff;
				}
			  }
			}
		  }
	}

	.tooltip-inversed-color {
		.tooltip-inner {
			background-color: $btn-line-color !important;
			color: #fff !important;
		}
	}

	.tooltip-inversed-color.bs-tooltip-top .arrow::before,
	.tooltip-inversed-color.bs-tooltip-auto[x-placement^="top"] .arrow::before {
		border-top-color: $btn-line-color !important;
	}
		
	.tooltip-inversed-color.bs-tooltip-right .arrow::before,
	.tooltip-inversed-color.bs-tooltip-auto[x-placement^="right"] .arrow::before {
		border-right-color: $btn-line-color !important;
	}
		
	.tooltip-inversed-color.bs-tooltip-bottom .arrow::before,
	.tooltip-inversed-color.bs-tooltip-auto[x-placement^="bottom"] .arrow::before {
		border-bottom-color: $btn-line-color !important;
	}
		
		
	.tooltip-inversed-color.bs-tooltip-left .arrow::before,
	.tooltip-inversed-color.bs-tooltip-auto[x-placement^="left"] .arrow::before {
		border-left-color: $btn-line-color !important;
	}

	.active-dot-icon {
		circle {
			fill: $dark-primary;
		}
	}

	.tile.tile-type-coin-balance [data-balance-change-sign="Negative"] {
		color: #e87293;
	}

	.tile.tile-type-coin-balance [data-balance-change-sign="Positive"] {
		color: $dark-primary;
	}

	::-webkit-scrollbar {
		width: 12px;
	}
	 
	::-webkit-scrollbar-track {
		-webkit-box-shadow: inset 0 0 6px $dark-bg; 
		border-radius: 0px;
	}
	 
	::-webkit-scrollbar-thumb {
		border-radius: 0px;
		background: $dark-primary;
	}

	.custom-balance-icon {
		content: url(/images/custom-themes/dark-forest/pic_balance.svg);
		margin-right: 0px;
		margin-left: auto;
		max-width: 70%;
	}

	.custom-dapp-header-container {
		display: flex;
		margin-bottom: 30px;
		@media screen and (max-width: 768px) {
			display: inline;
		}
	}

	.custom-dapp-header-description-container {
		display: contents;
	}

	.custom-address-icon {
		content: url(/images/custom-themes/dark-forest/dark_forrest_logo.svg);

		@media screen and (max-width: 768px) {
			margin-bottom: 20px;
		}
	}

	.custom-address-details{
		margin-top: 8px;
		@media (min-width: 576px) {
			margin-left: 0;
		}
		@media (min-width: 768px) {
			margin-left: 20px;
		}
		@media (min-width: 992px) {
			margin-left: 20px;
		}
		@media (min-width: 1200px) {
			margin-left: 20px;
		}
		color: $labels-dark;
	}

	.application-icon-link {
		margin-left: auto;
	}

	.application-icon {
		content: url(/images/custom-themes/dark-forest/planet.svg);
		&:hover {
			background-color: rgba(117, 249, 77, 0.4);
		}
		@media screen and (max-width: 768px) {
			float: right;
		}
	}

	.csv-icon {
		visibility: hidden;
	}

	.i-tooltip {
		.i-tooltip-circle {
			fill: #fff;
		}

		.i-tooltip-info {
			fill: $body-dark;
		}

		&:hover {
			.i-tooltip-circle {
			  fill: $dark-primary;
			}

			.i-tooltip-info {
				fill: #fff;
			}
		}
	}

	.confirmations-label:after {
        border-left: .9rem solid #111111;
    }
}

.navbar-dark .navbar-toggler {
	color: rgba(255, 255, 255, 0.5);
	border: none;
}

.dark-forest-theme-applied .dropdown-item {
	background-color: $dark-light!important;
	color: #fff !important;
}

.dark-forest-theme-applied .dropdown-item.active:not(.header), .dark-forest-theme-applied .dropdown-item:not(.header):hover, .dark-forest-theme-applied .dropdown-item:not(.header):focus {
    background-image: none;
    width: 100%;
    background-color: rgba(117, 249, 77, 0.4) !important;
}

.dark-forest-theme-applied .dropdown-item.active.header, .dark-forest-theme-applied .dropdown-item.header:hover, .dark-forest-theme-applied .dropdown-item.header:focus {
    background-color: $dark-light !important;
}

.dark-forest-theme-applied.modal-open .modal {
	background-color: $dark-bg !important;
}

@media (max-width: 991.98px) {
	.dark-forest-theme-applied .navbar.navbar-primary .navbar-nav .nav-link:hover,
	.dark-forest-theme-applied .navbar.navbar-primary .navbar-nav .nav-link.activeLink,
	.dark-forest-theme-applied .navbar.navbar-primary .navbar-nav .nav-link:focus {
		background-color: $dark-light-bg !important;
	}
	.dark-forest-theme-applied .dropdown-item:hover:before {
		content: none;
		color: $dark-primary !important;
	}
	.dark-forest-theme-applied .navbar.navbar-primary .navbar-nav .nav-link:hover:before
	{
		content: none;
		color: $dark-primary !important;
	}
}<|MERGE_RESOLUTION|>--- conflicted
+++ resolved
@@ -274,20 +274,16 @@
 	}
 
 	.btn-copy-icon {
-<<<<<<< HEAD
-		content: url(/images/custom-themes/dark-forest/copy.svg);
-=======
 		content: url(../static/images/custom-themes/dark-forest/copy-df.svg);
 		margin-left: 0.5rem;
 	}
 
 	.btn-copy-icon-ml-0 {
 		margin-left: 0;
->>>>>>> 7569dace
 	}
 
 	.btn-qr-icon {
-		content: url(/images/custom-themes/dark-forest/qr.svg);
+		content: url(../static/images/custom-themes/dark-forest/qr-df.svg);
 	}
 
 	.btn-copy-icon, .btn-qr-icon, .btn-address-card-icon {
@@ -911,7 +907,7 @@
 	}
 
 	.custom-balance-icon {
-		content: url(/images/custom-themes/dark-forest/pic_balance.svg);
+		content: url(../static/images/custom-themes/dark-forest/pic_balance.svg);
 		margin-right: 0px;
 		margin-left: auto;
 		max-width: 70%;
@@ -930,7 +926,7 @@
 	}
 
 	.custom-address-icon {
-		content: url(/images/custom-themes/dark-forest/dark_forrest_logo.svg);
+		content: url(../static/images/custom-themes/dark-forest/dark_forest_logo.svg);
 
 		@media screen and (max-width: 768px) {
 			margin-bottom: 20px;
@@ -959,7 +955,7 @@
 	}
 
 	.application-icon {
-		content: url(/images/custom-themes/dark-forest/planet.svg);
+		content: url(../static/images/custom-themes/dark-forest/planet.svg);
 		&:hover {
 			background-color: rgba(117, 249, 77, 0.4);
 		}
