// general
$primary: #133629;
$secondary: #3E6957;
$tertiary: #93d7ff;
$additional-font: #fff;

// footer
$footer-background-color: $primary;
$footer-title-color: #fff;
$footer-text-color: #96bde8;
$footer-item-disc-color: $secondary;
.footer-logo { filter: brightness(0) invert(1); }

// dashboard
$dashboard-line-color-price: $tertiary; // price left border

$dashboard-line-color-market: $secondary;

$dashboard-banner-chart-legend-label-color: $footer-text-color;
$dashboard-stats-item-label-color: $footer-text-color;
$dashboard-banner-chart-legend-value-color: #fff; // chart labels
$dashboard-stats-item-value-color: #fff; // stat values

$dashboard-stats-item-border-color: $secondary; // stat border

$dashboard-banner-gradient-start: $primary; // gradient begin

$dashboard-banner-gradient-end: $secondary; // gradient end

$dashboard-banner-network-plain-container-background-color: $secondary; // stats bg


// navigation
.navbar { box-shadow: 0px 0px 30px 0px rgba(21, 53, 80, 0.12); } // header shadow

// Logo Size
$navbar-logo-height: 22px;

// form
$form-control-border-color-active: $secondary;

// buttons
$btn-line-bg: #fff; // button bg
$btn-line-color: $secondary; // button border and font color && hover bg color
$btn-copy-color: $secondary; // btn copy
$btn-qr-color: $secondary; // btn qr-code
$btn-address-card-icon-color: $secondary; // btn address color
$btn-contract-color: $secondary;

//links & tile
$tile-body-a-color: $secondary;
$tile-type-block-color: $secondary;
$tile-type-progress-bar-color: $secondary;

a {
  color: $secondary;
}

a:hover, a:focus {
  color: $secondary;
}

.tile .tile-body a,
.tile a:hover,
.tile span[data-address-hash],
.tile a[data-test=token_link]
a.tile-title { color: $secondary !important; }
.card-body {  
  a:not(.dropdown-item):not(.button):not([data-test=address_hash_link]):not(.alert-link):not(#dropdown-tokens):not(.btn-line):not(.page-link):not(.active) {
    color: $secondary;

    &:hover {
      color: $secondary;
    }
  }
}

.dashboard-banner-network-stats-item::before {
  background-color: #F0EBDE !important;
}

// card
$card-background-1: $secondary;
$card-tab-active: $secondary;

.layout-container {
<<<<<<< HEAD
    .dashboard-banner-container {
      background-image: linear-gradient(
        to bottom,
        $dashboard-banner-gradient-start,
        $dashboard-banner-gradient-end
      );
    }
=======
  .dashboard-banner-container {
    background-color: $primary !important;
    background-image: linear-gradient(
      to bottom,
      $dashboard-banner-gradient-start,
      $dashboard-banner-gradient-end
    );
  }
>>>>>>> c2c7d017
}

$badges-color: #20446e;
// Badges
$badge-neutral-color: $badges-color;
$badge-neutral-background-color: rgba($badges-color, .1);
$api-text-monospace-color: $badges-color;

// Staking
$stakes-btn-remove-pool-color: $secondary;
$stakes-dashboard-copy-icon-color: $secondary;
$btn-full-primary-bg: $secondary;
$stakes-address-color: $secondary;
$stakes-control-color: $secondary;
$stakes-link-color: $secondary;
$progress-from-to-progress-background: $secondary;
$stakes-stats-item-border-color: rgba(#fff, .5);
$check-color: $secondary;
$modal-status-graph-success: $secondary;
$stakes-progress-graph-color: $secondary;

// Dark theme
$dark-primary: $secondary;
$dark-primary-alternate: $secondary;
$labels-dark: #A6BCF5;
$body-dark: #1c1d31; // body background
$dashboard-line-color-market-dark-theme: $secondary;
$dashboard-line-color-price-dark-theme: $secondary;
$dashboard-line-color-transactions-dark-theme: $secondary;


.dark-theme-applied {
  .dropdown-item.active:not(.header),
  .dropdown-item:not(.header):hover,
  .dropdown-item:not(.header):focus {
    background-color: $secondary !important;
  }

  .dashboard-banner-network-stats-item::before {
		background-color: $secondary !important;
	}

  .tile .tile-body a,
  .tile a:hover,
  .tile span[data-address-hash],
  .tile a[data-test=token_link] {
      color: $labels-dark !important;
  }

  .tile.tile-type-block {
		border-left-color: $secondary !important;
	}

  a {
    color: $labels-dark;
  }

  a:hover, a:focus {
    color: $labels-dark;
  }

  a.ad-url {
    color: $labels-dark !important;
  }

  .btn-line {
    background-color: transparent !important;
    border-color: $labels-dark !important;
    color: $labels-dark !important;

    &[disabled] {
        &,
        &:hover {
            background-color: transparent !important;
            border-color: $labels-dark !important;
            color: $labels-dark !important;
        }
    }
  }

  .btn-line:hover {
    color: $additional-font !important;
  }

  .btn-no-border-link-to-tems {
    border-color: $labels-dark !important;
    color: $labels-dark !important;
  }

  .btn-copy-icon, .btn-qr-icon, .btn-address-card-icon {
		border-color: $labels-dark !important;
		path {
			fill: $labels-dark !important;
		}
		&:hover {
			background-color: $labels-dark !important;
			path {
				fill: $body-dark !important;
			}
		}
    &.btn-copy-icon-small {
      &:hover {
        background-color: transparent !important;
        path {
          fill: $labels-dark !important;
        }
      }
    }
	}

  .btn-wallet-icon, .btn-contract-icon {
    background-color: transparent !important;
    border-color: $labels-dark !important;
    color: $labels-dark !important;

    &:hover {
      background-color: $labels-dark !important;
      border-color: $body-dark !important;
      color: $body-dark !important;
    }
  }

  .btn-contract-icon {
    path {
      fill: $labels-dark !important;
    }

    &:hover {
			path {
				fill: $body-dark !important;
			}
		}
  }

  .text-muted {
    color: #8a8dba !important;
  }

  .card-tab {
    color: #fff !important;
  }

  .card-body {  
    a:not(.dropdown-item):not(.button):not(.alert-link):not(#dropdown-tokens):not(.btn-line):not(.page-link) {
        color: $labels-dark !important;

        &:hover {
            color: $labels-dark !important;
        }
    }
  }

  .pagination-container .pagination .page-item.active .page-link {
    background-color: $secondary;
    border: 1px solid $secondary;
  }

  .dashboard-banner-chart-legend {
    .dashboard-banner-chart-legend-item.tx-per-day,
    .dashboard-banner-chart-legend-item.price-per-day,
    .dashboard-banner-chart-legend-item.market-cap-per-day,
    .dashboard-banner-chart-legend-item.gas-price-oracle
     {
      &::before {
        background-color: $secondary !important;
      }
    }
  }
  
  .dropzone-1 {
    border-color: #fff !important;
  }
  .footer-link {
		color: $labels-dark !important;
	}
  .footer-list ul li::before {
    background-color: $secondary !important;
  }
}<|MERGE_RESOLUTION|>--- conflicted
+++ resolved
@@ -84,15 +84,6 @@
 $card-tab-active: $secondary;
 
 .layout-container {
-<<<<<<< HEAD
-    .dashboard-banner-container {
-      background-image: linear-gradient(
-        to bottom,
-        $dashboard-banner-gradient-start,
-        $dashboard-banner-gradient-end
-      );
-    }
-=======
   .dashboard-banner-container {
     background-color: $primary !important;
     background-image: linear-gradient(
@@ -101,7 +92,6 @@
       $dashboard-banner-gradient-end
     );
   }
->>>>>>> c2c7d017
 }
 
 $badges-color: #20446e;
