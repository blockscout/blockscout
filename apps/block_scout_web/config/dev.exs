--- conflicted
+++ resolved
@@ -8,27 +8,6 @@
 # with webpack to recompile .js and .css sources.
 
 config :block_scout_web, BlockScoutWeb.Endpoint,
-<<<<<<< HEAD
-  secret_key_base:
-    System.get_env("SECRET_KEY_BASE") || "RMgI4C1HSkxsEjdhtGMfwAHfyT6CKWXOgzCboJflfSm4jeAlic52io05KB6mqzc5",
-  http: [
-    port: port || 4000,
-    protocol_options: [idle_timeout: 300_000]
-  ],
-  url: [
-    scheme: "http",
-    host: System.get_env("BLOCKSCOUT_HOST") || "localhost",
-    path: System.get_env("NETWORK_PATH") || "/",
-    api_path: System.get_env("API_PATH") || "/"
-  ],
-  https: [
-    port: (port && port + 1) || 4001,
-    cipher_suite: :strong,
-    certfile: System.get_env("CERTFILE") || "priv/cert/selfsigned.pem",
-    keyfile: System.get_env("KEYFILE") || "priv/cert/selfsigned_key.pem"
-  ],
-=======
->>>>>>> 266f503e
   debug_errors: true,
   code_reloader: true,
   check_origin: false,
