# This file is responsible for configuring your application
# and its dependencies with the aid of the Config module.
#
# This configuration file is loaded before any dependency and
# is restricted to this project.
import Config

<<<<<<< HEAD
alias BlockScoutWeb.LoggerBackend
=======
network_path =
  "NETWORK_PATH"
  |> System.get_env("/")
  |> (&(if !String.ends_with?(&1, "/") do
          &1 <> "/"
        else
          &1
        end)).()

api_path =
  "API_PATH"
  |> System.get_env("/")
  |> (&(if !String.ends_with?(&1, "/") do
          &1 <> "/"
        else
          &1
        end)).()
>>>>>>> ebc9acf8

# General application configuration
config :block_scout_web,
  namespace: BlockScoutWeb,
  ecto_repos: [Explorer.Repo.Local, Explorer.Repo.Account]

config :block_scout_web,
  admin_panel_enabled: System.get_env("ADMIN_PANEL_ENABLED", "") == "true"

config :block_scout_web, BlockScoutWeb.Counters.BlocksIndexedCounter, enabled: true

# Configures the endpoint
config :block_scout_web, BlockScoutWeb.Endpoint,
  url: [
    path: network_path,
    api_path: api_path
  ],
  render_errors: [view: BlockScoutWeb.ErrorView, accepts: ~w(html json)],
  pubsub_server: BlockScoutWeb.PubSub

config :block_scout_web, BlockScoutWeb.Tracer,
  service: :block_scout_web,
  adapter: SpandexDatadog.Adapter,
  trace_key: :blockscout

# Configures gettext
config :block_scout_web, BlockScoutWeb.Gettext, locales: ~w(en), default_locale: "en"

config :block_scout_web, BlockScoutWeb.SocialMedia,
  twitter: "PoaNetwork",
  telegram: "poa_network",
  facebook: "PoaNetwork",
  instagram: "PoaNetwork"

config :block_scout_web, BlockScoutWeb.Chain.TransactionHistoryChartController,
  # days
  history_size: 30

config :ex_cldr,
  default_locale: "en",
  default_backend: BlockScoutWeb.Cldr

config :logger_json, :block_scout_web,
  metadata:
    ~w(application fetcher request_id first_block_number last_block_number missing_block_range_count missing_block_count
       block_number step count error_count shrunk import_id transaction_id)a,
  metadata_filter: [application: :block_scout_web]

config :logger, :block_scout_web, backends: [LoggerJSON]

# config :logger, :block_scout_web,
#  # keep synced with `config/config.exs`
#  format: "$dateT$time $metadata[$level] $message\n",
#  metadata:
#    ~w(application fetcher request_id first_block_number last_block_number missing_block_range_count missing_block_count
#       block_number step count error_count shrunk import_id transaction_id)a,
#  metadata_filter: [application: :block_scout_web]

config :prometheus, BlockScoutWeb.Prometheus.Instrumenter,
  # override default for Phoenix 1.4 compatibility
  # * `:transport_name` to `:transport`
  # * remove `:vsn`
  channel_join_labels: [:channel, :topic, :transport],
  # override default for Phoenix 1.4 compatibility
  # * `:transport_name` to `:transport`
  # * remove `:vsn`
  channel_receive_labels: [:channel, :topic, :transport, :event]

config :spandex_phoenix, tracer: BlockScoutWeb.Tracer

config :wobserver,
  # return only the local node
  discovery: :none,
  mode: :plug

config :block_scout_web, BlockScoutWeb.ApiRouter,
  max_complexity: String.to_integer(System.get_env("GRAPHQL_COMPLEXITY") || "12000"),
  writing_enabled: System.get_env("DISABLE_WRITE_API") != "true",
  reading_enabled: System.get_env("DISABLE_READ_API") != "true",
  wobserver_enabled: System.get_env("WOBSERVER_ENABLED") == "true"

config :block_scout_web, BlockScoutWeb.WebRouter, enabled: System.get_env("DISABLE_WEBAPP") != "true"

# Configures Ueberauth local settings
config :ueberauth, Ueberauth,
  providers: [
    auth0: {
      Ueberauth.Strategy.Auth0,
      [callback_path: "/auth/auth0/callback"]
    }
  ]

config :hammer,
  backend: {Hammer.Backend.ETS, [expiry_ms: 60_000 * 60 * 4, cleanup_interval_ms: 60_000 * 10]}

config :prometheus, BlockScoutWeb.Prometheus.Exporter, path: "/metrics/web"

# Import environment specific config. This must remain at the bottom
# of this file so it overrides the configuration defined above.
import_config "#{config_env()}.exs"<|MERGE_RESOLUTION|>--- conflicted
+++ resolved
@@ -5,9 +5,8 @@
 # is restricted to this project.
 import Config
 
-<<<<<<< HEAD
 alias BlockScoutWeb.LoggerBackend
-=======
+
 network_path =
   "NETWORK_PATH"
   |> System.get_env("/")
@@ -25,7 +24,6 @@
         else
           &1
         end)).()
->>>>>>> ebc9acf8
 
 # General application configuration
 config :block_scout_web,
