# This file is responsible for configuring your application
# and its dependencies with the aid of the Config module.
#
# This configuration file is loaded before any dependency and
# is restricted to this project.
import Config

alias BlockScoutWeb.LoggerBackend

# General application configuration
config :block_scout_web,
  namespace: BlockScoutWeb,
<<<<<<< HEAD
  ecto_repos: [Explorer.Repo.Local]
=======
  ecto_repos: [Explorer.Repo, Explorer.Repo.Account]
>>>>>>> 25d80b44

config :block_scout_web,
  admin_panel_enabled: System.get_env("ADMIN_PANEL_ENABLED", "") == "true"

config :block_scout_web, BlockScoutWeb.Counters.BlocksIndexedCounter, enabled: true

# Configures the endpoint
config :block_scout_web, BlockScoutWeb.Endpoint,
  url: [
    path: System.get_env("NETWORK_PATH") || "/",
    api_path: System.get_env("API_PATH") || "/"
  ],
  render_errors: [view: BlockScoutWeb.ErrorView, accepts: ~w(html json)],
  pubsub_server: BlockScoutWeb.PubSub

config :block_scout_web, BlockScoutWeb.Tracer,
  service: :block_scout_web,
  adapter: SpandexDatadog.Adapter,
  trace_key: :blockscout

# Configures gettext
config :block_scout_web, BlockScoutWeb.Gettext, locales: ~w(en), default_locale: "en"

config :block_scout_web, BlockScoutWeb.SocialMedia,
  twitter: "PoaNetwork",
  telegram: "poa_network",
  facebook: "PoaNetwork",
  instagram: "PoaNetwork"

config :block_scout_web, BlockScoutWeb.Chain.TransactionHistoryChartController,
  # days
  history_size: 30

config :ex_cldr,
  default_locale: "en",
  default_backend: BlockScoutWeb.Cldr

config :logger_json, :block_scout_web,
  metadata:
    ~w(application fetcher request_id first_block_number last_block_number missing_block_range_count missing_block_count
       block_number step count error_count shrunk import_id transaction_id)a,
  metadata_filter: [application: :block_scout_web]

config :logger, :block_scout_web, backends: [LoggerJSON]

# config :logger, :block_scout_web,
#  # keep synced with `config/config.exs`
#  format: "$dateT$time $metadata[$level] $message\n",
#  metadata:
#    ~w(application fetcher request_id first_block_number last_block_number missing_block_range_count missing_block_count
#       block_number step count error_count shrunk import_id transaction_id)a,
#  metadata_filter: [application: :block_scout_web]

config :prometheus, BlockScoutWeb.Prometheus.Instrumenter,
  # override default for Phoenix 1.4 compatibility
  # * `:transport_name` to `:transport`
  # * remove `:vsn`
  channel_join_labels: [:channel, :topic, :transport],
  # override default for Phoenix 1.4 compatibility
  # * `:transport_name` to `:transport`
  # * remove `:vsn`
  channel_receive_labels: [:channel, :topic, :transport, :event]

config :spandex_phoenix, tracer: BlockScoutWeb.Tracer

config :wobserver,
  # return only the local node
  discovery: :none,
  mode: :plug

config :block_scout_web, BlockScoutWeb.ApiRouter,
  max_complexity: String.to_integer(System.get_env("GRAPHQL_COMPLEXITY") || "12000"),
  writing_enabled: System.get_env("DISABLE_WRITE_API") != "true",
  reading_enabled: System.get_env("DISABLE_READ_API") != "true",
  wobserver_enabled: System.get_env("WOBSERVER_ENABLED") == "true"

config :block_scout_web, BlockScoutWeb.WebRouter, enabled: System.get_env("DISABLE_WEBAPP") != "true"

# Configures Ueberauth local settings
config :ueberauth, Ueberauth,
  providers: [
    auth0: {
      Ueberauth.Strategy.Auth0,
      [callback_path: "/auth/auth0/callback"]
    }
  ]

config :hammer,
  backend: {Hammer.Backend.ETS, [expiry_ms: 60_000 * 60 * 4, cleanup_interval_ms: 60_000 * 10]}

config :prometheus, BlockScoutWeb.Prometheus.Exporter, path: "/metrics/web"

# Import environment specific config. This must remain at the bottom
# of this file so it overrides the configuration defined above.
import_config "#{config_env()}.exs"<|MERGE_RESOLUTION|>--- conflicted
+++ resolved
@@ -10,11 +10,7 @@
 # General application configuration
 config :block_scout_web,
   namespace: BlockScoutWeb,
-<<<<<<< HEAD
-  ecto_repos: [Explorer.Repo.Local]
-=======
-  ecto_repos: [Explorer.Repo, Explorer.Repo.Account]
->>>>>>> 25d80b44
+  ecto_repos: [Explorer.Repo.Local, Explorer.Repo.Account]
 
 config :block_scout_web,
   admin_panel_enabled: System.get_env("ADMIN_PANEL_ENABLED", "") == "true"
