defmodule BlockScoutWeb.Schema.Query.TokenTransfersTest do
  use BlockScoutWeb.ConnCase

  describe "token_transfers field" do
    test "with valid argument, returns all expected fields", %{conn: conn} do
      transaction = insert(:transaction)
<<<<<<< HEAD
      block = insert(:block)
      token_transfer = insert(:token_transfer, transaction: transaction, block: block)
=======
      token_transfer = insert(:token_transfer, transaction: transaction, token_ids: [5], amounts: [10])
>>>>>>> 2a297994
      address_hash = to_string(token_transfer.token_contract_address_hash)

      query = """
      query ($token_contract_address_hash: AddressHash!, $first: Int!) {
        token_transfers(token_contract_address_hash: $token_contract_address_hash, first: $first) {
          edges {
            node {
              amount
              amounts
              block_number
              log_index
              token_id
              token_ids
              from_address_hash
              to_address_hash
              token_contract_address_hash
              transaction_hash
            }
          }
        }
      }
      """

      variables = %{
        "token_contract_address_hash" => address_hash,
        "first" => 1
      }

      conn = post(conn, "/graphql", query: query, variables: variables)

      assert json_response(conn, 200) == %{
               "data" => %{
                 "token_transfers" => %{
                   "edges" => [
                     %{
                       "node" => %{
                         "amount" => to_string(token_transfer.amount),
                         "amounts" => Enum.map(token_transfer.amounts, &to_string/1),
                         "block_number" => token_transfer.block_number,
                         "log_index" => token_transfer.log_index,
                         "token_id" => token_transfer.token_id,
                         "token_ids" => Enum.map(token_transfer.token_ids, &to_string/1),
                         "from_address_hash" => to_string(token_transfer.from_address_hash),
                         "to_address_hash" => to_string(token_transfer.to_address_hash),
                         "token_contract_address_hash" => to_string(token_transfer.token_contract_address_hash),
                         "transaction_hash" => to_string(token_transfer.transaction_hash)
                       }
                     }
                   ]
                 }
               }
             }
    end

    test "with token contract address with zero token transfers", %{conn: conn} do
      address = insert(:contract_address)

      query = """
      query ($token_contract_address_hash: AddressHash!, $first: Int!) {
        token_transfers(token_contract_address_hash: $token_contract_address_hash, first: $first) {
          edges {
            node {
              amount
              block_number
              log_index
              token_id
              from_address_hash
              to_address_hash
              token_contract_address_hash
              transaction_hash
            }
          }
        }
      }
      """

      variables = %{
        "token_contract_address_hash" => to_string(address.hash),
        "first" => 10
      }

      conn = post(conn, "/graphql", query: query, variables: variables)

      assert json_response(conn, 200) == %{
               "data" => %{
                 "token_transfers" => %{
                   "edges" => []
                 }
               }
             }
    end

    test "complexity correlates to first or last argument", %{conn: conn} do
      address = insert(:contract_address)

      query1 = """
      query ($token_contract_address_hash: AddressHash!, $first: Int!) {
        token_transfers(token_contract_address_hash: $token_contract_address_hash, first: $first) {
          edges {
            node {
              amount
              from_address_hash
              to_address_hash
            }
          }
        }
      }
      """

      variables1 = %{
        "token_contract_address_hash" => to_string(address.hash),
        "first" => 55
      }

      response1 =
        conn
        |> post("/graphql", query: query1, variables: variables1)
        |> json_response(200)

      %{"errors" => [response1_error1, response1_error2]} = response1

      assert response1_error1["message"] =~ ~s(Field token_transfers is too complex)
      assert response1_error2["message"] =~ ~s(Operation is too complex)

      query2 = """
      query ($token_contract_address_hash: AddressHash!, $last: Int!) {
        token_transfers(token_contract_address_hash: $token_contract_address_hash, last: $last) {
          edges {
            node {
              amount
              from_address_hash
              to_address_hash
            }
          }
        }
      }
      """

      variables2 = %{
        "token_contract_address_hash" => to_string(address.hash),
        "last" => 55
      }

      response2 =
        conn
        |> post("/graphql", query: query2, variables: variables2)
        |> json_response(200)

      %{"errors" => [response2_error1, response2_error2]} = response2
      assert response2_error1["message"] =~ ~s(Field token_transfers is too complex)
      assert response2_error2["message"] =~ ~s(Operation is too complex)
    end

    test "with 'last' and 'count' arguments", %{conn: conn} do
      # "`last: N` must always be acompanied by either a `before:` argument to
      # the query, or an explicit `count:` option to the `from_query` call.
      # Otherwise it is impossible to derive the required offset."
      # https://hexdocs.pm/absinthe_relay/Absinthe.Relay.Connection.html#from_query/4
      #
      # This test ensures support for a 'count' argument.

      address = insert(:contract_address)

      blocks = insert_list(2, :block)

      [transaction1, transaction2] =
        for block <- blocks do
          :transaction
          |> insert()
          |> with_block(block)
        end

      token_transfer_attrs1 = %{
        block_number: transaction1.block_number,
        transaction: transaction1,
        block: transaction1.block,
        token_contract_address: address
      }

      token_transfer_attrs2 = %{
        block_number: transaction2.block_number,
        transaction: transaction2,
        block: transaction2.block,
        token_contract_address: address
      }

      insert(:token_transfer, token_transfer_attrs1)
      insert(:token_transfer, token_transfer_attrs2)

      query = """
      query ($token_contract_address_hash: AddressHash!, $last: Int!, $count: Int) {
        token_transfers(token_contract_address_hash: $token_contract_address_hash, last: $last, count: $count) {
          edges {
            node {
              transaction_hash
            }
          }
        }
      }
      """

      variables = %{
        "token_contract_address_hash" => to_string(address.hash),
        "last" => 1,
        "count" => 2
      }

      [token_transfer] =
        conn
        |> post("/graphql", query: query, variables: variables)
        |> json_response(200)
        |> get_in(["data", "token_transfers", "edges"])

      assert token_transfer["node"]["transaction_hash"] == to_string(transaction1.hash)
    end

    test "pagination support with 'first' and 'after' arguments", %{conn: conn} do
      address = insert(:contract_address)

      blocks = insert_list(3, :block)

      [transaction1, transaction2, transaction3] =
        transactions =
        for block <- blocks do
          :transaction
          |> insert()
          |> with_block(block)
        end

      for transaction <- transactions do
        token_transfer_attrs = %{
          block_number: transaction.block_number,
          transaction: transaction,
          token_contract_address: address,
          block: transaction.block
        }

        insert(:token_transfer, token_transfer_attrs)
      end

      query1 = """
      query ($token_contract_address_hash: AddressHash!, $first: Int!) {
        token_transfers(token_contract_address_hash: $token_contract_address_hash, first: $first) {
          page_info {
            has_next_page
            has_previous_page
          }
          edges {
            node {
              transaction_hash
            }
            cursor
          }
        }
      }
      """

      variables1 = %{
        "token_contract_address_hash" => to_string(address.hash),
        "first" => 1
      }

      conn = post(conn, "/graphql", query: query1, variables: variables1)

      %{"data" => %{"token_transfers" => page1}} = json_response(conn, 200)

      assert page1["page_info"] == %{"has_next_page" => true, "has_previous_page" => false}
      assert Enum.all?(page1["edges"], &(&1["node"]["transaction_hash"] == to_string(transaction3.hash)))

      last_cursor_page1 =
        page1
        |> Map.get("edges")
        |> List.last()
        |> Map.get("cursor")

      query2 = """
      query ($token_contract_address_hash: AddressHash!, $first: Int!, $after: String!) {
      token_transfers(token_contract_address_hash: $token_contract_address_hash, first: $first, after: $after) {
          page_info {
            has_next_page
            has_previous_page
          }
          edges {
            node {
              transaction_hash
            }
            cursor
          }
        }
      }
      """

      variables2 = %{
        "token_contract_address_hash" => to_string(address.hash),
        "first" => 1,
        "after" => last_cursor_page1
      }

      conn = post(conn, "/graphql", query: query2, variables: variables2)

      %{"data" => %{"token_transfers" => page2}} = json_response(conn, 200)

      assert page2["page_info"] == %{"has_next_page" => true, "has_previous_page" => true}
      assert Enum.all?(page2["edges"], &(&1["node"]["transaction_hash"] == to_string(transaction2.hash)))

      last_cursor_page2 =
        page2
        |> Map.get("edges")
        |> List.last()
        |> Map.get("cursor")

      variables3 = %{
        "token_contract_address_hash" => to_string(address.hash),
        "first" => 1,
        "after" => last_cursor_page2
      }

      conn = post(conn, "/graphql", query: query2, variables: variables3)

      %{"data" => %{"token_transfers" => page3}} = json_response(conn, 200)

      assert page3["page_info"] == %{"has_next_page" => false, "has_previous_page" => true}
      assert Enum.all?(page3["edges"], &(&1["node"]["transaction_hash"] == to_string(transaction1.hash)))
    end
  end
end<|MERGE_RESOLUTION|>--- conflicted
+++ resolved
@@ -4,12 +4,7 @@
   describe "token_transfers field" do
     test "with valid argument, returns all expected fields", %{conn: conn} do
       transaction = insert(:transaction)
-<<<<<<< HEAD
-      block = insert(:block)
-      token_transfer = insert(:token_transfer, transaction: transaction, block: block)
-=======
       token_transfer = insert(:token_transfer, transaction: transaction, token_ids: [5], amounts: [10])
->>>>>>> 2a297994
       address_hash = to_string(token_transfer.token_contract_address_hash)
 
       query = """
