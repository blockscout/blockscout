--- conflicted
+++ resolved
@@ -3,26 +3,14 @@
 
   describe "GET show/2" do
     test "redirects  with valid params", %{conn: conn} do
-<<<<<<< HEAD
-      contract_address = insert(:address)
-      block = insert(:block)
-=======
       token = insert(:token)
->>>>>>> 2a297994
 
       contract_address_hash = token.contract_address_hash
 
       token_id = 10
 
-<<<<<<< HEAD
-      insert(:token_transfer,
-        from_address: contract_address,
-        token_contract_address: contract_address,
-        block: block,
-=======
       insert(:token_instance,
         token_contract_address_hash: contract_address_hash,
->>>>>>> 2a297994
         token_id: token_id
       )
 
