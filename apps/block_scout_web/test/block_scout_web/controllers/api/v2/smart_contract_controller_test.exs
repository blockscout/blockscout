defmodule BlockScoutWeb.API.V2.SmartContractControllerTest do
  use BlockScoutWeb.ConnCase, async: false
  use BlockScoutWeb.ChannelCase, async: false

  import Mox

  alias BlockScoutWeb.AddressContractView
  alias Explorer.Chain.{Address, SmartContract}
  alias Explorer.Account.Identity
  alias Explorer.TestHelper
  alias Plug.Conn

  setup :set_mox_from_context

  setup :verify_on_exit!

  setup_all do
    # Create the mock safely with try-catch to avoid errors if already mocked
    try do
      :meck.new(Explorer.Chain.SmartContract, [:passthrough])
    catch
      :error, {:already_started, _pid} -> :ok
    end

    on_exit(fn ->
      try do
        :meck.unload(Explorer.Chain.SmartContract)
      catch
        # Ignore any errors when unloading
        _, _ -> :ok
      end
    end)

    :ok
  end

  describe "/smart-contracts/{address_hash}" do
    test "get 404 on non existing SC", %{conn: conn} do
      address = build(:address)

      request = get(conn, "/api/v2/smart-contracts/#{address.hash}")

      assert %{"message" => "Not found"} = json_response(request, 404)
    end

    test "get 422 on invalid address", %{conn: conn} do
      request = get(conn, "/api/v2/smart-contracts/0x")

      assert %{"message" => "Invalid parameter(s)"} = json_response(request, 422)
    end

    test "get unverified smart-contract info", %{conn: conn} do
      address = insert(:contract_address)

      TestHelper.get_eip1967_implementation_error_response()

      request = get(conn, "/api/v2/smart-contracts/#{Address.checksum(address.hash)}")
      response = json_response(request, 200)

      assert response ==
               %{
                 "proxy_type" => nil,
                 "implementations" => [],
                 "is_self_destructed" => false,
                 "deployed_bytecode" => to_string(address.contract_code),
                 "creation_bytecode" => nil
               }

      insert(:transaction,
        created_contract_address_hash: address.hash,
        input:
          "0x608060405234801561001057600080fd5b5060df8061001f6000396000f3006080604052600436106049576000357c0100000000000000000000000000000000000000000000000000000000900463ffffffff16806360fe47b114604e5780636d4ce63c146078575b600080fd5b348015605957600080fd5b5060766004803603810190808035906020019092919050505060a0565b005b348015608357600080fd5b50608a60aa565b6040518082815260200191505060405180910390f35b8060008190555050565b600080549050905600a165627a7a7230582061b7676067d537e410bb704932a9984739a959416170ea17bda192ac1218d2790029"
      )
      |> with_block()

      TestHelper.get_eip1967_implementation_error_response()

      request = get(conn, "/api/v2/smart-contracts/#{Address.checksum(address.hash)}")
      response = json_response(request, 200)

      assert response ==
               %{
                 "proxy_type" => nil,
                 "implementations" => [],
                 "is_self_destructed" => false,
                 "deployed_bytecode" => to_string(address.contract_code),
                 "creation_bytecode" =>
                   "0x608060405234801561001057600080fd5b5060df8061001f6000396000f3006080604052600436106049576000357c0100000000000000000000000000000000000000000000000000000000900463ffffffff16806360fe47b114604e5780636d4ce63c146078575b600080fd5b348015605957600080fd5b5060766004803603810190808035906020019092919050505060a0565b005b348015608357600080fd5b50608a60aa565b6040518082815260200191505060405180910390f35b8060008190555050565b600080549050905600a165627a7a7230582061b7676067d537e410bb704932a9984739a959416170ea17bda192ac1218d2790029"
               }
    end

    test "get an eip1967 proxy contract", %{conn: conn} do
      implementation_address = insert(:contract_address)
      proxy_address = insert(:contract_address)

      _proxy_smart_contract =
        insert(:smart_contract,
          address_hash: proxy_address.hash,
          contract_code_md5: "123"
        )

      implementation =
        insert(:proxy_implementation,
          proxy_address_hash: proxy_address.hash,
          proxy_type: "eip1967",
          address_hashes: [implementation_address.hash],
          names: [nil]
        )

      assert implementation.proxy_type == :eip1967

      request = get(conn, "/api/v2/smart-contracts/#{Address.checksum(proxy_address.hash)}")
      response = json_response(request, 200)
    end

    test "get smart-contract", %{conn: conn} do
      lib_address = build(:address)
      lib_address_string = to_string(lib_address)

      target_contract =
        insert(:smart_contract,
          external_libraries: [%{name: "ABC", address_hash: lib_address_string}],
          constructor_arguments:
            "0x00000000000000000000000000000000000000000000000000000000000000000000000000000000000000002cf6e7c9ec35d0b08a1062e13854f74b1aaae54e"
        )

      insert(:transaction,
        created_contract_address_hash: target_contract.address_hash,
        input:
          "0x608060405234801561001057600080fd5b5060df8061001f6000396000f3006080604052600436106049576000357c0100000000000000000000000000000000000000000000000000000000900463ffffffff16806360fe47b114604e5780636d4ce63c146078575b600080fd5b348015605957600080fd5b5060766004803603810190808035906020019092919050505060a0565b005b348015608357600080fd5b50608a60aa565b6040518082815260200191505060405180910390f35b8060008190555050565b600080549050905600a165627a7a7230582061b7676067d537e410bb704932a9984739a959416170ea17bda192ac1218d2790029"
      )
      |> with_block()

      implementation_address = insert(:address)
      implementation_address_hash_string = to_string(implementation_address.hash)
      formatted_implementation_address_hash_string = to_string(Address.checksum(implementation_address.hash))

      correct_response = %{
        "verified_twin_address_hash" => nil,
        "is_verified" => true,
        "is_changed_bytecode" => false,
        "is_partially_verified" => target_contract.partially_verified,
        "is_fully_verified" => true,
        "is_verified_via_sourcify" => target_contract.verified_via_sourcify,
        "minimal_proxy_address_hash" => nil,
        "sourcify_repo_url" =>
          if(target_contract.verified_via_sourcify,
            do: AddressContractView.sourcify_repo_url(target_contract.address_hash, target_contract.partially_verified)
          ),
        "can_be_visualized_via_sol2uml" => false,
        "name" => target_contract && target_contract.name,
        "compiler_version" => target_contract.compiler_version,
        "optimization_enabled" => target_contract.optimization,
        "optimization_runs" => target_contract.optimization_runs,
        "evm_version" => target_contract.evm_version,
        "verified_at" => target_contract.inserted_at |> to_string() |> String.replace(" ", "T"),
        "source_code" => target_contract.contract_source_code,
        "file_path" => target_contract.file_path,
        "additional_sources" => [],
        "compiler_settings" => target_contract.compiler_settings,
        "external_libraries" => [%{"name" => "ABC", "address_hash" => Address.checksum(lib_address)}],
        "constructor_args" => target_contract.constructor_arguments,
        "decoded_constructor_args" => nil,
        "is_self_destructed" => false,
        "deployed_bytecode" =>
          "0x6080604052600436106049576000357c0100000000000000000000000000000000000000000000000000000000900463ffffffff16806360fe47b114604e5780636d4ce63c146078575b600080fd5b348015605957600080fd5b5060766004803603810190808035906020019092919050505060a0565b005b348015608357600080fd5b50608a60aa565b6040518082815260200191505060405180910390f35b8060008190555050565b600080549050905600a165627a7a7230582061b7676067d537e410bb704932a9984739a959416170ea17bda192ac1218d2790029",
        "creation_bytecode" =>
          "0x608060405234801561001057600080fd5b5060df8061001f6000396000f3006080604052600436106049576000357c0100000000000000000000000000000000000000000000000000000000900463ffffffff16806360fe47b114604e5780636d4ce63c146078575b600080fd5b348015605957600080fd5b5060766004803603810190808035906020019092919050505060a0565b005b348015608357600080fd5b50608a60aa565b6040518082815260200191505060405180910390f35b8060008190555050565b600080549050905600a165627a7a7230582061b7676067d537e410bb704932a9984739a959416170ea17bda192ac1218d2790029",
        "abi" => target_contract.abi,
        "proxy_type" => "eip1967",
        "implementations" => [%{"address" => formatted_implementation_address_hash_string, "name" => nil}],
        "is_verified_via_eth_bytecode_db" => target_contract.verified_via_eth_bytecode_db,
        "is_verified_via_verifier_alliance" => target_contract.verified_via_verifier_alliance,
        "language" => target_contract |> SmartContract.language() |> to_string(),
        "license_type" => "none",
        "certified" => false,
        "is_blueprint" => false
      }

      TestHelper.get_eip1967_implementation_non_zero_address(implementation_address_hash_string)

      request = get(conn, "/api/v2/smart-contracts/#{Address.checksum(target_contract.address_hash)}")
      response = json_response(request, 200)

      result_props = correct_response |> Map.keys()

      for prop <- result_props do
        assert prepare_implementation(correct_response[prop]) == response[prop]
      end
    end

    test "get smart-contract with decoded constructor", %{conn: conn} do
      lib_address = build(:address)
      lib_address_string = to_string(lib_address)

      target_contract =
        insert(:smart_contract,
          external_libraries: [%{name: "ABC", address_hash: lib_address_string}],
          constructor_arguments:
            "0x00000000000000000000000000000000000000000000000000000000000000000000000000000000000000002cf6e7c9ec35d0b08a1062e13854f74b1aaae54e",
          abi: [
            %{
              "type" => "constructor",
              "inputs" => [
                %{"type" => "address", "name" => "_proxyStorage"},
                %{"type" => "address", "name" => "_implementationAddress"}
              ]
            },
            %{
              "constant" => false,
              "inputs" => [%{"name" => "x", "type" => "uint256"}],
              "name" => "set",
              "outputs" => [],
              "payable" => false,
              "stateMutability" => "nonpayable",
              "type" => "function"
            },
            %{
              "constant" => true,
              "inputs" => [],
              "name" => "get",
              "outputs" => [%{"name" => "", "type" => "uint256"}],
              "payable" => false,
              "stateMutability" => "view",
              "type" => "function"
            }
          ],
          license_type: 13
        )

      insert(:transaction,
        created_contract_address_hash: target_contract.address_hash,
        input:
          "0x608060405234801561001057600080fd5b5060df8061001f6000396000f3006080604052600436106049576000357c0100000000000000000000000000000000000000000000000000000000900463ffffffff16806360fe47b114604e5780636d4ce63c146078575b600080fd5b348015605957600080fd5b5060766004803603810190808035906020019092919050505060a0565b005b348015608357600080fd5b50608a60aa565b6040518082815260200191505060405180910390f35b8060008190555050565b600080549050905600a165627a7a7230582061b7676067d537e410bb704932a9984739a959416170ea17bda192ac1218d2790029"
      )
      |> with_block()

      correct_response = %{
        "verified_twin_address_hash" => nil,
        "is_verified" => true,
        "is_changed_bytecode" => false,
        "is_partially_verified" => target_contract.partially_verified,
        "is_fully_verified" => true,
        "is_verified_via_sourcify" => target_contract.verified_via_sourcify,
        "minimal_proxy_address_hash" => nil,
        "sourcify_repo_url" =>
          if(target_contract.verified_via_sourcify,
            do: AddressContractView.sourcify_repo_url(target_contract.address_hash, target_contract.partially_verified)
          ),
        "can_be_visualized_via_sol2uml" => false,
        "name" => target_contract && target_contract.name,
        "compiler_version" => target_contract.compiler_version,
        "optimization_enabled" => target_contract.optimization,
        "optimization_runs" => target_contract.optimization_runs,
        "evm_version" => target_contract.evm_version,
        "verified_at" => target_contract.inserted_at |> to_string() |> String.replace(" ", "T"),
        "source_code" => target_contract.contract_source_code,
        "file_path" => target_contract.file_path,
        "additional_sources" => [],
        "compiler_settings" => target_contract.compiler_settings,
        "external_libraries" => [%{"name" => "ABC", "address_hash" => Address.checksum(lib_address)}],
        "constructor_args" => target_contract.constructor_arguments,
        "decoded_constructor_args" => [
          ["0x0000000000000000000000000000000000000000", %{"name" => "_proxyStorage", "type" => "address"}],
          [
            Address.checksum("0x2Cf6E7c9eC35D0B08A1062e13854f74b1aaae54e"),
            %{"name" => "_implementationAddress", "type" => "address"}
          ]
        ],
        "is_self_destructed" => false,
        "deployed_bytecode" =>
          "0x6080604052600436106049576000357c0100000000000000000000000000000000000000000000000000000000900463ffffffff16806360fe47b114604e5780636d4ce63c146078575b600080fd5b348015605957600080fd5b5060766004803603810190808035906020019092919050505060a0565b005b348015608357600080fd5b50608a60aa565b6040518082815260200191505060405180910390f35b8060008190555050565b600080549050905600a165627a7a7230582061b7676067d537e410bb704932a9984739a959416170ea17bda192ac1218d2790029",
        "creation_bytecode" =>
          "0x608060405234801561001057600080fd5b5060df8061001f6000396000f3006080604052600436106049576000357c0100000000000000000000000000000000000000000000000000000000900463ffffffff16806360fe47b114604e5780636d4ce63c146078575b600080fd5b348015605957600080fd5b5060766004803603810190808035906020019092919050505060a0565b005b348015608357600080fd5b50608a60aa565b6040518082815260200191505060405180910390f35b8060008190555050565b600080549050905600a165627a7a7230582061b7676067d537e410bb704932a9984739a959416170ea17bda192ac1218d2790029",
        "abi" => target_contract.abi,
        "proxy_type" => nil,
        "implementations" => [],
        "is_verified_via_eth_bytecode_db" => target_contract.verified_via_eth_bytecode_db,
        "is_verified_via_verifier_alliance" => target_contract.verified_via_verifier_alliance,
        "language" => target_contract |> SmartContract.language() |> to_string(),
        "license_type" => "gnu_agpl_v3",
        "certified" => false,
        "is_blueprint" => false
      }

      TestHelper.get_eip1967_implementation_error_response()

      request = get(conn, "/api/v2/smart-contracts/#{Address.checksum(target_contract.address_hash)}")
      response = json_response(request, 200)

      result_props = correct_response |> Map.keys()

      for prop <- result_props do
        assert correct_response[prop] == response[prop]
      end
    end

    test "get smart-contract data from bytecode twin without constructor args", %{conn: conn} do
      lib_address = build(:address)
      lib_address_string = to_string(lib_address)

      target_contract =
        insert(:smart_contract,
          external_libraries: [%{name: "ABC", address_hash: lib_address_string}],
          constructor_arguments:
            "0x00000000000000000000000000000000000000000000000000000000000000000000000000000000000000002cf6e7c9ec35d0b08a1062e13854f74b1aaae54e",
          abi: [
            %{
              "type" => "constructor",
              "inputs" => [
                %{"type" => "address", "name" => "_proxyStorage"},
                %{"type" => "address", "name" => "_implementationAddress"}
              ]
            },
            %{
              "constant" => false,
              "inputs" => [%{"name" => "x", "type" => "uint256"}],
              "name" => "set",
              "outputs" => [],
              "payable" => false,
              "stateMutability" => "nonpayable",
              "type" => "function"
            },
            %{
              "constant" => true,
              "inputs" => [],
              "name" => "get",
              "outputs" => [%{"name" => "", "type" => "uint256"}],
              "payable" => false,
              "stateMutability" => "view",
              "type" => "function"
            }
          ]
        )

      insert(:transaction,
        created_contract_address_hash: target_contract.address_hash,
        input:
          "0x608060405234801561001057600080fd5b5060df8061001f6000396000f3006080604052600436106049576000357c0100000000000000000000000000000000000000000000000000000000900463ffffffff16806360fe47b114604e5780636d4ce63c146078575b600080fd5b348015605957600080fd5b5060766004803603810190808035906020019092919050505060a0565b005b348015608357600080fd5b50608a60aa565b6040518082815260200191505060405180910390f35b8060008190555050565b600080549050905600a165627a7a7230582061b7676067d537e410bb704932a9984739a959416170ea17bda192ac1218d2790029"
      )
      |> with_block(status: :ok)

      address = insert(:contract_address)

      insert(:transaction,
        created_contract_address_hash: address.hash,
        input:
          "0x608060405234801561001057600080fd5b5060df8061001f6000396000f3006080604052600436106049576000357c0100000000000000000000000000000000000000000000000000000000900463ffffffff16806360fe47b114604e5780636d4ce63c146078575b600080fd5b348015605957600080fd5b5060766004803603810190808035906020019092919050505060a0565b005b348015608357600080fd5b50608a60aa565b6040518082815260200191505060405180910390f35b8060008190555050565b600080549050905600a165627a7a7230582061b7676067d537e410bb704932a9984739a959416170ea17bda192ac1218d2790029"
      )
      |> with_block(status: :ok)

      correct_response = %{
        "verified_twin_address_hash" => Address.checksum(target_contract.address_hash),
        "is_verified" => false,
        "is_changed_bytecode" => false,
        "is_partially_verified" => target_contract.partially_verified,
        "is_fully_verified" => false,
        "is_verified_via_sourcify" => false,
        "minimal_proxy_address_hash" => nil,
        "sourcify_repo_url" => nil,
        "can_be_visualized_via_sol2uml" => false,
        "name" => target_contract && target_contract.name,
        "compiler_version" => target_contract.compiler_version,
        "optimization_enabled" => target_contract.optimization,
        "optimization_runs" => target_contract.optimization_runs,
        "evm_version" => target_contract.evm_version,
        "verified_at" => target_contract.inserted_at |> to_string() |> String.replace(" ", "T"),
        "source_code" => target_contract.contract_source_code,
        "file_path" => target_contract.file_path,
        "additional_sources" => [],
        "compiler_settings" => target_contract.compiler_settings,
        "external_libraries" => [%{"name" => "ABC", "address_hash" => Address.checksum(lib_address)}],
        "constructor_args" => nil,
        "decoded_constructor_args" => nil,
        "is_self_destructed" => false,
        "deployed_bytecode" =>
          "0x6080604052600436106049576000357c0100000000000000000000000000000000000000000000000000000000900463ffffffff16806360fe47b114604e5780636d4ce63c146078575b600080fd5b348015605957600080fd5b5060766004803603810190808035906020019092919050505060a0565b005b348015608357600080fd5b50608a60aa565b6040518082815260200191505060405180910390f35b8060008190555050565b600080549050905600a165627a7a7230582061b7676067d537e410bb704932a9984739a959416170ea17bda192ac1218d2790029",
        "creation_bytecode" =>
          "0x608060405234801561001057600080fd5b5060df8061001f6000396000f3006080604052600436106049576000357c0100000000000000000000000000000000000000000000000000000000900463ffffffff16806360fe47b114604e5780636d4ce63c146078575b600080fd5b348015605957600080fd5b5060766004803603810190808035906020019092919050505060a0565b005b348015608357600080fd5b50608a60aa565b6040518082815260200191505060405180910390f35b8060008190555050565b600080549050905600a165627a7a7230582061b7676067d537e410bb704932a9984739a959416170ea17bda192ac1218d2790029",
        "abi" => target_contract.abi,
        "proxy_type" => nil,
        "implementations" => [],
        "is_verified_via_eth_bytecode_db" => target_contract.verified_via_eth_bytecode_db,
        "is_verified_via_verifier_alliance" => target_contract.verified_via_verifier_alliance,
        "language" => target_contract |> SmartContract.language() |> to_string(),
        "license_type" => "none",
        "certified" => false,
        "is_blueprint" => false
      }

      TestHelper.get_all_proxies_implementation_zero_addresses()

      request = get(conn, "/api/v2/smart-contracts/#{Address.checksum(address.hash)}")
      response = json_response(request, 200)

      result_props = correct_response |> Map.keys()

      for prop <- result_props do
        assert correct_response[prop] == response[prop]
      end
    end

    test "doesn't get smart-contract multiple additional sources from EIP-1167 implementation", %{conn: conn} do
      implementation_contract =
        insert(:smart_contract,
          external_libraries: [],
          constructor_arguments: "",
          abi: [
            %{
              "type" => "constructor",
              "inputs" => [
                %{"type" => "address", "name" => "_proxyStorage"},
                %{"type" => "address", "name" => "_implementationAddress"}
              ]
            },
            %{
              "constant" => false,
              "inputs" => [%{"name" => "x", "type" => "uint256"}],
              "name" => "set",
              "outputs" => [],
              "payable" => false,
              "stateMutability" => "nonpayable",
              "type" => "function"
            },
            %{
              "constant" => true,
              "inputs" => [],
              "name" => "get",
              "outputs" => [%{"name" => "", "type" => "uint256"}],
              "payable" => false,
              "stateMutability" => "view",
              "type" => "function"
            }
          ],
          license_type: 9
        )

      insert(:smart_contract_additional_source,
        file_name: "test1",
        contract_source_code: "test2",
        address_hash: implementation_contract.address_hash
      )

      insert(:smart_contract_additional_source,
        file_name: "test3",
        contract_source_code: "test4",
        address_hash: implementation_contract.address_hash
      )

      implementation_contract_address_hash_string =
        Base.encode16(implementation_contract.address_hash.bytes, case: :lower)

      proxy_transaction_input =
        "0x11b804ab000000000000000000000000" <>
          implementation_contract_address_hash_string <>
          "000000000000000000000000000000000000000000000000000000000000006035323031313537360000000000000000000000000000000000000000000000000000000000000000000000000000000000000000000000000000000000000284e159163400000000000000000000000034420c13696f4ac650b9fafe915553a1abcd7dd30000000000000000000000000000000000000000000000000000000000000140000000000000000000000000000000000000000000000000000000000000018000000000000000000000000000000000000000000000000000000000000001c00000000000000000000000000000000000000000000000000000000000000220000000000000000000000000ff5ae9b0a7522736299d797d80b8fc6f31d61100000000000000000000000000ff5ae9b0a7522736299d797d80b8fc6f31d6110000000000000000000000000000000000000000000000000000000000000003e8000000000000000000000000000000000000000000000000000000000000000000000000000000000000000034420c13696f4ac650b9fafe915553a1abcd7dd300000000000000000000000000000000000000000000000000000000000000184f7074696d69736d2053756273637269626572204e465473000000000000000000000000000000000000000000000000000000000000000000000000000000054f504e46540000000000000000000000000000000000000000000000000000000000000000000000000000000000000000000000000000000000000000000037697066733a2f2f516d66544e504839765651334b5952346d6b52325a6b757756424266456f5a5554545064395538666931503332752f300000000000000000000000000000000000000000000000000000000000000000000000000000000002000000000000000000000000c82bbe41f2cf04e3a8efa18f7032bdd7f6d98a81000000000000000000000000efba8a2a82ec1fb1273806174f5e28fbb917cf9500000000000000000000000000000000000000000000000000000000"

      proxy_deployed_bytecode =
        "0x363d3d373d3d3d363d73" <> implementation_contract_address_hash_string <> "5af43d82803e903d91602b57fd5bf3"

      proxy_address =
        insert(:contract_address,
          contract_code: proxy_deployed_bytecode
        )

      insert(:transaction,
        created_contract_address_hash: proxy_address.hash,
        input: proxy_transaction_input
      )
      |> with_block(status: :ok)

      correct_response = %{
        "is_self_destructed" => false,
        "deployed_bytecode" => proxy_deployed_bytecode,
        "creation_bytecode" => proxy_transaction_input,
        "proxy_type" => "eip1167",
        "implementations" => [
          %{
            "address" => Address.checksum(implementation_contract.address_hash),
            "name" => implementation_contract.name
          }
        ]
      }

      request = get(conn, "/api/v2/smart-contracts/#{Address.checksum(proxy_address.hash)}")
      response = json_response(request, 200)

      result_props = correct_response |> Map.keys()

      for prop <- result_props do
        assert prepare_implementation(correct_response[prop]) == response[prop]
      end
    end

    test "get smart-contract which is blueprint", %{conn: conn} do
      target_contract =
        insert(:smart_contract,
          is_blueprint: true
        )

      insert(:transaction,
        created_contract_address_hash: target_contract.address_hash,
        input:
          "0x608060405234801561001057600080fd5b5060df8061001f6000396000f3006080604052600436106049576000357c0100000000000000000000000000000000000000000000000000000000900463ffffffff16806360fe47b114604e5780636d4ce63c146078575b600080fd5b348015605957600080fd5b5060766004803603810190808035906020019092919050505060a0565b005b348015608357600080fd5b50608a60aa565b6040518082815260200191505060405180910390f35b8060008190555050565b600080549050905600a165627a7a7230582061b7676067d537e410bb704932a9984739a959416170ea17bda192ac1218d2790029"
      )
      |> with_block()

      correct_response = %{
        "verified_twin_address_hash" => nil,
        "is_verified" => true,
        "is_changed_bytecode" => false,
        "is_partially_verified" => target_contract.partially_verified,
        "is_fully_verified" => true,
        "is_verified_via_sourcify" => target_contract.verified_via_sourcify,
        "minimal_proxy_address_hash" => nil,
        "sourcify_repo_url" =>
          if(target_contract.verified_via_sourcify,
            do: AddressContractView.sourcify_repo_url(target_contract.address_hash, target_contract.partially_verified)
          ),
        "can_be_visualized_via_sol2uml" => false,
        "name" => target_contract && target_contract.name,
        "compiler_version" => target_contract.compiler_version,
        "optimization_enabled" => target_contract.optimization,
        "optimization_runs" => target_contract.optimization_runs,
        "evm_version" => target_contract.evm_version,
        "verified_at" => target_contract.inserted_at |> to_string() |> String.replace(" ", "T"),
        "source_code" => target_contract.contract_source_code,
        "file_path" => target_contract.file_path,
        "additional_sources" => [],
        "compiler_settings" => target_contract.compiler_settings,
        "external_libraries" => target_contract.external_libraries,
        "constructor_args" => target_contract.constructor_arguments,
        "decoded_constructor_args" => nil,
        "is_self_destructed" => false,
        "deployed_bytecode" =>
          "0x6080604052600436106049576000357c0100000000000000000000000000000000000000000000000000000000900463ffffffff16806360fe47b114604e5780636d4ce63c146078575b600080fd5b348015605957600080fd5b5060766004803603810190808035906020019092919050505060a0565b005b348015608357600080fd5b50608a60aa565b6040518082815260200191505060405180910390f35b8060008190555050565b600080549050905600a165627a7a7230582061b7676067d537e410bb704932a9984739a959416170ea17bda192ac1218d2790029",
        "creation_bytecode" =>
          "0x608060405234801561001057600080fd5b5060df8061001f6000396000f3006080604052600436106049576000357c0100000000000000000000000000000000000000000000000000000000900463ffffffff16806360fe47b114604e5780636d4ce63c146078575b600080fd5b348015605957600080fd5b5060766004803603810190808035906020019092919050505060a0565b005b348015608357600080fd5b50608a60aa565b6040518082815260200191505060405180910390f35b8060008190555050565b600080549050905600a165627a7a7230582061b7676067d537e410bb704932a9984739a959416170ea17bda192ac1218d2790029",
        "abi" => target_contract.abi,
        "proxy_type" => nil,
        "implementations" => [],
        "is_verified_via_eth_bytecode_db" => target_contract.verified_via_eth_bytecode_db,
        "is_verified_via_verifier_alliance" => target_contract.verified_via_verifier_alliance,
        "language" => target_contract |> SmartContract.language() |> to_string(),
        "license_type" => "none",
        "certified" => false,
        "is_blueprint" => true
      }

      TestHelper.get_all_proxies_implementation_zero_addresses()

      request = get(conn, "/api/v2/smart-contracts/#{Address.checksum(target_contract.address_hash)}")
      response = json_response(request, 200)

      result_props = correct_response |> Map.keys()

      for prop <- result_props do
        assert correct_response[prop] == response[prop]
      end
    end
  end

  test "doesn't get smart-contract implementation for 'Clones with immutable arguments' pattern", %{conn: conn} do
    implementation_contract =
      insert(:smart_contract,
        external_libraries: [],
        constructor_arguments: "",
        abi: [
          %{
            "type" => "constructor",
            "inputs" => [
              %{"type" => "address", "name" => "_proxyStorage"},
              %{"type" => "address", "name" => "_implementationAddress"}
            ]
          },
          %{
            "constant" => false,
            "inputs" => [%{"name" => "x", "type" => "uint256"}],
            "name" => "set",
            "outputs" => [],
            "payable" => false,
            "stateMutability" => "nonpayable",
            "type" => "function"
          },
          %{
            "constant" => true,
            "inputs" => [],
            "name" => "get",
            "outputs" => [%{"name" => "", "type" => "uint256"}],
            "payable" => false,
            "stateMutability" => "view",
            "type" => "function"
          }
        ],
        license_type: 9
      )

    insert(:smart_contract_additional_source,
      file_name: "test1",
      contract_source_code: "test2",
      address_hash: implementation_contract.address_hash
    )

    implementation_contract_address_hash_string =
      Base.encode16(implementation_contract.address_hash.bytes, case: :lower)

    proxy_transaction_input =
      "0x684fbe55000000000000000000000000af1caf51d49b0e63d1ff7e5d4ed6ea26d15f3f9d000000000000000000000000000000000000000000000000000000000000000100000000000000000000000000000000000000000000000000000000000000020000000000000000000000000000000000000000000000000000000000000003"

    proxy_deployed_bytecode =
      "0x3d3d3d3d363d3d3761003f603736393661003f013d73" <>
        implementation_contract_address_hash_string <>
        "5af43d3d93803e603557fd5bf3af1caf51d49b0e63d1ff7e5d4ed6ea26d15f3f9d0000000000000000000000000000000000000000000000000000000000000001000000000000000203003d"

    proxy_address =
      insert(:contract_address,
        contract_code: proxy_deployed_bytecode
      )

    insert(:transaction,
      created_contract_address_hash: proxy_address.hash,
      input: proxy_transaction_input
    )
    |> with_block(status: :ok)

    formatted_implementation_address_hash_string = to_string(Address.checksum(implementation_contract.address_hash))

    correct_response = %{
      "proxy_type" => "clone_with_immutable_arguments",
      "implementations" => [
        %{"address" => formatted_implementation_address_hash_string, "name" => implementation_contract.name}
      ],
      "is_self_destructed" => false,
      "deployed_bytecode" => proxy_deployed_bytecode,
      "creation_bytecode" => proxy_transaction_input
    }

    request = get(conn, "/api/v2/smart-contracts/#{Address.checksum(proxy_address.hash)}")
    response = json_response(request, 200)

    result_props = correct_response |> Map.keys()

    for prop <- result_props do
      assert prepare_implementation(correct_response[prop]) == response[prop]
    end
  end

  if Application.compile_env(:explorer, :chain_type) !== :zksync do
    describe "/smart-contracts/{address_hash} <> eth_bytecode_db" do
      setup do
        old_interval_env = Application.get_env(:explorer, Explorer.Chain.Fetcher.LookUpSmartContractSourcesOnDemand)

        :ok

        on_exit(fn ->
          Application.put_env(:explorer, Explorer.Chain.Fetcher.LookUpSmartContractSourcesOnDemand, old_interval_env)
        end)
      end

      test "automatically verify contract", %{conn: conn} do
        {:ok, pid} = Explorer.Chain.Fetcher.LookUpSmartContractSourcesOnDemand.start_link([])
        old_chain_id = Application.get_env(:block_scout_web, :chain_id)

        Application.put_env(:block_scout_web, :chain_id, 5)

        bypass = Bypass.open()
        eth_bytecode_response = File.read!("./test/support/fixture/smart_contract/eth_bytecode_db_search_response.json")

        old_env = Application.get_env(:explorer, Explorer.SmartContract.RustVerifierInterfaceBehaviour)

        Application.put_env(:explorer, Explorer.SmartContract.RustVerifierInterfaceBehaviour,
          service_url: "http://localhost:#{bypass.port}",
          enabled: true,
          type: "eth_bytecode_db",
          eth_bytecode_db?: true
        )

        address = insert(:contract_address)

        insert(:transaction,
          created_contract_address_hash: address.hash,
          input:
            "0x608060405234801561001057600080fd5b5060df8061001f6000396000f3006080604052600436106049576000357c0100000000000000000000000000000000000000000000000000000000900463ffffffff16806360fe47b114604e5780636d4ce63c146078575b600080fd5b348015605957600080fd5b5060766004803603810190808035906020019092919050505060a0565b005b348015608357600080fd5b50608a60aa565b6040518082815260200191505060405180910390f35b8060008190555050565b600080549050905600a165627a7a7230582061b7676067d537e410bb704932a9984739a959416170ea17bda192ac1218d2790029"
        )
        |> with_block()

        topic = "addresses:#{address.hash}"

        {:ok, _reply, _socket} =
          BlockScoutWeb.UserSocketV2
          |> socket("no_id", %{})
          |> subscribe_and_join(topic)

        Bypass.expect_once(bypass, "POST", "/api/v2/bytecodes/sources_search_all", fn conn ->
          Conn.resp(conn, 200, eth_bytecode_response)
        end)

        TestHelper.get_eip1967_implementation_error_response()

        request = get(conn, "/api/v2/smart-contracts/#{Address.checksum(address.hash)}")

        assert_receive %Phoenix.Socket.Message{
                         payload: %{},
                         event: "eth_bytecode_db_lookup_started",
                         topic: ^topic
                       },
                       :timer.seconds(1)

        assert_receive %Phoenix.Socket.Message{
                         payload: %{},
                         event: "smart_contract_was_verified",
                         topic: ^topic
                       },
                       :timer.seconds(1)

        response = json_response(request, 200)

        assert response ==
                 %{
                   "proxy_type" => nil,
                   "implementations" => [],
                   "is_self_destructed" => false,
                   "deployed_bytecode" => to_string(address.contract_code),
                   "creation_bytecode" =>
                     "0x608060405234801561001057600080fd5b5060df8061001f6000396000f3006080604052600436106049576000357c0100000000000000000000000000000000000000000000000000000000900463ffffffff16806360fe47b114604e5780636d4ce63c146078575b600080fd5b348015605957600080fd5b5060766004803603810190808035906020019092919050505060a0565b005b348015608357600080fd5b50608a60aa565b6040518082815260200191505060405180910390f35b8060008190555050565b600080549050905600a165627a7a7230582061b7676067d537e410bb704932a9984739a959416170ea17bda192ac1218d2790029"
                 }

        TestHelper.get_all_proxies_implementation_zero_addresses()

        request = get(conn, "/api/v2/smart-contracts/#{Address.checksum(address.hash)}")
        assert response = json_response(request, 200)
        assert %{"is_verified" => true} = response
        assert %{"is_verified_via_eth_bytecode_db" => true} = response
        assert %{"is_partially_verified" => true} = response
        assert %{"is_fully_verified" => false} = response

        Application.put_env(:block_scout_web, :chain_id, old_chain_id)
        Application.put_env(:explorer, Explorer.SmartContract.RustVerifierInterfaceBehaviour, old_env)
        Bypass.down(bypass)
        GenServer.stop(pid)
      end

      test "automatically verify contract using search-all (ethBytecodeDbSources) endpoint", %{conn: conn} do
        {:ok, pid} = Explorer.Chain.Fetcher.LookUpSmartContractSourcesOnDemand.start_link([])
        old_chain_id = Application.get_env(:block_scout_web, :chain_id)

        Application.put_env(:block_scout_web, :chain_id, 5)

        bypass = Bypass.open()

        eth_bytecode_response =
          File.read!("./test/support/fixture/smart_contract/eth_bytecode_db_search_all_local_sources_response.json")

        old_env = Application.get_env(:explorer, Explorer.SmartContract.RustVerifierInterfaceBehaviour)

        Application.put_env(:explorer, Explorer.SmartContract.RustVerifierInterfaceBehaviour,
          service_url: "http://localhost:#{bypass.port}",
          enabled: true,
          type: "eth_bytecode_db",
          eth_bytecode_db?: true
        )

        address = insert(:contract_address)

        insert(:transaction,
          created_contract_address_hash: address.hash,
          input:
            "0x608060405234801561001057600080fd5b5060df8061001f6000396000f3006080604052600436106049576000357c0100000000000000000000000000000000000000000000000000000000900463ffffffff16806360fe47b114604e5780636d4ce63c146078575b600080fd5b348015605957600080fd5b5060766004803603810190808035906020019092919050505060a0565b005b348015608357600080fd5b50608a60aa565b6040518082815260200191505060405180910390f35b8060008190555050565b600080549050905600a165627a7a7230582061b7676067d537e410bb704932a9984739a959416170ea17bda192ac1218d2790029"
        )
        |> with_block()

        topic = "addresses:#{address.hash}"

        {:ok, _reply, _socket} =
          BlockScoutWeb.UserSocketV2
          |> socket("no_id", %{})
          |> subscribe_and_join(topic)

        Bypass.expect_once(bypass, "POST", "/api/v2/bytecodes/sources_search_all", fn conn ->
          Conn.resp(conn, 200, eth_bytecode_response)
        end)

        TestHelper.get_eip1967_implementation_error_response()

        request = get(conn, "/api/v2/smart-contracts/#{Address.checksum(address.hash)}")

        assert_receive %Phoenix.Socket.Message{
                         payload: %{},
                         event: "eth_bytecode_db_lookup_started",
                         topic: ^topic
                       },
                       :timer.seconds(1)

        assert_receive %Phoenix.Socket.Message{
                         payload: %{},
                         event: "smart_contract_was_verified",
                         topic: ^topic
                       },
                       :timer.seconds(1)

        response = json_response(request, 200)

        assert response ==
                 %{
                   "proxy_type" => nil,
                   "implementations" => [],
                   "is_self_destructed" => false,
                   "deployed_bytecode" => to_string(address.contract_code),
                   "creation_bytecode" =>
                     "0x608060405234801561001057600080fd5b5060df8061001f6000396000f3006080604052600436106049576000357c0100000000000000000000000000000000000000000000000000000000900463ffffffff16806360fe47b114604e5780636d4ce63c146078575b600080fd5b348015605957600080fd5b5060766004803603810190808035906020019092919050505060a0565b005b348015608357600080fd5b50608a60aa565b6040518082815260200191505060405180910390f35b8060008190555050565b600080549050905600a165627a7a7230582061b7676067d537e410bb704932a9984739a959416170ea17bda192ac1218d2790029"
                 }

        TestHelper.get_all_proxies_implementation_zero_addresses()

        request = get(conn, "/api/v2/smart-contracts/#{Address.checksum(address.hash)}")
        assert response = json_response(request, 200)
        assert %{"is_verified" => true} = response
        assert %{"is_verified_via_eth_bytecode_db" => true} = response
        assert %{"is_partially_verified" => true} = response
        assert %{"is_fully_verified" => false} = response

        smart_contract = Jason.decode!(eth_bytecode_response)["ethBytecodeDbSources"] |> List.first()
        assert response["compiler_settings"] == Jason.decode!(smart_contract["compilerSettings"])
        assert response["name"] == smart_contract["contractName"]
        assert response["compiler_version"] == smart_contract["compilerVersion"]
        assert response["file_path"] == smart_contract["fileName"]
        assert response["constructor_args"] == smart_contract["constructorArguments"]
        assert response["abi"] == Jason.decode!(smart_contract["abi"])

        assert response["decoded_constructor_args"] == [
                 [
                   Address.checksum("0xc35DADB65012eC5796536bD9864eD8773aBc74C4"),
                   %{
                     "internalType" => "address",
                     "name" => "_factory",
                     "type" => "address"
                   }
                 ],
                 [
                   Address.checksum("0xB4FBF271143F4FBf7B91A5ded31805e42b2208d6"),
                   %{
                     "internalType" => "address",
                     "name" => "_WETH",
                     "type" => "address"
                   }
                 ]
               ]

        assert response["source_code"] == smart_contract["sourceFiles"][smart_contract["fileName"]]

        assert response["external_libraries"] == [
                 %{
                   "address_hash" => Address.checksum("0x00000000D41867734BBee4C6863D9255b2b06aC1"),
                   "name" => "__CACHE_BREAKER__"
                 }
               ]

        additional_sources =
          for file_name <- Map.keys(smart_contract["sourceFiles"]), smart_contract["fileName"] != file_name do
            %{
              "source_code" => smart_contract["sourceFiles"][file_name],
              "file_path" => file_name
            }
          end

        assert response["additional_sources"] |> Enum.sort_by(fn x -> x["file_path"] end) ==
                 additional_sources |> Enum.sort_by(fn x -> x["file_path"] end)

        Application.put_env(:block_scout_web, :chain_id, old_chain_id)
        Application.put_env(:explorer, Explorer.SmartContract.RustVerifierInterfaceBehaviour, old_env)
        Bypass.down(bypass)
        GenServer.stop(pid)
      end

      test "automatically verify contract using search-all (sourcifySources) endpoint", %{conn: conn} do
        {:ok, pid} = Explorer.Chain.Fetcher.LookUpSmartContractSourcesOnDemand.start_link([])
        old_chain_id = Application.get_env(:block_scout_web, :chain_id)

        Application.put_env(:block_scout_web, :chain_id, 5)

        bypass = Bypass.open()

        eth_bytecode_response =
          File.read!("./test/support/fixture/smart_contract/eth_bytecode_db_search_all_sourcify_sources_response.json")

        old_env = Application.get_env(:explorer, Explorer.SmartContract.RustVerifierInterfaceBehaviour)

        Application.put_env(:explorer, Explorer.SmartContract.RustVerifierInterfaceBehaviour,
          service_url: "http://localhost:#{bypass.port}",
          enabled: true,
          type: "eth_bytecode_db",
          eth_bytecode_db?: true
        )

        address = insert(:contract_address)

        insert(:transaction,
          created_contract_address_hash: address.hash,
          input:
            "0x608060405234801561001057600080fd5b5060df8061001f6000396000f3006080604052600436106049576000357c0100000000000000000000000000000000000000000000000000000000900463ffffffff16806360fe47b114604e5780636d4ce63c146078575b600080fd5b348015605957600080fd5b5060766004803603810190808035906020019092919050505060a0565b005b348015608357600080fd5b50608a60aa565b6040518082815260200191505060405180910390f35b8060008190555050565b600080549050905600a165627a7a7230582061b7676067d537e410bb704932a9984739a959416170ea17bda192ac1218d2790029"
        )
        |> with_block()

        topic = "addresses:#{address.hash}"

        {:ok, _reply, _socket} =
          BlockScoutWeb.UserSocketV2
          |> socket("no_id", %{})
          |> subscribe_and_join(topic)

        Bypass.expect_once(bypass, "POST", "/api/v2/bytecodes/sources_search_all", fn conn ->
          Conn.resp(conn, 200, eth_bytecode_response)
        end)

        TestHelper.get_all_proxies_implementation_zero_addresses()

        request = get(conn, "/api/v2/smart-contracts/#{Address.checksum(address.hash)}")

        assert_receive %Phoenix.Socket.Message{
                         payload: %{},
                         event: "eth_bytecode_db_lookup_started",
                         topic: ^topic
                       },
                       :timer.seconds(1)

        assert_receive %Phoenix.Socket.Message{
                         payload: %{},
                         event: "smart_contract_was_verified",
                         topic: ^topic
                       },
                       :timer.seconds(1)

        response = json_response(request, 200)

        assert response ==
                 %{
                   "proxy_type" => "unknown",
                   "implementations" => [],
                   "is_self_destructed" => false,
                   "deployed_bytecode" => to_string(address.contract_code),
                   "creation_bytecode" =>
                     "0x608060405234801561001057600080fd5b5060df8061001f6000396000f3006080604052600436106049576000357c0100000000000000000000000000000000000000000000000000000000900463ffffffff16806360fe47b114604e5780636d4ce63c146078575b600080fd5b348015605957600080fd5b5060766004803603810190808035906020019092919050505060a0565b005b348015608357600080fd5b50608a60aa565b6040518082815260200191505060405180910390f35b8060008190555050565b600080549050905600a165627a7a7230582061b7676067d537e410bb704932a9984739a959416170ea17bda192ac1218d2790029"
                 }

        request = get(conn, "/api/v2/smart-contracts/#{Address.checksum(address.hash)}")
        assert response = json_response(request, 200)
        assert %{"is_verified" => true} = response
        assert %{"is_verified_via_eth_bytecode_db" => true} = response
        assert %{"is_verified_via_sourcify" => true} = response
        assert %{"is_partially_verified" => true} = response
        assert %{"is_fully_verified" => false} = response
        assert response["file_path"] == "Test.sol"

        Application.put_env(:block_scout_web, :chain_id, old_chain_id)
        Application.put_env(:explorer, Explorer.SmartContract.RustVerifierInterfaceBehaviour, old_env)
        Bypass.down(bypass)
        GenServer.stop(pid)
      end

      test "automatically verify contract using search-all (sourcifySources with libraries) endpoint", %{conn: conn} do
        {:ok, pid} = Explorer.Chain.Fetcher.LookUpSmartContractSourcesOnDemand.start_link([])
        old_chain_id = Application.get_env(:block_scout_web, :chain_id)

        Application.put_env(:block_scout_web, :chain_id, 5)

        bypass = Bypass.open()

        eth_bytecode_response =
          File.read!(
            "./test/support/fixture/smart_contract/eth_bytecode_db_search_all_sourcify_sources_with_libs_response.json"
          )

        old_env = Application.get_env(:explorer, Explorer.SmartContract.RustVerifierInterfaceBehaviour)

        Application.put_env(:explorer, Explorer.SmartContract.RustVerifierInterfaceBehaviour,
          service_url: "http://localhost:#{bypass.port}",
          enabled: true,
          type: "eth_bytecode_db",
          eth_bytecode_db?: true
        )

        address = insert(:contract_address)

        insert(:transaction,
          created_contract_address_hash: address.hash,
          input:
            "0x608060405234801561001057600080fd5b5060df8061001f6000396000f3006080604052600436106049576000357c0100000000000000000000000000000000000000000000000000000000900463ffffffff16806360fe47b114604e5780636d4ce63c146078575b600080fd5b348015605957600080fd5b5060766004803603810190808035906020019092919050505060a0565b005b348015608357600080fd5b50608a60aa565b6040518082815260200191505060405180910390f35b8060008190555050565b600080549050905600a165627a7a7230582061b7676067d537e410bb704932a9984739a959416170ea17bda192ac1218d2790029"
        )
        |> with_block()

        topic = "addresses:#{address.hash}"

        {:ok, _reply, _socket} =
          BlockScoutWeb.UserSocketV2
          |> socket("no_id", %{})
          |> subscribe_and_join(topic)

        Bypass.expect_once(bypass, "POST", "/api/v2/bytecodes/sources_search_all", fn conn ->
          Conn.resp(conn, 200, eth_bytecode_response)
        end)

        TestHelper.get_eip1967_implementation_error_response()

        request = get(conn, "/api/v2/smart-contracts/#{Address.checksum(address.hash)}")

        assert_receive %Phoenix.Socket.Message{
                         payload: %{},
                         event: "eth_bytecode_db_lookup_started",
                         topic: ^topic
                       },
                       :timer.seconds(1)

        assert_receive %Phoenix.Socket.Message{
                         payload: %{},
                         event: "smart_contract_was_verified",
                         topic: ^topic
                       },
                       :timer.seconds(1)

        response = json_response(request, 200)

        assert response ==
                 %{
                   "proxy_type" => nil,
                   "implementations" => [],
                   "is_self_destructed" => false,
                   "deployed_bytecode" => to_string(address.contract_code),
                   "creation_bytecode" =>
                     "0x608060405234801561001057600080fd5b5060df8061001f6000396000f3006080604052600436106049576000357c0100000000000000000000000000000000000000000000000000000000900463ffffffff16806360fe47b114604e5780636d4ce63c146078575b600080fd5b348015605957600080fd5b5060766004803603810190808035906020019092919050505060a0565b005b348015608357600080fd5b50608a60aa565b6040518082815260200191505060405180910390f35b8060008190555050565b600080549050905600a165627a7a7230582061b7676067d537e410bb704932a9984739a959416170ea17bda192ac1218d2790029"
                 }

        TestHelper.get_all_proxies_implementation_zero_addresses()

        request = get(conn, "/api/v2/smart-contracts/#{Address.checksum(address.hash)}")
        assert response = json_response(request, 200)

        smart_contract = Jason.decode!(eth_bytecode_response)["sourcifySources"] |> List.first()
        assert %{"is_verified" => true} = response
        assert %{"is_verified_via_eth_bytecode_db" => true} = response
        assert %{"is_verified_via_sourcify" => true} = response
        assert %{"is_partially_verified" => true} = response
        assert %{"is_fully_verified" => false} = response
        assert response["file_path"] == "src/zkbob/ZkBobPool.sol"

        assert response["external_libraries"] == [
                 %{
                   "address_hash" => Address.checksum("0x22DE6B06544Ee5Cd907813a04bcdEd149A2f49D2"),
                   "name" => "lib/base58-solidity/contracts/Base58.sol:Base58"
                 },
                 %{
                   "address_hash" => Address.checksum("0x019d3788F00a7087234f3844CB1ceCe1F9982B7A"),
                   "name" => "src/libraries/ZkAddress.sol:ZkAddress"
                 }
               ]

        additional_sources =
          for file_name <- Map.keys(smart_contract["sourceFiles"]), smart_contract["fileName"] != file_name do
            %{
              "source_code" => smart_contract["sourceFiles"][file_name],
              "file_path" => file_name
            }
          end

        assert response["additional_sources"] |> Enum.sort_by(fn x -> x["file_path"] end) ==
                 additional_sources |> Enum.sort_by(fn x -> x["file_path"] end)

        Application.put_env(:block_scout_web, :chain_id, old_chain_id)
        Application.put_env(:explorer, Explorer.SmartContract.RustVerifierInterfaceBehaviour, old_env)
        Bypass.down(bypass)
        GenServer.stop(pid)
      end

      test "automatically verify contract using search-all (allianceSources) endpoint", %{conn: conn} do
        {:ok, pid} = Explorer.Chain.Fetcher.LookUpSmartContractSourcesOnDemand.start_link([])
        old_chain_id = Application.get_env(:block_scout_web, :chain_id)

        Application.put_env(:block_scout_web, :chain_id, 5)

        bypass = Bypass.open()

        eth_bytecode_response =
          File.read!("./test/support/fixture/smart_contract/eth_bytecode_db_search_all_alliance_sources_response.json")

        old_env = Application.get_env(:explorer, Explorer.SmartContract.RustVerifierInterfaceBehaviour)

        Application.put_env(:explorer, Explorer.SmartContract.RustVerifierInterfaceBehaviour,
          service_url: "http://localhost:#{bypass.port}",
          enabled: true,
          type: "eth_bytecode_db",
          eth_bytecode_db?: true
        )

        address = insert(:contract_address)

        insert(:transaction,
          created_contract_address_hash: address.hash,
          input:
            "0x608060405234801561001057600080fd5b5060df8061001f6000396000f3006080604052600436106049576000357c0100000000000000000000000000000000000000000000000000000000900463ffffffff16806360fe47b114604e5780636d4ce63c146078575b600080fd5b348015605957600080fd5b5060766004803603810190808035906020019092919050505060a0565b005b348015608357600080fd5b50608a60aa565b6040518082815260200191505060405180910390f35b8060008190555050565b600080549050905600a165627a7a7230582061b7676067d537e410bb704932a9984739a959416170ea17bda192ac1218d2790029"
        )
        |> with_block()

        topic = "addresses:#{address.hash}"

        {:ok, _reply, _socket} =
          BlockScoutWeb.UserSocketV2
          |> socket("no_id", %{})
          |> subscribe_and_join(topic)

        Bypass.expect_once(bypass, "POST", "/api/v2/bytecodes/sources_search_all", fn conn ->
          Conn.resp(conn, 200, eth_bytecode_response)
        end)

        implementation_address = insert(:address)
        implementation_address_hash_string = to_string(implementation_address.hash)
        formatted_implementation_address_hash_string = to_string(Address.checksum(implementation_address.hash))
        TestHelper.get_eip1967_implementation_non_zero_address(implementation_address_hash_string)

        request = get(conn, "/api/v2/smart-contracts/#{Address.checksum(address.hash)}")

        assert_receive %Phoenix.Socket.Message{
                         payload: %{},
                         event: "eth_bytecode_db_lookup_started",
                         topic: ^topic
                       },
                       :timer.seconds(1)

        assert_receive %Phoenix.Socket.Message{
                         payload: %{},
                         event: "smart_contract_was_verified",
                         topic: ^topic
                       },
                       :timer.seconds(1)

        response = json_response(request, 200)

        assert response ==
                 %{
                   "proxy_type" => "eip1967",
                   "implementations" => [
                     prepare_implementation(%{"address" => formatted_implementation_address_hash_string, "name" => nil})
                   ],
                   "is_self_destructed" => false,
                   "deployed_bytecode" => to_string(address.contract_code),
                   "creation_bytecode" =>
                     "0x608060405234801561001057600080fd5b5060df8061001f6000396000f3006080604052600436106049576000357c0100000000000000000000000000000000000000000000000000000000900463ffffffff16806360fe47b114604e5780636d4ce63c146078575b600080fd5b348015605957600080fd5b5060766004803603810190808035906020019092919050505060a0565b005b348015608357600080fd5b50608a60aa565b6040518082815260200191505060405180910390f35b8060008190555050565b600080549050905600a165627a7a7230582061b7676067d537e410bb704932a9984739a959416170ea17bda192ac1218d2790029"
                 }

        request = get(conn, "/api/v2/smart-contracts/#{Address.checksum(address.hash)}")
        assert response = json_response(request, 200)
        assert %{"proxy_type" => "eip1967"} = response

        assert %{"implementations" => [%{"address" => ^formatted_implementation_address_hash_string, "name" => nil}]} =
                 response

        assert %{"is_verified" => true} = response
        assert %{"is_verified_via_eth_bytecode_db" => true} = response
        assert %{"is_partially_verified" => true} = response
        assert %{"is_verified_via_sourcify" => false} = response
        assert %{"is_verified_via_verifier_alliance" => true} = response
        assert %{"is_fully_verified" => false} = response

        smart_contract = Jason.decode!(eth_bytecode_response)["allianceSources"] |> List.first()
        assert response["compiler_settings"] == Jason.decode!(smart_contract["compilerSettings"])
        assert response["name"] == smart_contract["contractName"]
        assert response["compiler_version"] == smart_contract["compilerVersion"]
        assert response["file_path"] == smart_contract["fileName"]
        assert response["constructor_args"] == smart_contract["constructorArguments"]
        assert response["abi"] == Jason.decode!(smart_contract["abi"])

        assert response["source_code"] == smart_contract["sourceFiles"][smart_contract["fileName"]]

        assert response["external_libraries"] == [
                 %{
                   "address_hash" => Address.checksum("0x00000000D41867734BBee4C6863D9255b2b06aC1"),
                   "name" => "__CACHE_BREAKER__"
                 }
               ]

        additional_sources =
          for file_name <- Map.keys(smart_contract["sourceFiles"]), smart_contract["fileName"] != file_name do
            %{
              "source_code" => smart_contract["sourceFiles"][file_name],
              "file_path" => file_name
            }
          end

        assert response["additional_sources"] |> Enum.sort_by(fn x -> x["file_path"] end) ==
                 additional_sources |> Enum.sort_by(fn x -> x["file_path"] end)

        Application.put_env(:block_scout_web, :chain_id, old_chain_id)
        Application.put_env(:explorer, Explorer.SmartContract.RustVerifierInterfaceBehaviour, old_env)
        Bypass.down(bypass)
        GenServer.stop(pid)
      end

      test "automatically verify contract using search-all (prefer sourcify FULL match) endpoint", %{conn: conn} do
        {:ok, pid} = Explorer.Chain.Fetcher.LookUpSmartContractSourcesOnDemand.start_link([])
        old_chain_id = Application.get_env(:block_scout_web, :chain_id)

        Application.put_env(:block_scout_web, :chain_id, 5)

        bypass = Bypass.open()

        eth_bytecode_response =
          File.read!(
            "./test/support/fixture/smart_contract/eth_bytecode_db_search_all_alliance_sources_partial_response.json"
          )

        old_env = Application.get_env(:explorer, Explorer.SmartContract.RustVerifierInterfaceBehaviour)

        Application.put_env(:explorer, Explorer.SmartContract.RustVerifierInterfaceBehaviour,
          service_url: "http://localhost:#{bypass.port}",
          enabled: true,
          type: "eth_bytecode_db",
          eth_bytecode_db?: true
        )

        address = insert(:contract_address)

        insert(:transaction,
          created_contract_address_hash: address.hash,
          input:
            "0x608060405234801561001057600080fd5b5060df8061001f6000396000f3006080604052600436106049576000357c0100000000000000000000000000000000000000000000000000000000900463ffffffff16806360fe47b114604e5780636d4ce63c146078575b600080fd5b348015605957600080fd5b5060766004803603810190808035906020019092919050505060a0565b005b348015608357600080fd5b50608a60aa565b6040518082815260200191505060405180910390f35b8060008190555050565b600080549050905600a165627a7a7230582061b7676067d537e410bb704932a9984739a959416170ea17bda192ac1218d2790029"
        )
        |> with_block()

        topic = "addresses:#{address.hash}"

        {:ok, _reply, _socket} =
          BlockScoutWeb.UserSocketV2
          |> socket("no_id", %{})
          |> subscribe_and_join(topic)

        Bypass.expect_once(bypass, "POST", "/api/v2/bytecodes/sources_search_all", fn conn ->
          Conn.resp(conn, 200, eth_bytecode_response)
        end)

        implementation_address = insert(:address)
        implementation_address_hash_string = to_string(implementation_address.hash)
        formatted_implementation_address_hash_string = to_string(Address.checksum(implementation_address.hash))
        TestHelper.get_eip1967_implementation_non_zero_address(implementation_address_hash_string)

        request = get(conn, "/api/v2/smart-contracts/#{Address.checksum(address.hash)}")

        assert_receive %Phoenix.Socket.Message{
                         payload: %{},
                         event: "eth_bytecode_db_lookup_started",
                         topic: ^topic
                       },
                       :timer.seconds(1)

        assert_receive %Phoenix.Socket.Message{
                         payload: %{},
                         event: "smart_contract_was_verified",
                         topic: ^topic
                       },
                       :timer.seconds(1)

        response = json_response(request, 200)

        assert response ==
                 %{
                   "proxy_type" => "eip1967",
                   "implementations" => [
                     prepare_implementation(%{"address" => formatted_implementation_address_hash_string, "name" => nil})
                   ],
                   "is_self_destructed" => false,
                   "deployed_bytecode" => to_string(address.contract_code),
                   "creation_bytecode" =>
                     "0x608060405234801561001057600080fd5b5060df8061001f6000396000f3006080604052600436106049576000357c0100000000000000000000000000000000000000000000000000000000900463ffffffff16806360fe47b114604e5780636d4ce63c146078575b600080fd5b348015605957600080fd5b5060766004803603810190808035906020019092919050505060a0565b005b348015608357600080fd5b50608a60aa565b6040518082815260200191505060405180910390f35b8060008190555050565b600080549050905600a165627a7a7230582061b7676067d537e410bb704932a9984739a959416170ea17bda192ac1218d2790029"
                 }

        request = get(conn, "/api/v2/smart-contracts/#{Address.checksum(address.hash)}")
        assert response = json_response(request, 200)
        assert %{"proxy_type" => "eip1967"} = response

        assert %{"implementations" => [%{"address" => ^formatted_implementation_address_hash_string, "name" => nil}]} =
                 response

        assert %{"is_verified" => true} = response
        assert %{"is_verified_via_eth_bytecode_db" => true} = response
        assert %{"is_partially_verified" => false} = response
        assert %{"is_verified_via_sourcify" => true} = response
        assert %{"is_verified_via_verifier_alliance" => false} = response
        assert %{"is_fully_verified" => true} = response

        smart_contract = Jason.decode!(eth_bytecode_response)["sourcifySources"] |> List.first()
        assert response["compiler_settings"] == Jason.decode!(smart_contract["compilerSettings"])
        assert response["name"] == smart_contract["contractName"]
        assert response["compiler_version"] == smart_contract["compilerVersion"]
        assert response["file_path"] == smart_contract["fileName"]
        assert response["constructor_args"] == smart_contract["constructorArguments"]
        assert response["abi"] == Jason.decode!(smart_contract["abi"])

        assert response["source_code"] == smart_contract["sourceFiles"][smart_contract["fileName"]]

        assert response["external_libraries"] == [
                 %{
                   "address_hash" => Address.checksum("0x00000000D41867734BBee4C6863D9255b2b06aC1"),
                   "name" => "__CACHE_BREAKER__"
                 }
               ]

        additional_sources =
          for file_name <- Map.keys(smart_contract["sourceFiles"]), smart_contract["fileName"] != file_name do
            %{
              "source_code" => smart_contract["sourceFiles"][file_name],
              "file_path" => file_name
            }
          end

        assert response["additional_sources"] |> Enum.sort_by(fn x -> x["file_path"] end) ==
                 additional_sources |> Enum.sort_by(fn x -> x["file_path"] end)

        Application.put_env(:block_scout_web, :chain_id, old_chain_id)
        Application.put_env(:explorer, Explorer.SmartContract.RustVerifierInterfaceBehaviour, old_env)
        Bypass.down(bypass)
        GenServer.stop(pid)
      end

      test "automatically verify contract using search-all (take eth bytecode db FULL match) endpoint", %{conn: conn} do
        {:ok, pid} = Explorer.Chain.Fetcher.LookUpSmartContractSourcesOnDemand.start_link([])
        old_chain_id = Application.get_env(:block_scout_web, :chain_id)

        Application.put_env(:block_scout_web, :chain_id, 5)

        bypass = Bypass.open()

        eth_bytecode_response =
          File.read!(
            "./test/support/fixture/smart_contract/eth_bytecode_db_search_all_alliance_sources_partial_response_eth_bdb_full.json"
          )

        old_env = Application.get_env(:explorer, Explorer.SmartContract.RustVerifierInterfaceBehaviour)

        Application.put_env(:explorer, Explorer.SmartContract.RustVerifierInterfaceBehaviour,
          service_url: "http://localhost:#{bypass.port}",
          enabled: true,
          type: "eth_bytecode_db",
          eth_bytecode_db?: true
        )

        address = insert(:contract_address)

        insert(:transaction,
          created_contract_address_hash: address.hash,
          input:
            "0x608060405234801561001057600080fd5b5060df8061001f6000396000f3006080604052600436106049576000357c0100000000000000000000000000000000000000000000000000000000900463ffffffff16806360fe47b114604e5780636d4ce63c146078575b600080fd5b348015605957600080fd5b5060766004803603810190808035906020019092919050505060a0565b005b348015608357600080fd5b50608a60aa565b6040518082815260200191505060405180910390f35b8060008190555050565b600080549050905600a165627a7a7230582061b7676067d537e410bb704932a9984739a959416170ea17bda192ac1218d2790029"
        )
        |> with_block()

        topic = "addresses:#{address.hash}"

        {:ok, _reply, _socket} =
          BlockScoutWeb.UserSocketV2
          |> socket("no_id", %{})
          |> subscribe_and_join(topic)

        Bypass.expect_once(bypass, "POST", "/api/v2/bytecodes/sources_search_all", fn conn ->
          Conn.resp(conn, 200, eth_bytecode_response)
        end)

        implementation_address = insert(:address)
        implementation_address_hash_string = to_string(implementation_address.hash)
        formatted_implementation_address_hash_string = to_string(Address.checksum(implementation_address.hash))
        TestHelper.get_eip1967_implementation_non_zero_address(implementation_address_hash_string)

        request = get(conn, "/api/v2/smart-contracts/#{Address.checksum(address.hash)}")

        assert_receive %Phoenix.Socket.Message{
                         payload: %{},
                         event: "eth_bytecode_db_lookup_started",
                         topic: ^topic
                       },
                       :timer.seconds(1)

        assert_receive %Phoenix.Socket.Message{
                         payload: %{},
                         event: "smart_contract_was_verified",
                         topic: ^topic
                       },
                       :timer.seconds(1)

        response = json_response(request, 200)

        assert response ==
                 %{
                   "proxy_type" => "eip1967",
                   "implementations" => [
                     prepare_implementation(%{"address" => formatted_implementation_address_hash_string, "name" => nil})
                   ],
                   "is_self_destructed" => false,
                   "deployed_bytecode" => to_string(address.contract_code),
                   "creation_bytecode" =>
                     "0x608060405234801561001057600080fd5b5060df8061001f6000396000f3006080604052600436106049576000357c0100000000000000000000000000000000000000000000000000000000900463ffffffff16806360fe47b114604e5780636d4ce63c146078575b600080fd5b348015605957600080fd5b5060766004803603810190808035906020019092919050505060a0565b005b348015608357600080fd5b50608a60aa565b6040518082815260200191505060405180910390f35b8060008190555050565b600080549050905600a165627a7a7230582061b7676067d537e410bb704932a9984739a959416170ea17bda192ac1218d2790029"
                 }

        request = get(conn, "/api/v2/smart-contracts/#{Address.checksum(address.hash)}")
        assert response = json_response(request, 200)
        assert %{"proxy_type" => "eip1967"} = response

        assert %{"implementations" => [%{"address" => ^formatted_implementation_address_hash_string, "name" => nil}]} =
                 response

        assert %{"is_verified" => true} = response
        assert %{"is_verified_via_eth_bytecode_db" => true} = response
        assert %{"is_partially_verified" => false} = response
        assert %{"is_verified_via_sourcify" => false} = response
        assert %{"is_verified_via_verifier_alliance" => false} = response
        assert %{"is_fully_verified" => true} = response

        smart_contract = Jason.decode!(eth_bytecode_response)["ethBytecodeDbSources"] |> List.first()
        assert response["compiler_settings"] == Jason.decode!(smart_contract["compilerSettings"])
        assert response["name"] == smart_contract["contractName"]
        assert response["compiler_version"] == smart_contract["compilerVersion"]
        assert response["file_path"] == smart_contract["fileName"]
        assert response["constructor_args"] == smart_contract["constructorArguments"]
        assert response["abi"] == Jason.decode!(smart_contract["abi"])

        assert response["source_code"] == smart_contract["sourceFiles"][smart_contract["fileName"]]

        assert response["external_libraries"] == [
                 %{
                   "address_hash" => Address.checksum("0x00000000D41867734BBee4C6863D9255b2b06aC1"),
                   "name" => "__CACHE_BREAKER__"
                 }
               ]

        additional_sources =
          for file_name <- Map.keys(smart_contract["sourceFiles"]), smart_contract["fileName"] != file_name do
            %{
              "source_code" => smart_contract["sourceFiles"][file_name],
              "file_path" => file_name
            }
          end

        assert response["additional_sources"] |> Enum.sort_by(fn x -> x["file_path"] end) ==
                 additional_sources |> Enum.sort_by(fn x -> x["file_path"] end)

        Application.put_env(:block_scout_web, :chain_id, old_chain_id)
        Application.put_env(:explorer, Explorer.SmartContract.RustVerifierInterfaceBehaviour, old_env)
        Bypass.down(bypass)
        GenServer.stop(pid)
      end

      test "check fetch interval for LookUpSmartContractSourcesOnDemand and use sources:search endpoint since chain_id is unset",
           %{conn: conn} do
        {:ok, pid} = Explorer.Chain.Fetcher.LookUpSmartContractSourcesOnDemand.start_link([])
        old_chain_id = Application.get_env(:block_scout_web, :chain_id)

        Application.put_env(:block_scout_web, :chain_id, nil)

        bypass = Bypass.open()
        address = insert(:contract_address)
        topic = "addresses:#{address.hash}"

        {:ok, _reply, _socket} =
          BlockScoutWeb.UserSocketV2
          |> socket("no_id", %{})
          |> subscribe_and_join(topic)

        insert(:transaction,
          created_contract_address_hash: address.hash,
          input:
            "0x608060405234801561001057600080fd5b5060df8061001f6000396000f3006080604052600436106049576000357c0100000000000000000000000000000000000000000000000000000000900463ffffffff16806360fe47b114604e5780636d4ce63c146078575b600080fd5b348015605957600080fd5b5060766004803603810190808035906020019092919050505060a0565b005b348015608357600080fd5b50608a60aa565b6040518082815260200191505060405180910390f35b8060008190555050565b600080549050905600a165627a7a7230582061b7676067d537e410bb704932a9984739a959416170ea17bda192ac1218d2790029"
        )
        |> with_block()

        old_env = Application.get_env(:explorer, Explorer.SmartContract.RustVerifierInterfaceBehaviour)

        Application.put_env(:explorer, Explorer.SmartContract.RustVerifierInterfaceBehaviour,
          service_url: "http://localhost:#{bypass.port}",
          enabled: true,
          type: "eth_bytecode_db",
          eth_bytecode_db?: true
        )

        old_interval_env = Application.get_env(:explorer, Explorer.Chain.Fetcher.LookUpSmartContractSourcesOnDemand)

        Application.put_env(:explorer, Explorer.Chain.Fetcher.LookUpSmartContractSourcesOnDemand, fetch_interval: 0)

        Bypass.expect_once(bypass, "POST", "/api/v2/bytecodes/sources_search", fn conn ->
          Conn.resp(conn, 200, "{\"sources\": []}")
        end)

        TestHelper.get_all_proxies_implementation_zero_addresses()

        _request = get(conn, "/api/v2/smart-contracts/#{Address.checksum(address.hash)}")

        assert_receive %Phoenix.Socket.Message{
                         payload: %{},
                         event: "eth_bytecode_db_lookup_started",
                         topic: ^topic
                       },
                       :timer.seconds(1)

        assert_receive %Phoenix.Socket.Message{
                         payload: %{},
                         event: "smart_contract_was_not_verified",
                         topic: ^topic
                       },
                       :timer.seconds(1)

        :timer.sleep(10)

        Bypass.expect_once(bypass, "POST", "/api/v2/bytecodes/sources_search", fn conn ->
          Conn.resp(conn, 200, "{\"sources\": []}")
        end)

        _request = get(conn, "/api/v2/smart-contracts/#{Address.checksum(address.hash)}")

        assert_receive %Phoenix.Socket.Message{
                         payload: %{},
                         event: "eth_bytecode_db_lookup_started",
                         topic: ^topic
                       },
                       :timer.seconds(1)

        assert_receive %Phoenix.Socket.Message{
                         payload: %{},
                         event: "smart_contract_was_not_verified",
                         topic: ^topic
                       },
                       :timer.seconds(1)

        :timer.sleep(10)

        Bypass.expect_once(bypass, "POST", "/api/v2/bytecodes/sources_search", fn conn ->
          Conn.resp(conn, 200, "{\"sources\": []}")
        end)

        _request = get(conn, "/api/v2/smart-contracts/#{Address.checksum(address.hash)}")

        assert_receive %Phoenix.Socket.Message{
                         payload: %{},
                         event: "eth_bytecode_db_lookup_started",
                         topic: ^topic
                       },
                       :timer.seconds(1)

        assert_receive %Phoenix.Socket.Message{
                         payload: %{},
                         event: "smart_contract_was_not_verified",
                         topic: ^topic
                       },
                       :timer.seconds(1)

        :timer.sleep(10)

        Application.put_env(:explorer, Explorer.Chain.Fetcher.LookUpSmartContractSourcesOnDemand, fetch_interval: 10000)

        _request = get(conn, "/api/v2/smart-contracts/#{Address.checksum(address.hash)}")

        refute_receive %Phoenix.Socket.Message{
                         payload: %{},
                         event: "eth_bytecode_db_lookup_started",
                         topic: ^topic
                       },
                       :timer.seconds(1)

        refute_receive %Phoenix.Socket.Message{
                         payload: %{},
                         event: "smart_contract_was_not_verified",
                         topic: ^topic
                       },
                       :timer.seconds(1)

        refute_receive %Phoenix.Socket.Message{
                         payload: %{},
                         event: "smart_contract_was_verified",
                         topic: ^topic
                       },
                       :timer.seconds(1)

        Application.put_env(:block_scout_web, :chain_id, old_chain_id)
        Application.put_env(:explorer, Explorer.Chain.Fetcher.LookUpSmartContractSourcesOnDemand, old_interval_env)
        Application.put_env(:explorer, Explorer.SmartContract.RustVerifierInterfaceBehaviour, old_env)
        Bypass.down(bypass)
        GenServer.stop(pid)
      end
    end
  end

<<<<<<< HEAD
  describe "/smart-contracts/{address_hash}/methods-read" do
    test "get 404 on non existing SC", %{conn: conn} do
      address = build(:address)

      request = get(conn, "/api/v2/smart-contracts/#{address.hash}/methods-read")

      assert %{"message" => "Not found"} = json_response(request, 404)
    end

    test "get 422 on invalid address", %{conn: conn} do
      request = get(conn, "/api/v2/smart-contracts/0x/methods-read")

      assert %{"message" => "Invalid parameter(s)"} = json_response(request, 422)
    end

    test "return 404 on unverified contract", %{conn: conn} do
      address = insert(:contract_address)

      TestHelper.get_all_proxies_implementation_zero_addresses()
      request = get(conn, "/api/v2/smart-contracts/#{Address.checksum(address.hash)}/methods-read")
      assert %{"message" => "Not found"} = json_response(request, 404)
    end

    test "get read-methods", %{conn: conn} do
      abi = [
        %{
          "type" => "function",
          "stateMutability" => "view",
          "outputs" => [%{"type" => "address", "name" => "", "internalType" => "address"}],
          "name" => "getCaller",
          "inputs" => []
        },
        %{
          "type" => "function",
          "stateMutability" => "view",
          "outputs" => [%{"type" => "bool", "name" => "", "internalType" => "bool"}],
          "name" => "isWhitelist",
          "inputs" => [%{"type" => "address", "name" => "_address", "internalType" => "address"}]
        },
        %{
          "type" => "function",
          "stateMutability" => "nonpayable",
          "outputs" => [],
          "name" => "disableWhitelist",
          "inputs" => [%{"type" => "bool", "name" => "disable", "internalType" => "bool"}]
        },
        %{"type" => "fallback"},
        %{"type" => "receive"},
        %{
          "type" => "function",
          "stateMutability" => "view",
          "outputs" => [
            %{
              "type" => "tuple",
              "name" => "",
              "internalType" => "struct Storage.TransactionReceipt",
              "components" => [
                %{"type" => "bytes32", "name" => "txHash", "internalType" => "bytes32"},
                %{"type" => "uint256", "name" => "blockNumber", "internalType" => "uint256"},
                %{"type" => "bytes32", "name" => "blockHash", "internalType" => "bytes32"},
                %{"type" => "uint256", "name" => "transactionIndex", "internalType" => "uint256"},
                %{"type" => "address", "name" => "from", "internalType" => "address"},
                %{"type" => "address", "name" => "to", "internalType" => "address"},
                %{"type" => "uint256", "name" => "gasUsed", "internalType" => "uint256"},
                %{"type" => "bool", "name" => "status", "internalType" => "bool"},
                %{
                  "type" => "tuple[]",
                  "name" => "logs",
                  "internalType" => "struct Storage.Log[]",
                  "components" => [
                    %{"type" => "address", "name" => "from", "internalType" => "address"},
                    %{"type" => "bytes32[]", "name" => "topics", "internalType" => "bytes32[]"},
                    %{"type" => "bytes", "name" => "data", "internalType" => "bytes"}
                  ]
                }
              ]
            }
          ],
          "name" => "retrieve",
          "inputs" => []
        }
      ]

      target_contract = insert(:smart_contract, abi: abi)

      address_hash = to_string(target_contract.address_hash)

      expect(
        EthereumJSONRPC.Mox,
        :json_rpc,
        fn [
             %{
               id: id_1,
               method: "eth_call",
               params: [%{to: ^address_hash, from: "0xBb36c792B9B45Aaf8b848A1392B0d6559202729E", data: "0x2e64cec1"}, _]
             },
             %{
               id: id_2,
               method: "eth_call",
               params: [%{to: ^address_hash, from: "0xBb36c792B9B45Aaf8b848A1392B0d6559202729E", data: "0xab470f05"}, _]
             }
           ],
           _opts ->
          {:ok,
           [
             %{
               id: id_2,
               jsonrpc: "2.0",
               result: "0x000000000000000000000000fffffffffffffffffffffffffffffffffffffffe"
             },
             %{
               id: id_1,
               jsonrpc: "2.0",
               result:
                 "0x0000000000000000000000000000000000000000000000000000000000000020fe6a43fa23a0269092cbf97cb908e1d5a49a18fd6942baf2467fb5b221e39ab200000000000000000000000000000000000000000000000000000000000003e8fe6a43fa23a0269092cbf97cb908e1d5a49a18fd6942baf2467fb5b221e39ab2000000000000000000000000000000000000000000000000000000000000000a000000000000000000000000bb36c792b9b45aaf8b848a1392b0d6559202729e000000000000000000000000bb36c792b9b45aaf8b848a1392b0d6559202729e000000000000000000000000000000000000000000000000000000000001e0f30000000000000000000000000000000000000000000000000000000000000001000000000000000000000000000000000000000000000000000000000000012000000000000000000000000000000000000000000000000000000000000000030000000000000000000000000000000000000000000000000000000000000060000000000000000000000000000000000000000000000000000000000000018000000000000000000000000000000000000000000000000000000000000002a0000000000000000000000000bb36c792b9b45aaf8b848a1392b0d6559202729e000000000000000000000000000000000000000000000000000000000000006000000000000000000000000000000000000000000000000000000000000000e00000000000000000000000000000000000000000000000000000000000000003307830000000000000000000000000000000000000000000000000000000000030783030313132323333000000000000000000000000000000000000000000003078303031313232333331323300000000000000000000000000000000000000000000000000000000000000000000000000000000000000000000000000000c3078303030303132333132330000000000000000000000000000000000000000000000000000000000000000bb36c792b9b45aaf8b848a1392b0d6559202729e000000000000000000000000000000000000000000000000000000000000006000000000000000000000000000000000000000000000000000000000000000e00000000000000000000000000000000000000000000000000000000000000003307830000000000000000000000000000000000000000000000000000000000030783030313132323333000000000000000000000000000000000000000000003078303031313232333331323300000000000000000000000000000000000000000000000000000000000000000000000000000000000000000000000000000c3078303030303132333132330000000000000000000000000000000000000000000000000000000000000000bb36c792b9b45aaf8b848a1392b0d6559202729e000000000000000000000000000000000000000000000000000000000000006000000000000000000000000000000000000000000000000000000000000000e00000000000000000000000000000000000000000000000000000000000000003307830000000000000000000000000000000000000000000000000000000000030783030313132323333000000000000000000000000000000000000000000003078303031313232333331323300000000000000000000000000000000000000000000000000000000000000000000000000000000000000000000000000000c3078303030303132333132330000000000000000000000000000000000000000"
             }
           ]}
        end
      )

      request =
        get(conn, "/api/v2/smart-contracts/#{target_contract.address_hash}/methods-read", %{
          "from" => "0xBb36c792B9B45Aaf8b848A1392B0d6559202729E"
        })

      assert response = json_response(request, 200)

      assert %{
               "type" => "function",
               "stateMutability" => "view",
               "names" => ["address"],
               "outputs" => [
                 %{
                   "type" => "address",
                   "value" => "0xfffffffffffffffffffffffffffffffffffffffe"
                 }
               ],
               "name" => "getCaller",
               "inputs" => [],
               "method_id" => "ab470f05"
             } in response

      assert %{
               "type" => "function",
               "stateMutability" => "view",
               "outputs" => [%{"type" => "bool", "name" => "", "internalType" => "bool"}],
               "name" => "isWhitelist",
               "inputs" => [%{"type" => "address", "name" => "_address", "internalType" => "address"}],
               "method_id" => "c683630d"
             } in response

      assert %{
               "inputs" => [],
               "method_id" => "2e64cec1",
               "name" => "retrieve",
               "names" => [
                 [
                   "struct Storage.TransactionReceipt",
                   [
                     "txHash",
                     "blockNumber",
                     "blockHash",
                     "transactionIndex",
                     "from",
                     "to",
                     "gasUsed",
                     "status",
                     ["logs", ["from", "topics", "data"]]
                   ]
                 ]
               ],
               "outputs" => [
                 %{
                   "type" =>
                     "tuple[bytes32,uint256,bytes32,uint256,address,address,uint256,bool,tuple[address,bytes32[],bytes][]]",
                   "value" => [
                     "0xfe6a43fa23a0269092cbf97cb908e1d5a49a18fd6942baf2467fb5b221e39ab2",
                     "1000",
                     "0xfe6a43fa23a0269092cbf97cb908e1d5a49a18fd6942baf2467fb5b221e39ab2",
                     "10",
                     "0xbb36c792b9b45aaf8b848a1392b0d6559202729e",
                     "0xbb36c792b9b45aaf8b848a1392b0d6559202729e",
                     "123123",
                     "true",
                     [
                       [
                         "0xbb36c792b9b45aaf8b848a1392b0d6559202729e",
                         [
                           "0x3078300000000000000000000000000000000000000000000000000000000000",
                           "0x3078303031313232333300000000000000000000000000000000000000000000",
                           "0x3078303031313232333331323300000000000000000000000000000000000000"
                         ],
                         "0x307830303030313233313233"
                       ],
                       [
                         "0xbb36c792b9b45aaf8b848a1392b0d6559202729e",
                         [
                           "0x3078300000000000000000000000000000000000000000000000000000000000",
                           "0x3078303031313232333300000000000000000000000000000000000000000000",
                           "0x3078303031313232333331323300000000000000000000000000000000000000"
                         ],
                         "0x307830303030313233313233"
                       ],
                       [
                         "0xbb36c792b9b45aaf8b848a1392b0d6559202729e",
                         [
                           "0x3078300000000000000000000000000000000000000000000000000000000000",
                           "0x3078303031313232333300000000000000000000000000000000000000000000",
                           "0x3078303031313232333331323300000000000000000000000000000000000000"
                         ],
                         "0x307830303030313233313233"
                       ]
                     ]
                   ]
                 }
               ],
               "stateMutability" => "view",
               "type" => "function"
             } in response

      refute %{"type" => "fallback"} in response
      refute %{"type" => "receive"} in response
    end

    test "ensure read-methods are not duplicated", %{conn: conn} do
      abi = [
        %{
          "inputs" => [],
          "name" => "test",
          "outputs" => [
            %{"internalType" => "uint256", "name" => "", "type" => "uint256"}
          ],
          "stateMutability" => "pure",
          "type" => "function"
        }
      ]

      id =
        abi
        |> ABI.parse_specification()
        |> Enum.at(0)
        |> Map.fetch!(:method_id)

      target_contract = insert(:smart_contract, abi: abi)

      expect(
        EthereumJSONRPC.Mox,
        :json_rpc,
        fn [%{id: id, method: "eth_call", params: _params}], _opts ->
          {:ok,
           [
             %{
               id: id,
               jsonrpc: "2.0",
               result: "0x00000000000000000000000000000000000000000000009d37020ac9049a8040"
             }
           ]}
        end
      )

      request = get(conn, "/api/v2/smart-contracts/#{target_contract.address_hash}/methods-read")

      assert response = json_response(request, 200)

      assert response == [
               %{
                 "type" => "function",
                 "stateMutability" => "pure",
                 "outputs" => [
                   %{
                     "type" => "uint256",
                     "value" => "2900102562052921000000"
                   }
                 ],
                 "name" => "test",
                 "names" => ["uint256"],
                 "inputs" => [],
                 "method_id" => Base.encode16(id, case: :lower)
               }
             ]
    end

    test "get array of addresses within read-methods", %{conn: conn} do
      abi = [
        %{
          "type" => "function",
          "stateMutability" => "view",
          "payable" => false,
          "outputs" => [%{"type" => "address[]", "name" => ""}],
          "name" => "getOwners",
          "inputs" => [],
          "constant" => true
        }
      ]

      id =
        abi
        |> ABI.parse_specification()
        |> Enum.at(0)
        |> Map.fetch!(:method_id)

      target_contract = insert(:smart_contract, abi: abi)

      expect(
        EthereumJSONRPC.Mox,
        :json_rpc,
        fn [%{id: id, method: "eth_call", params: _params}], _opts ->
          {:ok,
           [
             %{
               id: id,
               jsonrpc: "2.0",
               result:
                 "0x0000000000000000000000000000000000000000000000000000000000000020000000000000000000000000000000000000000000000000000000000000000400000000000000000000000064631b5d259ead889e8b06d12c8b74742804e5f1000000000000000000000000234fe7224ce480ca97d01897311b8c3d35162f8600000000000000000000000087877d9d68c9e014ea81e6f4a8bd44528484567d0000000000000000000000009c28f1bb95d7e7fe88e6e8458d53be127cc2dc4f"
             }
           ]}
        end
      )

      request = get(conn, "/api/v2/smart-contracts/#{target_contract.address_hash}/methods-read")
      assert response = json_response(request, 200)

      assert %{
               "type" => "function",
               "stateMutability" => "view",
               "payable" => false,
               "names" => [nil],
               "outputs" => [
                 %{
                   "type" => "address[]",
                   "value" => [
                     "0x64631b5d259ead889e8b06d12c8b74742804e5f1",
                     "0x234fe7224ce480ca97d01897311b8c3d35162f86",
                     "0x87877d9d68c9e014ea81e6f4a8bd44528484567d",
                     "0x9c28f1bb95d7e7fe88e6e8458d53be127cc2dc4f"
                   ]
                 }
               ],
               "name" => "getOwners",
               "inputs" => [],
               "constant" => true,
               "method_id" => Base.encode16(id, case: :lower)
             } in response
    end

    test "get correct bytes value 1", %{conn: conn} do
      abi = [
        %{
          "inputs" => [],
          "name" => "all_messages_hash",
          "outputs" => [
            %{
              "internalType" => "bytes32",
              "name" => "",
              "type" => "bytes32"
            }
          ],
          "stateMutability" => "view",
          "type" => "function"
        }
      ]

      id_1 =
        abi
        |> ABI.parse_specification()
        |> Enum.at(0)
        |> Map.fetch!(:method_id)

      target_contract = insert(:smart_contract, abi: abi)
      address_hash_string = to_string(target_contract.address_hash)

      EthereumJSONRPC.Mox
      |> expect(
        :json_rpc,
        fn [
             %{
               id: id,
               method: "eth_call",
               params: [
                 %{data: "0x1dd69d06", to: ^address_hash_string},
                 "latest"
               ]
             }
           ],
           _opts ->
          {:ok,
           [
             %{
               id: id,
               jsonrpc: "2.0",
               result: "0x0000000000000000000000000000000000000000000000000000000000000000"
             }
           ]}
        end
      )

      request = get(conn, "/api/v2/smart-contracts/#{target_contract.address_hash}/methods-read")
      assert response = json_response(request, 200)

      assert %{
               "inputs" => [],
               "name" => "all_messages_hash",
               "outputs" => [
                 %{
                   "value" => "0x0000000000000000000000000000000000000000000000000000000000000000",
                   "type" => "bytes32"
                 }
               ],
               "stateMutability" => "view",
               "type" => "function",
               "method_id" => Base.encode16(id_1, case: :lower),
               "names" => ["bytes32"]
             } in response
    end

    test "get correct bytes value 2", %{conn: conn} do
      abi = [
        %{
          "inputs" => [],
          "name" => "FRAUD_STRING",
          "outputs" => [
            %{
              "internalType" => "bytes",
              "name" => "",
              "type" => "bytes"
            }
          ],
          "stateMutability" => "view",
          "type" => "function"
        }
      ]

      id_2 =
        abi
        |> ABI.parse_specification()
        |> Enum.at(0)
        |> Map.fetch!(:method_id)

      target_contract = insert(:smart_contract, abi: abi)
      address_hash_string = to_string(target_contract.address_hash)

      EthereumJSONRPC.Mox
      |> expect(
        :json_rpc,
        fn [
             %{
               id: id,
               method: "eth_call",
               params: [
                 %{data: "0x46b2eb9b", to: ^address_hash_string},
                 "latest"
               ]
             }
           ],
           _opts ->
          {:ok,
           [
             %{
               id: id,
               jsonrpc: "2.0",
               result:
                 "0x000000000000000000000000000000000000000000000000000000000000002000000000000000000000000000000000000000000000000000000000000000322d2d5468697320697320612062616420737472696e672e204e6f626f64792073617973207468697320737472696e672e2d2d0000000000000000000000000000"
             }
           ]}
        end
      )

      request = get(conn, "/api/v2/smart-contracts/#{target_contract.address_hash}/methods-read")
      assert response = json_response(request, 200)

      assert %{
               "inputs" => [],
               "name" => "FRAUD_STRING",
               "outputs" => [
                 %{
                   "value" =>
                     "0x2d2d5468697320697320612062616420737472696e672e204e6f626f64792073617973207468697320737472696e672e2d2d",
                   "type" => "bytes"
                 }
               ],
               "stateMutability" => "view",
               "type" => "function",
               "method_id" => Base.encode16(id_2, case: :lower),
               "names" => ["bytes"]
             } in response
    end

    test "Digests tuple array type", %{conn: conn} do
      abi = [
        %{
          "inputs" => [],
          "stateMutability" => "nonpayable",
          "type" => "constructor"
        },
        %{
          "inputs" => [
            %{
              "internalType" => "address",
              "name" => "",
              "type" => "address"
            }
          ],
          "name" => "contributions",
          "outputs" => [
            %{
              "internalType" => "uint256",
              "name" => "iterations",
              "type" => "uint256"
            }
          ],
          "stateMutability" => "view",
          "type" => "function"
        },
        %{
          "inputs" => [
            %{
              "internalType" => "uint256",
              "name" => "",
              "type" => "uint256"
            }
          ],
          "name" => "contributors",
          "outputs" => [
            %{
              "internalType" => "address",
              "name" => "",
              "type" => "address"
            }
          ],
          "stateMutability" => "view",
          "type" => "function"
        },
        %{
          "inputs" => [],
          "name" => "getTopTenContributors",
          "outputs" => [
            %{
              "internalType" => "address[10]",
              "name" => "",
              "type" => "address[10]"
            },
            %{
              "internalType" => "uint256[10]",
              "name" => "",
              "type" => "uint256[10]"
            }
          ],
          "stateMutability" => "view",
          "type" => "function"
        }
      ]

      # id_2 =
      #   abi
      #   |> ABI.parse_specification()
      #   |> Enum.at(0)
      #   |> Map.fetch!(:method_id)

      target_contract = insert(:smart_contract, abi: abi)
      address_hash_string = to_string(target_contract.address_hash)

      EthereumJSONRPC.Mox
      |> expect(
        :json_rpc,
        fn [
             %{
               id: id,
               method: "eth_call",
               params: [
                 %{data: "0x94ec8506", to: ^address_hash_string},
                 "latest"
               ]
             }
           ],
           _opts ->
          {:ok,
           [
             %{
               id: id,
               jsonrpc: "2.0",
               result:
                 "0x000000000000000000000000af1caf51d49b0e63d1ff7e5d4ed6ea26d15f3f9d0000000000000000000000000000000000000000000000000000000000000000000000000000000000000000000000000000000000000000000000000000000000000000000000000000000000000000000000000000000000000000000000000000000000000000000000000000000000000000000000000000000000000000000000000000000000000000000000000000000000000000000000000000000000000000000000000000000000000000000000000000000000000000000000000000000000000000000000000000000000000000000000000000000000000000000000000000000000000000000000000000000000000000000000000000000000000000000000000000000000000000000000000000000000000000000000000000000000000000000000000000000000000000000000000000000000000001000000000000000000000000000000000000000000000000000000000000000000000000000000000000000000000000000000000000000000000000000000000000000000000000000000000000000000000000000000000000000000000000000000000000000000000000000000000000000000000000000000000000000000000000000000000000000000000000000000000000000000000000000000000000000000000000000000000000000000000000000000000000000000000000000000000000000000000000000000000000000000000000000000000000000000000000000000000000000000000000000000000000000000000000000000000000000000000000000000000000000000000000000000000000000000000000"
             }
           ]}
        end
      )

      request = get(conn, "/api/v2/smart-contracts/#{target_contract.address_hash}/methods-read")
      assert response = json_response(request, 200)

      assert [
               %{
                 "inputs" => [%{"internalType" => "address", "name" => "", "type" => "address"}],
                 "method_id" => "42e94c90",
                 "name" => "contributions",
                 "outputs" => [%{"internalType" => "uint256", "name" => "iterations", "type" => "uint256"}],
                 "stateMutability" => "view",
                 "type" => "function"
               },
               %{
                 "inputs" => [%{"internalType" => "uint256", "name" => "", "type" => "uint256"}],
                 "method_id" => "3cb5d100",
                 "name" => "contributors",
                 "outputs" => [%{"internalType" => "address", "name" => "", "type" => "address"}],
                 "stateMutability" => "view",
                 "type" => "function"
               },
               %{
                 "inputs" => [],
                 "method_id" => "94ec8506",
                 "name" => "getTopTenContributors",
                 "names" => ["address[10]", "uint256[10]"],
                 "outputs" => [
                   %{
                     "type" => "address[10]",
                     "value" => [
                       "0xaf1caf51d49b0e63d1ff7e5d4ed6ea26d15f3f9d",
                       "0x0000000000000000000000000000000000000000",
                       "0x0000000000000000000000000000000000000000",
                       "0x0000000000000000000000000000000000000000",
                       "0x0000000000000000000000000000000000000000",
                       "0x0000000000000000000000000000000000000000",
                       "0x0000000000000000000000000000000000000000",
                       "0x0000000000000000000000000000000000000000",
                       "0x0000000000000000000000000000000000000000",
                       "0x0000000000000000000000000000000000000000"
                     ]
                   },
                   %{
                     "type" => "uint256[10]",
                     "value" => ["1", "0", "0", "0", "0", "0", "0", "0", "0", "0"]
                   }
                 ],
                 "stateMutability" => "view",
                 "type" => "function"
               }
             ] == response
    end
  end

  describe "/smart-contracts/{address_hash}/query-read-method" do
    test "get 404 on non existing SC", %{conn: conn} do
      address = build(:address)

      request =
        post(conn, "/api/v2/smart-contracts/#{address.hash}/query-read-method", %{
          "contract_type" => "regular",
          "args" => ["0xfffffffffffffffffffffffffffffffffffffffe"],
          "method_id" => "c683630d"
        })

      assert %{"message" => "Not found"} = json_response(request, 404)
    end

    test "get 422 on invalid address", %{conn: conn} do
      request =
        post(conn, "/api/v2/smart-contracts/0x/query-read-method", %{
          "contract_type" => "regular",
          "args" => ["0xfffffffffffffffffffffffffffffffffffffffe"],
          "method_id" => "c683630d"
        })

      assert %{"message" => "Invalid parameter(s)"} = json_response(request, 422)
    end

    test "return 404 on unverified contract", %{conn: conn} do
      address = insert(:contract_address)

      request =
        post(conn, "/api/v2/smart-contracts/#{Address.checksum(address.hash)}/query-read-method", %{
          "contract_type" => "regular",
          "args" => ["0xfffffffffffffffffffffffffffffffffffffffe"],
          "method_id" => "c683630d"
        })

      assert %{"message" => "Not found"} = json_response(request, 404)
    end

    test "query-read-method", %{conn: conn} do
      abi = [
        %{
          "type" => "function",
          "stateMutability" => "view",
          "outputs" => [%{"type" => "address", "name" => "", "internalType" => "address"}],
          "name" => "getCaller",
          "inputs" => []
        },
        %{
          "type" => "function",
          "stateMutability" => "view",
          "outputs" => [%{"type" => "bool", "name" => "", "internalType" => "bool"}],
          "name" => "isWhitelist",
          "inputs" => [%{"type" => "address", "name" => "_address", "internalType" => "address"}]
        },
        %{
          "type" => "function",
          "stateMutability" => "nonpayable",
          "outputs" => [],
          "name" => "disableWhitelist",
          "inputs" => [%{"type" => "bool", "name" => "disable", "internalType" => "bool"}]
        }
      ]

      expect(
        EthereumJSONRPC.Mox,
        :json_rpc,
        fn [
             %{
               id: id,
               method: "eth_call",
               params: [%{data: "0xc683630d000000000000000000000000fffffffffffffffffffffffffffffffffffffffe"}, _]
             }
           ],
           _opts ->
          {:ok,
           [
             %{
               id: id,
               jsonrpc: "2.0",
               result: "0x0000000000000000000000000000000000000000000000000000000000000001"
             }
           ]}
        end
      )

      target_contract = insert(:smart_contract, abi: abi)

      request =
        post(conn, "/api/v2/smart-contracts/#{target_contract.address_hash}/query-read-method", %{
          "contract_type" => "regular",
          "args" => ["0xfffffffffffffffffffffffffffffffffffffffe"],
          "method_id" => "c683630d"
        })

      assert response = json_response(request, 200)

      assert %{
               "is_error" => false,
               "result" => %{"names" => ["bool"], "output" => [%{"type" => "bool", "value" => "true"}]}
             } == response
    end

    test "query complex response", %{conn: conn} do
      abi = [
        %{
          "type" => "function",
          "stateMutability" => "view",
          "outputs" => [
            %{
              "type" => "tuple",
              "name" => "",
              "internalType" => "struct Storage.TransactionReceipt",
              "components" => [
                %{"type" => "bytes32", "name" => "txHash", "internalType" => "bytes32"},
                %{"type" => "uint256", "name" => "blockNumber", "internalType" => "uint256"},
                %{"type" => "bytes32", "name" => "blockHash", "internalType" => "bytes32"},
                %{"type" => "uint256", "name" => "transactionIndex", "internalType" => "uint256"},
                %{"type" => "address", "name" => "from", "internalType" => "address"},
                %{"type" => "address", "name" => "to", "internalType" => "address"},
                %{"type" => "uint256", "name" => "gasUsed", "internalType" => "uint256"},
                %{"type" => "bool", "name" => "status", "internalType" => "bool"},
                %{
                  "type" => "tuple[]",
                  "name" => "logs",
                  "internalType" => "struct Storage.Log[]",
                  "components" => [
                    %{"type" => "address", "name" => "from", "internalType" => "address"},
                    %{"type" => "bytes32[]", "name" => "topics", "internalType" => "bytes32[]"},
                    %{"type" => "bytes", "name" => "data", "internalType" => "bytes"}
                  ]
                }
              ]
            }
          ],
          "name" => "retrieve",
          "inputs" => []
        }
      ]

      target_contract = insert(:smart_contract, abi: abi)

      expect(
        EthereumJSONRPC.Mox,
        :json_rpc,
        fn [
             %{
               id: id,
               method: "eth_call",
               params: [%{to: _address_hash, from: "0xBb36c792B9B45Aaf8b848A1392B0d6559202729E"}, _]
             }
           ],
           _opts ->
          {:ok,
           [
             %{
               id: id,
               jsonrpc: "2.0",
               result:
                 "0x0000000000000000000000000000000000000000000000000000000000000020fe6a43fa23a0269092cbf97cb908e1d5a49a18fd6942baf2467fb5b221e39ab200000000000000000000000000000000000000000000000000000000000003e8fe6a43fa23a0269092cbf97cb908e1d5a49a18fd6942baf2467fb5b221e39ab2000000000000000000000000000000000000000000000000000000000000000a000000000000000000000000bb36c792b9b45aaf8b848a1392b0d6559202729e000000000000000000000000bb36c792b9b45aaf8b848a1392b0d6559202729e000000000000000000000000000000000000000000000000000000000001e0f30000000000000000000000000000000000000000000000000000000000000001000000000000000000000000000000000000000000000000000000000000012000000000000000000000000000000000000000000000000000000000000000030000000000000000000000000000000000000000000000000000000000000060000000000000000000000000000000000000000000000000000000000000018000000000000000000000000000000000000000000000000000000000000002a0000000000000000000000000bb36c792b9b45aaf8b848a1392b0d6559202729e000000000000000000000000000000000000000000000000000000000000006000000000000000000000000000000000000000000000000000000000000000e00000000000000000000000000000000000000000000000000000000000000003307830000000000000000000000000000000000000000000000000000000000030783030313132323333000000000000000000000000000000000000000000003078303031313232333331323300000000000000000000000000000000000000000000000000000000000000000000000000000000000000000000000000000c3078303030303132333132330000000000000000000000000000000000000000000000000000000000000000bb36c792b9b45aaf8b848a1392b0d6559202729e000000000000000000000000000000000000000000000000000000000000006000000000000000000000000000000000000000000000000000000000000000e00000000000000000000000000000000000000000000000000000000000000003307830000000000000000000000000000000000000000000000000000000000030783030313132323333000000000000000000000000000000000000000000003078303031313232333331323300000000000000000000000000000000000000000000000000000000000000000000000000000000000000000000000000000c3078303030303132333132330000000000000000000000000000000000000000000000000000000000000000bb36c792b9b45aaf8b848a1392b0d6559202729e000000000000000000000000000000000000000000000000000000000000006000000000000000000000000000000000000000000000000000000000000000e00000000000000000000000000000000000000000000000000000000000000003307830000000000000000000000000000000000000000000000000000000000030783030313132323333000000000000000000000000000000000000000000003078303031313232333331323300000000000000000000000000000000000000000000000000000000000000000000000000000000000000000000000000000c3078303030303132333132330000000000000000000000000000000000000000"
             }
           ]}
        end
      )

      request =
        post(conn, "/api/v2/smart-contracts/#{target_contract.address_hash}/query-read-method", %{
          "contract_type" => "regular",
          "args" => [],
          "method_id" => "2e64cec1",
          "from" => "0xBb36c792B9B45Aaf8b848A1392B0d6559202729E"
        })

      assert response = json_response(request, 200)

      assert %{
               "is_error" => false,
               "result" => %{
                 "names" => [
                   [
                     "struct Storage.TransactionReceipt",
                     [
                       "txHash",
                       "blockNumber",
                       "blockHash",
                       "transactionIndex",
                       "from",
                       "to",
                       "gasUsed",
                       "status",
                       ["logs", ["from", "topics", "data"]]
                     ]
                   ]
                 ],
                 "output" => [
                   %{
                     "type" =>
                       "tuple[bytes32,uint256,bytes32,uint256,address,address,uint256,bool,tuple[address,bytes32[],bytes][]]",
                     "value" => [
                       "0xfe6a43fa23a0269092cbf97cb908e1d5a49a18fd6942baf2467fb5b221e39ab2",
                       "1000",
                       "0xfe6a43fa23a0269092cbf97cb908e1d5a49a18fd6942baf2467fb5b221e39ab2",
                       "10",
                       "0xbb36c792b9b45aaf8b848a1392b0d6559202729e",
                       "0xbb36c792b9b45aaf8b848a1392b0d6559202729e",
                       "123123",
                       "true",
                       [
                         [
                           "0xbb36c792b9b45aaf8b848a1392b0d6559202729e",
                           [
                             "0x3078300000000000000000000000000000000000000000000000000000000000",
                             "0x3078303031313232333300000000000000000000000000000000000000000000",
                             "0x3078303031313232333331323300000000000000000000000000000000000000"
                           ],
                           "0x307830303030313233313233"
                         ],
                         [
                           "0xbb36c792b9b45aaf8b848a1392b0d6559202729e",
                           [
                             "0x3078300000000000000000000000000000000000000000000000000000000000",
                             "0x3078303031313232333300000000000000000000000000000000000000000000",
                             "0x3078303031313232333331323300000000000000000000000000000000000000"
                           ],
                           "0x307830303030313233313233"
                         ],
                         [
                           "0xbb36c792b9b45aaf8b848a1392b0d6559202729e",
                           [
                             "0x3078300000000000000000000000000000000000000000000000000000000000",
                             "0x3078303031313232333300000000000000000000000000000000000000000000",
                             "0x3078303031313232333331323300000000000000000000000000000000000000"
                           ],
                           "0x307830303030313233313233"
                         ]
                       ]
                     ]
                   }
                 ]
               }
             } == response
    end

    test "query-read-method with nonexistent method_id", %{conn: conn} do
      abi = [
        %{
          "type" => "function",
          "stateMutability" => "view",
          "outputs" => [%{"type" => "address", "name" => "", "internalType" => "address"}],
          "name" => "getCaller",
          "inputs" => []
        },
        %{
          "type" => "function",
          "stateMutability" => "view",
          "outputs" => [%{"type" => "bool", "name" => "", "internalType" => "bool"}],
          "name" => "isWhitelist",
          "inputs" => [%{"type" => "address", "name" => "_address", "internalType" => "address"}]
        },
        %{
          "type" => "function",
          "stateMutability" => "nonpayable",
          "outputs" => [],
          "name" => "disableWhitelist",
          "inputs" => [%{"type" => "bool", "name" => "disable", "internalType" => "bool"}]
        }
      ]

      target_contract = insert(:smart_contract, abi: abi)

      request =
        post(conn, "/api/v2/smart-contracts/#{target_contract.address_hash}/query-read-method", %{
          "contract_type" => "regular",
          "args" => ["0xfffffffffffffffffffffffffffffffffffffffe"],
          "method_id" => "00000000"
        })

      assert response = json_response(request, 200)

      assert %{
               "is_error" => true,
               "result" => %{"error" => "method_id does not exist"}
             } == response
    end

    test "query-read-method returns error 1", %{conn: conn} do
      abi = [
        %{
          "type" => "function",
          "stateMutability" => "view",
          "outputs" => [%{"type" => "address", "name" => "", "internalType" => "address"}],
          "name" => "getCaller",
          "inputs" => []
        },
        %{
          "type" => "function",
          "stateMutability" => "view",
          "outputs" => [%{"type" => "bool", "name" => "", "internalType" => "bool"}],
          "name" => "isWhitelist",
          "inputs" => [%{"type" => "address", "name" => "_address", "internalType" => "address"}]
        },
        %{
          "type" => "function",
          "stateMutability" => "nonpayable",
          "outputs" => [],
          "name" => "disableWhitelist",
          "inputs" => [%{"type" => "bool", "name" => "disable", "internalType" => "bool"}]
        }
      ]

      expect(
        EthereumJSONRPC.Mox,
        :json_rpc,
        fn [
             %{
               id: id,
               method: "eth_call",
               params: [%{data: "0xc683630d000000000000000000000000fffffffffffffffffffffffffffffffffffffffe"}, _]
             }
           ],
           _opts ->
          {:ok, [%{id: id, jsonrpc: "2.0", error: %{code: "12345", message: "Error message"}}]}
        end
      )

      target_contract = insert(:smart_contract, abi: abi)

      request =
        post(conn, "/api/v2/smart-contracts/#{target_contract.address_hash}/query-read-method", %{
          "contract_type" => "regular",
          "args" => ["0xfffffffffffffffffffffffffffffffffffffffe"],
          "method_id" => "c683630d"
        })

      assert response = json_response(request, 200)

      assert %{"is_error" => true, "result" => %{"code" => "12345", "message" => "Error message"}} == response
    end

    test "query-read-method returns error 2", %{conn: conn} do
      abi = [
        %{
          "type" => "function",
          "stateMutability" => "view",
          "outputs" => [%{"type" => "address", "name" => "", "internalType" => "address"}],
          "name" => "getCaller",
          "inputs" => []
        },
        %{
          "type" => "function",
          "stateMutability" => "view",
          "outputs" => [%{"type" => "bool", "name" => "", "internalType" => "bool"}],
          "name" => "isWhitelist",
          "inputs" => [%{"type" => "address", "name" => "_address", "internalType" => "address"}]
        },
        %{
          "type" => "function",
          "stateMutability" => "nonpayable",
          "outputs" => [],
          "name" => "disableWhitelist",
          "inputs" => [%{"type" => "bool", "name" => "disable", "internalType" => "bool"}]
        }
      ]

      expect(
        EthereumJSONRPC.Mox,
        :json_rpc,
        fn [
             %{
               id: _id,
               method: "eth_call",
               params: [%{data: "0xc683630d000000000000000000000000fffffffffffffffffffffffffffffffffffffffe"}, _]
             }
           ],
           _opts ->
          {:error, {:bad_gateway, "request_url"}}
        end
      )

      target_contract = insert(:smart_contract, abi: abi)

      request =
        post(conn, "/api/v2/smart-contracts/#{target_contract.address_hash}/query-read-method", %{
          "contract_type" => "regular",
          "args" => ["0xfffffffffffffffffffffffffffffffffffffffe"],
          "method_id" => "c683630d"
        })

      assert response = json_response(request, 200)
      assert %{"is_error" => true, "result" => %{"error" => "Bad gateway"}} == response
    end

    test "query-read-method returns error 3", %{conn: conn} do
      abi = [
        %{
          "type" => "function",
          "stateMutability" => "view",
          "outputs" => [%{"type" => "address", "name" => "", "internalType" => "address"}],
          "name" => "getCaller",
          "inputs" => []
        },
        %{
          "type" => "function",
          "stateMutability" => "view",
          "outputs" => [%{"type" => "bool", "name" => "", "internalType" => "bool"}],
          "name" => "isWhitelist",
          "inputs" => [%{"type" => "address", "name" => "_address", "internalType" => "address"}]
        },
        %{
          "type" => "function",
          "stateMutability" => "nonpayable",
          "outputs" => [],
          "name" => "disableWhitelist",
          "inputs" => [%{"type" => "bool", "name" => "disable", "internalType" => "bool"}]
        }
      ]

      expect(
        EthereumJSONRPC.Mox,
        :json_rpc,
        fn [
             %{
               id: _id,
               method: "eth_call",
               params: [%{data: "0xc683630d000000000000000000000000fffffffffffffffffffffffffffffffffffffffe"}, _]
             }
           ],
           _opts ->
          raise FunctionClauseError
        end
      )

      target_contract = insert(:smart_contract, abi: abi)

      request =
        post(conn, "/api/v2/smart-contracts/#{target_contract.address_hash}/query-read-method", %{
          "contract_type" => "regular",
          "args" => ["0xfffffffffffffffffffffffffffffffffffffffe"],
          "method_id" => "c683630d"
        })

      assert response = json_response(request, 200)

      assert %{"is_error" => true, "result" => %{"error" => "no function clause matches"}} == response
    end
  end

  describe "/smart-contracts/{address_hash}/methods-write" do
    test "get 404 on non existing SC", %{conn: conn} do
      address = build(:address)

      request = get(conn, "/api/v2/smart-contracts/#{address.hash}/methods-write")

      assert %{"message" => "Not found"} = json_response(request, 404)
    end

    test "get 422 on invalid address", %{conn: conn} do
      request = get(conn, "/api/v2/smart-contracts/0x/methods-write")

      assert %{"message" => "Invalid parameter(s)"} = json_response(request, 422)
    end

    test "return 404 on unverified contract", %{conn: conn} do
      address = insert(:contract_address)

      TestHelper.get_all_proxies_implementation_zero_addresses()
      request = get(conn, "/api/v2/smart-contracts/#{Address.checksum(address.hash)}/methods-write")
      assert %{"message" => "Not found"} = json_response(request, 404)
    end

    test "get write-methods", %{conn: conn} do
      abi = [
        %{
          "type" => "function",
          "stateMutability" => "view",
          "outputs" => [%{"type" => "address", "name" => "", "internalType" => "address"}],
          "name" => "getCaller",
          "inputs" => []
        },
        %{
          "type" => "function",
          "stateMutability" => "view",
          "outputs" => [%{"type" => "bool", "name" => "", "internalType" => "bool"}],
          "name" => "isWhitelist",
          "inputs" => [%{"type" => "address", "name" => "_address", "internalType" => "address"}]
        },
        %{
          "type" => "function",
          "stateMutability" => "nonpayable",
          "outputs" => [],
          "name" => "disableWhitelist",
          "inputs" => [%{"type" => "bool", "name" => "disable", "internalType" => "bool"}]
        },
        %{"type" => "fallback"}
      ]

      target_contract = insert(:smart_contract, abi: abi)

      request = get(conn, "/api/v2/smart-contracts/#{target_contract.address_hash}/methods-write")
      assert response = json_response(request, 200)

      assert [
               %{
                 "method_id" => "49ba1b49",
                 "type" => "function",
                 "stateMutability" => "nonpayable",
                 "outputs" => [],
                 "name" => "disableWhitelist",
                 "inputs" => [%{"type" => "bool", "name" => "disable", "internalType" => "bool"}]
               },
               %{"type" => "fallback"}
             ] == response
    end
  end

  describe "/smart-contracts/{address_hash}/methods-[write/read] & query read method custom abi" do
    setup %{conn: conn} do
      auth = build(:auth)

      {:ok, user} = Identity.find_or_create(auth)

      {:ok, conn: Plug.Test.init_test_session(conn, current_user: user)}
    end

    test "get write method from custom abi", %{conn: conn} do
      abi = [
        %{
          "type" => "function",
          "stateMutability" => "view",
          "outputs" => [%{"type" => "address", "name" => "", "internalType" => "address"}],
          "name" => "getCaller",
          "inputs" => []
        },
        %{
          "type" => "function",
          "stateMutability" => "view",
          "outputs" => [%{"type" => "bool", "name" => "", "internalType" => "bool"}],
          "name" => "isWhitelist",
          "inputs" => [%{"type" => "address", "name" => "_address", "internalType" => "address"}]
        },
        %{
          "type" => "function",
          "stateMutability" => "nonpayable",
          "outputs" => [],
          "name" => "disableWhitelist",
          "inputs" => [%{"type" => "bool", "name" => "disable", "internalType" => "bool"}]
        }
      ]

      custom_abi = :custom_abi |> build() |> Map.replace("abi", abi)

      conn
      |> post(
        "/api/account/v2/user/custom_abis",
        custom_abi
      )

      request =
        get(conn, "/api/v2/smart-contracts/#{custom_abi["contract_address_hash"]}/methods-write", %{
          "is_custom_abi" => true
        })

      assert response = json_response(request, 200)

      assert [
               %{
                 "type" => "function",
                 "stateMutability" => "nonpayable",
                 "outputs" => [],
                 "name" => "disableWhitelist",
                 "inputs" => [%{"type" => "bool", "name" => "disable", "internalType" => "bool"}],
                 "method_id" => "49ba1b49"
               }
             ] == response
    end

    test "get read method from custom abi", %{conn: conn} do
      abi = [
        %{
          "type" => "function",
          "stateMutability" => "view",
          "outputs" => [%{"type" => "address", "name" => "", "internalType" => "address"}],
          "name" => "getCaller",
          "inputs" => []
        },
        %{
          "type" => "function",
          "stateMutability" => "view",
          "outputs" => [%{"type" => "bool", "name" => "", "internalType" => "bool"}],
          "name" => "isWhitelist",
          "inputs" => [%{"type" => "address", "name" => "_address", "internalType" => "address"}]
        },
        %{
          "type" => "function",
          "stateMutability" => "nonpayable",
          "outputs" => [],
          "name" => "disableWhitelist",
          "inputs" => [%{"type" => "bool", "name" => "disable", "internalType" => "bool"}]
        }
      ]

      custom_abi = :custom_abi |> build() |> Map.replace("abi", abi)

      conn
      |> post(
        "/api/account/v2/user/custom_abis",
        custom_abi
      )

      blockchain_eth_call_mock()

      request =
        get(conn, "/api/v2/smart-contracts/#{custom_abi["contract_address_hash"]}/methods-read", %{
          "is_custom_abi" => true
        })

      assert response = json_response(request, 200)

      assert %{
               "type" => "function",
               "stateMutability" => "view",
               "names" => ["address"],
               "outputs" => [
                 %{
                   "type" => "address",
                   "value" => "0xfffffffffffffffffffffffffffffffffffffffe"
                 }
               ],
               "name" => "getCaller",
               "inputs" => [],
               "method_id" => "ab470f05"
             } in response

      assert %{
               "type" => "function",
               "stateMutability" => "view",
               "outputs" => [%{"type" => "bool", "name" => "", "internalType" => "bool"}],
               "name" => "isWhitelist",
               "inputs" => [%{"type" => "address", "name" => "_address", "internalType" => "address"}],
               "method_id" => "c683630d"
             } in response
    end

    test "query read method", %{conn: conn} do
      abi = [
        %{
          "type" => "function",
          "stateMutability" => "view",
          "outputs" => [%{"type" => "address", "name" => "", "internalType" => "address"}],
          "name" => "getCaller",
          "inputs" => []
        },
        %{
          "type" => "function",
          "stateMutability" => "view",
          "outputs" => [%{"type" => "bool", "name" => "", "internalType" => "bool"}],
          "name" => "isWhitelist",
          "inputs" => [%{"type" => "address", "name" => "_address", "internalType" => "address"}]
        },
        %{
          "type" => "function",
          "stateMutability" => "nonpayable",
          "outputs" => [],
          "name" => "disableWhitelist",
          "inputs" => [%{"type" => "bool", "name" => "disable", "internalType" => "bool"}]
        }
      ]

      custom_abi = :custom_abi |> build() |> Map.replace("abi", abi)

      conn
      |> post(
        "/api/account/v2/user/custom_abis",
        custom_abi
      )

      expect(
        EthereumJSONRPC.Mox,
        :json_rpc,
        fn [
             %{
               id: id,
               method: "eth_call",
               params: [%{data: "0xc683630d000000000000000000000000fffffffffffffffffffffffffffffffffffffffe"}, _]
             }
           ],
           _opts ->
          {:ok,
           [
             %{
               id: id,
               jsonrpc: "2.0",
               result: "0x0000000000000000000000000000000000000000000000000000000000000001"
             }
           ]}
        end
      )

      request =
        post(conn, "/api/v2/smart-contracts/#{custom_abi["contract_address_hash"]}/query-read-method", %{
          "contract_type" => "regular",
          "args" => ["0xfffffffffffffffffffffffffffffffffffffffe"],
          "is_custom_abi" => true,
          "method_id" => "c683630d"
        })

      assert response = json_response(request, 200)

      assert %{
               "is_error" => false,
               "result" => %{"names" => ["bool"], "output" => [%{"type" => "bool", "value" => "true"}]}
             } == response
    end

    test "query read method 1", %{conn: conn} do
      abi = [
        %{
          "inputs" => [
            %{
              "internalType" => "uint256",
              "name" => "amountIn",
              "type" => "uint256"
            },
            %{
              "internalType" => "address[]",
              "name" => "path",
              "type" => "address[]"
            }
          ],
          "name" => "getAmountsOut",
          "outputs" => [
            %{
              "internalType" => "uint256[]",
              "name" => "amounts",
              "type" => "uint256[]"
            }
          ],
          "stateMutability" => "view",
          "type" => "function"
        }
      ]

      expect(
        EthereumJSONRPC.Mox,
        :json_rpc,
        fn [
             %{
               id: id,
               method: "eth_call",
               params: [
                 %{
                   data:
                     "0xd06ca61f00000000000000000000000000000000000000000000003635c9adc5dea0000000000000000000000000000000000000000000000000000000000000000000400000000000000000000000000000000000000000000000000000000000000002000000000000000000000000909fd75ce23a7e61787fe2763652935f921164610000000000000000000000009801eeb848987c0a8d6443912827bd36c288f8fb"
                 },
                 _
               ]
             }
           ],
           _opts ->
          {:ok,
           [
             %{
               id: id,
               jsonrpc: "2.0",
               result:
                 "0x0000000000000000000000000000000000000000000000000000000000000020000000000000000000000000000000000000000000000000000000000000000200000000000000000000000000000000000000000000003635c9adc5dea000000000000000000000000000000000000000000000000000000037240fc3496a65"
             }
           ]}
        end
      )

      target_contract = insert(:smart_contract, abi: abi)

      request =
        post(conn, "/api/v2/smart-contracts/#{target_contract.address_hash}/query-read-method", %{
          "contract_type" => "regular",
          "args" => [
            "1000000000000000000000",
            ["0x909Fd75Ce23a7e61787FE2763652935F92116461", "0x9801eeb848987c0a8d6443912827bd36c288f8fb"]
          ],
          "method_id" => "d06ca61f"
        })

      assert response = json_response(request, 200)

      assert %{
               "is_error" => false,
               "result" => %{
                 "names" => ["amounts"],
                 "output" => [
                   %{"type" => "uint256[]", "value" => ["1000000000000000000000", "15520773838563941"]}
                 ]
               }
             } == response
    end
  end

  describe "/smart-contracts/{address_hash}/methods-read-proxy" do
    test "get 404 on non existing SC", %{conn: conn} do
      address = build(:address)

      request = get(conn, "/api/v2/smart-contracts/#{address.hash}/methods-read-proxy")

      assert %{"message" => "Not found"} = json_response(request, 404)
    end

    test "get 422 on invalid address", %{conn: conn} do
      request = get(conn, "/api/v2/smart-contracts/0x/methods-read-proxy")

      assert %{"message" => "Invalid parameter(s)"} = json_response(request, 422)
    end

    test "return 404 on unverified contract", %{conn: conn} do
      address = insert(:contract_address)

      request = get(conn, "/api/v2/smart-contracts/#{Address.checksum(address.hash)}/methods-read-proxy")
      assert %{"message" => "Not found"} = json_response(request, 404)
    end

    test "get read-methods", %{conn: conn} do
      abi = [
        %{
          "type" => "function",
          "stateMutability" => "view",
          "outputs" => [%{"type" => "address", "name" => "", "internalType" => "address"}],
          "name" => "getCaller",
          "inputs" => []
        },
        %{
          "type" => "function",
          "stateMutability" => "view",
          "outputs" => [%{"type" => "bool", "name" => "", "internalType" => "bool"}],
          "name" => "isWhitelist",
          "inputs" => [%{"type" => "address", "name" => "_address", "internalType" => "address"}]
        },
        %{
          "type" => "function",
          "stateMutability" => "nonpayable",
          "outputs" => [],
          "name" => "disableWhitelist",
          "inputs" => [%{"type" => "bool", "name" => "disable", "internalType" => "bool"}]
        }
      ]

      target_contract = insert(:smart_contract, abi: abi)

      mock_logic_storage_pointer_request(false, target_contract.address_hash)

      expect(
        EthereumJSONRPC.Mox,
        :json_rpc,
        fn [%{id: id, method: "eth_call", params: [%{to: _address_hash}, _]}], _opts ->
          {:ok,
           [
             %{
               id: id,
               jsonrpc: "2.0",
               result: "0x000000000000000000000000fffffffffffffffffffffffffffffffffffffffe"
             }
           ]}
        end
      )

      contract = insert(:smart_contract)
      request = get(conn, "/api/v2/smart-contracts/#{contract.address_hash}/methods-read-proxy")
      assert response = json_response(request, 200)

      assert %{
               "type" => "function",
               "stateMutability" => "view",
               "names" => ["address"],
               "outputs" => [
                 %{
                   "type" => "address",
                   "value" => "0xfffffffffffffffffffffffffffffffffffffffe"
                 }
               ],
               "name" => "getCaller",
               "inputs" => [],
               "method_id" => "ab470f05"
             } in response

      assert %{
               "type" => "function",
               "stateMutability" => "view",
               "outputs" => [%{"type" => "bool", "name" => "", "internalType" => "bool"}],
               "name" => "isWhitelist",
               "inputs" => [%{"type" => "address", "name" => "_address", "internalType" => "address"}],
               "method_id" => "c683630d"
             } in response
    end
  end

  describe "/smart-contracts/{address_hash}/query-read-method proxy" do
    test "get 404 on non existing SC", %{conn: conn} do
      address = build(:address)

      request =
        post(conn, "/api/v2/smart-contracts/#{address.hash}/query-read-method", %{
          "contract_type" => "proxy",
          "args" => ["0xfffffffffffffffffffffffffffffffffffffffe"],
          "method_id" => "c683630d"
        })

      assert %{"message" => "Not found"} = json_response(request, 404)
    end

    test "get 422 on invalid address", %{conn: conn} do
      request =
        post(conn, "/api/v2/smart-contracts/0x/query-read-method", %{
          "contract_type" => "proxy",
          "args" => ["0xfffffffffffffffffffffffffffffffffffffffe"],
          "method_id" => "c683630d"
        })

      assert %{"message" => "Invalid parameter(s)"} = json_response(request, 422)
    end

    test "query-read-method", %{conn: conn} do
      abi = [
        %{
          "type" => "function",
          "stateMutability" => "view",
          "outputs" => [%{"type" => "address", "name" => "", "internalType" => "address"}],
          "name" => "getCaller",
          "inputs" => []
        },
        %{
          "type" => "function",
          "stateMutability" => "view",
          "outputs" => [%{"type" => "bool", "name" => "", "internalType" => "bool"}],
          "name" => "isWhitelist",
          "inputs" => [%{"type" => "address", "name" => "_address", "internalType" => "address"}]
        },
        %{
          "type" => "function",
          "stateMutability" => "nonpayable",
          "outputs" => [],
          "name" => "disableWhitelist",
          "inputs" => [%{"type" => "bool", "name" => "disable", "internalType" => "bool"}]
        }
      ]

      target_contract = insert(:smart_contract, abi: abi)

      mock_logic_storage_pointer_request(false, target_contract.address_hash)

      expect(
        EthereumJSONRPC.Mox,
        :json_rpc,
        fn [
             %{
               id: id,
               method: "eth_call",
               params: [
                 %{
                   data: "0xc683630d000000000000000000000000fffffffffffffffffffffffffffffffffffffffe",
                   to: _address_hash
                 },
                 _
               ]
             }
           ],
           _opts ->
          {:ok,
           [
             %{
               id: id,
               jsonrpc: "2.0",
               result: "0x0000000000000000000000000000000000000000000000000000000000000001"
             }
           ]}
        end
      )

      contract = insert(:smart_contract)

      request =
        post(conn, "/api/v2/smart-contracts/#{contract.address_hash}/query-read-method", %{
          "contract_type" => "proxy",
          "args" => ["0xfffffffffffffffffffffffffffffffffffffffe"],
          "method_id" => "c683630d"
        })

      assert response = json_response(request, 200)

      assert %{
               "is_error" => false,
               "result" => %{"names" => ["bool"], "output" => [%{"type" => "bool", "value" => "true"}]}
             } == response
    end

    test "query-read-method returns error 1", %{conn: conn} do
      abi = [
        %{
          "type" => "function",
          "stateMutability" => "view",
          "outputs" => [%{"type" => "address", "name" => "", "internalType" => "address"}],
          "name" => "getCaller",
          "inputs" => []
        },
        %{
          "type" => "function",
          "stateMutability" => "view",
          "outputs" => [%{"type" => "bool", "name" => "", "internalType" => "bool"}],
          "name" => "isWhitelist",
          "inputs" => [%{"type" => "address", "name" => "_address", "internalType" => "address"}]
        },
        %{
          "type" => "function",
          "stateMutability" => "nonpayable",
          "outputs" => [],
          "name" => "disableWhitelist",
          "inputs" => [%{"type" => "bool", "name" => "disable", "internalType" => "bool"}]
        }
      ]

      target_contract = insert(:smart_contract, abi: abi)

      mock_logic_storage_pointer_request(false, target_contract.address_hash)

      expect(
        EthereumJSONRPC.Mox,
        :json_rpc,
        fn [
             %{
               id: id,
               method: "eth_call",
               params: [%{data: "0xc683630d000000000000000000000000fffffffffffffffffffffffffffffffffffffffe"}, _]
             }
           ],
           _opts ->
          {:ok, [%{id: id, jsonrpc: "2.0", error: %{code: "12345", message: "Error message"}}]}
        end
      )

      contract = insert(:smart_contract)

      request =
        post(conn, "/api/v2/smart-contracts/#{contract.address_hash}/query-read-method", %{
          "contract_type" => "proxy",
          "args" => ["0xfffffffffffffffffffffffffffffffffffffffe"],
          "method_id" => "c683630d"
        })

      assert response = json_response(request, 200)

      assert %{"is_error" => true, "result" => %{"code" => "12345", "message" => "Error message"}} == response
    end

    test "query-read-method returns error 2", %{conn: conn} do
      abi = [
        %{
          "type" => "function",
          "stateMutability" => "view",
          "outputs" => [%{"type" => "address", "name" => "", "internalType" => "address"}],
          "name" => "getCaller",
          "inputs" => []
        },
        %{
          "type" => "function",
          "stateMutability" => "view",
          "outputs" => [%{"type" => "bool", "name" => "", "internalType" => "bool"}],
          "name" => "isWhitelist",
          "inputs" => [%{"type" => "address", "name" => "_address", "internalType" => "address"}]
        },
        %{
          "type" => "function",
          "stateMutability" => "nonpayable",
          "outputs" => [],
          "name" => "disableWhitelist",
          "inputs" => [%{"type" => "bool", "name" => "disable", "internalType" => "bool"}]
        }
      ]

      target_contract = insert(:smart_contract, abi: abi)

      mock_logic_storage_pointer_request(false, target_contract.address_hash)

      expect(
        EthereumJSONRPC.Mox,
        :json_rpc,
        fn [
             %{
               id: _id,
               method: "eth_call",
               params: [%{data: "0xc683630d000000000000000000000000fffffffffffffffffffffffffffffffffffffffe"}, _]
             }
           ],
           _opts ->
          {:error, {:bad_gateway, "request_url"}}
        end
      )

      contract = insert(:smart_contract)

      request =
        post(conn, "/api/v2/smart-contracts/#{contract.address_hash}/query-read-method", %{
          "contract_type" => "proxy",
          "args" => ["0xfffffffffffffffffffffffffffffffffffffffe"],
          "method_id" => "c683630d"
        })

      assert response = json_response(request, 200)
      assert %{"is_error" => true, "result" => %{"error" => "Bad gateway"}} == response
    end

    test "query-read-method returns error 3", %{conn: conn} do
      abi = [
        %{
          "type" => "function",
          "stateMutability" => "view",
          "outputs" => [%{"type" => "address", "name" => "", "internalType" => "address"}],
          "name" => "getCaller",
          "inputs" => []
        },
        %{
          "type" => "function",
          "stateMutability" => "view",
          "outputs" => [%{"type" => "bool", "name" => "", "internalType" => "bool"}],
          "name" => "isWhitelist",
          "inputs" => [%{"type" => "address", "name" => "_address", "internalType" => "address"}]
        },
        %{
          "type" => "function",
          "stateMutability" => "nonpayable",
          "outputs" => [],
          "name" => "disableWhitelist",
          "inputs" => [%{"type" => "bool", "name" => "disable", "internalType" => "bool"}]
        }
      ]

      target_contract = insert(:smart_contract, abi: abi)

      mock_logic_storage_pointer_request(false, target_contract.address_hash)

      expect(
        EthereumJSONRPC.Mox,
        :json_rpc,
        fn [
             %{
               id: _id,
               method: "eth_call",
               params: [%{data: "0xc683630d000000000000000000000000fffffffffffffffffffffffffffffffffffffffe"}, _]
             }
           ],
           _opts ->
          raise FunctionClauseError
        end
      )

      contract = insert(:smart_contract)

      request =
        post(conn, "/api/v2/smart-contracts/#{contract.address_hash}/query-read-method", %{
          "contract_type" => "proxy",
          "args" => ["0xfffffffffffffffffffffffffffffffffffffffe"],
          "method_id" => "c683630d"
        })

      assert response = json_response(request, 200)

      assert %{"is_error" => true, "result" => %{"error" => "no function clause matches"}} == response
    end
  end

  describe "/smart-contracts/{address_hash}/methods-write-proxy" do
    test "get 404 on non existing SC", %{conn: conn} do
      address = build(:address)

      request = get(conn, "/api/v2/smart-contracts/#{address.hash}/methods-write-proxy")

      assert %{"message" => "Not found"} = json_response(request, 404)
    end

    test "get 422 on invalid address", %{conn: conn} do
      request = get(conn, "/api/v2/smart-contracts/0x/methods-write-proxy")

      assert %{"message" => "Invalid parameter(s)"} = json_response(request, 422)
    end

    test "return 404 on unverified contract", %{conn: conn} do
      address = insert(:contract_address)

      request = get(conn, "/api/v2/smart-contracts/#{Address.checksum(address.hash)}/methods-write-proxy")
      assert %{"message" => "Not found"} = json_response(request, 404)
    end

    test "get write-methods", %{conn: conn} do
      abi = [
        %{
          "type" => "function",
          "stateMutability" => "view",
          "outputs" => [%{"type" => "address", "name" => "", "internalType" => "address"}],
          "name" => "getCaller",
          "inputs" => []
        },
        %{
          "type" => "function",
          "stateMutability" => "view",
          "outputs" => [%{"type" => "bool", "name" => "", "internalType" => "bool"}],
          "name" => "isWhitelist",
          "inputs" => [%{"type" => "address", "name" => "_address", "internalType" => "address"}]
        },
        %{
          "type" => "function",
          "stateMutability" => "nonpayable",
          "outputs" => [],
          "name" => "disableWhitelist",
          "inputs" => [%{"type" => "bool", "name" => "disable", "internalType" => "bool"}]
        }
      ]

      target_contract = insert(:smart_contract, abi: abi)

      mock_logic_storage_pointer_request(false, target_contract.address_hash)

      contract = insert(:smart_contract)

      request = get(conn, "/api/v2/smart-contracts/#{contract.address_hash}/methods-write-proxy")
      assert response = json_response(request, 200)

      assert [
               %{
                 "type" => "function",
                 "stateMutability" => "nonpayable",
                 "outputs" => [],
                 "name" => "disableWhitelist",
                 "inputs" => [%{"type" => "bool", "name" => "disable", "internalType" => "bool"}],
                 "method_id" => "49ba1b49"
               }
             ] == response
    end
  end

  for {state_name, migrations_finished?} <- [
        {"completed migrations", true},
        {"migrations in progress", false}
      ] do
    describe "/smart-contracts" <> " (with #{state_name})" do
      setup do
        :meck.expect(
          Explorer.Chain.SmartContract,
          :background_migrations_finished?,
          fn ->
            unquote(migrations_finished?)
          end
        )
=======
  describe "/smart-contracts" do
    test "get [] on empty db", %{conn: conn} do
      request = get(conn, "/api/v2/smart-contracts")

      assert %{"items" => [], "next_page_params" => nil} = json_response(request, 200)
    end
>>>>>>> 4ebb281c

        :ok
      end

      test "get [] on empty db", %{conn: conn} do
        request = get(conn, "/api/v2/smart-contracts")

        assert %{"items" => [], "next_page_params" => nil} = json_response(request, 200)
      end

      test "get correct smart contract", %{conn: conn} do
        smart_contract = insert(:smart_contract)
        request = get(conn, "/api/v2/smart-contracts")

        assert %{"items" => [sc], "next_page_params" => nil} = json_response(request, 200)
        compare_item(smart_contract, sc)
        assert sc["address"]["is_verified"] == true
        assert sc["address"]["is_contract"] == true
      end

      test "get filtered smart contracts when flag is set and language is not set", %{conn: conn} do
        smart_contracts = [
          {"solidity", insert(:smart_contract, is_vyper_contract: false, language: nil)},
          {"vyper", insert(:smart_contract, is_vyper_contract: true, language: nil)},
          {"yul", insert(:smart_contract, abi: nil, is_vyper_contract: false, language: nil)}
        ]

        for {filter, smart_contract} <- smart_contracts do
          request = get(conn, "/api/v2/smart-contracts", %{"filter" => filter})

          assert %{"items" => [sc], "next_page_params" => nil} = json_response(request, 200)
          compare_item(smart_contract, sc)
          assert sc["address"]["is_verified"] == true
          assert sc["address"]["is_contract"] == true
        end
      end

      test "get filtered smart contracts when flag is set and language is set", %{conn: conn} do
        smart_contract = insert(:smart_contract, is_vyper_contract: true, language: :vyper)
        insert(:smart_contract, is_vyper_contract: false, language: :solidity)
        request = get(conn, "/api/v2/smart-contracts", %{"filter" => "vyper"})

        assert %{"items" => [sc], "next_page_params" => nil} = json_response(request, 200)
        compare_item(smart_contract, sc)
        assert sc["address"]["is_verified"] == true
        assert sc["address"]["is_contract"] == true
      end

      test "get filtered smart contracts when flag is not set and language is set", %{conn: conn} do
        smart_contract = insert(:smart_contract, is_vyper_contract: nil, abi: nil, language: :yul)
        insert(:smart_contract, is_vyper_contract: nil, language: :vyper)
        insert(:smart_contract, is_vyper_contract: nil, language: :solidity)
        request = get(conn, "/api/v2/smart-contracts", %{"filter" => "yul"})

        assert %{"items" => [sc], "next_page_params" => nil} = json_response(request, 200)
        compare_item(smart_contract, sc)
        assert sc["address"]["is_verified"] == true
        assert sc["address"]["is_contract"] == true
      end

      if Application.compile_env(:explorer, :chain_type) == :zilliqa do
        test "get filtered scilla smart contracts when language is set", %{conn: conn} do
          smart_contract = insert(:smart_contract, language: :scilla, abi: nil)
          insert(:smart_contract)
          request = get(conn, "/api/v2/smart-contracts", %{"filter" => "scilla"})

          assert %{"items" => [sc], "next_page_params" => nil} = json_response(request, 200)
          compare_item(smart_contract, sc)
          assert sc["address"]["is_verified"] == true
          assert sc["address"]["is_contract"] == true
        end

        test "scilla contracts are not returned when yul filter is applied", %{conn: conn} do
          insert(:smart_contract, language: :scilla, abi: nil)
          request = get(conn, "/api/v2/smart-contracts", %{"filter" => "yul"})

          assert %{"items" => [], "next_page_params" => nil} = json_response(request, 200)
        end
      end

      test "check pagination", %{conn: conn} do
        smart_contracts =
          for _ <- 0..50 do
            insert(:smart_contract)
          end
          |> Enum.sort_by(& &1.address_hash.bytes, :desc)

        request = get(conn, "/api/v2/smart-contracts")
        assert response = json_response(request, 200)

        request_2nd_page = get(conn, "/api/v2/smart-contracts", response["next_page_params"])

        assert response_2nd_page = json_response(request_2nd_page, 200)

        check_paginated_response(response, response_2nd_page, smart_contracts)
      end

      test "ignores wrong ordering params", %{conn: conn} do
        smart_contracts =
          for _ <- 0..50 do
            insert(:smart_contract)
          end
          |> Enum.sort_by(& &1.address_hash.bytes, :desc)

        ordering_params = %{"sort" => "foo", "order" => "bar"}

        request = get(conn, "/api/v2/smart-contracts", ordering_params)
        assert response = json_response(request, 200)

        request_2nd_page =
          get(conn, "/api/v2/smart-contracts", ordering_params |> Map.merge(response["next_page_params"]))

        assert response_2nd_page = json_response(request_2nd_page, 200)

        check_paginated_response(response, response_2nd_page, smart_contracts)
      end

      test "can order by balance ascending", %{conn: conn} do
        smart_contracts =
          for i <- 0..50 do
            address = insert(:address, fetched_coin_balance: i, verified: true)
            insert(:smart_contract, address_hash: address.hash, address: address)
          end
          |> Enum.reverse()

        ordering_params = %{"sort" => "balance", "order" => "asc"}

        request = get(conn, "/api/v2/smart-contracts", ordering_params)
        assert response = json_response(request, 200)

        request_2nd_page =
          get(conn, "/api/v2/smart-contracts", ordering_params |> Map.merge(response["next_page_params"]))

        assert response_2nd_page = json_response(request_2nd_page, 200)

        check_paginated_response(response, response_2nd_page, smart_contracts)
      end

      test "can order by balance descending", %{conn: conn} do
        smart_contracts =
          for i <- 0..50 do
            address = insert(:address, fetched_coin_balance: i, verified: true)
            insert(:smart_contract, address_hash: address.hash, address: address)
          end

        ordering_params = %{"sort" => "balance", "order" => "desc"}

        request = get(conn, "/api/v2/smart-contracts", ordering_params)
        assert response = json_response(request, 200)

        request_2nd_page =
          get(conn, "/api/v2/smart-contracts", ordering_params |> Map.merge(response["next_page_params"]))

        assert response_2nd_page = json_response(request_2nd_page, 200)

        check_paginated_response(response, response_2nd_page, smart_contracts)
      end

      test "can order by transaction count ascending", %{conn: conn} do
        smart_contracts =
          for i <- 0..50 do
            address = insert(:address, transactions_count: i, verified: true)
            insert(:smart_contract, address_hash: address.hash, address: address)
          end
          |> Enum.reverse()

        ordering_params = %{"sort" => "transactions_count", "order" => "asc"}

        request = get(conn, "/api/v2/smart-contracts", ordering_params)
        assert response = json_response(request, 200)

        request_2nd_page =
          get(conn, "/api/v2/smart-contracts", ordering_params |> Map.merge(response["next_page_params"]))

        assert response_2nd_page = json_response(request_2nd_page, 200)

        check_paginated_response(response, response_2nd_page, smart_contracts)
      end

      test "can order by transaction count descending", %{conn: conn} do
        smart_contracts =
          for i <- 0..50 do
            address = insert(:address, transactions_count: i, verified: true)
            insert(:smart_contract, address_hash: address.hash, address: address)
          end

        ordering_params = %{"sort" => "transactions_count", "order" => "desc"}

        request = get(conn, "/api/v2/smart-contracts", ordering_params)
        assert response = json_response(request, 200)

        request_2nd_page =
          get(conn, "/api/v2/smart-contracts", ordering_params |> Map.merge(response["next_page_params"]))

        assert response_2nd_page = json_response(request_2nd_page, 200)

        check_paginated_response(response, response_2nd_page, smart_contracts)
      end
    end
  end

  describe "/smart-contracts/counters" do
    test "fetch counters", %{conn: conn} do
      request = get(conn, "/api/v2/smart-contracts/counters")

      assert %{
               "smart_contracts" => _,
               "new_smart_contracts_24h" => _,
               "verified_smart_contracts" => _,
               "new_verified_smart_contracts_24h" => _
             } = json_response(request, 200)
    end
  end

  defp compare_item(%SmartContract{} = smart_contract, json) do
    assert smart_contract.compiler_version == json["compiler_version"]

    assert smart_contract.optimization == json["optimization_enabled"]

    assert json["language"] == smart_contract |> SmartContract.language() |> to_string()
    assert json["verified_at"]
    assert !is_nil(smart_contract.constructor_arguments) == json["has_constructor_args"]
    assert Address.checksum(smart_contract.address_hash) == json["address"]["hash"]
  end

  defp check_paginated_response(first_page_resp, second_page_resp, list) do
    assert Enum.count(first_page_resp["items"]) == 50
    assert first_page_resp["next_page_params"] != nil
    compare_item(Enum.at(list, 50), Enum.at(first_page_resp["items"], 0))
    compare_item(Enum.at(list, 1), Enum.at(first_page_resp["items"], 49))

    assert Enum.count(second_page_resp["items"]) == 1
    assert second_page_resp["next_page_params"] == nil
    compare_item(Enum.at(list, 0), Enum.at(second_page_resp["items"], 0))
  end

  defp blockchain_eth_call_mock do
    expect(
      EthereumJSONRPC.Mox,
      :json_rpc,
      fn [%{id: id, method: "eth_call", params: _params}], _opts ->
        {:ok,
         [
           %{
             id: id,
             jsonrpc: "2.0",
             result: "0x000000000000000000000000fffffffffffffffffffffffffffffffffffffffe"
           }
         ]}
      end
    )
  end

  defp mock_logic_storage_pointer_request(error?, address_hash) do
    response = "0x000000000000000000000000#{address_hash |> to_string() |> String.replace("0x", "")}"

    EthereumJSONRPC.Mox
    |> TestHelper.mock_logic_storage_pointer_request(error?, response)
  end

  defp prepare_implementation(items) when is_list(items) do
    Enum.map(items, &prepare_implementation/1)
  end

  defp prepare_implementation(%{"address" => _, "name" => _} = implementation) do
    case Application.get_env(:explorer, :chain_type) do
      :filecoin ->
        Map.put(implementation, "filecoin_robust_address", nil)

      _ ->
        implementation
    end
  end

  defp prepare_implementation(other), do: other
end<|MERGE_RESOLUTION|>--- conflicted
+++ resolved
@@ -6,7 +6,6 @@
 
   alias BlockScoutWeb.AddressContractView
   alias Explorer.Chain.{Address, SmartContract}
-  alias Explorer.Account.Identity
   alias Explorer.TestHelper
   alias Plug.Conn
 
@@ -1581,1881 +1580,6 @@
     end
   end
 
-<<<<<<< HEAD
-  describe "/smart-contracts/{address_hash}/methods-read" do
-    test "get 404 on non existing SC", %{conn: conn} do
-      address = build(:address)
-
-      request = get(conn, "/api/v2/smart-contracts/#{address.hash}/methods-read")
-
-      assert %{"message" => "Not found"} = json_response(request, 404)
-    end
-
-    test "get 422 on invalid address", %{conn: conn} do
-      request = get(conn, "/api/v2/smart-contracts/0x/methods-read")
-
-      assert %{"message" => "Invalid parameter(s)"} = json_response(request, 422)
-    end
-
-    test "return 404 on unverified contract", %{conn: conn} do
-      address = insert(:contract_address)
-
-      TestHelper.get_all_proxies_implementation_zero_addresses()
-      request = get(conn, "/api/v2/smart-contracts/#{Address.checksum(address.hash)}/methods-read")
-      assert %{"message" => "Not found"} = json_response(request, 404)
-    end
-
-    test "get read-methods", %{conn: conn} do
-      abi = [
-        %{
-          "type" => "function",
-          "stateMutability" => "view",
-          "outputs" => [%{"type" => "address", "name" => "", "internalType" => "address"}],
-          "name" => "getCaller",
-          "inputs" => []
-        },
-        %{
-          "type" => "function",
-          "stateMutability" => "view",
-          "outputs" => [%{"type" => "bool", "name" => "", "internalType" => "bool"}],
-          "name" => "isWhitelist",
-          "inputs" => [%{"type" => "address", "name" => "_address", "internalType" => "address"}]
-        },
-        %{
-          "type" => "function",
-          "stateMutability" => "nonpayable",
-          "outputs" => [],
-          "name" => "disableWhitelist",
-          "inputs" => [%{"type" => "bool", "name" => "disable", "internalType" => "bool"}]
-        },
-        %{"type" => "fallback"},
-        %{"type" => "receive"},
-        %{
-          "type" => "function",
-          "stateMutability" => "view",
-          "outputs" => [
-            %{
-              "type" => "tuple",
-              "name" => "",
-              "internalType" => "struct Storage.TransactionReceipt",
-              "components" => [
-                %{"type" => "bytes32", "name" => "txHash", "internalType" => "bytes32"},
-                %{"type" => "uint256", "name" => "blockNumber", "internalType" => "uint256"},
-                %{"type" => "bytes32", "name" => "blockHash", "internalType" => "bytes32"},
-                %{"type" => "uint256", "name" => "transactionIndex", "internalType" => "uint256"},
-                %{"type" => "address", "name" => "from", "internalType" => "address"},
-                %{"type" => "address", "name" => "to", "internalType" => "address"},
-                %{"type" => "uint256", "name" => "gasUsed", "internalType" => "uint256"},
-                %{"type" => "bool", "name" => "status", "internalType" => "bool"},
-                %{
-                  "type" => "tuple[]",
-                  "name" => "logs",
-                  "internalType" => "struct Storage.Log[]",
-                  "components" => [
-                    %{"type" => "address", "name" => "from", "internalType" => "address"},
-                    %{"type" => "bytes32[]", "name" => "topics", "internalType" => "bytes32[]"},
-                    %{"type" => "bytes", "name" => "data", "internalType" => "bytes"}
-                  ]
-                }
-              ]
-            }
-          ],
-          "name" => "retrieve",
-          "inputs" => []
-        }
-      ]
-
-      target_contract = insert(:smart_contract, abi: abi)
-
-      address_hash = to_string(target_contract.address_hash)
-
-      expect(
-        EthereumJSONRPC.Mox,
-        :json_rpc,
-        fn [
-             %{
-               id: id_1,
-               method: "eth_call",
-               params: [%{to: ^address_hash, from: "0xBb36c792B9B45Aaf8b848A1392B0d6559202729E", data: "0x2e64cec1"}, _]
-             },
-             %{
-               id: id_2,
-               method: "eth_call",
-               params: [%{to: ^address_hash, from: "0xBb36c792B9B45Aaf8b848A1392B0d6559202729E", data: "0xab470f05"}, _]
-             }
-           ],
-           _opts ->
-          {:ok,
-           [
-             %{
-               id: id_2,
-               jsonrpc: "2.0",
-               result: "0x000000000000000000000000fffffffffffffffffffffffffffffffffffffffe"
-             },
-             %{
-               id: id_1,
-               jsonrpc: "2.0",
-               result:
-                 "0x0000000000000000000000000000000000000000000000000000000000000020fe6a43fa23a0269092cbf97cb908e1d5a49a18fd6942baf2467fb5b221e39ab200000000000000000000000000000000000000000000000000000000000003e8fe6a43fa23a0269092cbf97cb908e1d5a49a18fd6942baf2467fb5b221e39ab2000000000000000000000000000000000000000000000000000000000000000a000000000000000000000000bb36c792b9b45aaf8b848a1392b0d6559202729e000000000000000000000000bb36c792b9b45aaf8b848a1392b0d6559202729e000000000000000000000000000000000000000000000000000000000001e0f30000000000000000000000000000000000000000000000000000000000000001000000000000000000000000000000000000000000000000000000000000012000000000000000000000000000000000000000000000000000000000000000030000000000000000000000000000000000000000000000000000000000000060000000000000000000000000000000000000000000000000000000000000018000000000000000000000000000000000000000000000000000000000000002a0000000000000000000000000bb36c792b9b45aaf8b848a1392b0d6559202729e000000000000000000000000000000000000000000000000000000000000006000000000000000000000000000000000000000000000000000000000000000e00000000000000000000000000000000000000000000000000000000000000003307830000000000000000000000000000000000000000000000000000000000030783030313132323333000000000000000000000000000000000000000000003078303031313232333331323300000000000000000000000000000000000000000000000000000000000000000000000000000000000000000000000000000c3078303030303132333132330000000000000000000000000000000000000000000000000000000000000000bb36c792b9b45aaf8b848a1392b0d6559202729e000000000000000000000000000000000000000000000000000000000000006000000000000000000000000000000000000000000000000000000000000000e00000000000000000000000000000000000000000000000000000000000000003307830000000000000000000000000000000000000000000000000000000000030783030313132323333000000000000000000000000000000000000000000003078303031313232333331323300000000000000000000000000000000000000000000000000000000000000000000000000000000000000000000000000000c3078303030303132333132330000000000000000000000000000000000000000000000000000000000000000bb36c792b9b45aaf8b848a1392b0d6559202729e000000000000000000000000000000000000000000000000000000000000006000000000000000000000000000000000000000000000000000000000000000e00000000000000000000000000000000000000000000000000000000000000003307830000000000000000000000000000000000000000000000000000000000030783030313132323333000000000000000000000000000000000000000000003078303031313232333331323300000000000000000000000000000000000000000000000000000000000000000000000000000000000000000000000000000c3078303030303132333132330000000000000000000000000000000000000000"
-             }
-           ]}
-        end
-      )
-
-      request =
-        get(conn, "/api/v2/smart-contracts/#{target_contract.address_hash}/methods-read", %{
-          "from" => "0xBb36c792B9B45Aaf8b848A1392B0d6559202729E"
-        })
-
-      assert response = json_response(request, 200)
-
-      assert %{
-               "type" => "function",
-               "stateMutability" => "view",
-               "names" => ["address"],
-               "outputs" => [
-                 %{
-                   "type" => "address",
-                   "value" => "0xfffffffffffffffffffffffffffffffffffffffe"
-                 }
-               ],
-               "name" => "getCaller",
-               "inputs" => [],
-               "method_id" => "ab470f05"
-             } in response
-
-      assert %{
-               "type" => "function",
-               "stateMutability" => "view",
-               "outputs" => [%{"type" => "bool", "name" => "", "internalType" => "bool"}],
-               "name" => "isWhitelist",
-               "inputs" => [%{"type" => "address", "name" => "_address", "internalType" => "address"}],
-               "method_id" => "c683630d"
-             } in response
-
-      assert %{
-               "inputs" => [],
-               "method_id" => "2e64cec1",
-               "name" => "retrieve",
-               "names" => [
-                 [
-                   "struct Storage.TransactionReceipt",
-                   [
-                     "txHash",
-                     "blockNumber",
-                     "blockHash",
-                     "transactionIndex",
-                     "from",
-                     "to",
-                     "gasUsed",
-                     "status",
-                     ["logs", ["from", "topics", "data"]]
-                   ]
-                 ]
-               ],
-               "outputs" => [
-                 %{
-                   "type" =>
-                     "tuple[bytes32,uint256,bytes32,uint256,address,address,uint256,bool,tuple[address,bytes32[],bytes][]]",
-                   "value" => [
-                     "0xfe6a43fa23a0269092cbf97cb908e1d5a49a18fd6942baf2467fb5b221e39ab2",
-                     "1000",
-                     "0xfe6a43fa23a0269092cbf97cb908e1d5a49a18fd6942baf2467fb5b221e39ab2",
-                     "10",
-                     "0xbb36c792b9b45aaf8b848a1392b0d6559202729e",
-                     "0xbb36c792b9b45aaf8b848a1392b0d6559202729e",
-                     "123123",
-                     "true",
-                     [
-                       [
-                         "0xbb36c792b9b45aaf8b848a1392b0d6559202729e",
-                         [
-                           "0x3078300000000000000000000000000000000000000000000000000000000000",
-                           "0x3078303031313232333300000000000000000000000000000000000000000000",
-                           "0x3078303031313232333331323300000000000000000000000000000000000000"
-                         ],
-                         "0x307830303030313233313233"
-                       ],
-                       [
-                         "0xbb36c792b9b45aaf8b848a1392b0d6559202729e",
-                         [
-                           "0x3078300000000000000000000000000000000000000000000000000000000000",
-                           "0x3078303031313232333300000000000000000000000000000000000000000000",
-                           "0x3078303031313232333331323300000000000000000000000000000000000000"
-                         ],
-                         "0x307830303030313233313233"
-                       ],
-                       [
-                         "0xbb36c792b9b45aaf8b848a1392b0d6559202729e",
-                         [
-                           "0x3078300000000000000000000000000000000000000000000000000000000000",
-                           "0x3078303031313232333300000000000000000000000000000000000000000000",
-                           "0x3078303031313232333331323300000000000000000000000000000000000000"
-                         ],
-                         "0x307830303030313233313233"
-                       ]
-                     ]
-                   ]
-                 }
-               ],
-               "stateMutability" => "view",
-               "type" => "function"
-             } in response
-
-      refute %{"type" => "fallback"} in response
-      refute %{"type" => "receive"} in response
-    end
-
-    test "ensure read-methods are not duplicated", %{conn: conn} do
-      abi = [
-        %{
-          "inputs" => [],
-          "name" => "test",
-          "outputs" => [
-            %{"internalType" => "uint256", "name" => "", "type" => "uint256"}
-          ],
-          "stateMutability" => "pure",
-          "type" => "function"
-        }
-      ]
-
-      id =
-        abi
-        |> ABI.parse_specification()
-        |> Enum.at(0)
-        |> Map.fetch!(:method_id)
-
-      target_contract = insert(:smart_contract, abi: abi)
-
-      expect(
-        EthereumJSONRPC.Mox,
-        :json_rpc,
-        fn [%{id: id, method: "eth_call", params: _params}], _opts ->
-          {:ok,
-           [
-             %{
-               id: id,
-               jsonrpc: "2.0",
-               result: "0x00000000000000000000000000000000000000000000009d37020ac9049a8040"
-             }
-           ]}
-        end
-      )
-
-      request = get(conn, "/api/v2/smart-contracts/#{target_contract.address_hash}/methods-read")
-
-      assert response = json_response(request, 200)
-
-      assert response == [
-               %{
-                 "type" => "function",
-                 "stateMutability" => "pure",
-                 "outputs" => [
-                   %{
-                     "type" => "uint256",
-                     "value" => "2900102562052921000000"
-                   }
-                 ],
-                 "name" => "test",
-                 "names" => ["uint256"],
-                 "inputs" => [],
-                 "method_id" => Base.encode16(id, case: :lower)
-               }
-             ]
-    end
-
-    test "get array of addresses within read-methods", %{conn: conn} do
-      abi = [
-        %{
-          "type" => "function",
-          "stateMutability" => "view",
-          "payable" => false,
-          "outputs" => [%{"type" => "address[]", "name" => ""}],
-          "name" => "getOwners",
-          "inputs" => [],
-          "constant" => true
-        }
-      ]
-
-      id =
-        abi
-        |> ABI.parse_specification()
-        |> Enum.at(0)
-        |> Map.fetch!(:method_id)
-
-      target_contract = insert(:smart_contract, abi: abi)
-
-      expect(
-        EthereumJSONRPC.Mox,
-        :json_rpc,
-        fn [%{id: id, method: "eth_call", params: _params}], _opts ->
-          {:ok,
-           [
-             %{
-               id: id,
-               jsonrpc: "2.0",
-               result:
-                 "0x0000000000000000000000000000000000000000000000000000000000000020000000000000000000000000000000000000000000000000000000000000000400000000000000000000000064631b5d259ead889e8b06d12c8b74742804e5f1000000000000000000000000234fe7224ce480ca97d01897311b8c3d35162f8600000000000000000000000087877d9d68c9e014ea81e6f4a8bd44528484567d0000000000000000000000009c28f1bb95d7e7fe88e6e8458d53be127cc2dc4f"
-             }
-           ]}
-        end
-      )
-
-      request = get(conn, "/api/v2/smart-contracts/#{target_contract.address_hash}/methods-read")
-      assert response = json_response(request, 200)
-
-      assert %{
-               "type" => "function",
-               "stateMutability" => "view",
-               "payable" => false,
-               "names" => [nil],
-               "outputs" => [
-                 %{
-                   "type" => "address[]",
-                   "value" => [
-                     "0x64631b5d259ead889e8b06d12c8b74742804e5f1",
-                     "0x234fe7224ce480ca97d01897311b8c3d35162f86",
-                     "0x87877d9d68c9e014ea81e6f4a8bd44528484567d",
-                     "0x9c28f1bb95d7e7fe88e6e8458d53be127cc2dc4f"
-                   ]
-                 }
-               ],
-               "name" => "getOwners",
-               "inputs" => [],
-               "constant" => true,
-               "method_id" => Base.encode16(id, case: :lower)
-             } in response
-    end
-
-    test "get correct bytes value 1", %{conn: conn} do
-      abi = [
-        %{
-          "inputs" => [],
-          "name" => "all_messages_hash",
-          "outputs" => [
-            %{
-              "internalType" => "bytes32",
-              "name" => "",
-              "type" => "bytes32"
-            }
-          ],
-          "stateMutability" => "view",
-          "type" => "function"
-        }
-      ]
-
-      id_1 =
-        abi
-        |> ABI.parse_specification()
-        |> Enum.at(0)
-        |> Map.fetch!(:method_id)
-
-      target_contract = insert(:smart_contract, abi: abi)
-      address_hash_string = to_string(target_contract.address_hash)
-
-      EthereumJSONRPC.Mox
-      |> expect(
-        :json_rpc,
-        fn [
-             %{
-               id: id,
-               method: "eth_call",
-               params: [
-                 %{data: "0x1dd69d06", to: ^address_hash_string},
-                 "latest"
-               ]
-             }
-           ],
-           _opts ->
-          {:ok,
-           [
-             %{
-               id: id,
-               jsonrpc: "2.0",
-               result: "0x0000000000000000000000000000000000000000000000000000000000000000"
-             }
-           ]}
-        end
-      )
-
-      request = get(conn, "/api/v2/smart-contracts/#{target_contract.address_hash}/methods-read")
-      assert response = json_response(request, 200)
-
-      assert %{
-               "inputs" => [],
-               "name" => "all_messages_hash",
-               "outputs" => [
-                 %{
-                   "value" => "0x0000000000000000000000000000000000000000000000000000000000000000",
-                   "type" => "bytes32"
-                 }
-               ],
-               "stateMutability" => "view",
-               "type" => "function",
-               "method_id" => Base.encode16(id_1, case: :lower),
-               "names" => ["bytes32"]
-             } in response
-    end
-
-    test "get correct bytes value 2", %{conn: conn} do
-      abi = [
-        %{
-          "inputs" => [],
-          "name" => "FRAUD_STRING",
-          "outputs" => [
-            %{
-              "internalType" => "bytes",
-              "name" => "",
-              "type" => "bytes"
-            }
-          ],
-          "stateMutability" => "view",
-          "type" => "function"
-        }
-      ]
-
-      id_2 =
-        abi
-        |> ABI.parse_specification()
-        |> Enum.at(0)
-        |> Map.fetch!(:method_id)
-
-      target_contract = insert(:smart_contract, abi: abi)
-      address_hash_string = to_string(target_contract.address_hash)
-
-      EthereumJSONRPC.Mox
-      |> expect(
-        :json_rpc,
-        fn [
-             %{
-               id: id,
-               method: "eth_call",
-               params: [
-                 %{data: "0x46b2eb9b", to: ^address_hash_string},
-                 "latest"
-               ]
-             }
-           ],
-           _opts ->
-          {:ok,
-           [
-             %{
-               id: id,
-               jsonrpc: "2.0",
-               result:
-                 "0x000000000000000000000000000000000000000000000000000000000000002000000000000000000000000000000000000000000000000000000000000000322d2d5468697320697320612062616420737472696e672e204e6f626f64792073617973207468697320737472696e672e2d2d0000000000000000000000000000"
-             }
-           ]}
-        end
-      )
-
-      request = get(conn, "/api/v2/smart-contracts/#{target_contract.address_hash}/methods-read")
-      assert response = json_response(request, 200)
-
-      assert %{
-               "inputs" => [],
-               "name" => "FRAUD_STRING",
-               "outputs" => [
-                 %{
-                   "value" =>
-                     "0x2d2d5468697320697320612062616420737472696e672e204e6f626f64792073617973207468697320737472696e672e2d2d",
-                   "type" => "bytes"
-                 }
-               ],
-               "stateMutability" => "view",
-               "type" => "function",
-               "method_id" => Base.encode16(id_2, case: :lower),
-               "names" => ["bytes"]
-             } in response
-    end
-
-    test "Digests tuple array type", %{conn: conn} do
-      abi = [
-        %{
-          "inputs" => [],
-          "stateMutability" => "nonpayable",
-          "type" => "constructor"
-        },
-        %{
-          "inputs" => [
-            %{
-              "internalType" => "address",
-              "name" => "",
-              "type" => "address"
-            }
-          ],
-          "name" => "contributions",
-          "outputs" => [
-            %{
-              "internalType" => "uint256",
-              "name" => "iterations",
-              "type" => "uint256"
-            }
-          ],
-          "stateMutability" => "view",
-          "type" => "function"
-        },
-        %{
-          "inputs" => [
-            %{
-              "internalType" => "uint256",
-              "name" => "",
-              "type" => "uint256"
-            }
-          ],
-          "name" => "contributors",
-          "outputs" => [
-            %{
-              "internalType" => "address",
-              "name" => "",
-              "type" => "address"
-            }
-          ],
-          "stateMutability" => "view",
-          "type" => "function"
-        },
-        %{
-          "inputs" => [],
-          "name" => "getTopTenContributors",
-          "outputs" => [
-            %{
-              "internalType" => "address[10]",
-              "name" => "",
-              "type" => "address[10]"
-            },
-            %{
-              "internalType" => "uint256[10]",
-              "name" => "",
-              "type" => "uint256[10]"
-            }
-          ],
-          "stateMutability" => "view",
-          "type" => "function"
-        }
-      ]
-
-      # id_2 =
-      #   abi
-      #   |> ABI.parse_specification()
-      #   |> Enum.at(0)
-      #   |> Map.fetch!(:method_id)
-
-      target_contract = insert(:smart_contract, abi: abi)
-      address_hash_string = to_string(target_contract.address_hash)
-
-      EthereumJSONRPC.Mox
-      |> expect(
-        :json_rpc,
-        fn [
-             %{
-               id: id,
-               method: "eth_call",
-               params: [
-                 %{data: "0x94ec8506", to: ^address_hash_string},
-                 "latest"
-               ]
-             }
-           ],
-           _opts ->
-          {:ok,
-           [
-             %{
-               id: id,
-               jsonrpc: "2.0",
-               result:
-                 "0x000000000000000000000000af1caf51d49b0e63d1ff7e5d4ed6ea26d15f3f9d0000000000000000000000000000000000000000000000000000000000000000000000000000000000000000000000000000000000000000000000000000000000000000000000000000000000000000000000000000000000000000000000000000000000000000000000000000000000000000000000000000000000000000000000000000000000000000000000000000000000000000000000000000000000000000000000000000000000000000000000000000000000000000000000000000000000000000000000000000000000000000000000000000000000000000000000000000000000000000000000000000000000000000000000000000000000000000000000000000000000000000000000000000000000000000000000000000000000000000000000000000000000000000000000000000000000000001000000000000000000000000000000000000000000000000000000000000000000000000000000000000000000000000000000000000000000000000000000000000000000000000000000000000000000000000000000000000000000000000000000000000000000000000000000000000000000000000000000000000000000000000000000000000000000000000000000000000000000000000000000000000000000000000000000000000000000000000000000000000000000000000000000000000000000000000000000000000000000000000000000000000000000000000000000000000000000000000000000000000000000000000000000000000000000000000000000000000000000000000000000000000000000000000"
-             }
-           ]}
-        end
-      )
-
-      request = get(conn, "/api/v2/smart-contracts/#{target_contract.address_hash}/methods-read")
-      assert response = json_response(request, 200)
-
-      assert [
-               %{
-                 "inputs" => [%{"internalType" => "address", "name" => "", "type" => "address"}],
-                 "method_id" => "42e94c90",
-                 "name" => "contributions",
-                 "outputs" => [%{"internalType" => "uint256", "name" => "iterations", "type" => "uint256"}],
-                 "stateMutability" => "view",
-                 "type" => "function"
-               },
-               %{
-                 "inputs" => [%{"internalType" => "uint256", "name" => "", "type" => "uint256"}],
-                 "method_id" => "3cb5d100",
-                 "name" => "contributors",
-                 "outputs" => [%{"internalType" => "address", "name" => "", "type" => "address"}],
-                 "stateMutability" => "view",
-                 "type" => "function"
-               },
-               %{
-                 "inputs" => [],
-                 "method_id" => "94ec8506",
-                 "name" => "getTopTenContributors",
-                 "names" => ["address[10]", "uint256[10]"],
-                 "outputs" => [
-                   %{
-                     "type" => "address[10]",
-                     "value" => [
-                       "0xaf1caf51d49b0e63d1ff7e5d4ed6ea26d15f3f9d",
-                       "0x0000000000000000000000000000000000000000",
-                       "0x0000000000000000000000000000000000000000",
-                       "0x0000000000000000000000000000000000000000",
-                       "0x0000000000000000000000000000000000000000",
-                       "0x0000000000000000000000000000000000000000",
-                       "0x0000000000000000000000000000000000000000",
-                       "0x0000000000000000000000000000000000000000",
-                       "0x0000000000000000000000000000000000000000",
-                       "0x0000000000000000000000000000000000000000"
-                     ]
-                   },
-                   %{
-                     "type" => "uint256[10]",
-                     "value" => ["1", "0", "0", "0", "0", "0", "0", "0", "0", "0"]
-                   }
-                 ],
-                 "stateMutability" => "view",
-                 "type" => "function"
-               }
-             ] == response
-    end
-  end
-
-  describe "/smart-contracts/{address_hash}/query-read-method" do
-    test "get 404 on non existing SC", %{conn: conn} do
-      address = build(:address)
-
-      request =
-        post(conn, "/api/v2/smart-contracts/#{address.hash}/query-read-method", %{
-          "contract_type" => "regular",
-          "args" => ["0xfffffffffffffffffffffffffffffffffffffffe"],
-          "method_id" => "c683630d"
-        })
-
-      assert %{"message" => "Not found"} = json_response(request, 404)
-    end
-
-    test "get 422 on invalid address", %{conn: conn} do
-      request =
-        post(conn, "/api/v2/smart-contracts/0x/query-read-method", %{
-          "contract_type" => "regular",
-          "args" => ["0xfffffffffffffffffffffffffffffffffffffffe"],
-          "method_id" => "c683630d"
-        })
-
-      assert %{"message" => "Invalid parameter(s)"} = json_response(request, 422)
-    end
-
-    test "return 404 on unverified contract", %{conn: conn} do
-      address = insert(:contract_address)
-
-      request =
-        post(conn, "/api/v2/smart-contracts/#{Address.checksum(address.hash)}/query-read-method", %{
-          "contract_type" => "regular",
-          "args" => ["0xfffffffffffffffffffffffffffffffffffffffe"],
-          "method_id" => "c683630d"
-        })
-
-      assert %{"message" => "Not found"} = json_response(request, 404)
-    end
-
-    test "query-read-method", %{conn: conn} do
-      abi = [
-        %{
-          "type" => "function",
-          "stateMutability" => "view",
-          "outputs" => [%{"type" => "address", "name" => "", "internalType" => "address"}],
-          "name" => "getCaller",
-          "inputs" => []
-        },
-        %{
-          "type" => "function",
-          "stateMutability" => "view",
-          "outputs" => [%{"type" => "bool", "name" => "", "internalType" => "bool"}],
-          "name" => "isWhitelist",
-          "inputs" => [%{"type" => "address", "name" => "_address", "internalType" => "address"}]
-        },
-        %{
-          "type" => "function",
-          "stateMutability" => "nonpayable",
-          "outputs" => [],
-          "name" => "disableWhitelist",
-          "inputs" => [%{"type" => "bool", "name" => "disable", "internalType" => "bool"}]
-        }
-      ]
-
-      expect(
-        EthereumJSONRPC.Mox,
-        :json_rpc,
-        fn [
-             %{
-               id: id,
-               method: "eth_call",
-               params: [%{data: "0xc683630d000000000000000000000000fffffffffffffffffffffffffffffffffffffffe"}, _]
-             }
-           ],
-           _opts ->
-          {:ok,
-           [
-             %{
-               id: id,
-               jsonrpc: "2.0",
-               result: "0x0000000000000000000000000000000000000000000000000000000000000001"
-             }
-           ]}
-        end
-      )
-
-      target_contract = insert(:smart_contract, abi: abi)
-
-      request =
-        post(conn, "/api/v2/smart-contracts/#{target_contract.address_hash}/query-read-method", %{
-          "contract_type" => "regular",
-          "args" => ["0xfffffffffffffffffffffffffffffffffffffffe"],
-          "method_id" => "c683630d"
-        })
-
-      assert response = json_response(request, 200)
-
-      assert %{
-               "is_error" => false,
-               "result" => %{"names" => ["bool"], "output" => [%{"type" => "bool", "value" => "true"}]}
-             } == response
-    end
-
-    test "query complex response", %{conn: conn} do
-      abi = [
-        %{
-          "type" => "function",
-          "stateMutability" => "view",
-          "outputs" => [
-            %{
-              "type" => "tuple",
-              "name" => "",
-              "internalType" => "struct Storage.TransactionReceipt",
-              "components" => [
-                %{"type" => "bytes32", "name" => "txHash", "internalType" => "bytes32"},
-                %{"type" => "uint256", "name" => "blockNumber", "internalType" => "uint256"},
-                %{"type" => "bytes32", "name" => "blockHash", "internalType" => "bytes32"},
-                %{"type" => "uint256", "name" => "transactionIndex", "internalType" => "uint256"},
-                %{"type" => "address", "name" => "from", "internalType" => "address"},
-                %{"type" => "address", "name" => "to", "internalType" => "address"},
-                %{"type" => "uint256", "name" => "gasUsed", "internalType" => "uint256"},
-                %{"type" => "bool", "name" => "status", "internalType" => "bool"},
-                %{
-                  "type" => "tuple[]",
-                  "name" => "logs",
-                  "internalType" => "struct Storage.Log[]",
-                  "components" => [
-                    %{"type" => "address", "name" => "from", "internalType" => "address"},
-                    %{"type" => "bytes32[]", "name" => "topics", "internalType" => "bytes32[]"},
-                    %{"type" => "bytes", "name" => "data", "internalType" => "bytes"}
-                  ]
-                }
-              ]
-            }
-          ],
-          "name" => "retrieve",
-          "inputs" => []
-        }
-      ]
-
-      target_contract = insert(:smart_contract, abi: abi)
-
-      expect(
-        EthereumJSONRPC.Mox,
-        :json_rpc,
-        fn [
-             %{
-               id: id,
-               method: "eth_call",
-               params: [%{to: _address_hash, from: "0xBb36c792B9B45Aaf8b848A1392B0d6559202729E"}, _]
-             }
-           ],
-           _opts ->
-          {:ok,
-           [
-             %{
-               id: id,
-               jsonrpc: "2.0",
-               result:
-                 "0x0000000000000000000000000000000000000000000000000000000000000020fe6a43fa23a0269092cbf97cb908e1d5a49a18fd6942baf2467fb5b221e39ab200000000000000000000000000000000000000000000000000000000000003e8fe6a43fa23a0269092cbf97cb908e1d5a49a18fd6942baf2467fb5b221e39ab2000000000000000000000000000000000000000000000000000000000000000a000000000000000000000000bb36c792b9b45aaf8b848a1392b0d6559202729e000000000000000000000000bb36c792b9b45aaf8b848a1392b0d6559202729e000000000000000000000000000000000000000000000000000000000001e0f30000000000000000000000000000000000000000000000000000000000000001000000000000000000000000000000000000000000000000000000000000012000000000000000000000000000000000000000000000000000000000000000030000000000000000000000000000000000000000000000000000000000000060000000000000000000000000000000000000000000000000000000000000018000000000000000000000000000000000000000000000000000000000000002a0000000000000000000000000bb36c792b9b45aaf8b848a1392b0d6559202729e000000000000000000000000000000000000000000000000000000000000006000000000000000000000000000000000000000000000000000000000000000e00000000000000000000000000000000000000000000000000000000000000003307830000000000000000000000000000000000000000000000000000000000030783030313132323333000000000000000000000000000000000000000000003078303031313232333331323300000000000000000000000000000000000000000000000000000000000000000000000000000000000000000000000000000c3078303030303132333132330000000000000000000000000000000000000000000000000000000000000000bb36c792b9b45aaf8b848a1392b0d6559202729e000000000000000000000000000000000000000000000000000000000000006000000000000000000000000000000000000000000000000000000000000000e00000000000000000000000000000000000000000000000000000000000000003307830000000000000000000000000000000000000000000000000000000000030783030313132323333000000000000000000000000000000000000000000003078303031313232333331323300000000000000000000000000000000000000000000000000000000000000000000000000000000000000000000000000000c3078303030303132333132330000000000000000000000000000000000000000000000000000000000000000bb36c792b9b45aaf8b848a1392b0d6559202729e000000000000000000000000000000000000000000000000000000000000006000000000000000000000000000000000000000000000000000000000000000e00000000000000000000000000000000000000000000000000000000000000003307830000000000000000000000000000000000000000000000000000000000030783030313132323333000000000000000000000000000000000000000000003078303031313232333331323300000000000000000000000000000000000000000000000000000000000000000000000000000000000000000000000000000c3078303030303132333132330000000000000000000000000000000000000000"
-             }
-           ]}
-        end
-      )
-
-      request =
-        post(conn, "/api/v2/smart-contracts/#{target_contract.address_hash}/query-read-method", %{
-          "contract_type" => "regular",
-          "args" => [],
-          "method_id" => "2e64cec1",
-          "from" => "0xBb36c792B9B45Aaf8b848A1392B0d6559202729E"
-        })
-
-      assert response = json_response(request, 200)
-
-      assert %{
-               "is_error" => false,
-               "result" => %{
-                 "names" => [
-                   [
-                     "struct Storage.TransactionReceipt",
-                     [
-                       "txHash",
-                       "blockNumber",
-                       "blockHash",
-                       "transactionIndex",
-                       "from",
-                       "to",
-                       "gasUsed",
-                       "status",
-                       ["logs", ["from", "topics", "data"]]
-                     ]
-                   ]
-                 ],
-                 "output" => [
-                   %{
-                     "type" =>
-                       "tuple[bytes32,uint256,bytes32,uint256,address,address,uint256,bool,tuple[address,bytes32[],bytes][]]",
-                     "value" => [
-                       "0xfe6a43fa23a0269092cbf97cb908e1d5a49a18fd6942baf2467fb5b221e39ab2",
-                       "1000",
-                       "0xfe6a43fa23a0269092cbf97cb908e1d5a49a18fd6942baf2467fb5b221e39ab2",
-                       "10",
-                       "0xbb36c792b9b45aaf8b848a1392b0d6559202729e",
-                       "0xbb36c792b9b45aaf8b848a1392b0d6559202729e",
-                       "123123",
-                       "true",
-                       [
-                         [
-                           "0xbb36c792b9b45aaf8b848a1392b0d6559202729e",
-                           [
-                             "0x3078300000000000000000000000000000000000000000000000000000000000",
-                             "0x3078303031313232333300000000000000000000000000000000000000000000",
-                             "0x3078303031313232333331323300000000000000000000000000000000000000"
-                           ],
-                           "0x307830303030313233313233"
-                         ],
-                         [
-                           "0xbb36c792b9b45aaf8b848a1392b0d6559202729e",
-                           [
-                             "0x3078300000000000000000000000000000000000000000000000000000000000",
-                             "0x3078303031313232333300000000000000000000000000000000000000000000",
-                             "0x3078303031313232333331323300000000000000000000000000000000000000"
-                           ],
-                           "0x307830303030313233313233"
-                         ],
-                         [
-                           "0xbb36c792b9b45aaf8b848a1392b0d6559202729e",
-                           [
-                             "0x3078300000000000000000000000000000000000000000000000000000000000",
-                             "0x3078303031313232333300000000000000000000000000000000000000000000",
-                             "0x3078303031313232333331323300000000000000000000000000000000000000"
-                           ],
-                           "0x307830303030313233313233"
-                         ]
-                       ]
-                     ]
-                   }
-                 ]
-               }
-             } == response
-    end
-
-    test "query-read-method with nonexistent method_id", %{conn: conn} do
-      abi = [
-        %{
-          "type" => "function",
-          "stateMutability" => "view",
-          "outputs" => [%{"type" => "address", "name" => "", "internalType" => "address"}],
-          "name" => "getCaller",
-          "inputs" => []
-        },
-        %{
-          "type" => "function",
-          "stateMutability" => "view",
-          "outputs" => [%{"type" => "bool", "name" => "", "internalType" => "bool"}],
-          "name" => "isWhitelist",
-          "inputs" => [%{"type" => "address", "name" => "_address", "internalType" => "address"}]
-        },
-        %{
-          "type" => "function",
-          "stateMutability" => "nonpayable",
-          "outputs" => [],
-          "name" => "disableWhitelist",
-          "inputs" => [%{"type" => "bool", "name" => "disable", "internalType" => "bool"}]
-        }
-      ]
-
-      target_contract = insert(:smart_contract, abi: abi)
-
-      request =
-        post(conn, "/api/v2/smart-contracts/#{target_contract.address_hash}/query-read-method", %{
-          "contract_type" => "regular",
-          "args" => ["0xfffffffffffffffffffffffffffffffffffffffe"],
-          "method_id" => "00000000"
-        })
-
-      assert response = json_response(request, 200)
-
-      assert %{
-               "is_error" => true,
-               "result" => %{"error" => "method_id does not exist"}
-             } == response
-    end
-
-    test "query-read-method returns error 1", %{conn: conn} do
-      abi = [
-        %{
-          "type" => "function",
-          "stateMutability" => "view",
-          "outputs" => [%{"type" => "address", "name" => "", "internalType" => "address"}],
-          "name" => "getCaller",
-          "inputs" => []
-        },
-        %{
-          "type" => "function",
-          "stateMutability" => "view",
-          "outputs" => [%{"type" => "bool", "name" => "", "internalType" => "bool"}],
-          "name" => "isWhitelist",
-          "inputs" => [%{"type" => "address", "name" => "_address", "internalType" => "address"}]
-        },
-        %{
-          "type" => "function",
-          "stateMutability" => "nonpayable",
-          "outputs" => [],
-          "name" => "disableWhitelist",
-          "inputs" => [%{"type" => "bool", "name" => "disable", "internalType" => "bool"}]
-        }
-      ]
-
-      expect(
-        EthereumJSONRPC.Mox,
-        :json_rpc,
-        fn [
-             %{
-               id: id,
-               method: "eth_call",
-               params: [%{data: "0xc683630d000000000000000000000000fffffffffffffffffffffffffffffffffffffffe"}, _]
-             }
-           ],
-           _opts ->
-          {:ok, [%{id: id, jsonrpc: "2.0", error: %{code: "12345", message: "Error message"}}]}
-        end
-      )
-
-      target_contract = insert(:smart_contract, abi: abi)
-
-      request =
-        post(conn, "/api/v2/smart-contracts/#{target_contract.address_hash}/query-read-method", %{
-          "contract_type" => "regular",
-          "args" => ["0xfffffffffffffffffffffffffffffffffffffffe"],
-          "method_id" => "c683630d"
-        })
-
-      assert response = json_response(request, 200)
-
-      assert %{"is_error" => true, "result" => %{"code" => "12345", "message" => "Error message"}} == response
-    end
-
-    test "query-read-method returns error 2", %{conn: conn} do
-      abi = [
-        %{
-          "type" => "function",
-          "stateMutability" => "view",
-          "outputs" => [%{"type" => "address", "name" => "", "internalType" => "address"}],
-          "name" => "getCaller",
-          "inputs" => []
-        },
-        %{
-          "type" => "function",
-          "stateMutability" => "view",
-          "outputs" => [%{"type" => "bool", "name" => "", "internalType" => "bool"}],
-          "name" => "isWhitelist",
-          "inputs" => [%{"type" => "address", "name" => "_address", "internalType" => "address"}]
-        },
-        %{
-          "type" => "function",
-          "stateMutability" => "nonpayable",
-          "outputs" => [],
-          "name" => "disableWhitelist",
-          "inputs" => [%{"type" => "bool", "name" => "disable", "internalType" => "bool"}]
-        }
-      ]
-
-      expect(
-        EthereumJSONRPC.Mox,
-        :json_rpc,
-        fn [
-             %{
-               id: _id,
-               method: "eth_call",
-               params: [%{data: "0xc683630d000000000000000000000000fffffffffffffffffffffffffffffffffffffffe"}, _]
-             }
-           ],
-           _opts ->
-          {:error, {:bad_gateway, "request_url"}}
-        end
-      )
-
-      target_contract = insert(:smart_contract, abi: abi)
-
-      request =
-        post(conn, "/api/v2/smart-contracts/#{target_contract.address_hash}/query-read-method", %{
-          "contract_type" => "regular",
-          "args" => ["0xfffffffffffffffffffffffffffffffffffffffe"],
-          "method_id" => "c683630d"
-        })
-
-      assert response = json_response(request, 200)
-      assert %{"is_error" => true, "result" => %{"error" => "Bad gateway"}} == response
-    end
-
-    test "query-read-method returns error 3", %{conn: conn} do
-      abi = [
-        %{
-          "type" => "function",
-          "stateMutability" => "view",
-          "outputs" => [%{"type" => "address", "name" => "", "internalType" => "address"}],
-          "name" => "getCaller",
-          "inputs" => []
-        },
-        %{
-          "type" => "function",
-          "stateMutability" => "view",
-          "outputs" => [%{"type" => "bool", "name" => "", "internalType" => "bool"}],
-          "name" => "isWhitelist",
-          "inputs" => [%{"type" => "address", "name" => "_address", "internalType" => "address"}]
-        },
-        %{
-          "type" => "function",
-          "stateMutability" => "nonpayable",
-          "outputs" => [],
-          "name" => "disableWhitelist",
-          "inputs" => [%{"type" => "bool", "name" => "disable", "internalType" => "bool"}]
-        }
-      ]
-
-      expect(
-        EthereumJSONRPC.Mox,
-        :json_rpc,
-        fn [
-             %{
-               id: _id,
-               method: "eth_call",
-               params: [%{data: "0xc683630d000000000000000000000000fffffffffffffffffffffffffffffffffffffffe"}, _]
-             }
-           ],
-           _opts ->
-          raise FunctionClauseError
-        end
-      )
-
-      target_contract = insert(:smart_contract, abi: abi)
-
-      request =
-        post(conn, "/api/v2/smart-contracts/#{target_contract.address_hash}/query-read-method", %{
-          "contract_type" => "regular",
-          "args" => ["0xfffffffffffffffffffffffffffffffffffffffe"],
-          "method_id" => "c683630d"
-        })
-
-      assert response = json_response(request, 200)
-
-      assert %{"is_error" => true, "result" => %{"error" => "no function clause matches"}} == response
-    end
-  end
-
-  describe "/smart-contracts/{address_hash}/methods-write" do
-    test "get 404 on non existing SC", %{conn: conn} do
-      address = build(:address)
-
-      request = get(conn, "/api/v2/smart-contracts/#{address.hash}/methods-write")
-
-      assert %{"message" => "Not found"} = json_response(request, 404)
-    end
-
-    test "get 422 on invalid address", %{conn: conn} do
-      request = get(conn, "/api/v2/smart-contracts/0x/methods-write")
-
-      assert %{"message" => "Invalid parameter(s)"} = json_response(request, 422)
-    end
-
-    test "return 404 on unverified contract", %{conn: conn} do
-      address = insert(:contract_address)
-
-      TestHelper.get_all_proxies_implementation_zero_addresses()
-      request = get(conn, "/api/v2/smart-contracts/#{Address.checksum(address.hash)}/methods-write")
-      assert %{"message" => "Not found"} = json_response(request, 404)
-    end
-
-    test "get write-methods", %{conn: conn} do
-      abi = [
-        %{
-          "type" => "function",
-          "stateMutability" => "view",
-          "outputs" => [%{"type" => "address", "name" => "", "internalType" => "address"}],
-          "name" => "getCaller",
-          "inputs" => []
-        },
-        %{
-          "type" => "function",
-          "stateMutability" => "view",
-          "outputs" => [%{"type" => "bool", "name" => "", "internalType" => "bool"}],
-          "name" => "isWhitelist",
-          "inputs" => [%{"type" => "address", "name" => "_address", "internalType" => "address"}]
-        },
-        %{
-          "type" => "function",
-          "stateMutability" => "nonpayable",
-          "outputs" => [],
-          "name" => "disableWhitelist",
-          "inputs" => [%{"type" => "bool", "name" => "disable", "internalType" => "bool"}]
-        },
-        %{"type" => "fallback"}
-      ]
-
-      target_contract = insert(:smart_contract, abi: abi)
-
-      request = get(conn, "/api/v2/smart-contracts/#{target_contract.address_hash}/methods-write")
-      assert response = json_response(request, 200)
-
-      assert [
-               %{
-                 "method_id" => "49ba1b49",
-                 "type" => "function",
-                 "stateMutability" => "nonpayable",
-                 "outputs" => [],
-                 "name" => "disableWhitelist",
-                 "inputs" => [%{"type" => "bool", "name" => "disable", "internalType" => "bool"}]
-               },
-               %{"type" => "fallback"}
-             ] == response
-    end
-  end
-
-  describe "/smart-contracts/{address_hash}/methods-[write/read] & query read method custom abi" do
-    setup %{conn: conn} do
-      auth = build(:auth)
-
-      {:ok, user} = Identity.find_or_create(auth)
-
-      {:ok, conn: Plug.Test.init_test_session(conn, current_user: user)}
-    end
-
-    test "get write method from custom abi", %{conn: conn} do
-      abi = [
-        %{
-          "type" => "function",
-          "stateMutability" => "view",
-          "outputs" => [%{"type" => "address", "name" => "", "internalType" => "address"}],
-          "name" => "getCaller",
-          "inputs" => []
-        },
-        %{
-          "type" => "function",
-          "stateMutability" => "view",
-          "outputs" => [%{"type" => "bool", "name" => "", "internalType" => "bool"}],
-          "name" => "isWhitelist",
-          "inputs" => [%{"type" => "address", "name" => "_address", "internalType" => "address"}]
-        },
-        %{
-          "type" => "function",
-          "stateMutability" => "nonpayable",
-          "outputs" => [],
-          "name" => "disableWhitelist",
-          "inputs" => [%{"type" => "bool", "name" => "disable", "internalType" => "bool"}]
-        }
-      ]
-
-      custom_abi = :custom_abi |> build() |> Map.replace("abi", abi)
-
-      conn
-      |> post(
-        "/api/account/v2/user/custom_abis",
-        custom_abi
-      )
-
-      request =
-        get(conn, "/api/v2/smart-contracts/#{custom_abi["contract_address_hash"]}/methods-write", %{
-          "is_custom_abi" => true
-        })
-
-      assert response = json_response(request, 200)
-
-      assert [
-               %{
-                 "type" => "function",
-                 "stateMutability" => "nonpayable",
-                 "outputs" => [],
-                 "name" => "disableWhitelist",
-                 "inputs" => [%{"type" => "bool", "name" => "disable", "internalType" => "bool"}],
-                 "method_id" => "49ba1b49"
-               }
-             ] == response
-    end
-
-    test "get read method from custom abi", %{conn: conn} do
-      abi = [
-        %{
-          "type" => "function",
-          "stateMutability" => "view",
-          "outputs" => [%{"type" => "address", "name" => "", "internalType" => "address"}],
-          "name" => "getCaller",
-          "inputs" => []
-        },
-        %{
-          "type" => "function",
-          "stateMutability" => "view",
-          "outputs" => [%{"type" => "bool", "name" => "", "internalType" => "bool"}],
-          "name" => "isWhitelist",
-          "inputs" => [%{"type" => "address", "name" => "_address", "internalType" => "address"}]
-        },
-        %{
-          "type" => "function",
-          "stateMutability" => "nonpayable",
-          "outputs" => [],
-          "name" => "disableWhitelist",
-          "inputs" => [%{"type" => "bool", "name" => "disable", "internalType" => "bool"}]
-        }
-      ]
-
-      custom_abi = :custom_abi |> build() |> Map.replace("abi", abi)
-
-      conn
-      |> post(
-        "/api/account/v2/user/custom_abis",
-        custom_abi
-      )
-
-      blockchain_eth_call_mock()
-
-      request =
-        get(conn, "/api/v2/smart-contracts/#{custom_abi["contract_address_hash"]}/methods-read", %{
-          "is_custom_abi" => true
-        })
-
-      assert response = json_response(request, 200)
-
-      assert %{
-               "type" => "function",
-               "stateMutability" => "view",
-               "names" => ["address"],
-               "outputs" => [
-                 %{
-                   "type" => "address",
-                   "value" => "0xfffffffffffffffffffffffffffffffffffffffe"
-                 }
-               ],
-               "name" => "getCaller",
-               "inputs" => [],
-               "method_id" => "ab470f05"
-             } in response
-
-      assert %{
-               "type" => "function",
-               "stateMutability" => "view",
-               "outputs" => [%{"type" => "bool", "name" => "", "internalType" => "bool"}],
-               "name" => "isWhitelist",
-               "inputs" => [%{"type" => "address", "name" => "_address", "internalType" => "address"}],
-               "method_id" => "c683630d"
-             } in response
-    end
-
-    test "query read method", %{conn: conn} do
-      abi = [
-        %{
-          "type" => "function",
-          "stateMutability" => "view",
-          "outputs" => [%{"type" => "address", "name" => "", "internalType" => "address"}],
-          "name" => "getCaller",
-          "inputs" => []
-        },
-        %{
-          "type" => "function",
-          "stateMutability" => "view",
-          "outputs" => [%{"type" => "bool", "name" => "", "internalType" => "bool"}],
-          "name" => "isWhitelist",
-          "inputs" => [%{"type" => "address", "name" => "_address", "internalType" => "address"}]
-        },
-        %{
-          "type" => "function",
-          "stateMutability" => "nonpayable",
-          "outputs" => [],
-          "name" => "disableWhitelist",
-          "inputs" => [%{"type" => "bool", "name" => "disable", "internalType" => "bool"}]
-        }
-      ]
-
-      custom_abi = :custom_abi |> build() |> Map.replace("abi", abi)
-
-      conn
-      |> post(
-        "/api/account/v2/user/custom_abis",
-        custom_abi
-      )
-
-      expect(
-        EthereumJSONRPC.Mox,
-        :json_rpc,
-        fn [
-             %{
-               id: id,
-               method: "eth_call",
-               params: [%{data: "0xc683630d000000000000000000000000fffffffffffffffffffffffffffffffffffffffe"}, _]
-             }
-           ],
-           _opts ->
-          {:ok,
-           [
-             %{
-               id: id,
-               jsonrpc: "2.0",
-               result: "0x0000000000000000000000000000000000000000000000000000000000000001"
-             }
-           ]}
-        end
-      )
-
-      request =
-        post(conn, "/api/v2/smart-contracts/#{custom_abi["contract_address_hash"]}/query-read-method", %{
-          "contract_type" => "regular",
-          "args" => ["0xfffffffffffffffffffffffffffffffffffffffe"],
-          "is_custom_abi" => true,
-          "method_id" => "c683630d"
-        })
-
-      assert response = json_response(request, 200)
-
-      assert %{
-               "is_error" => false,
-               "result" => %{"names" => ["bool"], "output" => [%{"type" => "bool", "value" => "true"}]}
-             } == response
-    end
-
-    test "query read method 1", %{conn: conn} do
-      abi = [
-        %{
-          "inputs" => [
-            %{
-              "internalType" => "uint256",
-              "name" => "amountIn",
-              "type" => "uint256"
-            },
-            %{
-              "internalType" => "address[]",
-              "name" => "path",
-              "type" => "address[]"
-            }
-          ],
-          "name" => "getAmountsOut",
-          "outputs" => [
-            %{
-              "internalType" => "uint256[]",
-              "name" => "amounts",
-              "type" => "uint256[]"
-            }
-          ],
-          "stateMutability" => "view",
-          "type" => "function"
-        }
-      ]
-
-      expect(
-        EthereumJSONRPC.Mox,
-        :json_rpc,
-        fn [
-             %{
-               id: id,
-               method: "eth_call",
-               params: [
-                 %{
-                   data:
-                     "0xd06ca61f00000000000000000000000000000000000000000000003635c9adc5dea0000000000000000000000000000000000000000000000000000000000000000000400000000000000000000000000000000000000000000000000000000000000002000000000000000000000000909fd75ce23a7e61787fe2763652935f921164610000000000000000000000009801eeb848987c0a8d6443912827bd36c288f8fb"
-                 },
-                 _
-               ]
-             }
-           ],
-           _opts ->
-          {:ok,
-           [
-             %{
-               id: id,
-               jsonrpc: "2.0",
-               result:
-                 "0x0000000000000000000000000000000000000000000000000000000000000020000000000000000000000000000000000000000000000000000000000000000200000000000000000000000000000000000000000000003635c9adc5dea000000000000000000000000000000000000000000000000000000037240fc3496a65"
-             }
-           ]}
-        end
-      )
-
-      target_contract = insert(:smart_contract, abi: abi)
-
-      request =
-        post(conn, "/api/v2/smart-contracts/#{target_contract.address_hash}/query-read-method", %{
-          "contract_type" => "regular",
-          "args" => [
-            "1000000000000000000000",
-            ["0x909Fd75Ce23a7e61787FE2763652935F92116461", "0x9801eeb848987c0a8d6443912827bd36c288f8fb"]
-          ],
-          "method_id" => "d06ca61f"
-        })
-
-      assert response = json_response(request, 200)
-
-      assert %{
-               "is_error" => false,
-               "result" => %{
-                 "names" => ["amounts"],
-                 "output" => [
-                   %{"type" => "uint256[]", "value" => ["1000000000000000000000", "15520773838563941"]}
-                 ]
-               }
-             } == response
-    end
-  end
-
-  describe "/smart-contracts/{address_hash}/methods-read-proxy" do
-    test "get 404 on non existing SC", %{conn: conn} do
-      address = build(:address)
-
-      request = get(conn, "/api/v2/smart-contracts/#{address.hash}/methods-read-proxy")
-
-      assert %{"message" => "Not found"} = json_response(request, 404)
-    end
-
-    test "get 422 on invalid address", %{conn: conn} do
-      request = get(conn, "/api/v2/smart-contracts/0x/methods-read-proxy")
-
-      assert %{"message" => "Invalid parameter(s)"} = json_response(request, 422)
-    end
-
-    test "return 404 on unverified contract", %{conn: conn} do
-      address = insert(:contract_address)
-
-      request = get(conn, "/api/v2/smart-contracts/#{Address.checksum(address.hash)}/methods-read-proxy")
-      assert %{"message" => "Not found"} = json_response(request, 404)
-    end
-
-    test "get read-methods", %{conn: conn} do
-      abi = [
-        %{
-          "type" => "function",
-          "stateMutability" => "view",
-          "outputs" => [%{"type" => "address", "name" => "", "internalType" => "address"}],
-          "name" => "getCaller",
-          "inputs" => []
-        },
-        %{
-          "type" => "function",
-          "stateMutability" => "view",
-          "outputs" => [%{"type" => "bool", "name" => "", "internalType" => "bool"}],
-          "name" => "isWhitelist",
-          "inputs" => [%{"type" => "address", "name" => "_address", "internalType" => "address"}]
-        },
-        %{
-          "type" => "function",
-          "stateMutability" => "nonpayable",
-          "outputs" => [],
-          "name" => "disableWhitelist",
-          "inputs" => [%{"type" => "bool", "name" => "disable", "internalType" => "bool"}]
-        }
-      ]
-
-      target_contract = insert(:smart_contract, abi: abi)
-
-      mock_logic_storage_pointer_request(false, target_contract.address_hash)
-
-      expect(
-        EthereumJSONRPC.Mox,
-        :json_rpc,
-        fn [%{id: id, method: "eth_call", params: [%{to: _address_hash}, _]}], _opts ->
-          {:ok,
-           [
-             %{
-               id: id,
-               jsonrpc: "2.0",
-               result: "0x000000000000000000000000fffffffffffffffffffffffffffffffffffffffe"
-             }
-           ]}
-        end
-      )
-
-      contract = insert(:smart_contract)
-      request = get(conn, "/api/v2/smart-contracts/#{contract.address_hash}/methods-read-proxy")
-      assert response = json_response(request, 200)
-
-      assert %{
-               "type" => "function",
-               "stateMutability" => "view",
-               "names" => ["address"],
-               "outputs" => [
-                 %{
-                   "type" => "address",
-                   "value" => "0xfffffffffffffffffffffffffffffffffffffffe"
-                 }
-               ],
-               "name" => "getCaller",
-               "inputs" => [],
-               "method_id" => "ab470f05"
-             } in response
-
-      assert %{
-               "type" => "function",
-               "stateMutability" => "view",
-               "outputs" => [%{"type" => "bool", "name" => "", "internalType" => "bool"}],
-               "name" => "isWhitelist",
-               "inputs" => [%{"type" => "address", "name" => "_address", "internalType" => "address"}],
-               "method_id" => "c683630d"
-             } in response
-    end
-  end
-
-  describe "/smart-contracts/{address_hash}/query-read-method proxy" do
-    test "get 404 on non existing SC", %{conn: conn} do
-      address = build(:address)
-
-      request =
-        post(conn, "/api/v2/smart-contracts/#{address.hash}/query-read-method", %{
-          "contract_type" => "proxy",
-          "args" => ["0xfffffffffffffffffffffffffffffffffffffffe"],
-          "method_id" => "c683630d"
-        })
-
-      assert %{"message" => "Not found"} = json_response(request, 404)
-    end
-
-    test "get 422 on invalid address", %{conn: conn} do
-      request =
-        post(conn, "/api/v2/smart-contracts/0x/query-read-method", %{
-          "contract_type" => "proxy",
-          "args" => ["0xfffffffffffffffffffffffffffffffffffffffe"],
-          "method_id" => "c683630d"
-        })
-
-      assert %{"message" => "Invalid parameter(s)"} = json_response(request, 422)
-    end
-
-    test "query-read-method", %{conn: conn} do
-      abi = [
-        %{
-          "type" => "function",
-          "stateMutability" => "view",
-          "outputs" => [%{"type" => "address", "name" => "", "internalType" => "address"}],
-          "name" => "getCaller",
-          "inputs" => []
-        },
-        %{
-          "type" => "function",
-          "stateMutability" => "view",
-          "outputs" => [%{"type" => "bool", "name" => "", "internalType" => "bool"}],
-          "name" => "isWhitelist",
-          "inputs" => [%{"type" => "address", "name" => "_address", "internalType" => "address"}]
-        },
-        %{
-          "type" => "function",
-          "stateMutability" => "nonpayable",
-          "outputs" => [],
-          "name" => "disableWhitelist",
-          "inputs" => [%{"type" => "bool", "name" => "disable", "internalType" => "bool"}]
-        }
-      ]
-
-      target_contract = insert(:smart_contract, abi: abi)
-
-      mock_logic_storage_pointer_request(false, target_contract.address_hash)
-
-      expect(
-        EthereumJSONRPC.Mox,
-        :json_rpc,
-        fn [
-             %{
-               id: id,
-               method: "eth_call",
-               params: [
-                 %{
-                   data: "0xc683630d000000000000000000000000fffffffffffffffffffffffffffffffffffffffe",
-                   to: _address_hash
-                 },
-                 _
-               ]
-             }
-           ],
-           _opts ->
-          {:ok,
-           [
-             %{
-               id: id,
-               jsonrpc: "2.0",
-               result: "0x0000000000000000000000000000000000000000000000000000000000000001"
-             }
-           ]}
-        end
-      )
-
-      contract = insert(:smart_contract)
-
-      request =
-        post(conn, "/api/v2/smart-contracts/#{contract.address_hash}/query-read-method", %{
-          "contract_type" => "proxy",
-          "args" => ["0xfffffffffffffffffffffffffffffffffffffffe"],
-          "method_id" => "c683630d"
-        })
-
-      assert response = json_response(request, 200)
-
-      assert %{
-               "is_error" => false,
-               "result" => %{"names" => ["bool"], "output" => [%{"type" => "bool", "value" => "true"}]}
-             } == response
-    end
-
-    test "query-read-method returns error 1", %{conn: conn} do
-      abi = [
-        %{
-          "type" => "function",
-          "stateMutability" => "view",
-          "outputs" => [%{"type" => "address", "name" => "", "internalType" => "address"}],
-          "name" => "getCaller",
-          "inputs" => []
-        },
-        %{
-          "type" => "function",
-          "stateMutability" => "view",
-          "outputs" => [%{"type" => "bool", "name" => "", "internalType" => "bool"}],
-          "name" => "isWhitelist",
-          "inputs" => [%{"type" => "address", "name" => "_address", "internalType" => "address"}]
-        },
-        %{
-          "type" => "function",
-          "stateMutability" => "nonpayable",
-          "outputs" => [],
-          "name" => "disableWhitelist",
-          "inputs" => [%{"type" => "bool", "name" => "disable", "internalType" => "bool"}]
-        }
-      ]
-
-      target_contract = insert(:smart_contract, abi: abi)
-
-      mock_logic_storage_pointer_request(false, target_contract.address_hash)
-
-      expect(
-        EthereumJSONRPC.Mox,
-        :json_rpc,
-        fn [
-             %{
-               id: id,
-               method: "eth_call",
-               params: [%{data: "0xc683630d000000000000000000000000fffffffffffffffffffffffffffffffffffffffe"}, _]
-             }
-           ],
-           _opts ->
-          {:ok, [%{id: id, jsonrpc: "2.0", error: %{code: "12345", message: "Error message"}}]}
-        end
-      )
-
-      contract = insert(:smart_contract)
-
-      request =
-        post(conn, "/api/v2/smart-contracts/#{contract.address_hash}/query-read-method", %{
-          "contract_type" => "proxy",
-          "args" => ["0xfffffffffffffffffffffffffffffffffffffffe"],
-          "method_id" => "c683630d"
-        })
-
-      assert response = json_response(request, 200)
-
-      assert %{"is_error" => true, "result" => %{"code" => "12345", "message" => "Error message"}} == response
-    end
-
-    test "query-read-method returns error 2", %{conn: conn} do
-      abi = [
-        %{
-          "type" => "function",
-          "stateMutability" => "view",
-          "outputs" => [%{"type" => "address", "name" => "", "internalType" => "address"}],
-          "name" => "getCaller",
-          "inputs" => []
-        },
-        %{
-          "type" => "function",
-          "stateMutability" => "view",
-          "outputs" => [%{"type" => "bool", "name" => "", "internalType" => "bool"}],
-          "name" => "isWhitelist",
-          "inputs" => [%{"type" => "address", "name" => "_address", "internalType" => "address"}]
-        },
-        %{
-          "type" => "function",
-          "stateMutability" => "nonpayable",
-          "outputs" => [],
-          "name" => "disableWhitelist",
-          "inputs" => [%{"type" => "bool", "name" => "disable", "internalType" => "bool"}]
-        }
-      ]
-
-      target_contract = insert(:smart_contract, abi: abi)
-
-      mock_logic_storage_pointer_request(false, target_contract.address_hash)
-
-      expect(
-        EthereumJSONRPC.Mox,
-        :json_rpc,
-        fn [
-             %{
-               id: _id,
-               method: "eth_call",
-               params: [%{data: "0xc683630d000000000000000000000000fffffffffffffffffffffffffffffffffffffffe"}, _]
-             }
-           ],
-           _opts ->
-          {:error, {:bad_gateway, "request_url"}}
-        end
-      )
-
-      contract = insert(:smart_contract)
-
-      request =
-        post(conn, "/api/v2/smart-contracts/#{contract.address_hash}/query-read-method", %{
-          "contract_type" => "proxy",
-          "args" => ["0xfffffffffffffffffffffffffffffffffffffffe"],
-          "method_id" => "c683630d"
-        })
-
-      assert response = json_response(request, 200)
-      assert %{"is_error" => true, "result" => %{"error" => "Bad gateway"}} == response
-    end
-
-    test "query-read-method returns error 3", %{conn: conn} do
-      abi = [
-        %{
-          "type" => "function",
-          "stateMutability" => "view",
-          "outputs" => [%{"type" => "address", "name" => "", "internalType" => "address"}],
-          "name" => "getCaller",
-          "inputs" => []
-        },
-        %{
-          "type" => "function",
-          "stateMutability" => "view",
-          "outputs" => [%{"type" => "bool", "name" => "", "internalType" => "bool"}],
-          "name" => "isWhitelist",
-          "inputs" => [%{"type" => "address", "name" => "_address", "internalType" => "address"}]
-        },
-        %{
-          "type" => "function",
-          "stateMutability" => "nonpayable",
-          "outputs" => [],
-          "name" => "disableWhitelist",
-          "inputs" => [%{"type" => "bool", "name" => "disable", "internalType" => "bool"}]
-        }
-      ]
-
-      target_contract = insert(:smart_contract, abi: abi)
-
-      mock_logic_storage_pointer_request(false, target_contract.address_hash)
-
-      expect(
-        EthereumJSONRPC.Mox,
-        :json_rpc,
-        fn [
-             %{
-               id: _id,
-               method: "eth_call",
-               params: [%{data: "0xc683630d000000000000000000000000fffffffffffffffffffffffffffffffffffffffe"}, _]
-             }
-           ],
-           _opts ->
-          raise FunctionClauseError
-        end
-      )
-
-      contract = insert(:smart_contract)
-
-      request =
-        post(conn, "/api/v2/smart-contracts/#{contract.address_hash}/query-read-method", %{
-          "contract_type" => "proxy",
-          "args" => ["0xfffffffffffffffffffffffffffffffffffffffe"],
-          "method_id" => "c683630d"
-        })
-
-      assert response = json_response(request, 200)
-
-      assert %{"is_error" => true, "result" => %{"error" => "no function clause matches"}} == response
-    end
-  end
-
-  describe "/smart-contracts/{address_hash}/methods-write-proxy" do
-    test "get 404 on non existing SC", %{conn: conn} do
-      address = build(:address)
-
-      request = get(conn, "/api/v2/smart-contracts/#{address.hash}/methods-write-proxy")
-
-      assert %{"message" => "Not found"} = json_response(request, 404)
-    end
-
-    test "get 422 on invalid address", %{conn: conn} do
-      request = get(conn, "/api/v2/smart-contracts/0x/methods-write-proxy")
-
-      assert %{"message" => "Invalid parameter(s)"} = json_response(request, 422)
-    end
-
-    test "return 404 on unverified contract", %{conn: conn} do
-      address = insert(:contract_address)
-
-      request = get(conn, "/api/v2/smart-contracts/#{Address.checksum(address.hash)}/methods-write-proxy")
-      assert %{"message" => "Not found"} = json_response(request, 404)
-    end
-
-    test "get write-methods", %{conn: conn} do
-      abi = [
-        %{
-          "type" => "function",
-          "stateMutability" => "view",
-          "outputs" => [%{"type" => "address", "name" => "", "internalType" => "address"}],
-          "name" => "getCaller",
-          "inputs" => []
-        },
-        %{
-          "type" => "function",
-          "stateMutability" => "view",
-          "outputs" => [%{"type" => "bool", "name" => "", "internalType" => "bool"}],
-          "name" => "isWhitelist",
-          "inputs" => [%{"type" => "address", "name" => "_address", "internalType" => "address"}]
-        },
-        %{
-          "type" => "function",
-          "stateMutability" => "nonpayable",
-          "outputs" => [],
-          "name" => "disableWhitelist",
-          "inputs" => [%{"type" => "bool", "name" => "disable", "internalType" => "bool"}]
-        }
-      ]
-
-      target_contract = insert(:smart_contract, abi: abi)
-
-      mock_logic_storage_pointer_request(false, target_contract.address_hash)
-
-      contract = insert(:smart_contract)
-
-      request = get(conn, "/api/v2/smart-contracts/#{contract.address_hash}/methods-write-proxy")
-      assert response = json_response(request, 200)
-
-      assert [
-               %{
-                 "type" => "function",
-                 "stateMutability" => "nonpayable",
-                 "outputs" => [],
-                 "name" => "disableWhitelist",
-                 "inputs" => [%{"type" => "bool", "name" => "disable", "internalType" => "bool"}],
-                 "method_id" => "49ba1b49"
-               }
-             ] == response
-    end
-  end
-
   for {state_name, migrations_finished?} <- [
         {"completed migrations", true},
         {"migrations in progress", false}
@@ -3469,14 +1593,6 @@
             unquote(migrations_finished?)
           end
         )
-=======
-  describe "/smart-contracts" do
-    test "get [] on empty db", %{conn: conn} do
-      request = get(conn, "/api/v2/smart-contracts")
-
-      assert %{"items" => [], "next_page_params" => nil} = json_response(request, 200)
-    end
->>>>>>> 4ebb281c
 
         :ok
       end
@@ -3713,30 +1829,6 @@
     compare_item(Enum.at(list, 0), Enum.at(second_page_resp["items"], 0))
   end
 
-  defp blockchain_eth_call_mock do
-    expect(
-      EthereumJSONRPC.Mox,
-      :json_rpc,
-      fn [%{id: id, method: "eth_call", params: _params}], _opts ->
-        {:ok,
-         [
-           %{
-             id: id,
-             jsonrpc: "2.0",
-             result: "0x000000000000000000000000fffffffffffffffffffffffffffffffffffffffe"
-           }
-         ]}
-      end
-    )
-  end
-
-  defp mock_logic_storage_pointer_request(error?, address_hash) do
-    response = "0x000000000000000000000000#{address_hash |> to_string() |> String.replace("0x", "")}"
-
-    EthereumJSONRPC.Mox
-    |> TestHelper.mock_logic_storage_pointer_request(error?, response)
-  end
-
   defp prepare_implementation(items) when is_list(items) do
     Enum.map(items, &prepare_implementation/1)
   end
