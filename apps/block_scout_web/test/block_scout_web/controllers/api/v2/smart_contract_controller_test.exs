defmodule BlockScoutWeb.API.V2.SmartContractControllerTest do
  use BlockScoutWeb.ConnCase, async: false
  use BlockScoutWeb.ChannelCase, async: false

  import Mox

  alias BlockScoutWeb.AddressContractView
  alias Explorer.Chain.{Address, SmartContract}
  alias Explorer.Account.Identity
  alias Explorer.TestHelper
  alias Plug.Conn

  setup :set_mox_from_context

  setup :verify_on_exit!

  describe "/smart-contracts/{address_hash}" do
    test "get 404 on non existing SC", %{conn: conn} do
      address = build(:address)

      request = get(conn, "/api/v2/smart-contracts/#{address.hash}")

      assert %{"message" => "Not found"} = json_response(request, 404)
    end

    test "get 422 on invalid address", %{conn: conn} do
      request = get(conn, "/api/v2/smart-contracts/0x")

      assert %{"message" => "Invalid parameter(s)"} = json_response(request, 422)
    end

    test "get unverified smart-contract info", %{conn: conn} do
      address = insert(:contract_address)

      TestHelper.get_eip1967_implementation_error_response()

      request = get(conn, "/api/v2/smart-contracts/#{Address.checksum(address.hash)}")
      response = json_response(request, 200)

      assert response ==
               %{
                 "proxy_type" => nil,
                 "implementations" => [],
                 "has_custom_methods_read" => false,
                 "has_custom_methods_write" => false,
                 "is_self_destructed" => false,
                 "deployed_bytecode" => to_string(address.contract_code),
                 "creation_bytecode" => nil
               }

      insert(:transaction,
        created_contract_address_hash: address.hash,
        input:
          "0x608060405234801561001057600080fd5b5060df8061001f6000396000f3006080604052600436106049576000357c0100000000000000000000000000000000000000000000000000000000900463ffffffff16806360fe47b114604e5780636d4ce63c146078575b600080fd5b348015605957600080fd5b5060766004803603810190808035906020019092919050505060a0565b005b348015608357600080fd5b50608a60aa565b6040518082815260200191505060405180910390f35b8060008190555050565b600080549050905600a165627a7a7230582061b7676067d537e410bb704932a9984739a959416170ea17bda192ac1218d2790029"
      )
      |> with_block()

      TestHelper.get_eip1967_implementation_error_response()

      request = get(conn, "/api/v2/smart-contracts/#{Address.checksum(address.hash)}")
      response = json_response(request, 200)

      assert response ==
               %{
                 "proxy_type" => nil,
                 "implementations" => [],
                 "has_custom_methods_read" => false,
                 "has_custom_methods_write" => false,
                 "is_self_destructed" => false,
                 "deployed_bytecode" => to_string(address.contract_code),
                 "creation_bytecode" =>
                   "0x608060405234801561001057600080fd5b5060df8061001f6000396000f3006080604052600436106049576000357c0100000000000000000000000000000000000000000000000000000000900463ffffffff16806360fe47b114604e5780636d4ce63c146078575b600080fd5b348015605957600080fd5b5060766004803603810190808035906020019092919050505060a0565b005b348015608357600080fd5b50608a60aa565b6040518082815260200191505060405180910390f35b8060008190555050565b600080549050905600a165627a7a7230582061b7676067d537e410bb704932a9984739a959416170ea17bda192ac1218d2790029"
               }
    end

    test "get an eip1967 proxy contract", %{conn: conn} do
      implementation_address = insert(:contract_address)
      proxy_address = insert(:contract_address)

      _proxy_smart_contract =
        insert(:smart_contract,
          address_hash: proxy_address.hash,
          contract_code_md5: "123"
        )

      implementation =
        insert(:proxy_implementation,
          proxy_address_hash: proxy_address.hash,
          proxy_type: "eip1967",
          address_hashes: [implementation_address.hash],
          names: [nil]
        )

      assert implementation.proxy_type == :eip1967

      request = get(conn, "/api/v2/smart-contracts/#{Address.checksum(proxy_address.hash)}")
      response = json_response(request, 200)

      assert response["has_methods_read_proxy"] == true
      assert response["has_methods_write_proxy"] == true
    end

    test "get smart-contract", %{conn: conn} do
      lib_address = build(:address)
      lib_address_string = to_string(lib_address)

      target_contract =
        insert(:smart_contract,
          external_libraries: [%{name: "ABC", address_hash: lib_address_string}],
          constructor_arguments:
            "0x00000000000000000000000000000000000000000000000000000000000000000000000000000000000000002cf6e7c9ec35d0b08a1062e13854f74b1aaae54e"
        )

      insert(:transaction,
        created_contract_address_hash: target_contract.address_hash,
        input:
          "0x608060405234801561001057600080fd5b5060df8061001f6000396000f3006080604052600436106049576000357c0100000000000000000000000000000000000000000000000000000000900463ffffffff16806360fe47b114604e5780636d4ce63c146078575b600080fd5b348015605957600080fd5b5060766004803603810190808035906020019092919050505060a0565b005b348015608357600080fd5b50608a60aa565b6040518082815260200191505060405180910390f35b8060008190555050565b600080549050905600a165627a7a7230582061b7676067d537e410bb704932a9984739a959416170ea17bda192ac1218d2790029"
      )
      |> with_block()

      implementation_address = insert(:address)
      implementation_address_hash_string = to_string(implementation_address.hash)
      formatted_implementation_address_hash_string = to_string(Address.checksum(implementation_address.hash))

      correct_response = %{
        "verified_twin_address_hash" => nil,
        "is_verified" => true,
        "is_changed_bytecode" => false,
        "is_partially_verified" => target_contract.partially_verified,
        "is_fully_verified" => true,
        "is_verified_via_sourcify" => target_contract.verified_via_sourcify,
<<<<<<< HEAD
=======
        "is_vyper_contract" => SmartContract.language(target_contract) == :vyper,
>>>>>>> f1e1dc70
        "has_methods_read" => true,
        "has_methods_write" => true,
        "has_methods_read_proxy" => true,
        "has_methods_write_proxy" => true,
        "has_custom_methods_read" => false,
        "has_custom_methods_write" => false,
        "minimal_proxy_address_hash" => nil,
        "sourcify_repo_url" =>
          if(target_contract.verified_via_sourcify,
            do: AddressContractView.sourcify_repo_url(target_contract.address_hash, target_contract.partially_verified)
          ),
        "can_be_visualized_via_sol2uml" => false,
        "name" => target_contract && target_contract.name,
        "compiler_version" => target_contract.compiler_version,
        "optimization_enabled" => target_contract.optimization,
        "optimization_runs" => target_contract.optimization_runs,
        "evm_version" => target_contract.evm_version,
        "verified_at" => target_contract.inserted_at |> to_string() |> String.replace(" ", "T"),
        "source_code" => target_contract.contract_source_code,
        "file_path" => target_contract.file_path,
        "additional_sources" => [],
        "compiler_settings" => target_contract.compiler_settings,
        "external_libraries" => [%{"name" => "ABC", "address_hash" => Address.checksum(lib_address)}],
        "constructor_args" => target_contract.constructor_arguments,
        "decoded_constructor_args" => nil,
        "is_self_destructed" => false,
        "deployed_bytecode" =>
          "0x6080604052600436106049576000357c0100000000000000000000000000000000000000000000000000000000900463ffffffff16806360fe47b114604e5780636d4ce63c146078575b600080fd5b348015605957600080fd5b5060766004803603810190808035906020019092919050505060a0565b005b348015608357600080fd5b50608a60aa565b6040518082815260200191505060405180910390f35b8060008190555050565b600080549050905600a165627a7a7230582061b7676067d537e410bb704932a9984739a959416170ea17bda192ac1218d2790029",
        "creation_bytecode" =>
          "0x608060405234801561001057600080fd5b5060df8061001f6000396000f3006080604052600436106049576000357c0100000000000000000000000000000000000000000000000000000000900463ffffffff16806360fe47b114604e5780636d4ce63c146078575b600080fd5b348015605957600080fd5b5060766004803603810190808035906020019092919050505060a0565b005b348015608357600080fd5b50608a60aa565b6040518082815260200191505060405180910390f35b8060008190555050565b600080549050905600a165627a7a7230582061b7676067d537e410bb704932a9984739a959416170ea17bda192ac1218d2790029",
        "abi" => target_contract.abi,
        "proxy_type" => "eip1967",
        "implementations" => [%{"address" => formatted_implementation_address_hash_string, "name" => nil}],
        "is_verified_via_eth_bytecode_db" => target_contract.verified_via_eth_bytecode_db,
        "is_verified_via_verifier_alliance" => target_contract.verified_via_verifier_alliance,
        "language" => target_contract |> SmartContract.language() |> to_string(),
        "license_type" => "none",
        "certified" => false,
        "is_blueprint" => false
      }

      TestHelper.get_eip1967_implementation_non_zero_address(implementation_address_hash_string)

      request = get(conn, "/api/v2/smart-contracts/#{Address.checksum(target_contract.address_hash)}")
      response = json_response(request, 200)

      result_props = correct_response |> Map.keys()

      for prop <- result_props do
        assert prepare_implementation(correct_response[prop]) == response[prop]
      end
    end

    test "get smart-contract with decoded constructor", %{conn: conn} do
      lib_address = build(:address)
      lib_address_string = to_string(lib_address)

      target_contract =
        insert(:smart_contract,
          external_libraries: [%{name: "ABC", address_hash: lib_address_string}],
          constructor_arguments:
            "0x00000000000000000000000000000000000000000000000000000000000000000000000000000000000000002cf6e7c9ec35d0b08a1062e13854f74b1aaae54e",
          abi: [
            %{
              "type" => "constructor",
              "inputs" => [
                %{"type" => "address", "name" => "_proxyStorage"},
                %{"type" => "address", "name" => "_implementationAddress"}
              ]
            },
            %{
              "constant" => false,
              "inputs" => [%{"name" => "x", "type" => "uint256"}],
              "name" => "set",
              "outputs" => [],
              "payable" => false,
              "stateMutability" => "nonpayable",
              "type" => "function"
            },
            %{
              "constant" => true,
              "inputs" => [],
              "name" => "get",
              "outputs" => [%{"name" => "", "type" => "uint256"}],
              "payable" => false,
              "stateMutability" => "view",
              "type" => "function"
            }
          ],
          license_type: 13
        )

      insert(:transaction,
        created_contract_address_hash: target_contract.address_hash,
        input:
          "0x608060405234801561001057600080fd5b5060df8061001f6000396000f3006080604052600436106049576000357c0100000000000000000000000000000000000000000000000000000000900463ffffffff16806360fe47b114604e5780636d4ce63c146078575b600080fd5b348015605957600080fd5b5060766004803603810190808035906020019092919050505060a0565b005b348015608357600080fd5b50608a60aa565b6040518082815260200191505060405180910390f35b8060008190555050565b600080549050905600a165627a7a7230582061b7676067d537e410bb704932a9984739a959416170ea17bda192ac1218d2790029"
      )
      |> with_block()

      correct_response = %{
        "verified_twin_address_hash" => nil,
        "is_verified" => true,
        "is_changed_bytecode" => false,
        "is_partially_verified" => target_contract.partially_verified,
        "is_fully_verified" => true,
        "is_verified_via_sourcify" => target_contract.verified_via_sourcify,
<<<<<<< HEAD
=======
        "is_vyper_contract" => SmartContract.language(target_contract) == :vyper,
>>>>>>> f1e1dc70
        "has_methods_read" => true,
        "has_methods_read_proxy" => false,
        "has_methods_write" => true,
        "has_methods_write_proxy" => false,
        "has_custom_methods_read" => false,
        "has_custom_methods_write" => false,
        "minimal_proxy_address_hash" => nil,
        "sourcify_repo_url" =>
          if(target_contract.verified_via_sourcify,
            do: AddressContractView.sourcify_repo_url(target_contract.address_hash, target_contract.partially_verified)
          ),
        "can_be_visualized_via_sol2uml" => false,
        "name" => target_contract && target_contract.name,
        "compiler_version" => target_contract.compiler_version,
        "optimization_enabled" => target_contract.optimization,
        "optimization_runs" => target_contract.optimization_runs,
        "evm_version" => target_contract.evm_version,
        "verified_at" => target_contract.inserted_at |> to_string() |> String.replace(" ", "T"),
        "source_code" => target_contract.contract_source_code,
        "file_path" => target_contract.file_path,
        "additional_sources" => [],
        "compiler_settings" => target_contract.compiler_settings,
        "external_libraries" => [%{"name" => "ABC", "address_hash" => Address.checksum(lib_address)}],
        "constructor_args" => target_contract.constructor_arguments,
        "decoded_constructor_args" => [
          ["0x0000000000000000000000000000000000000000", %{"name" => "_proxyStorage", "type" => "address"}],
          [
            Address.checksum("0x2Cf6E7c9eC35D0B08A1062e13854f74b1aaae54e"),
            %{"name" => "_implementationAddress", "type" => "address"}
          ]
        ],
        "is_self_destructed" => false,
        "deployed_bytecode" =>
          "0x6080604052600436106049576000357c0100000000000000000000000000000000000000000000000000000000900463ffffffff16806360fe47b114604e5780636d4ce63c146078575b600080fd5b348015605957600080fd5b5060766004803603810190808035906020019092919050505060a0565b005b348015608357600080fd5b50608a60aa565b6040518082815260200191505060405180910390f35b8060008190555050565b600080549050905600a165627a7a7230582061b7676067d537e410bb704932a9984739a959416170ea17bda192ac1218d2790029",
        "creation_bytecode" =>
          "0x608060405234801561001057600080fd5b5060df8061001f6000396000f3006080604052600436106049576000357c0100000000000000000000000000000000000000000000000000000000900463ffffffff16806360fe47b114604e5780636d4ce63c146078575b600080fd5b348015605957600080fd5b5060766004803603810190808035906020019092919050505060a0565b005b348015608357600080fd5b50608a60aa565b6040518082815260200191505060405180910390f35b8060008190555050565b600080549050905600a165627a7a7230582061b7676067d537e410bb704932a9984739a959416170ea17bda192ac1218d2790029",
        "abi" => target_contract.abi,
        "proxy_type" => nil,
        "implementations" => [],
        "is_verified_via_eth_bytecode_db" => target_contract.verified_via_eth_bytecode_db,
        "is_verified_via_verifier_alliance" => target_contract.verified_via_verifier_alliance,
        "language" => target_contract |> SmartContract.language() |> to_string(),
        "license_type" => "gnu_agpl_v3",
        "certified" => false,
        "is_blueprint" => false
      }

      TestHelper.get_eip1967_implementation_error_response()

      request = get(conn, "/api/v2/smart-contracts/#{Address.checksum(target_contract.address_hash)}")
      response = json_response(request, 200)

      result_props = correct_response |> Map.keys()

      for prop <- result_props do
        assert correct_response[prop] == response[prop]
      end
    end

    test "get smart-contract data from bytecode twin without constructor args", %{conn: conn} do
      lib_address = build(:address)
      lib_address_string = to_string(lib_address)

      target_contract =
        insert(:smart_contract,
          external_libraries: [%{name: "ABC", address_hash: lib_address_string}],
          constructor_arguments:
            "0x00000000000000000000000000000000000000000000000000000000000000000000000000000000000000002cf6e7c9ec35d0b08a1062e13854f74b1aaae54e",
          abi: [
            %{
              "type" => "constructor",
              "inputs" => [
                %{"type" => "address", "name" => "_proxyStorage"},
                %{"type" => "address", "name" => "_implementationAddress"}
              ]
            },
            %{
              "constant" => false,
              "inputs" => [%{"name" => "x", "type" => "uint256"}],
              "name" => "set",
              "outputs" => [],
              "payable" => false,
              "stateMutability" => "nonpayable",
              "type" => "function"
            },
            %{
              "constant" => true,
              "inputs" => [],
              "name" => "get",
              "outputs" => [%{"name" => "", "type" => "uint256"}],
              "payable" => false,
              "stateMutability" => "view",
              "type" => "function"
            }
          ]
        )

      insert(:transaction,
        created_contract_address_hash: target_contract.address_hash,
        input:
          "0x608060405234801561001057600080fd5b5060df8061001f6000396000f3006080604052600436106049576000357c0100000000000000000000000000000000000000000000000000000000900463ffffffff16806360fe47b114604e5780636d4ce63c146078575b600080fd5b348015605957600080fd5b5060766004803603810190808035906020019092919050505060a0565b005b348015608357600080fd5b50608a60aa565b6040518082815260200191505060405180910390f35b8060008190555050565b600080549050905600a165627a7a7230582061b7676067d537e410bb704932a9984739a959416170ea17bda192ac1218d2790029"
      )
      |> with_block(status: :ok)

      address = insert(:contract_address)

      insert(:transaction,
        created_contract_address_hash: address.hash,
        input:
          "0x608060405234801561001057600080fd5b5060df8061001f6000396000f3006080604052600436106049576000357c0100000000000000000000000000000000000000000000000000000000900463ffffffff16806360fe47b114604e5780636d4ce63c146078575b600080fd5b348015605957600080fd5b5060766004803603810190808035906020019092919050505060a0565b005b348015608357600080fd5b50608a60aa565b6040518082815260200191505060405180910390f35b8060008190555050565b600080549050905600a165627a7a7230582061b7676067d537e410bb704932a9984739a959416170ea17bda192ac1218d2790029"
      )
      |> with_block(status: :ok)

      correct_response = %{
        "verified_twin_address_hash" => Address.checksum(target_contract.address_hash),
        "is_verified" => false,
        "is_changed_bytecode" => false,
        "is_partially_verified" => target_contract.partially_verified,
        "is_fully_verified" => false,
        "is_verified_via_sourcify" => false,
<<<<<<< HEAD
=======
        "is_vyper_contract" => SmartContract.language(target_contract) == :vyper,
>>>>>>> f1e1dc70
        "has_methods_read" => true,
        "has_methods_write" => true,
        "has_methods_read_proxy" => false,
        "has_methods_write_proxy" => false,
        "has_custom_methods_read" => false,
        "has_custom_methods_write" => false,
        "minimal_proxy_address_hash" => nil,
        "sourcify_repo_url" => nil,
        "can_be_visualized_via_sol2uml" => false,
        "name" => target_contract && target_contract.name,
        "compiler_version" => target_contract.compiler_version,
        "optimization_enabled" => target_contract.optimization,
        "optimization_runs" => target_contract.optimization_runs,
        "evm_version" => target_contract.evm_version,
        "verified_at" => target_contract.inserted_at |> to_string() |> String.replace(" ", "T"),
        "source_code" => target_contract.contract_source_code,
        "file_path" => target_contract.file_path,
        "additional_sources" => [],
        "compiler_settings" => target_contract.compiler_settings,
        "external_libraries" => [%{"name" => "ABC", "address_hash" => Address.checksum(lib_address)}],
        "constructor_args" => nil,
        "decoded_constructor_args" => nil,
        "is_self_destructed" => false,
        "deployed_bytecode" =>
          "0x6080604052600436106049576000357c0100000000000000000000000000000000000000000000000000000000900463ffffffff16806360fe47b114604e5780636d4ce63c146078575b600080fd5b348015605957600080fd5b5060766004803603810190808035906020019092919050505060a0565b005b348015608357600080fd5b50608a60aa565b6040518082815260200191505060405180910390f35b8060008190555050565b600080549050905600a165627a7a7230582061b7676067d537e410bb704932a9984739a959416170ea17bda192ac1218d2790029",
        "creation_bytecode" =>
          "0x608060405234801561001057600080fd5b5060df8061001f6000396000f3006080604052600436106049576000357c0100000000000000000000000000000000000000000000000000000000900463ffffffff16806360fe47b114604e5780636d4ce63c146078575b600080fd5b348015605957600080fd5b5060766004803603810190808035906020019092919050505060a0565b005b348015608357600080fd5b50608a60aa565b6040518082815260200191505060405180910390f35b8060008190555050565b600080549050905600a165627a7a7230582061b7676067d537e410bb704932a9984739a959416170ea17bda192ac1218d2790029",
        "abi" => target_contract.abi,
        "proxy_type" => nil,
        "implementations" => [],
        "is_verified_via_eth_bytecode_db" => target_contract.verified_via_eth_bytecode_db,
        "is_verified_via_verifier_alliance" => target_contract.verified_via_verifier_alliance,
        "language" => target_contract |> SmartContract.language() |> to_string(),
        "license_type" => "none",
        "certified" => false,
        "is_blueprint" => false
      }

      TestHelper.get_all_proxies_implementation_zero_addresses()

      request = get(conn, "/api/v2/smart-contracts/#{Address.checksum(address.hash)}")
      response = json_response(request, 200)

      result_props = correct_response |> Map.keys()

      for prop <- result_props do
        assert correct_response[prop] == response[prop]
      end
    end

    test "doesn't get smart-contract multiple additional sources from EIP-1167 implementation", %{conn: conn} do
      implementation_contract =
        insert(:smart_contract,
          external_libraries: [],
          constructor_arguments: "",
          abi: [
            %{
              "type" => "constructor",
              "inputs" => [
                %{"type" => "address", "name" => "_proxyStorage"},
                %{"type" => "address", "name" => "_implementationAddress"}
              ]
            },
            %{
              "constant" => false,
              "inputs" => [%{"name" => "x", "type" => "uint256"}],
              "name" => "set",
              "outputs" => [],
              "payable" => false,
              "stateMutability" => "nonpayable",
              "type" => "function"
            },
            %{
              "constant" => true,
              "inputs" => [],
              "name" => "get",
              "outputs" => [%{"name" => "", "type" => "uint256"}],
              "payable" => false,
              "stateMutability" => "view",
              "type" => "function"
            }
          ],
          license_type: 9
        )

      insert(:smart_contract_additional_source,
        file_name: "test1",
        contract_source_code: "test2",
        address_hash: implementation_contract.address_hash
      )

      insert(:smart_contract_additional_source,
        file_name: "test3",
        contract_source_code: "test4",
        address_hash: implementation_contract.address_hash
      )

      implementation_contract_address_hash_string =
        Base.encode16(implementation_contract.address_hash.bytes, case: :lower)

      proxy_transaction_input =
        "0x11b804ab000000000000000000000000" <>
          implementation_contract_address_hash_string <>
          "000000000000000000000000000000000000000000000000000000000000006035323031313537360000000000000000000000000000000000000000000000000000000000000000000000000000000000000000000000000000000000000284e159163400000000000000000000000034420c13696f4ac650b9fafe915553a1abcd7dd30000000000000000000000000000000000000000000000000000000000000140000000000000000000000000000000000000000000000000000000000000018000000000000000000000000000000000000000000000000000000000000001c00000000000000000000000000000000000000000000000000000000000000220000000000000000000000000ff5ae9b0a7522736299d797d80b8fc6f31d61100000000000000000000000000ff5ae9b0a7522736299d797d80b8fc6f31d6110000000000000000000000000000000000000000000000000000000000000003e8000000000000000000000000000000000000000000000000000000000000000000000000000000000000000034420c13696f4ac650b9fafe915553a1abcd7dd300000000000000000000000000000000000000000000000000000000000000184f7074696d69736d2053756273637269626572204e465473000000000000000000000000000000000000000000000000000000000000000000000000000000054f504e46540000000000000000000000000000000000000000000000000000000000000000000000000000000000000000000000000000000000000000000037697066733a2f2f516d66544e504839765651334b5952346d6b52325a6b757756424266456f5a5554545064395538666931503332752f300000000000000000000000000000000000000000000000000000000000000000000000000000000002000000000000000000000000c82bbe41f2cf04e3a8efa18f7032bdd7f6d98a81000000000000000000000000efba8a2a82ec1fb1273806174f5e28fbb917cf9500000000000000000000000000000000000000000000000000000000"

      proxy_deployed_bytecode =
        "0x363d3d373d3d3d363d73" <> implementation_contract_address_hash_string <> "5af43d82803e903d91602b57fd5bf3"

      proxy_address =
        insert(:contract_address,
          contract_code: proxy_deployed_bytecode
        )

      insert(:transaction,
        created_contract_address_hash: proxy_address.hash,
        input: proxy_transaction_input
      )
      |> with_block(status: :ok)

      correct_response = %{
        "has_custom_methods_read" => false,
        "has_custom_methods_write" => false,
        "is_self_destructed" => false,
        "deployed_bytecode" => proxy_deployed_bytecode,
        "creation_bytecode" => proxy_transaction_input,
        "proxy_type" => "eip1167",
        "implementations" => [
          %{
            "address" => Address.checksum(implementation_contract.address_hash),
            "name" => implementation_contract.name
          }
        ]
      }

      request = get(conn, "/api/v2/smart-contracts/#{Address.checksum(proxy_address.hash)}")
      response = json_response(request, 200)

      result_props = correct_response |> Map.keys()

      for prop <- result_props do
        assert prepare_implementation(correct_response[prop]) == response[prop]
      end
    end

    test "get smart-contract which is blueprint", %{conn: conn} do
      target_contract =
        insert(:smart_contract,
          is_blueprint: true
        )

      insert(:transaction,
        created_contract_address_hash: target_contract.address_hash,
        input:
          "0x608060405234801561001057600080fd5b5060df8061001f6000396000f3006080604052600436106049576000357c0100000000000000000000000000000000000000000000000000000000900463ffffffff16806360fe47b114604e5780636d4ce63c146078575b600080fd5b348015605957600080fd5b5060766004803603810190808035906020019092919050505060a0565b005b348015608357600080fd5b50608a60aa565b6040518082815260200191505060405180910390f35b8060008190555050565b600080549050905600a165627a7a7230582061b7676067d537e410bb704932a9984739a959416170ea17bda192ac1218d2790029"
      )
      |> with_block()

      correct_response = %{
        "verified_twin_address_hash" => nil,
        "is_verified" => true,
        "is_changed_bytecode" => false,
        "is_partially_verified" => target_contract.partially_verified,
        "is_fully_verified" => true,
        "is_verified_via_sourcify" => target_contract.verified_via_sourcify,
<<<<<<< HEAD
=======
        "is_vyper_contract" => SmartContract.language(target_contract) == :vyper,
>>>>>>> f1e1dc70
        "has_methods_read" => true,
        "has_methods_write" => true,
        "has_methods_read_proxy" => false,
        "has_methods_write_proxy" => false,
        "has_custom_methods_read" => false,
        "has_custom_methods_write" => false,
        "minimal_proxy_address_hash" => nil,
        "sourcify_repo_url" =>
          if(target_contract.verified_via_sourcify,
            do: AddressContractView.sourcify_repo_url(target_contract.address_hash, target_contract.partially_verified)
          ),
        "can_be_visualized_via_sol2uml" => false,
        "name" => target_contract && target_contract.name,
        "compiler_version" => target_contract.compiler_version,
        "optimization_enabled" => target_contract.optimization,
        "optimization_runs" => target_contract.optimization_runs,
        "evm_version" => target_contract.evm_version,
        "verified_at" => target_contract.inserted_at |> to_string() |> String.replace(" ", "T"),
        "source_code" => target_contract.contract_source_code,
        "file_path" => target_contract.file_path,
        "additional_sources" => [],
        "compiler_settings" => target_contract.compiler_settings,
        "external_libraries" => target_contract.external_libraries,
        "constructor_args" => target_contract.constructor_arguments,
        "decoded_constructor_args" => nil,
        "is_self_destructed" => false,
        "deployed_bytecode" =>
          "0x6080604052600436106049576000357c0100000000000000000000000000000000000000000000000000000000900463ffffffff16806360fe47b114604e5780636d4ce63c146078575b600080fd5b348015605957600080fd5b5060766004803603810190808035906020019092919050505060a0565b005b348015608357600080fd5b50608a60aa565b6040518082815260200191505060405180910390f35b8060008190555050565b600080549050905600a165627a7a7230582061b7676067d537e410bb704932a9984739a959416170ea17bda192ac1218d2790029",
        "creation_bytecode" =>
          "0x608060405234801561001057600080fd5b5060df8061001f6000396000f3006080604052600436106049576000357c0100000000000000000000000000000000000000000000000000000000900463ffffffff16806360fe47b114604e5780636d4ce63c146078575b600080fd5b348015605957600080fd5b5060766004803603810190808035906020019092919050505060a0565b005b348015608357600080fd5b50608a60aa565b6040518082815260200191505060405180910390f35b8060008190555050565b600080549050905600a165627a7a7230582061b7676067d537e410bb704932a9984739a959416170ea17bda192ac1218d2790029",
        "abi" => target_contract.abi,
        "proxy_type" => nil,
        "implementations" => [],
        "is_verified_via_eth_bytecode_db" => target_contract.verified_via_eth_bytecode_db,
        "is_verified_via_verifier_alliance" => target_contract.verified_via_verifier_alliance,
        "language" => target_contract |> SmartContract.language() |> to_string(),
        "license_type" => "none",
        "certified" => false,
        "is_blueprint" => true
      }

      TestHelper.get_all_proxies_implementation_zero_addresses()

      request = get(conn, "/api/v2/smart-contracts/#{Address.checksum(target_contract.address_hash)}")
      response = json_response(request, 200)

      result_props = correct_response |> Map.keys()

      for prop <- result_props do
        assert correct_response[prop] == response[prop]
      end
    end
  end

  test "doesn't get smart-contract implementation for 'Clones with immutable arguments' pattern", %{conn: conn} do
    implementation_contract =
      insert(:smart_contract,
        external_libraries: [],
        constructor_arguments: "",
        abi: [
          %{
            "type" => "constructor",
            "inputs" => [
              %{"type" => "address", "name" => "_proxyStorage"},
              %{"type" => "address", "name" => "_implementationAddress"}
            ]
          },
          %{
            "constant" => false,
            "inputs" => [%{"name" => "x", "type" => "uint256"}],
            "name" => "set",
            "outputs" => [],
            "payable" => false,
            "stateMutability" => "nonpayable",
            "type" => "function"
          },
          %{
            "constant" => true,
            "inputs" => [],
            "name" => "get",
            "outputs" => [%{"name" => "", "type" => "uint256"}],
            "payable" => false,
            "stateMutability" => "view",
            "type" => "function"
          }
        ],
        license_type: 9
      )

    insert(:smart_contract_additional_source,
      file_name: "test1",
      contract_source_code: "test2",
      address_hash: implementation_contract.address_hash
    )

    implementation_contract_address_hash_string =
      Base.encode16(implementation_contract.address_hash.bytes, case: :lower)

    proxy_transaction_input =
      "0x684fbe55000000000000000000000000af1caf51d49b0e63d1ff7e5d4ed6ea26d15f3f9d000000000000000000000000000000000000000000000000000000000000000100000000000000000000000000000000000000000000000000000000000000020000000000000000000000000000000000000000000000000000000000000003"

    proxy_deployed_bytecode =
      "0x3d3d3d3d363d3d3761003f603736393661003f013d73" <>
        implementation_contract_address_hash_string <>
        "5af43d3d93803e603557fd5bf3af1caf51d49b0e63d1ff7e5d4ed6ea26d15f3f9d0000000000000000000000000000000000000000000000000000000000000001000000000000000203003d"

    proxy_address =
      insert(:contract_address,
        contract_code: proxy_deployed_bytecode
      )

    insert(:transaction,
      created_contract_address_hash: proxy_address.hash,
      input: proxy_transaction_input
    )
    |> with_block(status: :ok)

    formatted_implementation_address_hash_string = to_string(Address.checksum(implementation_contract.address_hash))

    correct_response = %{
      "proxy_type" => "clone_with_immutable_arguments",
      "implementations" => [
        %{"address" => formatted_implementation_address_hash_string, "name" => implementation_contract.name}
      ],
      "has_custom_methods_read" => false,
      "has_custom_methods_write" => false,
      "is_self_destructed" => false,
      "deployed_bytecode" => proxy_deployed_bytecode,
      "creation_bytecode" => proxy_transaction_input
    }

    request = get(conn, "/api/v2/smart-contracts/#{Address.checksum(proxy_address.hash)}")
    response = json_response(request, 200)

    result_props = correct_response |> Map.keys()

    for prop <- result_props do
      assert prepare_implementation(correct_response[prop]) == response[prop]
    end
  end

  if Application.compile_env(:explorer, :chain_type) !== :zksync do
    describe "/smart-contracts/{address_hash} <> eth_bytecode_db" do
      setup do
        old_interval_env = Application.get_env(:explorer, Explorer.Chain.Fetcher.LookUpSmartContractSourcesOnDemand)

        :ok

        on_exit(fn ->
          Application.put_env(:explorer, Explorer.Chain.Fetcher.LookUpSmartContractSourcesOnDemand, old_interval_env)
        end)
      end

      test "automatically verify contract", %{conn: conn} do
        {:ok, pid} = Explorer.Chain.Fetcher.LookUpSmartContractSourcesOnDemand.start_link([])
        old_chain_id = Application.get_env(:block_scout_web, :chain_id)

        Application.put_env(:block_scout_web, :chain_id, 5)

        bypass = Bypass.open()
        eth_bytecode_response = File.read!("./test/support/fixture/smart_contract/eth_bytecode_db_search_response.json")

        old_env = Application.get_env(:explorer, Explorer.SmartContract.RustVerifierInterfaceBehaviour)

        Application.put_env(:explorer, Explorer.SmartContract.RustVerifierInterfaceBehaviour,
          service_url: "http://localhost:#{bypass.port}",
          enabled: true,
          type: "eth_bytecode_db",
          eth_bytecode_db?: true
        )

        address = insert(:contract_address)

        insert(:transaction,
          created_contract_address_hash: address.hash,
          input:
            "0x608060405234801561001057600080fd5b5060df8061001f6000396000f3006080604052600436106049576000357c0100000000000000000000000000000000000000000000000000000000900463ffffffff16806360fe47b114604e5780636d4ce63c146078575b600080fd5b348015605957600080fd5b5060766004803603810190808035906020019092919050505060a0565b005b348015608357600080fd5b50608a60aa565b6040518082815260200191505060405180910390f35b8060008190555050565b600080549050905600a165627a7a7230582061b7676067d537e410bb704932a9984739a959416170ea17bda192ac1218d2790029"
        )
        |> with_block()

        topic = "addresses:#{address.hash}"

        {:ok, _reply, _socket} =
          BlockScoutWeb.UserSocketV2
          |> socket("no_id", %{})
          |> subscribe_and_join(topic)

        Bypass.expect_once(bypass, "POST", "/api/v2/bytecodes/sources_search_all", fn conn ->
          Conn.resp(conn, 200, eth_bytecode_response)
        end)

        TestHelper.get_eip1967_implementation_error_response()

        request = get(conn, "/api/v2/smart-contracts/#{Address.checksum(address.hash)}")

        assert_receive %Phoenix.Socket.Message{
                         payload: %{},
                         event: "eth_bytecode_db_lookup_started",
                         topic: ^topic
                       },
                       :timer.seconds(1)

        assert_receive %Phoenix.Socket.Message{
                         payload: %{},
                         event: "smart_contract_was_verified",
                         topic: ^topic
                       },
                       :timer.seconds(1)

        response = json_response(request, 200)

        assert response ==
                 %{
                   "proxy_type" => nil,
                   "implementations" => [],
                   "has_custom_methods_read" => false,
                   "has_custom_methods_write" => false,
                   "is_self_destructed" => false,
                   "deployed_bytecode" => to_string(address.contract_code),
                   "creation_bytecode" =>
                     "0x608060405234801561001057600080fd5b5060df8061001f6000396000f3006080604052600436106049576000357c0100000000000000000000000000000000000000000000000000000000900463ffffffff16806360fe47b114604e5780636d4ce63c146078575b600080fd5b348015605957600080fd5b5060766004803603810190808035906020019092919050505060a0565b005b348015608357600080fd5b50608a60aa565b6040518082815260200191505060405180910390f35b8060008190555050565b600080549050905600a165627a7a7230582061b7676067d537e410bb704932a9984739a959416170ea17bda192ac1218d2790029"
                 }

        TestHelper.get_all_proxies_implementation_zero_addresses()

        request = get(conn, "/api/v2/smart-contracts/#{Address.checksum(address.hash)}")
        assert response = json_response(request, 200)
        assert %{"is_verified" => true} = response
        assert %{"is_verified_via_eth_bytecode_db" => true} = response
        assert %{"is_partially_verified" => true} = response
        assert %{"is_fully_verified" => false} = response

        Application.put_env(:block_scout_web, :chain_id, old_chain_id)
        Application.put_env(:explorer, Explorer.SmartContract.RustVerifierInterfaceBehaviour, old_env)
        Bypass.down(bypass)
        GenServer.stop(pid)
      end

      test "automatically verify contract using search-all (ethBytecodeDbSources) endpoint", %{conn: conn} do
        {:ok, pid} = Explorer.Chain.Fetcher.LookUpSmartContractSourcesOnDemand.start_link([])
        old_chain_id = Application.get_env(:block_scout_web, :chain_id)

        Application.put_env(:block_scout_web, :chain_id, 5)

        bypass = Bypass.open()

        eth_bytecode_response =
          File.read!("./test/support/fixture/smart_contract/eth_bytecode_db_search_all_local_sources_response.json")

        old_env = Application.get_env(:explorer, Explorer.SmartContract.RustVerifierInterfaceBehaviour)

        Application.put_env(:explorer, Explorer.SmartContract.RustVerifierInterfaceBehaviour,
          service_url: "http://localhost:#{bypass.port}",
          enabled: true,
          type: "eth_bytecode_db",
          eth_bytecode_db?: true
        )

        address = insert(:contract_address)

        insert(:transaction,
          created_contract_address_hash: address.hash,
          input:
            "0x608060405234801561001057600080fd5b5060df8061001f6000396000f3006080604052600436106049576000357c0100000000000000000000000000000000000000000000000000000000900463ffffffff16806360fe47b114604e5780636d4ce63c146078575b600080fd5b348015605957600080fd5b5060766004803603810190808035906020019092919050505060a0565b005b348015608357600080fd5b50608a60aa565b6040518082815260200191505060405180910390f35b8060008190555050565b600080549050905600a165627a7a7230582061b7676067d537e410bb704932a9984739a959416170ea17bda192ac1218d2790029"
        )
        |> with_block()

        topic = "addresses:#{address.hash}"

        {:ok, _reply, _socket} =
          BlockScoutWeb.UserSocketV2
          |> socket("no_id", %{})
          |> subscribe_and_join(topic)

        Bypass.expect_once(bypass, "POST", "/api/v2/bytecodes/sources_search_all", fn conn ->
          Conn.resp(conn, 200, eth_bytecode_response)
        end)

        TestHelper.get_eip1967_implementation_error_response()

        request = get(conn, "/api/v2/smart-contracts/#{Address.checksum(address.hash)}")

        assert_receive %Phoenix.Socket.Message{
                         payload: %{},
                         event: "eth_bytecode_db_lookup_started",
                         topic: ^topic
                       },
                       :timer.seconds(1)

        assert_receive %Phoenix.Socket.Message{
                         payload: %{},
                         event: "smart_contract_was_verified",
                         topic: ^topic
                       },
                       :timer.seconds(1)

        response = json_response(request, 200)

        assert response ==
                 %{
                   "proxy_type" => nil,
                   "implementations" => [],
                   "has_custom_methods_read" => false,
                   "has_custom_methods_write" => false,
                   "is_self_destructed" => false,
                   "deployed_bytecode" => to_string(address.contract_code),
                   "creation_bytecode" =>
                     "0x608060405234801561001057600080fd5b5060df8061001f6000396000f3006080604052600436106049576000357c0100000000000000000000000000000000000000000000000000000000900463ffffffff16806360fe47b114604e5780636d4ce63c146078575b600080fd5b348015605957600080fd5b5060766004803603810190808035906020019092919050505060a0565b005b348015608357600080fd5b50608a60aa565b6040518082815260200191505060405180910390f35b8060008190555050565b600080549050905600a165627a7a7230582061b7676067d537e410bb704932a9984739a959416170ea17bda192ac1218d2790029"
                 }

        TestHelper.get_all_proxies_implementation_zero_addresses()

        request = get(conn, "/api/v2/smart-contracts/#{Address.checksum(address.hash)}")
        assert response = json_response(request, 200)
        assert %{"is_verified" => true} = response
        assert %{"is_verified_via_eth_bytecode_db" => true} = response
        assert %{"is_partially_verified" => true} = response
        assert %{"is_fully_verified" => false} = response

        smart_contract = Jason.decode!(eth_bytecode_response)["ethBytecodeDbSources"] |> List.first()
        assert response["compiler_settings"] == Jason.decode!(smart_contract["compilerSettings"])
        assert response["name"] == smart_contract["contractName"]
        assert response["compiler_version"] == smart_contract["compilerVersion"]
        assert response["file_path"] == smart_contract["fileName"]
        assert response["constructor_args"] == smart_contract["constructorArguments"]
        assert response["abi"] == Jason.decode!(smart_contract["abi"])

        assert response["decoded_constructor_args"] == [
                 [
                   Address.checksum("0xc35DADB65012eC5796536bD9864eD8773aBc74C4"),
                   %{
                     "internalType" => "address",
                     "name" => "_factory",
                     "type" => "address"
                   }
                 ],
                 [
                   Address.checksum("0xB4FBF271143F4FBf7B91A5ded31805e42b2208d6"),
                   %{
                     "internalType" => "address",
                     "name" => "_WETH",
                     "type" => "address"
                   }
                 ]
               ]

        assert response["source_code"] == smart_contract["sourceFiles"][smart_contract["fileName"]]

        assert response["external_libraries"] == [
                 %{
                   "address_hash" => Address.checksum("0x00000000D41867734BBee4C6863D9255b2b06aC1"),
                   "name" => "__CACHE_BREAKER__"
                 }
               ]

        additional_sources =
          for file_name <- Map.keys(smart_contract["sourceFiles"]), smart_contract["fileName"] != file_name do
            %{
              "source_code" => smart_contract["sourceFiles"][file_name],
              "file_path" => file_name
            }
          end

        assert response["additional_sources"] |> Enum.sort_by(fn x -> x["file_path"] end) ==
                 additional_sources |> Enum.sort_by(fn x -> x["file_path"] end)

        Application.put_env(:block_scout_web, :chain_id, old_chain_id)
        Application.put_env(:explorer, Explorer.SmartContract.RustVerifierInterfaceBehaviour, old_env)
        Bypass.down(bypass)
        GenServer.stop(pid)
      end

      test "automatically verify contract using search-all (sourcifySources) endpoint", %{conn: conn} do
        {:ok, pid} = Explorer.Chain.Fetcher.LookUpSmartContractSourcesOnDemand.start_link([])
        old_chain_id = Application.get_env(:block_scout_web, :chain_id)

        Application.put_env(:block_scout_web, :chain_id, 5)

        bypass = Bypass.open()

        eth_bytecode_response =
          File.read!("./test/support/fixture/smart_contract/eth_bytecode_db_search_all_sourcify_sources_response.json")

        old_env = Application.get_env(:explorer, Explorer.SmartContract.RustVerifierInterfaceBehaviour)

        Application.put_env(:explorer, Explorer.SmartContract.RustVerifierInterfaceBehaviour,
          service_url: "http://localhost:#{bypass.port}",
          enabled: true,
          type: "eth_bytecode_db",
          eth_bytecode_db?: true
        )

        address = insert(:contract_address)

        insert(:transaction,
          created_contract_address_hash: address.hash,
          input:
            "0x608060405234801561001057600080fd5b5060df8061001f6000396000f3006080604052600436106049576000357c0100000000000000000000000000000000000000000000000000000000900463ffffffff16806360fe47b114604e5780636d4ce63c146078575b600080fd5b348015605957600080fd5b5060766004803603810190808035906020019092919050505060a0565b005b348015608357600080fd5b50608a60aa565b6040518082815260200191505060405180910390f35b8060008190555050565b600080549050905600a165627a7a7230582061b7676067d537e410bb704932a9984739a959416170ea17bda192ac1218d2790029"
        )
        |> with_block()

        topic = "addresses:#{address.hash}"

        {:ok, _reply, _socket} =
          BlockScoutWeb.UserSocketV2
          |> socket("no_id", %{})
          |> subscribe_and_join(topic)

        Bypass.expect_once(bypass, "POST", "/api/v2/bytecodes/sources_search_all", fn conn ->
          Conn.resp(conn, 200, eth_bytecode_response)
        end)

        TestHelper.get_all_proxies_implementation_zero_addresses()

        request = get(conn, "/api/v2/smart-contracts/#{Address.checksum(address.hash)}")

        assert_receive %Phoenix.Socket.Message{
                         payload: %{},
                         event: "eth_bytecode_db_lookup_started",
                         topic: ^topic
                       },
                       :timer.seconds(1)

        assert_receive %Phoenix.Socket.Message{
                         payload: %{},
                         event: "smart_contract_was_verified",
                         topic: ^topic
                       },
                       :timer.seconds(1)

        response = json_response(request, 200)

        assert response ==
                 %{
                   "proxy_type" => "unknown",
                   "implementations" => [],
                   "has_custom_methods_read" => false,
                   "has_custom_methods_write" => false,
                   "is_self_destructed" => false,
                   "deployed_bytecode" => to_string(address.contract_code),
                   "creation_bytecode" =>
                     "0x608060405234801561001057600080fd5b5060df8061001f6000396000f3006080604052600436106049576000357c0100000000000000000000000000000000000000000000000000000000900463ffffffff16806360fe47b114604e5780636d4ce63c146078575b600080fd5b348015605957600080fd5b5060766004803603810190808035906020019092919050505060a0565b005b348015608357600080fd5b50608a60aa565b6040518082815260200191505060405180910390f35b8060008190555050565b600080549050905600a165627a7a7230582061b7676067d537e410bb704932a9984739a959416170ea17bda192ac1218d2790029"
                 }

        request = get(conn, "/api/v2/smart-contracts/#{Address.checksum(address.hash)}")
        assert response = json_response(request, 200)
        assert %{"is_verified" => true} = response
        assert %{"is_verified_via_eth_bytecode_db" => true} = response
        assert %{"is_verified_via_sourcify" => true} = response
        assert %{"is_partially_verified" => true} = response
        assert %{"is_fully_verified" => false} = response
        assert response["file_path"] == "Test.sol"

        Application.put_env(:block_scout_web, :chain_id, old_chain_id)
        Application.put_env(:explorer, Explorer.SmartContract.RustVerifierInterfaceBehaviour, old_env)
        Bypass.down(bypass)
        GenServer.stop(pid)
      end

      test "automatically verify contract using search-all (sourcifySources with libraries) endpoint", %{conn: conn} do
        {:ok, pid} = Explorer.Chain.Fetcher.LookUpSmartContractSourcesOnDemand.start_link([])
        old_chain_id = Application.get_env(:block_scout_web, :chain_id)

        Application.put_env(:block_scout_web, :chain_id, 5)

        bypass = Bypass.open()

        eth_bytecode_response =
          File.read!(
            "./test/support/fixture/smart_contract/eth_bytecode_db_search_all_sourcify_sources_with_libs_response.json"
          )

        old_env = Application.get_env(:explorer, Explorer.SmartContract.RustVerifierInterfaceBehaviour)

        Application.put_env(:explorer, Explorer.SmartContract.RustVerifierInterfaceBehaviour,
          service_url: "http://localhost:#{bypass.port}",
          enabled: true,
          type: "eth_bytecode_db",
          eth_bytecode_db?: true
        )

        address = insert(:contract_address)

        insert(:transaction,
          created_contract_address_hash: address.hash,
          input:
            "0x608060405234801561001057600080fd5b5060df8061001f6000396000f3006080604052600436106049576000357c0100000000000000000000000000000000000000000000000000000000900463ffffffff16806360fe47b114604e5780636d4ce63c146078575b600080fd5b348015605957600080fd5b5060766004803603810190808035906020019092919050505060a0565b005b348015608357600080fd5b50608a60aa565b6040518082815260200191505060405180910390f35b8060008190555050565b600080549050905600a165627a7a7230582061b7676067d537e410bb704932a9984739a959416170ea17bda192ac1218d2790029"
        )
        |> with_block()

        topic = "addresses:#{address.hash}"

        {:ok, _reply, _socket} =
          BlockScoutWeb.UserSocketV2
          |> socket("no_id", %{})
          |> subscribe_and_join(topic)

        Bypass.expect_once(bypass, "POST", "/api/v2/bytecodes/sources_search_all", fn conn ->
          Conn.resp(conn, 200, eth_bytecode_response)
        end)

        TestHelper.get_eip1967_implementation_error_response()

        request = get(conn, "/api/v2/smart-contracts/#{Address.checksum(address.hash)}")

        assert_receive %Phoenix.Socket.Message{
                         payload: %{},
                         event: "eth_bytecode_db_lookup_started",
                         topic: ^topic
                       },
                       :timer.seconds(1)

        assert_receive %Phoenix.Socket.Message{
                         payload: %{},
                         event: "smart_contract_was_verified",
                         topic: ^topic
                       },
                       :timer.seconds(1)

        response = json_response(request, 200)

        assert response ==
                 %{
                   "proxy_type" => nil,
                   "implementations" => [],
                   "has_custom_methods_read" => false,
                   "has_custom_methods_write" => false,
                   "is_self_destructed" => false,
                   "deployed_bytecode" => to_string(address.contract_code),
                   "creation_bytecode" =>
                     "0x608060405234801561001057600080fd5b5060df8061001f6000396000f3006080604052600436106049576000357c0100000000000000000000000000000000000000000000000000000000900463ffffffff16806360fe47b114604e5780636d4ce63c146078575b600080fd5b348015605957600080fd5b5060766004803603810190808035906020019092919050505060a0565b005b348015608357600080fd5b50608a60aa565b6040518082815260200191505060405180910390f35b8060008190555050565b600080549050905600a165627a7a7230582061b7676067d537e410bb704932a9984739a959416170ea17bda192ac1218d2790029"
                 }

        TestHelper.get_all_proxies_implementation_zero_addresses()

        request = get(conn, "/api/v2/smart-contracts/#{Address.checksum(address.hash)}")
        assert response = json_response(request, 200)

        smart_contract = Jason.decode!(eth_bytecode_response)["sourcifySources"] |> List.first()
        assert %{"is_verified" => true} = response
        assert %{"is_verified_via_eth_bytecode_db" => true} = response
        assert %{"is_verified_via_sourcify" => true} = response
        assert %{"is_partially_verified" => true} = response
        assert %{"is_fully_verified" => false} = response
        assert response["file_path"] == "src/zkbob/ZkBobPool.sol"

        assert response["external_libraries"] == [
                 %{
                   "address_hash" => Address.checksum("0x22DE6B06544Ee5Cd907813a04bcdEd149A2f49D2"),
                   "name" => "lib/base58-solidity/contracts/Base58.sol:Base58"
                 },
                 %{
                   "address_hash" => Address.checksum("0x019d3788F00a7087234f3844CB1ceCe1F9982B7A"),
                   "name" => "src/libraries/ZkAddress.sol:ZkAddress"
                 }
               ]

        additional_sources =
          for file_name <- Map.keys(smart_contract["sourceFiles"]), smart_contract["fileName"] != file_name do
            %{
              "source_code" => smart_contract["sourceFiles"][file_name],
              "file_path" => file_name
            }
          end

        assert response["additional_sources"] |> Enum.sort_by(fn x -> x["file_path"] end) ==
                 additional_sources |> Enum.sort_by(fn x -> x["file_path"] end)

        Application.put_env(:block_scout_web, :chain_id, old_chain_id)
        Application.put_env(:explorer, Explorer.SmartContract.RustVerifierInterfaceBehaviour, old_env)
        Bypass.down(bypass)
        GenServer.stop(pid)
      end

      test "automatically verify contract using search-all (allianceSources) endpoint", %{conn: conn} do
        {:ok, pid} = Explorer.Chain.Fetcher.LookUpSmartContractSourcesOnDemand.start_link([])
        old_chain_id = Application.get_env(:block_scout_web, :chain_id)

        Application.put_env(:block_scout_web, :chain_id, 5)

        bypass = Bypass.open()

        eth_bytecode_response =
          File.read!("./test/support/fixture/smart_contract/eth_bytecode_db_search_all_alliance_sources_response.json")

        old_env = Application.get_env(:explorer, Explorer.SmartContract.RustVerifierInterfaceBehaviour)

        Application.put_env(:explorer, Explorer.SmartContract.RustVerifierInterfaceBehaviour,
          service_url: "http://localhost:#{bypass.port}",
          enabled: true,
          type: "eth_bytecode_db",
          eth_bytecode_db?: true
        )

        address = insert(:contract_address)

        insert(:transaction,
          created_contract_address_hash: address.hash,
          input:
            "0x608060405234801561001057600080fd5b5060df8061001f6000396000f3006080604052600436106049576000357c0100000000000000000000000000000000000000000000000000000000900463ffffffff16806360fe47b114604e5780636d4ce63c146078575b600080fd5b348015605957600080fd5b5060766004803603810190808035906020019092919050505060a0565b005b348015608357600080fd5b50608a60aa565b6040518082815260200191505060405180910390f35b8060008190555050565b600080549050905600a165627a7a7230582061b7676067d537e410bb704932a9984739a959416170ea17bda192ac1218d2790029"
        )
        |> with_block()

        topic = "addresses:#{address.hash}"

        {:ok, _reply, _socket} =
          BlockScoutWeb.UserSocketV2
          |> socket("no_id", %{})
          |> subscribe_and_join(topic)

        Bypass.expect_once(bypass, "POST", "/api/v2/bytecodes/sources_search_all", fn conn ->
          Conn.resp(conn, 200, eth_bytecode_response)
        end)

        implementation_address = insert(:address)
        implementation_address_hash_string = to_string(implementation_address.hash)
        formatted_implementation_address_hash_string = to_string(Address.checksum(implementation_address.hash))
        TestHelper.get_eip1967_implementation_non_zero_address(implementation_address_hash_string)

        request = get(conn, "/api/v2/smart-contracts/#{Address.checksum(address.hash)}")

        assert_receive %Phoenix.Socket.Message{
                         payload: %{},
                         event: "eth_bytecode_db_lookup_started",
                         topic: ^topic
                       },
                       :timer.seconds(1)

        assert_receive %Phoenix.Socket.Message{
                         payload: %{},
                         event: "smart_contract_was_verified",
                         topic: ^topic
                       },
                       :timer.seconds(1)

        response = json_response(request, 200)

        assert response ==
                 %{
                   "proxy_type" => "eip1967",
                   "implementations" => [
                     prepare_implementation(%{"address" => formatted_implementation_address_hash_string, "name" => nil})
                   ],
                   "has_custom_methods_read" => false,
                   "has_custom_methods_write" => false,
                   "is_self_destructed" => false,
                   "deployed_bytecode" => to_string(address.contract_code),
                   "creation_bytecode" =>
                     "0x608060405234801561001057600080fd5b5060df8061001f6000396000f3006080604052600436106049576000357c0100000000000000000000000000000000000000000000000000000000900463ffffffff16806360fe47b114604e5780636d4ce63c146078575b600080fd5b348015605957600080fd5b5060766004803603810190808035906020019092919050505060a0565b005b348015608357600080fd5b50608a60aa565b6040518082815260200191505060405180910390f35b8060008190555050565b600080549050905600a165627a7a7230582061b7676067d537e410bb704932a9984739a959416170ea17bda192ac1218d2790029"
                 }

        request = get(conn, "/api/v2/smart-contracts/#{Address.checksum(address.hash)}")
        assert response = json_response(request, 200)
        assert %{"proxy_type" => "eip1967"} = response

        assert %{"implementations" => [%{"address" => ^formatted_implementation_address_hash_string, "name" => nil}]} =
                 response

        assert %{"is_verified" => true} = response
        assert %{"is_verified_via_eth_bytecode_db" => true} = response
        assert %{"is_partially_verified" => true} = response
        assert %{"is_verified_via_sourcify" => false} = response
        assert %{"is_verified_via_verifier_alliance" => true} = response
        assert %{"is_fully_verified" => false} = response

        smart_contract = Jason.decode!(eth_bytecode_response)["allianceSources"] |> List.first()
        assert response["compiler_settings"] == Jason.decode!(smart_contract["compilerSettings"])
        assert response["name"] == smart_contract["contractName"]
        assert response["compiler_version"] == smart_contract["compilerVersion"]
        assert response["file_path"] == smart_contract["fileName"]
        assert response["constructor_args"] == smart_contract["constructorArguments"]
        assert response["abi"] == Jason.decode!(smart_contract["abi"])

        assert response["source_code"] == smart_contract["sourceFiles"][smart_contract["fileName"]]

        assert response["external_libraries"] == [
                 %{
                   "address_hash" => Address.checksum("0x00000000D41867734BBee4C6863D9255b2b06aC1"),
                   "name" => "__CACHE_BREAKER__"
                 }
               ]

        additional_sources =
          for file_name <- Map.keys(smart_contract["sourceFiles"]), smart_contract["fileName"] != file_name do
            %{
              "source_code" => smart_contract["sourceFiles"][file_name],
              "file_path" => file_name
            }
          end

        assert response["additional_sources"] |> Enum.sort_by(fn x -> x["file_path"] end) ==
                 additional_sources |> Enum.sort_by(fn x -> x["file_path"] end)

        Application.put_env(:block_scout_web, :chain_id, old_chain_id)
        Application.put_env(:explorer, Explorer.SmartContract.RustVerifierInterfaceBehaviour, old_env)
        Bypass.down(bypass)
        GenServer.stop(pid)
      end

      test "automatically verify contract using search-all (prefer sourcify FULL match) endpoint", %{conn: conn} do
        {:ok, pid} = Explorer.Chain.Fetcher.LookUpSmartContractSourcesOnDemand.start_link([])
        old_chain_id = Application.get_env(:block_scout_web, :chain_id)

        Application.put_env(:block_scout_web, :chain_id, 5)

        bypass = Bypass.open()

        eth_bytecode_response =
          File.read!(
            "./test/support/fixture/smart_contract/eth_bytecode_db_search_all_alliance_sources_partial_response.json"
          )

        old_env = Application.get_env(:explorer, Explorer.SmartContract.RustVerifierInterfaceBehaviour)

        Application.put_env(:explorer, Explorer.SmartContract.RustVerifierInterfaceBehaviour,
          service_url: "http://localhost:#{bypass.port}",
          enabled: true,
          type: "eth_bytecode_db",
          eth_bytecode_db?: true
        )

        address = insert(:contract_address)

        insert(:transaction,
          created_contract_address_hash: address.hash,
          input:
            "0x608060405234801561001057600080fd5b5060df8061001f6000396000f3006080604052600436106049576000357c0100000000000000000000000000000000000000000000000000000000900463ffffffff16806360fe47b114604e5780636d4ce63c146078575b600080fd5b348015605957600080fd5b5060766004803603810190808035906020019092919050505060a0565b005b348015608357600080fd5b50608a60aa565b6040518082815260200191505060405180910390f35b8060008190555050565b600080549050905600a165627a7a7230582061b7676067d537e410bb704932a9984739a959416170ea17bda192ac1218d2790029"
        )
        |> with_block()

        topic = "addresses:#{address.hash}"

        {:ok, _reply, _socket} =
          BlockScoutWeb.UserSocketV2
          |> socket("no_id", %{})
          |> subscribe_and_join(topic)

        Bypass.expect_once(bypass, "POST", "/api/v2/bytecodes/sources_search_all", fn conn ->
          Conn.resp(conn, 200, eth_bytecode_response)
        end)

        implementation_address = insert(:address)
        implementation_address_hash_string = to_string(implementation_address.hash)
        formatted_implementation_address_hash_string = to_string(Address.checksum(implementation_address.hash))
        TestHelper.get_eip1967_implementation_non_zero_address(implementation_address_hash_string)

        request = get(conn, "/api/v2/smart-contracts/#{Address.checksum(address.hash)}")

        assert_receive %Phoenix.Socket.Message{
                         payload: %{},
                         event: "eth_bytecode_db_lookup_started",
                         topic: ^topic
                       },
                       :timer.seconds(1)

        assert_receive %Phoenix.Socket.Message{
                         payload: %{},
                         event: "smart_contract_was_verified",
                         topic: ^topic
                       },
                       :timer.seconds(1)

        response = json_response(request, 200)

        assert response ==
                 %{
                   "proxy_type" => "eip1967",
                   "implementations" => [
                     prepare_implementation(%{"address" => formatted_implementation_address_hash_string, "name" => nil})
                   ],
                   "has_custom_methods_read" => false,
                   "has_custom_methods_write" => false,
                   "is_self_destructed" => false,
                   "deployed_bytecode" => to_string(address.contract_code),
                   "creation_bytecode" =>
                     "0x608060405234801561001057600080fd5b5060df8061001f6000396000f3006080604052600436106049576000357c0100000000000000000000000000000000000000000000000000000000900463ffffffff16806360fe47b114604e5780636d4ce63c146078575b600080fd5b348015605957600080fd5b5060766004803603810190808035906020019092919050505060a0565b005b348015608357600080fd5b50608a60aa565b6040518082815260200191505060405180910390f35b8060008190555050565b600080549050905600a165627a7a7230582061b7676067d537e410bb704932a9984739a959416170ea17bda192ac1218d2790029"
                 }

        request = get(conn, "/api/v2/smart-contracts/#{Address.checksum(address.hash)}")
        assert response = json_response(request, 200)
        assert %{"proxy_type" => "eip1967"} = response

        assert %{"implementations" => [%{"address" => ^formatted_implementation_address_hash_string, "name" => nil}]} =
                 response

        assert %{"is_verified" => true} = response
        assert %{"is_verified_via_eth_bytecode_db" => true} = response
        assert %{"is_partially_verified" => false} = response
        assert %{"is_verified_via_sourcify" => true} = response
        assert %{"is_verified_via_verifier_alliance" => false} = response
        assert %{"is_fully_verified" => true} = response

        smart_contract = Jason.decode!(eth_bytecode_response)["sourcifySources"] |> List.first()
        assert response["compiler_settings"] == Jason.decode!(smart_contract["compilerSettings"])
        assert response["name"] == smart_contract["contractName"]
        assert response["compiler_version"] == smart_contract["compilerVersion"]
        assert response["file_path"] == smart_contract["fileName"]
        assert response["constructor_args"] == smart_contract["constructorArguments"]
        assert response["abi"] == Jason.decode!(smart_contract["abi"])

        assert response["source_code"] == smart_contract["sourceFiles"][smart_contract["fileName"]]

        assert response["external_libraries"] == [
                 %{
                   "address_hash" => Address.checksum("0x00000000D41867734BBee4C6863D9255b2b06aC1"),
                   "name" => "__CACHE_BREAKER__"
                 }
               ]

        additional_sources =
          for file_name <- Map.keys(smart_contract["sourceFiles"]), smart_contract["fileName"] != file_name do
            %{
              "source_code" => smart_contract["sourceFiles"][file_name],
              "file_path" => file_name
            }
          end

        assert response["additional_sources"] |> Enum.sort_by(fn x -> x["file_path"] end) ==
                 additional_sources |> Enum.sort_by(fn x -> x["file_path"] end)

        Application.put_env(:block_scout_web, :chain_id, old_chain_id)
        Application.put_env(:explorer, Explorer.SmartContract.RustVerifierInterfaceBehaviour, old_env)
        Bypass.down(bypass)
        GenServer.stop(pid)
      end

      test "automatically verify contract using search-all (take eth bytecode db FULL match) endpoint", %{conn: conn} do
        {:ok, pid} = Explorer.Chain.Fetcher.LookUpSmartContractSourcesOnDemand.start_link([])
        old_chain_id = Application.get_env(:block_scout_web, :chain_id)

        Application.put_env(:block_scout_web, :chain_id, 5)

        bypass = Bypass.open()

        eth_bytecode_response =
          File.read!(
            "./test/support/fixture/smart_contract/eth_bytecode_db_search_all_alliance_sources_partial_response_eth_bdb_full.json"
          )

        old_env = Application.get_env(:explorer, Explorer.SmartContract.RustVerifierInterfaceBehaviour)

        Application.put_env(:explorer, Explorer.SmartContract.RustVerifierInterfaceBehaviour,
          service_url: "http://localhost:#{bypass.port}",
          enabled: true,
          type: "eth_bytecode_db",
          eth_bytecode_db?: true
        )

        address = insert(:contract_address)

        insert(:transaction,
          created_contract_address_hash: address.hash,
          input:
            "0x608060405234801561001057600080fd5b5060df8061001f6000396000f3006080604052600436106049576000357c0100000000000000000000000000000000000000000000000000000000900463ffffffff16806360fe47b114604e5780636d4ce63c146078575b600080fd5b348015605957600080fd5b5060766004803603810190808035906020019092919050505060a0565b005b348015608357600080fd5b50608a60aa565b6040518082815260200191505060405180910390f35b8060008190555050565b600080549050905600a165627a7a7230582061b7676067d537e410bb704932a9984739a959416170ea17bda192ac1218d2790029"
        )
        |> with_block()

        topic = "addresses:#{address.hash}"

        {:ok, _reply, _socket} =
          BlockScoutWeb.UserSocketV2
          |> socket("no_id", %{})
          |> subscribe_and_join(topic)

        Bypass.expect_once(bypass, "POST", "/api/v2/bytecodes/sources_search_all", fn conn ->
          Conn.resp(conn, 200, eth_bytecode_response)
        end)

        implementation_address = insert(:address)
        implementation_address_hash_string = to_string(implementation_address.hash)
        formatted_implementation_address_hash_string = to_string(Address.checksum(implementation_address.hash))
        TestHelper.get_eip1967_implementation_non_zero_address(implementation_address_hash_string)

        request = get(conn, "/api/v2/smart-contracts/#{Address.checksum(address.hash)}")

        assert_receive %Phoenix.Socket.Message{
                         payload: %{},
                         event: "eth_bytecode_db_lookup_started",
                         topic: ^topic
                       },
                       :timer.seconds(1)

        assert_receive %Phoenix.Socket.Message{
                         payload: %{},
                         event: "smart_contract_was_verified",
                         topic: ^topic
                       },
                       :timer.seconds(1)

        response = json_response(request, 200)

        assert response ==
                 %{
                   "proxy_type" => "eip1967",
                   "implementations" => [
                     prepare_implementation(%{"address" => formatted_implementation_address_hash_string, "name" => nil})
                   ],
                   "has_custom_methods_read" => false,
                   "has_custom_methods_write" => false,
                   "is_self_destructed" => false,
                   "deployed_bytecode" => to_string(address.contract_code),
                   "creation_bytecode" =>
                     "0x608060405234801561001057600080fd5b5060df8061001f6000396000f3006080604052600436106049576000357c0100000000000000000000000000000000000000000000000000000000900463ffffffff16806360fe47b114604e5780636d4ce63c146078575b600080fd5b348015605957600080fd5b5060766004803603810190808035906020019092919050505060a0565b005b348015608357600080fd5b50608a60aa565b6040518082815260200191505060405180910390f35b8060008190555050565b600080549050905600a165627a7a7230582061b7676067d537e410bb704932a9984739a959416170ea17bda192ac1218d2790029"
                 }

        request = get(conn, "/api/v2/smart-contracts/#{Address.checksum(address.hash)}")
        assert response = json_response(request, 200)
        assert %{"proxy_type" => "eip1967"} = response

        assert %{"implementations" => [%{"address" => ^formatted_implementation_address_hash_string, "name" => nil}]} =
                 response

        assert %{"is_verified" => true} = response
        assert %{"is_verified_via_eth_bytecode_db" => true} = response
        assert %{"is_partially_verified" => false} = response
        assert %{"is_verified_via_sourcify" => false} = response
        assert %{"is_verified_via_verifier_alliance" => false} = response
        assert %{"is_fully_verified" => true} = response

        smart_contract = Jason.decode!(eth_bytecode_response)["ethBytecodeDbSources"] |> List.first()
        assert response["compiler_settings"] == Jason.decode!(smart_contract["compilerSettings"])
        assert response["name"] == smart_contract["contractName"]
        assert response["compiler_version"] == smart_contract["compilerVersion"]
        assert response["file_path"] == smart_contract["fileName"]
        assert response["constructor_args"] == smart_contract["constructorArguments"]
        assert response["abi"] == Jason.decode!(smart_contract["abi"])

        assert response["source_code"] == smart_contract["sourceFiles"][smart_contract["fileName"]]

        assert response["external_libraries"] == [
                 %{
                   "address_hash" => Address.checksum("0x00000000D41867734BBee4C6863D9255b2b06aC1"),
                   "name" => "__CACHE_BREAKER__"
                 }
               ]

        additional_sources =
          for file_name <- Map.keys(smart_contract["sourceFiles"]), smart_contract["fileName"] != file_name do
            %{
              "source_code" => smart_contract["sourceFiles"][file_name],
              "file_path" => file_name
            }
          end

        assert response["additional_sources"] |> Enum.sort_by(fn x -> x["file_path"] end) ==
                 additional_sources |> Enum.sort_by(fn x -> x["file_path"] end)

        Application.put_env(:block_scout_web, :chain_id, old_chain_id)
        Application.put_env(:explorer, Explorer.SmartContract.RustVerifierInterfaceBehaviour, old_env)
        Bypass.down(bypass)
        GenServer.stop(pid)
      end

      test "check fetch interval for LookUpSmartContractSourcesOnDemand and use sources:search endpoint since chain_id is unset",
           %{conn: conn} do
        {:ok, pid} = Explorer.Chain.Fetcher.LookUpSmartContractSourcesOnDemand.start_link([])
        old_chain_id = Application.get_env(:block_scout_web, :chain_id)

        Application.put_env(:block_scout_web, :chain_id, nil)

        bypass = Bypass.open()
        address = insert(:contract_address)
        topic = "addresses:#{address.hash}"

        {:ok, _reply, _socket} =
          BlockScoutWeb.UserSocketV2
          |> socket("no_id", %{})
          |> subscribe_and_join(topic)

        insert(:transaction,
          created_contract_address_hash: address.hash,
          input:
            "0x608060405234801561001057600080fd5b5060df8061001f6000396000f3006080604052600436106049576000357c0100000000000000000000000000000000000000000000000000000000900463ffffffff16806360fe47b114604e5780636d4ce63c146078575b600080fd5b348015605957600080fd5b5060766004803603810190808035906020019092919050505060a0565b005b348015608357600080fd5b50608a60aa565b6040518082815260200191505060405180910390f35b8060008190555050565b600080549050905600a165627a7a7230582061b7676067d537e410bb704932a9984739a959416170ea17bda192ac1218d2790029"
        )
        |> with_block()

        old_env = Application.get_env(:explorer, Explorer.SmartContract.RustVerifierInterfaceBehaviour)

        Application.put_env(:explorer, Explorer.SmartContract.RustVerifierInterfaceBehaviour,
          service_url: "http://localhost:#{bypass.port}",
          enabled: true,
          type: "eth_bytecode_db",
          eth_bytecode_db?: true
        )

        old_interval_env = Application.get_env(:explorer, Explorer.Chain.Fetcher.LookUpSmartContractSourcesOnDemand)

        Application.put_env(:explorer, Explorer.Chain.Fetcher.LookUpSmartContractSourcesOnDemand, fetch_interval: 0)

        Bypass.expect_once(bypass, "POST", "/api/v2/bytecodes/sources_search", fn conn ->
          Conn.resp(conn, 200, "{\"sources\": []}")
        end)

        TestHelper.get_all_proxies_implementation_zero_addresses()

        _request = get(conn, "/api/v2/smart-contracts/#{Address.checksum(address.hash)}")

        assert_receive %Phoenix.Socket.Message{
                         payload: %{},
                         event: "eth_bytecode_db_lookup_started",
                         topic: ^topic
                       },
                       :timer.seconds(1)

        assert_receive %Phoenix.Socket.Message{
                         payload: %{},
                         event: "smart_contract_was_not_verified",
                         topic: ^topic
                       },
                       :timer.seconds(1)

        :timer.sleep(10)

        Bypass.expect_once(bypass, "POST", "/api/v2/bytecodes/sources_search", fn conn ->
          Conn.resp(conn, 200, "{\"sources\": []}")
        end)

        _request = get(conn, "/api/v2/smart-contracts/#{Address.checksum(address.hash)}")

        assert_receive %Phoenix.Socket.Message{
                         payload: %{},
                         event: "eth_bytecode_db_lookup_started",
                         topic: ^topic
                       },
                       :timer.seconds(1)

        assert_receive %Phoenix.Socket.Message{
                         payload: %{},
                         event: "smart_contract_was_not_verified",
                         topic: ^topic
                       },
                       :timer.seconds(1)

        :timer.sleep(10)

        Bypass.expect_once(bypass, "POST", "/api/v2/bytecodes/sources_search", fn conn ->
          Conn.resp(conn, 200, "{\"sources\": []}")
        end)

        _request = get(conn, "/api/v2/smart-contracts/#{Address.checksum(address.hash)}")

        assert_receive %Phoenix.Socket.Message{
                         payload: %{},
                         event: "eth_bytecode_db_lookup_started",
                         topic: ^topic
                       },
                       :timer.seconds(1)

        assert_receive %Phoenix.Socket.Message{
                         payload: %{},
                         event: "smart_contract_was_not_verified",
                         topic: ^topic
                       },
                       :timer.seconds(1)

        :timer.sleep(10)

        Application.put_env(:explorer, Explorer.Chain.Fetcher.LookUpSmartContractSourcesOnDemand, fetch_interval: 10000)

        _request = get(conn, "/api/v2/smart-contracts/#{Address.checksum(address.hash)}")

        refute_receive %Phoenix.Socket.Message{
                         payload: %{},
                         event: "eth_bytecode_db_lookup_started",
                         topic: ^topic
                       },
                       :timer.seconds(1)

        refute_receive %Phoenix.Socket.Message{
                         payload: %{},
                         event: "smart_contract_was_not_verified",
                         topic: ^topic
                       },
                       :timer.seconds(1)

        refute_receive %Phoenix.Socket.Message{
                         payload: %{},
                         event: "smart_contract_was_verified",
                         topic: ^topic
                       },
                       :timer.seconds(1)

        Application.put_env(:block_scout_web, :chain_id, old_chain_id)
        Application.put_env(:explorer, Explorer.Chain.Fetcher.LookUpSmartContractSourcesOnDemand, old_interval_env)
        Application.put_env(:explorer, Explorer.SmartContract.RustVerifierInterfaceBehaviour, old_env)
        Bypass.down(bypass)
        GenServer.stop(pid)
      end
    end
  end

  describe "/smart-contracts/{address_hash}/methods-read" do
    test "get 404 on non existing SC", %{conn: conn} do
      address = build(:address)

      request = get(conn, "/api/v2/smart-contracts/#{address.hash}/methods-read")

      assert %{"message" => "Not found"} = json_response(request, 404)
    end

    test "get 422 on invalid address", %{conn: conn} do
      request = get(conn, "/api/v2/smart-contracts/0x/methods-read")

      assert %{"message" => "Invalid parameter(s)"} = json_response(request, 422)
    end

    test "return 404 on unverified contract", %{conn: conn} do
      address = insert(:contract_address)

      TestHelper.get_all_proxies_implementation_zero_addresses()
      request = get(conn, "/api/v2/smart-contracts/#{Address.checksum(address.hash)}/methods-read")
      assert %{"message" => "Not found"} = json_response(request, 404)
    end

    test "get read-methods", %{conn: conn} do
      abi = [
        %{
          "type" => "function",
          "stateMutability" => "view",
          "outputs" => [%{"type" => "address", "name" => "", "internalType" => "address"}],
          "name" => "getCaller",
          "inputs" => []
        },
        %{
          "type" => "function",
          "stateMutability" => "view",
          "outputs" => [%{"type" => "bool", "name" => "", "internalType" => "bool"}],
          "name" => "isWhitelist",
          "inputs" => [%{"type" => "address", "name" => "_address", "internalType" => "address"}]
        },
        %{
          "type" => "function",
          "stateMutability" => "nonpayable",
          "outputs" => [],
          "name" => "disableWhitelist",
          "inputs" => [%{"type" => "bool", "name" => "disable", "internalType" => "bool"}]
        },
        %{"type" => "fallback"},
        %{"type" => "receive"},
        %{
          "type" => "function",
          "stateMutability" => "view",
          "outputs" => [
            %{
              "type" => "tuple",
              "name" => "",
              "internalType" => "struct Storage.TransactionReceipt",
              "components" => [
                %{"type" => "bytes32", "name" => "txHash", "internalType" => "bytes32"},
                %{"type" => "uint256", "name" => "blockNumber", "internalType" => "uint256"},
                %{"type" => "bytes32", "name" => "blockHash", "internalType" => "bytes32"},
                %{"type" => "uint256", "name" => "transactionIndex", "internalType" => "uint256"},
                %{"type" => "address", "name" => "from", "internalType" => "address"},
                %{"type" => "address", "name" => "to", "internalType" => "address"},
                %{"type" => "uint256", "name" => "gasUsed", "internalType" => "uint256"},
                %{"type" => "bool", "name" => "status", "internalType" => "bool"},
                %{
                  "type" => "tuple[]",
                  "name" => "logs",
                  "internalType" => "struct Storage.Log[]",
                  "components" => [
                    %{"type" => "address", "name" => "from", "internalType" => "address"},
                    %{"type" => "bytes32[]", "name" => "topics", "internalType" => "bytes32[]"},
                    %{"type" => "bytes", "name" => "data", "internalType" => "bytes"}
                  ]
                }
              ]
            }
          ],
          "name" => "retrieve",
          "inputs" => []
        }
      ]

      target_contract = insert(:smart_contract, abi: abi)

      address_hash = to_string(target_contract.address_hash)

      expect(
        EthereumJSONRPC.Mox,
        :json_rpc,
        fn [
             %{
               id: id_1,
               method: "eth_call",
               params: [%{to: ^address_hash, from: "0xBb36c792B9B45Aaf8b848A1392B0d6559202729E", data: "0x2e64cec1"}, _]
             },
             %{
               id: id_2,
               method: "eth_call",
               params: [%{to: ^address_hash, from: "0xBb36c792B9B45Aaf8b848A1392B0d6559202729E", data: "0xab470f05"}, _]
             }
           ],
           _opts ->
          {:ok,
           [
             %{
               id: id_2,
               jsonrpc: "2.0",
               result: "0x000000000000000000000000fffffffffffffffffffffffffffffffffffffffe"
             },
             %{
               id: id_1,
               jsonrpc: "2.0",
               result:
                 "0x0000000000000000000000000000000000000000000000000000000000000020fe6a43fa23a0269092cbf97cb908e1d5a49a18fd6942baf2467fb5b221e39ab200000000000000000000000000000000000000000000000000000000000003e8fe6a43fa23a0269092cbf97cb908e1d5a49a18fd6942baf2467fb5b221e39ab2000000000000000000000000000000000000000000000000000000000000000a000000000000000000000000bb36c792b9b45aaf8b848a1392b0d6559202729e000000000000000000000000bb36c792b9b45aaf8b848a1392b0d6559202729e000000000000000000000000000000000000000000000000000000000001e0f30000000000000000000000000000000000000000000000000000000000000001000000000000000000000000000000000000000000000000000000000000012000000000000000000000000000000000000000000000000000000000000000030000000000000000000000000000000000000000000000000000000000000060000000000000000000000000000000000000000000000000000000000000018000000000000000000000000000000000000000000000000000000000000002a0000000000000000000000000bb36c792b9b45aaf8b848a1392b0d6559202729e000000000000000000000000000000000000000000000000000000000000006000000000000000000000000000000000000000000000000000000000000000e00000000000000000000000000000000000000000000000000000000000000003307830000000000000000000000000000000000000000000000000000000000030783030313132323333000000000000000000000000000000000000000000003078303031313232333331323300000000000000000000000000000000000000000000000000000000000000000000000000000000000000000000000000000c3078303030303132333132330000000000000000000000000000000000000000000000000000000000000000bb36c792b9b45aaf8b848a1392b0d6559202729e000000000000000000000000000000000000000000000000000000000000006000000000000000000000000000000000000000000000000000000000000000e00000000000000000000000000000000000000000000000000000000000000003307830000000000000000000000000000000000000000000000000000000000030783030313132323333000000000000000000000000000000000000000000003078303031313232333331323300000000000000000000000000000000000000000000000000000000000000000000000000000000000000000000000000000c3078303030303132333132330000000000000000000000000000000000000000000000000000000000000000bb36c792b9b45aaf8b848a1392b0d6559202729e000000000000000000000000000000000000000000000000000000000000006000000000000000000000000000000000000000000000000000000000000000e00000000000000000000000000000000000000000000000000000000000000003307830000000000000000000000000000000000000000000000000000000000030783030313132323333000000000000000000000000000000000000000000003078303031313232333331323300000000000000000000000000000000000000000000000000000000000000000000000000000000000000000000000000000c3078303030303132333132330000000000000000000000000000000000000000"
             }
           ]}
        end
      )

      request =
        get(conn, "/api/v2/smart-contracts/#{target_contract.address_hash}/methods-read", %{
          "from" => "0xBb36c792B9B45Aaf8b848A1392B0d6559202729E"
        })

      assert response = json_response(request, 200)

      assert %{
               "type" => "function",
               "stateMutability" => "view",
               "names" => ["address"],
               "outputs" => [
                 %{
                   "type" => "address",
                   "value" => "0xfffffffffffffffffffffffffffffffffffffffe"
                 }
               ],
               "name" => "getCaller",
               "inputs" => [],
               "method_id" => "ab470f05"
             } in response

      assert %{
               "type" => "function",
               "stateMutability" => "view",
               "outputs" => [%{"type" => "bool", "name" => "", "internalType" => "bool"}],
               "name" => "isWhitelist",
               "inputs" => [%{"type" => "address", "name" => "_address", "internalType" => "address"}],
               "method_id" => "c683630d"
             } in response

      assert %{
               "inputs" => [],
               "method_id" => "2e64cec1",
               "name" => "retrieve",
               "names" => [
                 [
                   "struct Storage.TransactionReceipt",
                   [
                     "txHash",
                     "blockNumber",
                     "blockHash",
                     "transactionIndex",
                     "from",
                     "to",
                     "gasUsed",
                     "status",
                     ["logs", ["from", "topics", "data"]]
                   ]
                 ]
               ],
               "outputs" => [
                 %{
                   "type" =>
                     "tuple[bytes32,uint256,bytes32,uint256,address,address,uint256,bool,tuple[address,bytes32[],bytes][]]",
                   "value" => [
                     "0xfe6a43fa23a0269092cbf97cb908e1d5a49a18fd6942baf2467fb5b221e39ab2",
                     "1000",
                     "0xfe6a43fa23a0269092cbf97cb908e1d5a49a18fd6942baf2467fb5b221e39ab2",
                     "10",
                     "0xbb36c792b9b45aaf8b848a1392b0d6559202729e",
                     "0xbb36c792b9b45aaf8b848a1392b0d6559202729e",
                     "123123",
                     "true",
                     [
                       [
                         "0xbb36c792b9b45aaf8b848a1392b0d6559202729e",
                         [
                           "0x3078300000000000000000000000000000000000000000000000000000000000",
                           "0x3078303031313232333300000000000000000000000000000000000000000000",
                           "0x3078303031313232333331323300000000000000000000000000000000000000"
                         ],
                         "0x307830303030313233313233"
                       ],
                       [
                         "0xbb36c792b9b45aaf8b848a1392b0d6559202729e",
                         [
                           "0x3078300000000000000000000000000000000000000000000000000000000000",
                           "0x3078303031313232333300000000000000000000000000000000000000000000",
                           "0x3078303031313232333331323300000000000000000000000000000000000000"
                         ],
                         "0x307830303030313233313233"
                       ],
                       [
                         "0xbb36c792b9b45aaf8b848a1392b0d6559202729e",
                         [
                           "0x3078300000000000000000000000000000000000000000000000000000000000",
                           "0x3078303031313232333300000000000000000000000000000000000000000000",
                           "0x3078303031313232333331323300000000000000000000000000000000000000"
                         ],
                         "0x307830303030313233313233"
                       ]
                     ]
                   ]
                 }
               ],
               "stateMutability" => "view",
               "type" => "function"
             } in response

      refute %{"type" => "fallback"} in response
      refute %{"type" => "receive"} in response
    end

    test "ensure read-methods are not duplicated", %{conn: conn} do
      abi = [
        %{
          "inputs" => [],
          "name" => "test",
          "outputs" => [
            %{"internalType" => "uint256", "name" => "", "type" => "uint256"}
          ],
          "stateMutability" => "pure",
          "type" => "function"
        }
      ]

      id =
        abi
        |> ABI.parse_specification()
        |> Enum.at(0)
        |> Map.fetch!(:method_id)

      target_contract = insert(:smart_contract, abi: abi)

      expect(
        EthereumJSONRPC.Mox,
        :json_rpc,
        fn [%{id: id, method: "eth_call", params: _params}], _opts ->
          {:ok,
           [
             %{
               id: id,
               jsonrpc: "2.0",
               result: "0x00000000000000000000000000000000000000000000009d37020ac9049a8040"
             }
           ]}
        end
      )

      request = get(conn, "/api/v2/smart-contracts/#{target_contract.address_hash}/methods-read")

      assert response = json_response(request, 200)

      assert response == [
               %{
                 "type" => "function",
                 "stateMutability" => "pure",
                 "outputs" => [
                   %{
                     "type" => "uint256",
                     "value" => "2900102562052921000000"
                   }
                 ],
                 "name" => "test",
                 "names" => ["uint256"],
                 "inputs" => [],
                 "method_id" => Base.encode16(id, case: :lower)
               }
             ]
    end

    test "get array of addresses within read-methods", %{conn: conn} do
      abi = [
        %{
          "type" => "function",
          "stateMutability" => "view",
          "payable" => false,
          "outputs" => [%{"type" => "address[]", "name" => ""}],
          "name" => "getOwners",
          "inputs" => [],
          "constant" => true
        }
      ]

      id =
        abi
        |> ABI.parse_specification()
        |> Enum.at(0)
        |> Map.fetch!(:method_id)

      target_contract = insert(:smart_contract, abi: abi)

      expect(
        EthereumJSONRPC.Mox,
        :json_rpc,
        fn [%{id: id, method: "eth_call", params: _params}], _opts ->
          {:ok,
           [
             %{
               id: id,
               jsonrpc: "2.0",
               result:
                 "0x0000000000000000000000000000000000000000000000000000000000000020000000000000000000000000000000000000000000000000000000000000000400000000000000000000000064631b5d259ead889e8b06d12c8b74742804e5f1000000000000000000000000234fe7224ce480ca97d01897311b8c3d35162f8600000000000000000000000087877d9d68c9e014ea81e6f4a8bd44528484567d0000000000000000000000009c28f1bb95d7e7fe88e6e8458d53be127cc2dc4f"
             }
           ]}
        end
      )

      request = get(conn, "/api/v2/smart-contracts/#{target_contract.address_hash}/methods-read")
      assert response = json_response(request, 200)

      assert %{
               "type" => "function",
               "stateMutability" => "view",
               "payable" => false,
               "names" => [nil],
               "outputs" => [
                 %{
                   "type" => "address[]",
                   "value" => [
                     "0x64631b5d259ead889e8b06d12c8b74742804e5f1",
                     "0x234fe7224ce480ca97d01897311b8c3d35162f86",
                     "0x87877d9d68c9e014ea81e6f4a8bd44528484567d",
                     "0x9c28f1bb95d7e7fe88e6e8458d53be127cc2dc4f"
                   ]
                 }
               ],
               "name" => "getOwners",
               "inputs" => [],
               "constant" => true,
               "method_id" => Base.encode16(id, case: :lower)
             } in response
    end

    test "get correct bytes value 1", %{conn: conn} do
      abi = [
        %{
          "inputs" => [],
          "name" => "all_messages_hash",
          "outputs" => [
            %{
              "internalType" => "bytes32",
              "name" => "",
              "type" => "bytes32"
            }
          ],
          "stateMutability" => "view",
          "type" => "function"
        }
      ]

      id_1 =
        abi
        |> ABI.parse_specification()
        |> Enum.at(0)
        |> Map.fetch!(:method_id)

      target_contract = insert(:smart_contract, abi: abi)
      address_hash_string = to_string(target_contract.address_hash)

      EthereumJSONRPC.Mox
      |> expect(
        :json_rpc,
        fn [
             %{
               id: id,
               method: "eth_call",
               params: [
                 %{data: "0x1dd69d06", to: ^address_hash_string},
                 "latest"
               ]
             }
           ],
           _opts ->
          {:ok,
           [
             %{
               id: id,
               jsonrpc: "2.0",
               result: "0x0000000000000000000000000000000000000000000000000000000000000000"
             }
           ]}
        end
      )

      request = get(conn, "/api/v2/smart-contracts/#{target_contract.address_hash}/methods-read")
      assert response = json_response(request, 200)

      assert %{
               "inputs" => [],
               "name" => "all_messages_hash",
               "outputs" => [
                 %{
                   "value" => "0x0000000000000000000000000000000000000000000000000000000000000000",
                   "type" => "bytes32"
                 }
               ],
               "stateMutability" => "view",
               "type" => "function",
               "method_id" => Base.encode16(id_1, case: :lower),
               "names" => ["bytes32"]
             } in response
    end

    test "get correct bytes value 2", %{conn: conn} do
      abi = [
        %{
          "inputs" => [],
          "name" => "FRAUD_STRING",
          "outputs" => [
            %{
              "internalType" => "bytes",
              "name" => "",
              "type" => "bytes"
            }
          ],
          "stateMutability" => "view",
          "type" => "function"
        }
      ]

      id_2 =
        abi
        |> ABI.parse_specification()
        |> Enum.at(0)
        |> Map.fetch!(:method_id)

      target_contract = insert(:smart_contract, abi: abi)
      address_hash_string = to_string(target_contract.address_hash)

      EthereumJSONRPC.Mox
      |> expect(
        :json_rpc,
        fn [
             %{
               id: id,
               method: "eth_call",
               params: [
                 %{data: "0x46b2eb9b", to: ^address_hash_string},
                 "latest"
               ]
             }
           ],
           _opts ->
          {:ok,
           [
             %{
               id: id,
               jsonrpc: "2.0",
               result:
                 "0x000000000000000000000000000000000000000000000000000000000000002000000000000000000000000000000000000000000000000000000000000000322d2d5468697320697320612062616420737472696e672e204e6f626f64792073617973207468697320737472696e672e2d2d0000000000000000000000000000"
             }
           ]}
        end
      )

      request = get(conn, "/api/v2/smart-contracts/#{target_contract.address_hash}/methods-read")
      assert response = json_response(request, 200)

      assert %{
               "inputs" => [],
               "name" => "FRAUD_STRING",
               "outputs" => [
                 %{
                   "value" =>
                     "0x2d2d5468697320697320612062616420737472696e672e204e6f626f64792073617973207468697320737472696e672e2d2d",
                   "type" => "bytes"
                 }
               ],
               "stateMutability" => "view",
               "type" => "function",
               "method_id" => Base.encode16(id_2, case: :lower),
               "names" => ["bytes"]
             } in response
    end

    test "Digests tuple array type", %{conn: conn} do
      abi = [
        %{
          "inputs" => [],
          "stateMutability" => "nonpayable",
          "type" => "constructor"
        },
        %{
          "inputs" => [
            %{
              "internalType" => "address",
              "name" => "",
              "type" => "address"
            }
          ],
          "name" => "contributions",
          "outputs" => [
            %{
              "internalType" => "uint256",
              "name" => "iterations",
              "type" => "uint256"
            }
          ],
          "stateMutability" => "view",
          "type" => "function"
        },
        %{
          "inputs" => [
            %{
              "internalType" => "uint256",
              "name" => "",
              "type" => "uint256"
            }
          ],
          "name" => "contributors",
          "outputs" => [
            %{
              "internalType" => "address",
              "name" => "",
              "type" => "address"
            }
          ],
          "stateMutability" => "view",
          "type" => "function"
        },
        %{
          "inputs" => [],
          "name" => "getTopTenContributors",
          "outputs" => [
            %{
              "internalType" => "address[10]",
              "name" => "",
              "type" => "address[10]"
            },
            %{
              "internalType" => "uint256[10]",
              "name" => "",
              "type" => "uint256[10]"
            }
          ],
          "stateMutability" => "view",
          "type" => "function"
        }
      ]

      # id_2 =
      #   abi
      #   |> ABI.parse_specification()
      #   |> Enum.at(0)
      #   |> Map.fetch!(:method_id)

      target_contract = insert(:smart_contract, abi: abi)
      address_hash_string = to_string(target_contract.address_hash)

      EthereumJSONRPC.Mox
      |> expect(
        :json_rpc,
        fn [
             %{
               id: id,
               method: "eth_call",
               params: [
                 %{data: "0x94ec8506", to: ^address_hash_string},
                 "latest"
               ]
             }
           ],
           _opts ->
          {:ok,
           [
             %{
               id: id,
               jsonrpc: "2.0",
               result:
                 "0x000000000000000000000000af1caf51d49b0e63d1ff7e5d4ed6ea26d15f3f9d0000000000000000000000000000000000000000000000000000000000000000000000000000000000000000000000000000000000000000000000000000000000000000000000000000000000000000000000000000000000000000000000000000000000000000000000000000000000000000000000000000000000000000000000000000000000000000000000000000000000000000000000000000000000000000000000000000000000000000000000000000000000000000000000000000000000000000000000000000000000000000000000000000000000000000000000000000000000000000000000000000000000000000000000000000000000000000000000000000000000000000000000000000000000000000000000000000000000000000000000000000000000000000000000000000000000000001000000000000000000000000000000000000000000000000000000000000000000000000000000000000000000000000000000000000000000000000000000000000000000000000000000000000000000000000000000000000000000000000000000000000000000000000000000000000000000000000000000000000000000000000000000000000000000000000000000000000000000000000000000000000000000000000000000000000000000000000000000000000000000000000000000000000000000000000000000000000000000000000000000000000000000000000000000000000000000000000000000000000000000000000000000000000000000000000000000000000000000000000000000000000000000000000"
             }
           ]}
        end
      )

      request = get(conn, "/api/v2/smart-contracts/#{target_contract.address_hash}/methods-read")
      assert response = json_response(request, 200)

      assert [
               %{
                 "inputs" => [%{"internalType" => "address", "name" => "", "type" => "address"}],
                 "method_id" => "42e94c90",
                 "name" => "contributions",
                 "outputs" => [%{"internalType" => "uint256", "name" => "iterations", "type" => "uint256"}],
                 "stateMutability" => "view",
                 "type" => "function"
               },
               %{
                 "inputs" => [%{"internalType" => "uint256", "name" => "", "type" => "uint256"}],
                 "method_id" => "3cb5d100",
                 "name" => "contributors",
                 "outputs" => [%{"internalType" => "address", "name" => "", "type" => "address"}],
                 "stateMutability" => "view",
                 "type" => "function"
               },
               %{
                 "inputs" => [],
                 "method_id" => "94ec8506",
                 "name" => "getTopTenContributors",
                 "names" => ["address[10]", "uint256[10]"],
                 "outputs" => [
                   %{
                     "type" => "address[10]",
                     "value" => [
                       "0xaf1caf51d49b0e63d1ff7e5d4ed6ea26d15f3f9d",
                       "0x0000000000000000000000000000000000000000",
                       "0x0000000000000000000000000000000000000000",
                       "0x0000000000000000000000000000000000000000",
                       "0x0000000000000000000000000000000000000000",
                       "0x0000000000000000000000000000000000000000",
                       "0x0000000000000000000000000000000000000000",
                       "0x0000000000000000000000000000000000000000",
                       "0x0000000000000000000000000000000000000000",
                       "0x0000000000000000000000000000000000000000"
                     ]
                   },
                   %{
                     "type" => "uint256[10]",
                     "value" => ["1", "0", "0", "0", "0", "0", "0", "0", "0", "0"]
                   }
                 ],
                 "stateMutability" => "view",
                 "type" => "function"
               }
             ] == response
    end
  end

  describe "/smart-contracts/{address_hash}/query-read-method" do
    test "get 404 on non existing SC", %{conn: conn} do
      address = build(:address)

      request =
        post(conn, "/api/v2/smart-contracts/#{address.hash}/query-read-method", %{
          "contract_type" => "regular",
          "args" => ["0xfffffffffffffffffffffffffffffffffffffffe"],
          "method_id" => "c683630d"
        })

      assert %{"message" => "Not found"} = json_response(request, 404)
    end

    test "get 422 on invalid address", %{conn: conn} do
      request =
        post(conn, "/api/v2/smart-contracts/0x/query-read-method", %{
          "contract_type" => "regular",
          "args" => ["0xfffffffffffffffffffffffffffffffffffffffe"],
          "method_id" => "c683630d"
        })

      assert %{"message" => "Invalid parameter(s)"} = json_response(request, 422)
    end

    test "return 404 on unverified contract", %{conn: conn} do
      address = insert(:contract_address)

      request =
        post(conn, "/api/v2/smart-contracts/#{Address.checksum(address.hash)}/query-read-method", %{
          "contract_type" => "regular",
          "args" => ["0xfffffffffffffffffffffffffffffffffffffffe"],
          "method_id" => "c683630d"
        })

      assert %{"message" => "Not found"} = json_response(request, 404)
    end

    test "query-read-method", %{conn: conn} do
      abi = [
        %{
          "type" => "function",
          "stateMutability" => "view",
          "outputs" => [%{"type" => "address", "name" => "", "internalType" => "address"}],
          "name" => "getCaller",
          "inputs" => []
        },
        %{
          "type" => "function",
          "stateMutability" => "view",
          "outputs" => [%{"type" => "bool", "name" => "", "internalType" => "bool"}],
          "name" => "isWhitelist",
          "inputs" => [%{"type" => "address", "name" => "_address", "internalType" => "address"}]
        },
        %{
          "type" => "function",
          "stateMutability" => "nonpayable",
          "outputs" => [],
          "name" => "disableWhitelist",
          "inputs" => [%{"type" => "bool", "name" => "disable", "internalType" => "bool"}]
        }
      ]

      expect(
        EthereumJSONRPC.Mox,
        :json_rpc,
        fn [
             %{
               id: id,
               method: "eth_call",
               params: [%{data: "0xc683630d000000000000000000000000fffffffffffffffffffffffffffffffffffffffe"}, _]
             }
           ],
           _opts ->
          {:ok,
           [
             %{
               id: id,
               jsonrpc: "2.0",
               result: "0x0000000000000000000000000000000000000000000000000000000000000001"
             }
           ]}
        end
      )

      target_contract = insert(:smart_contract, abi: abi)

      request =
        post(conn, "/api/v2/smart-contracts/#{target_contract.address_hash}/query-read-method", %{
          "contract_type" => "regular",
          "args" => ["0xfffffffffffffffffffffffffffffffffffffffe"],
          "method_id" => "c683630d"
        })

      assert response = json_response(request, 200)

      assert %{
               "is_error" => false,
               "result" => %{"names" => ["bool"], "output" => [%{"type" => "bool", "value" => "true"}]}
             } == response
    end

    test "query complex response", %{conn: conn} do
      abi = [
        %{
          "type" => "function",
          "stateMutability" => "view",
          "outputs" => [
            %{
              "type" => "tuple",
              "name" => "",
              "internalType" => "struct Storage.TransactionReceipt",
              "components" => [
                %{"type" => "bytes32", "name" => "txHash", "internalType" => "bytes32"},
                %{"type" => "uint256", "name" => "blockNumber", "internalType" => "uint256"},
                %{"type" => "bytes32", "name" => "blockHash", "internalType" => "bytes32"},
                %{"type" => "uint256", "name" => "transactionIndex", "internalType" => "uint256"},
                %{"type" => "address", "name" => "from", "internalType" => "address"},
                %{"type" => "address", "name" => "to", "internalType" => "address"},
                %{"type" => "uint256", "name" => "gasUsed", "internalType" => "uint256"},
                %{"type" => "bool", "name" => "status", "internalType" => "bool"},
                %{
                  "type" => "tuple[]",
                  "name" => "logs",
                  "internalType" => "struct Storage.Log[]",
                  "components" => [
                    %{"type" => "address", "name" => "from", "internalType" => "address"},
                    %{"type" => "bytes32[]", "name" => "topics", "internalType" => "bytes32[]"},
                    %{"type" => "bytes", "name" => "data", "internalType" => "bytes"}
                  ]
                }
              ]
            }
          ],
          "name" => "retrieve",
          "inputs" => []
        }
      ]

      target_contract = insert(:smart_contract, abi: abi)

      expect(
        EthereumJSONRPC.Mox,
        :json_rpc,
        fn [
             %{
               id: id,
               method: "eth_call",
               params: [%{to: _address_hash, from: "0xBb36c792B9B45Aaf8b848A1392B0d6559202729E"}, _]
             }
           ],
           _opts ->
          {:ok,
           [
             %{
               id: id,
               jsonrpc: "2.0",
               result:
                 "0x0000000000000000000000000000000000000000000000000000000000000020fe6a43fa23a0269092cbf97cb908e1d5a49a18fd6942baf2467fb5b221e39ab200000000000000000000000000000000000000000000000000000000000003e8fe6a43fa23a0269092cbf97cb908e1d5a49a18fd6942baf2467fb5b221e39ab2000000000000000000000000000000000000000000000000000000000000000a000000000000000000000000bb36c792b9b45aaf8b848a1392b0d6559202729e000000000000000000000000bb36c792b9b45aaf8b848a1392b0d6559202729e000000000000000000000000000000000000000000000000000000000001e0f30000000000000000000000000000000000000000000000000000000000000001000000000000000000000000000000000000000000000000000000000000012000000000000000000000000000000000000000000000000000000000000000030000000000000000000000000000000000000000000000000000000000000060000000000000000000000000000000000000000000000000000000000000018000000000000000000000000000000000000000000000000000000000000002a0000000000000000000000000bb36c792b9b45aaf8b848a1392b0d6559202729e000000000000000000000000000000000000000000000000000000000000006000000000000000000000000000000000000000000000000000000000000000e00000000000000000000000000000000000000000000000000000000000000003307830000000000000000000000000000000000000000000000000000000000030783030313132323333000000000000000000000000000000000000000000003078303031313232333331323300000000000000000000000000000000000000000000000000000000000000000000000000000000000000000000000000000c3078303030303132333132330000000000000000000000000000000000000000000000000000000000000000bb36c792b9b45aaf8b848a1392b0d6559202729e000000000000000000000000000000000000000000000000000000000000006000000000000000000000000000000000000000000000000000000000000000e00000000000000000000000000000000000000000000000000000000000000003307830000000000000000000000000000000000000000000000000000000000030783030313132323333000000000000000000000000000000000000000000003078303031313232333331323300000000000000000000000000000000000000000000000000000000000000000000000000000000000000000000000000000c3078303030303132333132330000000000000000000000000000000000000000000000000000000000000000bb36c792b9b45aaf8b848a1392b0d6559202729e000000000000000000000000000000000000000000000000000000000000006000000000000000000000000000000000000000000000000000000000000000e00000000000000000000000000000000000000000000000000000000000000003307830000000000000000000000000000000000000000000000000000000000030783030313132323333000000000000000000000000000000000000000000003078303031313232333331323300000000000000000000000000000000000000000000000000000000000000000000000000000000000000000000000000000c3078303030303132333132330000000000000000000000000000000000000000"
             }
           ]}
        end
      )

      request =
        post(conn, "/api/v2/smart-contracts/#{target_contract.address_hash}/query-read-method", %{
          "contract_type" => "regular",
          "args" => [],
          "method_id" => "2e64cec1",
          "from" => "0xBb36c792B9B45Aaf8b848A1392B0d6559202729E"
        })

      assert response = json_response(request, 200)

      assert %{
               "is_error" => false,
               "result" => %{
                 "names" => [
                   [
                     "struct Storage.TransactionReceipt",
                     [
                       "txHash",
                       "blockNumber",
                       "blockHash",
                       "transactionIndex",
                       "from",
                       "to",
                       "gasUsed",
                       "status",
                       ["logs", ["from", "topics", "data"]]
                     ]
                   ]
                 ],
                 "output" => [
                   %{
                     "type" =>
                       "tuple[bytes32,uint256,bytes32,uint256,address,address,uint256,bool,tuple[address,bytes32[],bytes][]]",
                     "value" => [
                       "0xfe6a43fa23a0269092cbf97cb908e1d5a49a18fd6942baf2467fb5b221e39ab2",
                       "1000",
                       "0xfe6a43fa23a0269092cbf97cb908e1d5a49a18fd6942baf2467fb5b221e39ab2",
                       "10",
                       "0xbb36c792b9b45aaf8b848a1392b0d6559202729e",
                       "0xbb36c792b9b45aaf8b848a1392b0d6559202729e",
                       "123123",
                       "true",
                       [
                         [
                           "0xbb36c792b9b45aaf8b848a1392b0d6559202729e",
                           [
                             "0x3078300000000000000000000000000000000000000000000000000000000000",
                             "0x3078303031313232333300000000000000000000000000000000000000000000",
                             "0x3078303031313232333331323300000000000000000000000000000000000000"
                           ],
                           "0x307830303030313233313233"
                         ],
                         [
                           "0xbb36c792b9b45aaf8b848a1392b0d6559202729e",
                           [
                             "0x3078300000000000000000000000000000000000000000000000000000000000",
                             "0x3078303031313232333300000000000000000000000000000000000000000000",
                             "0x3078303031313232333331323300000000000000000000000000000000000000"
                           ],
                           "0x307830303030313233313233"
                         ],
                         [
                           "0xbb36c792b9b45aaf8b848a1392b0d6559202729e",
                           [
                             "0x3078300000000000000000000000000000000000000000000000000000000000",
                             "0x3078303031313232333300000000000000000000000000000000000000000000",
                             "0x3078303031313232333331323300000000000000000000000000000000000000"
                           ],
                           "0x307830303030313233313233"
                         ]
                       ]
                     ]
                   }
                 ]
               }
             } == response
    end

    test "query-read-method with nonexistent method_id", %{conn: conn} do
      abi = [
        %{
          "type" => "function",
          "stateMutability" => "view",
          "outputs" => [%{"type" => "address", "name" => "", "internalType" => "address"}],
          "name" => "getCaller",
          "inputs" => []
        },
        %{
          "type" => "function",
          "stateMutability" => "view",
          "outputs" => [%{"type" => "bool", "name" => "", "internalType" => "bool"}],
          "name" => "isWhitelist",
          "inputs" => [%{"type" => "address", "name" => "_address", "internalType" => "address"}]
        },
        %{
          "type" => "function",
          "stateMutability" => "nonpayable",
          "outputs" => [],
          "name" => "disableWhitelist",
          "inputs" => [%{"type" => "bool", "name" => "disable", "internalType" => "bool"}]
        }
      ]

      target_contract = insert(:smart_contract, abi: abi)

      request =
        post(conn, "/api/v2/smart-contracts/#{target_contract.address_hash}/query-read-method", %{
          "contract_type" => "regular",
          "args" => ["0xfffffffffffffffffffffffffffffffffffffffe"],
          "method_id" => "00000000"
        })

      assert response = json_response(request, 200)

      assert %{
               "is_error" => true,
               "result" => %{"error" => "method_id does not exist"}
             } == response
    end

    test "query-read-method returns error 1", %{conn: conn} do
      abi = [
        %{
          "type" => "function",
          "stateMutability" => "view",
          "outputs" => [%{"type" => "address", "name" => "", "internalType" => "address"}],
          "name" => "getCaller",
          "inputs" => []
        },
        %{
          "type" => "function",
          "stateMutability" => "view",
          "outputs" => [%{"type" => "bool", "name" => "", "internalType" => "bool"}],
          "name" => "isWhitelist",
          "inputs" => [%{"type" => "address", "name" => "_address", "internalType" => "address"}]
        },
        %{
          "type" => "function",
          "stateMutability" => "nonpayable",
          "outputs" => [],
          "name" => "disableWhitelist",
          "inputs" => [%{"type" => "bool", "name" => "disable", "internalType" => "bool"}]
        }
      ]

      expect(
        EthereumJSONRPC.Mox,
        :json_rpc,
        fn [
             %{
               id: id,
               method: "eth_call",
               params: [%{data: "0xc683630d000000000000000000000000fffffffffffffffffffffffffffffffffffffffe"}, _]
             }
           ],
           _opts ->
          {:ok, [%{id: id, jsonrpc: "2.0", error: %{code: "12345", message: "Error message"}}]}
        end
      )

      target_contract = insert(:smart_contract, abi: abi)

      request =
        post(conn, "/api/v2/smart-contracts/#{target_contract.address_hash}/query-read-method", %{
          "contract_type" => "regular",
          "args" => ["0xfffffffffffffffffffffffffffffffffffffffe"],
          "method_id" => "c683630d"
        })

      assert response = json_response(request, 200)

      assert %{"is_error" => true, "result" => %{"code" => "12345", "message" => "Error message"}} == response
    end

    test "query-read-method returns error 2", %{conn: conn} do
      abi = [
        %{
          "type" => "function",
          "stateMutability" => "view",
          "outputs" => [%{"type" => "address", "name" => "", "internalType" => "address"}],
          "name" => "getCaller",
          "inputs" => []
        },
        %{
          "type" => "function",
          "stateMutability" => "view",
          "outputs" => [%{"type" => "bool", "name" => "", "internalType" => "bool"}],
          "name" => "isWhitelist",
          "inputs" => [%{"type" => "address", "name" => "_address", "internalType" => "address"}]
        },
        %{
          "type" => "function",
          "stateMutability" => "nonpayable",
          "outputs" => [],
          "name" => "disableWhitelist",
          "inputs" => [%{"type" => "bool", "name" => "disable", "internalType" => "bool"}]
        }
      ]

      expect(
        EthereumJSONRPC.Mox,
        :json_rpc,
        fn [
             %{
               id: _id,
               method: "eth_call",
               params: [%{data: "0xc683630d000000000000000000000000fffffffffffffffffffffffffffffffffffffffe"}, _]
             }
           ],
           _opts ->
          {:error, {:bad_gateway, "request_url"}}
        end
      )

      target_contract = insert(:smart_contract, abi: abi)

      request =
        post(conn, "/api/v2/smart-contracts/#{target_contract.address_hash}/query-read-method", %{
          "contract_type" => "regular",
          "args" => ["0xfffffffffffffffffffffffffffffffffffffffe"],
          "method_id" => "c683630d"
        })

      assert response = json_response(request, 200)
      assert %{"is_error" => true, "result" => %{"error" => "Bad gateway"}} == response
    end

    test "query-read-method returns error 3", %{conn: conn} do
      abi = [
        %{
          "type" => "function",
          "stateMutability" => "view",
          "outputs" => [%{"type" => "address", "name" => "", "internalType" => "address"}],
          "name" => "getCaller",
          "inputs" => []
        },
        %{
          "type" => "function",
          "stateMutability" => "view",
          "outputs" => [%{"type" => "bool", "name" => "", "internalType" => "bool"}],
          "name" => "isWhitelist",
          "inputs" => [%{"type" => "address", "name" => "_address", "internalType" => "address"}]
        },
        %{
          "type" => "function",
          "stateMutability" => "nonpayable",
          "outputs" => [],
          "name" => "disableWhitelist",
          "inputs" => [%{"type" => "bool", "name" => "disable", "internalType" => "bool"}]
        }
      ]

      expect(
        EthereumJSONRPC.Mox,
        :json_rpc,
        fn [
             %{
               id: _id,
               method: "eth_call",
               params: [%{data: "0xc683630d000000000000000000000000fffffffffffffffffffffffffffffffffffffffe"}, _]
             }
           ],
           _opts ->
          raise FunctionClauseError
        end
      )

      target_contract = insert(:smart_contract, abi: abi)

      request =
        post(conn, "/api/v2/smart-contracts/#{target_contract.address_hash}/query-read-method", %{
          "contract_type" => "regular",
          "args" => ["0xfffffffffffffffffffffffffffffffffffffffe"],
          "method_id" => "c683630d"
        })

      assert response = json_response(request, 200)

      assert %{"is_error" => true, "result" => %{"error" => "no function clause matches"}} == response
    end
  end

  describe "/smart-contracts/{address_hash}/methods-write" do
    test "get 404 on non existing SC", %{conn: conn} do
      address = build(:address)

      request = get(conn, "/api/v2/smart-contracts/#{address.hash}/methods-write")

      assert %{"message" => "Not found"} = json_response(request, 404)
    end

    test "get 422 on invalid address", %{conn: conn} do
      request = get(conn, "/api/v2/smart-contracts/0x/methods-write")

      assert %{"message" => "Invalid parameter(s)"} = json_response(request, 422)
    end

    test "return 404 on unverified contract", %{conn: conn} do
      address = insert(:contract_address)

      TestHelper.get_all_proxies_implementation_zero_addresses()
      request = get(conn, "/api/v2/smart-contracts/#{Address.checksum(address.hash)}/methods-write")
      assert %{"message" => "Not found"} = json_response(request, 404)
    end

    test "get write-methods", %{conn: conn} do
      abi = [
        %{
          "type" => "function",
          "stateMutability" => "view",
          "outputs" => [%{"type" => "address", "name" => "", "internalType" => "address"}],
          "name" => "getCaller",
          "inputs" => []
        },
        %{
          "type" => "function",
          "stateMutability" => "view",
          "outputs" => [%{"type" => "bool", "name" => "", "internalType" => "bool"}],
          "name" => "isWhitelist",
          "inputs" => [%{"type" => "address", "name" => "_address", "internalType" => "address"}]
        },
        %{
          "type" => "function",
          "stateMutability" => "nonpayable",
          "outputs" => [],
          "name" => "disableWhitelist",
          "inputs" => [%{"type" => "bool", "name" => "disable", "internalType" => "bool"}]
        },
        %{"type" => "fallback"}
      ]

      target_contract = insert(:smart_contract, abi: abi)

      request = get(conn, "/api/v2/smart-contracts/#{target_contract.address_hash}/methods-write")
      assert response = json_response(request, 200)

      assert [
               %{
                 "method_id" => "49ba1b49",
                 "type" => "function",
                 "stateMutability" => "nonpayable",
                 "outputs" => [],
                 "name" => "disableWhitelist",
                 "inputs" => [%{"type" => "bool", "name" => "disable", "internalType" => "bool"}]
               },
               %{"type" => "fallback"}
             ] == response
    end
  end

  describe "/smart-contracts/{address_hash}/methods-[write/read] & query read method custom abi" do
    setup %{conn: conn} do
      auth = build(:auth)

      {:ok, user} = Identity.find_or_create(auth)

      {:ok, conn: Plug.Test.init_test_session(conn, current_user: user)}
    end

    test "get write method from custom abi", %{conn: conn} do
      abi = [
        %{
          "type" => "function",
          "stateMutability" => "view",
          "outputs" => [%{"type" => "address", "name" => "", "internalType" => "address"}],
          "name" => "getCaller",
          "inputs" => []
        },
        %{
          "type" => "function",
          "stateMutability" => "view",
          "outputs" => [%{"type" => "bool", "name" => "", "internalType" => "bool"}],
          "name" => "isWhitelist",
          "inputs" => [%{"type" => "address", "name" => "_address", "internalType" => "address"}]
        },
        %{
          "type" => "function",
          "stateMutability" => "nonpayable",
          "outputs" => [],
          "name" => "disableWhitelist",
          "inputs" => [%{"type" => "bool", "name" => "disable", "internalType" => "bool"}]
        }
      ]

      custom_abi = :custom_abi |> build() |> Map.replace("abi", abi)

      conn
      |> post(
        "/api/account/v2/user/custom_abis",
        custom_abi
      )

      request =
        get(conn, "/api/v2/smart-contracts/#{custom_abi["contract_address_hash"]}/methods-write", %{
          "is_custom_abi" => true
        })

      assert response = json_response(request, 200)

      assert [
               %{
                 "type" => "function",
                 "stateMutability" => "nonpayable",
                 "outputs" => [],
                 "name" => "disableWhitelist",
                 "inputs" => [%{"type" => "bool", "name" => "disable", "internalType" => "bool"}],
                 "method_id" => "49ba1b49"
               }
             ] == response
    end

    test "get read method from custom abi", %{conn: conn} do
      abi = [
        %{
          "type" => "function",
          "stateMutability" => "view",
          "outputs" => [%{"type" => "address", "name" => "", "internalType" => "address"}],
          "name" => "getCaller",
          "inputs" => []
        },
        %{
          "type" => "function",
          "stateMutability" => "view",
          "outputs" => [%{"type" => "bool", "name" => "", "internalType" => "bool"}],
          "name" => "isWhitelist",
          "inputs" => [%{"type" => "address", "name" => "_address", "internalType" => "address"}]
        },
        %{
          "type" => "function",
          "stateMutability" => "nonpayable",
          "outputs" => [],
          "name" => "disableWhitelist",
          "inputs" => [%{"type" => "bool", "name" => "disable", "internalType" => "bool"}]
        }
      ]

      custom_abi = :custom_abi |> build() |> Map.replace("abi", abi)

      conn
      |> post(
        "/api/account/v2/user/custom_abis",
        custom_abi
      )

      blockchain_eth_call_mock()

      request =
        get(conn, "/api/v2/smart-contracts/#{custom_abi["contract_address_hash"]}/methods-read", %{
          "is_custom_abi" => true
        })

      assert response = json_response(request, 200)

      assert %{
               "type" => "function",
               "stateMutability" => "view",
               "names" => ["address"],
               "outputs" => [
                 %{
                   "type" => "address",
                   "value" => "0xfffffffffffffffffffffffffffffffffffffffe"
                 }
               ],
               "name" => "getCaller",
               "inputs" => [],
               "method_id" => "ab470f05"
             } in response

      assert %{
               "type" => "function",
               "stateMutability" => "view",
               "outputs" => [%{"type" => "bool", "name" => "", "internalType" => "bool"}],
               "name" => "isWhitelist",
               "inputs" => [%{"type" => "address", "name" => "_address", "internalType" => "address"}],
               "method_id" => "c683630d"
             } in response
    end

    test "query read method", %{conn: conn} do
      abi = [
        %{
          "type" => "function",
          "stateMutability" => "view",
          "outputs" => [%{"type" => "address", "name" => "", "internalType" => "address"}],
          "name" => "getCaller",
          "inputs" => []
        },
        %{
          "type" => "function",
          "stateMutability" => "view",
          "outputs" => [%{"type" => "bool", "name" => "", "internalType" => "bool"}],
          "name" => "isWhitelist",
          "inputs" => [%{"type" => "address", "name" => "_address", "internalType" => "address"}]
        },
        %{
          "type" => "function",
          "stateMutability" => "nonpayable",
          "outputs" => [],
          "name" => "disableWhitelist",
          "inputs" => [%{"type" => "bool", "name" => "disable", "internalType" => "bool"}]
        }
      ]

      custom_abi = :custom_abi |> build() |> Map.replace("abi", abi)

      conn
      |> post(
        "/api/account/v2/user/custom_abis",
        custom_abi
      )

      expect(
        EthereumJSONRPC.Mox,
        :json_rpc,
        fn [
             %{
               id: id,
               method: "eth_call",
               params: [%{data: "0xc683630d000000000000000000000000fffffffffffffffffffffffffffffffffffffffe"}, _]
             }
           ],
           _opts ->
          {:ok,
           [
             %{
               id: id,
               jsonrpc: "2.0",
               result: "0x0000000000000000000000000000000000000000000000000000000000000001"
             }
           ]}
        end
      )

      request =
        post(conn, "/api/v2/smart-contracts/#{custom_abi["contract_address_hash"]}/query-read-method", %{
          "contract_type" => "regular",
          "args" => ["0xfffffffffffffffffffffffffffffffffffffffe"],
          "is_custom_abi" => true,
          "method_id" => "c683630d"
        })

      assert response = json_response(request, 200)

      assert %{
               "is_error" => false,
               "result" => %{"names" => ["bool"], "output" => [%{"type" => "bool", "value" => "true"}]}
             } == response
    end

    test "query read method 1", %{conn: conn} do
      abi = [
        %{
          "inputs" => [
            %{
              "internalType" => "uint256",
              "name" => "amountIn",
              "type" => "uint256"
            },
            %{
              "internalType" => "address[]",
              "name" => "path",
              "type" => "address[]"
            }
          ],
          "name" => "getAmountsOut",
          "outputs" => [
            %{
              "internalType" => "uint256[]",
              "name" => "amounts",
              "type" => "uint256[]"
            }
          ],
          "stateMutability" => "view",
          "type" => "function"
        }
      ]

      expect(
        EthereumJSONRPC.Mox,
        :json_rpc,
        fn [
             %{
               id: id,
               method: "eth_call",
               params: [
                 %{
                   data:
                     "0xd06ca61f00000000000000000000000000000000000000000000003635c9adc5dea0000000000000000000000000000000000000000000000000000000000000000000400000000000000000000000000000000000000000000000000000000000000002000000000000000000000000909fd75ce23a7e61787fe2763652935f921164610000000000000000000000009801eeb848987c0a8d6443912827bd36c288f8fb"
                 },
                 _
               ]
             }
           ],
           _opts ->
          {:ok,
           [
             %{
               id: id,
               jsonrpc: "2.0",
               result:
                 "0x0000000000000000000000000000000000000000000000000000000000000020000000000000000000000000000000000000000000000000000000000000000200000000000000000000000000000000000000000000003635c9adc5dea000000000000000000000000000000000000000000000000000000037240fc3496a65"
             }
           ]}
        end
      )

      target_contract = insert(:smart_contract, abi: abi)

      request =
        post(conn, "/api/v2/smart-contracts/#{target_contract.address_hash}/query-read-method", %{
          "contract_type" => "regular",
          "args" => [
            "1000000000000000000000",
            ["0x909Fd75Ce23a7e61787FE2763652935F92116461", "0x9801eeb848987c0a8d6443912827bd36c288f8fb"]
          ],
          "method_id" => "d06ca61f"
        })

      assert response = json_response(request, 200)

      assert %{
               "is_error" => false,
               "result" => %{
                 "names" => ["amounts"],
                 "output" => [
                   %{"type" => "uint256[]", "value" => ["1000000000000000000000", "15520773838563941"]}
                 ]
               }
             } == response
    end
  end

  describe "/smart-contracts/{address_hash}/methods-read-proxy" do
    test "get 404 on non existing SC", %{conn: conn} do
      address = build(:address)

      request = get(conn, "/api/v2/smart-contracts/#{address.hash}/methods-read-proxy")

      assert %{"message" => "Not found"} = json_response(request, 404)
    end

    test "get 422 on invalid address", %{conn: conn} do
      request = get(conn, "/api/v2/smart-contracts/0x/methods-read-proxy")

      assert %{"message" => "Invalid parameter(s)"} = json_response(request, 422)
    end

    test "return 404 on unverified contract", %{conn: conn} do
      address = insert(:contract_address)

      request = get(conn, "/api/v2/smart-contracts/#{Address.checksum(address.hash)}/methods-read-proxy")
      assert %{"message" => "Not found"} = json_response(request, 404)
    end

    test "get read-methods", %{conn: conn} do
      abi = [
        %{
          "type" => "function",
          "stateMutability" => "view",
          "outputs" => [%{"type" => "address", "name" => "", "internalType" => "address"}],
          "name" => "getCaller",
          "inputs" => []
        },
        %{
          "type" => "function",
          "stateMutability" => "view",
          "outputs" => [%{"type" => "bool", "name" => "", "internalType" => "bool"}],
          "name" => "isWhitelist",
          "inputs" => [%{"type" => "address", "name" => "_address", "internalType" => "address"}]
        },
        %{
          "type" => "function",
          "stateMutability" => "nonpayable",
          "outputs" => [],
          "name" => "disableWhitelist",
          "inputs" => [%{"type" => "bool", "name" => "disable", "internalType" => "bool"}]
        }
      ]

      target_contract = insert(:smart_contract, abi: abi)

      mock_logic_storage_pointer_request(false, target_contract.address_hash)

      expect(
        EthereumJSONRPC.Mox,
        :json_rpc,
        fn [%{id: id, method: "eth_call", params: [%{to: _address_hash}, _]}], _opts ->
          {:ok,
           [
             %{
               id: id,
               jsonrpc: "2.0",
               result: "0x000000000000000000000000fffffffffffffffffffffffffffffffffffffffe"
             }
           ]}
        end
      )

      contract = insert(:smart_contract)
      request = get(conn, "/api/v2/smart-contracts/#{contract.address_hash}/methods-read-proxy")
      assert response = json_response(request, 200)

      assert %{
               "type" => "function",
               "stateMutability" => "view",
               "names" => ["address"],
               "outputs" => [
                 %{
                   "type" => "address",
                   "value" => "0xfffffffffffffffffffffffffffffffffffffffe"
                 }
               ],
               "name" => "getCaller",
               "inputs" => [],
               "method_id" => "ab470f05"
             } in response

      assert %{
               "type" => "function",
               "stateMutability" => "view",
               "outputs" => [%{"type" => "bool", "name" => "", "internalType" => "bool"}],
               "name" => "isWhitelist",
               "inputs" => [%{"type" => "address", "name" => "_address", "internalType" => "address"}],
               "method_id" => "c683630d"
             } in response
    end
  end

  describe "/smart-contracts/{address_hash}/query-read-method proxy" do
    test "get 404 on non existing SC", %{conn: conn} do
      address = build(:address)

      request =
        post(conn, "/api/v2/smart-contracts/#{address.hash}/query-read-method", %{
          "contract_type" => "proxy",
          "args" => ["0xfffffffffffffffffffffffffffffffffffffffe"],
          "method_id" => "c683630d"
        })

      assert %{"message" => "Not found"} = json_response(request, 404)
    end

    test "get 422 on invalid address", %{conn: conn} do
      request =
        post(conn, "/api/v2/smart-contracts/0x/query-read-method", %{
          "contract_type" => "proxy",
          "args" => ["0xfffffffffffffffffffffffffffffffffffffffe"],
          "method_id" => "c683630d"
        })

      assert %{"message" => "Invalid parameter(s)"} = json_response(request, 422)
    end

    test "query-read-method", %{conn: conn} do
      abi = [
        %{
          "type" => "function",
          "stateMutability" => "view",
          "outputs" => [%{"type" => "address", "name" => "", "internalType" => "address"}],
          "name" => "getCaller",
          "inputs" => []
        },
        %{
          "type" => "function",
          "stateMutability" => "view",
          "outputs" => [%{"type" => "bool", "name" => "", "internalType" => "bool"}],
          "name" => "isWhitelist",
          "inputs" => [%{"type" => "address", "name" => "_address", "internalType" => "address"}]
        },
        %{
          "type" => "function",
          "stateMutability" => "nonpayable",
          "outputs" => [],
          "name" => "disableWhitelist",
          "inputs" => [%{"type" => "bool", "name" => "disable", "internalType" => "bool"}]
        }
      ]

      target_contract = insert(:smart_contract, abi: abi)

      mock_logic_storage_pointer_request(false, target_contract.address_hash)

      expect(
        EthereumJSONRPC.Mox,
        :json_rpc,
        fn [
             %{
               id: id,
               method: "eth_call",
               params: [
                 %{
                   data: "0xc683630d000000000000000000000000fffffffffffffffffffffffffffffffffffffffe",
                   to: _address_hash
                 },
                 _
               ]
             }
           ],
           _opts ->
          {:ok,
           [
             %{
               id: id,
               jsonrpc: "2.0",
               result: "0x0000000000000000000000000000000000000000000000000000000000000001"
             }
           ]}
        end
      )

      contract = insert(:smart_contract)

      request =
        post(conn, "/api/v2/smart-contracts/#{contract.address_hash}/query-read-method", %{
          "contract_type" => "proxy",
          "args" => ["0xfffffffffffffffffffffffffffffffffffffffe"],
          "method_id" => "c683630d"
        })

      assert response = json_response(request, 200)

      assert %{
               "is_error" => false,
               "result" => %{"names" => ["bool"], "output" => [%{"type" => "bool", "value" => "true"}]}
             } == response
    end

    test "query-read-method returns error 1", %{conn: conn} do
      abi = [
        %{
          "type" => "function",
          "stateMutability" => "view",
          "outputs" => [%{"type" => "address", "name" => "", "internalType" => "address"}],
          "name" => "getCaller",
          "inputs" => []
        },
        %{
          "type" => "function",
          "stateMutability" => "view",
          "outputs" => [%{"type" => "bool", "name" => "", "internalType" => "bool"}],
          "name" => "isWhitelist",
          "inputs" => [%{"type" => "address", "name" => "_address", "internalType" => "address"}]
        },
        %{
          "type" => "function",
          "stateMutability" => "nonpayable",
          "outputs" => [],
          "name" => "disableWhitelist",
          "inputs" => [%{"type" => "bool", "name" => "disable", "internalType" => "bool"}]
        }
      ]

      target_contract = insert(:smart_contract, abi: abi)

      mock_logic_storage_pointer_request(false, target_contract.address_hash)

      expect(
        EthereumJSONRPC.Mox,
        :json_rpc,
        fn [
             %{
               id: id,
               method: "eth_call",
               params: [%{data: "0xc683630d000000000000000000000000fffffffffffffffffffffffffffffffffffffffe"}, _]
             }
           ],
           _opts ->
          {:ok, [%{id: id, jsonrpc: "2.0", error: %{code: "12345", message: "Error message"}}]}
        end
      )

      contract = insert(:smart_contract)

      request =
        post(conn, "/api/v2/smart-contracts/#{contract.address_hash}/query-read-method", %{
          "contract_type" => "proxy",
          "args" => ["0xfffffffffffffffffffffffffffffffffffffffe"],
          "method_id" => "c683630d"
        })

      assert response = json_response(request, 200)

      assert %{"is_error" => true, "result" => %{"code" => "12345", "message" => "Error message"}} == response
    end

    test "query-read-method returns error 2", %{conn: conn} do
      abi = [
        %{
          "type" => "function",
          "stateMutability" => "view",
          "outputs" => [%{"type" => "address", "name" => "", "internalType" => "address"}],
          "name" => "getCaller",
          "inputs" => []
        },
        %{
          "type" => "function",
          "stateMutability" => "view",
          "outputs" => [%{"type" => "bool", "name" => "", "internalType" => "bool"}],
          "name" => "isWhitelist",
          "inputs" => [%{"type" => "address", "name" => "_address", "internalType" => "address"}]
        },
        %{
          "type" => "function",
          "stateMutability" => "nonpayable",
          "outputs" => [],
          "name" => "disableWhitelist",
          "inputs" => [%{"type" => "bool", "name" => "disable", "internalType" => "bool"}]
        }
      ]

      target_contract = insert(:smart_contract, abi: abi)

      mock_logic_storage_pointer_request(false, target_contract.address_hash)

      expect(
        EthereumJSONRPC.Mox,
        :json_rpc,
        fn [
             %{
               id: _id,
               method: "eth_call",
               params: [%{data: "0xc683630d000000000000000000000000fffffffffffffffffffffffffffffffffffffffe"}, _]
             }
           ],
           _opts ->
          {:error, {:bad_gateway, "request_url"}}
        end
      )

      contract = insert(:smart_contract)

      request =
        post(conn, "/api/v2/smart-contracts/#{contract.address_hash}/query-read-method", %{
          "contract_type" => "proxy",
          "args" => ["0xfffffffffffffffffffffffffffffffffffffffe"],
          "method_id" => "c683630d"
        })

      assert response = json_response(request, 200)
      assert %{"is_error" => true, "result" => %{"error" => "Bad gateway"}} == response
    end

    test "query-read-method returns error 3", %{conn: conn} do
      abi = [
        %{
          "type" => "function",
          "stateMutability" => "view",
          "outputs" => [%{"type" => "address", "name" => "", "internalType" => "address"}],
          "name" => "getCaller",
          "inputs" => []
        },
        %{
          "type" => "function",
          "stateMutability" => "view",
          "outputs" => [%{"type" => "bool", "name" => "", "internalType" => "bool"}],
          "name" => "isWhitelist",
          "inputs" => [%{"type" => "address", "name" => "_address", "internalType" => "address"}]
        },
        %{
          "type" => "function",
          "stateMutability" => "nonpayable",
          "outputs" => [],
          "name" => "disableWhitelist",
          "inputs" => [%{"type" => "bool", "name" => "disable", "internalType" => "bool"}]
        }
      ]

      target_contract = insert(:smart_contract, abi: abi)

      mock_logic_storage_pointer_request(false, target_contract.address_hash)

      expect(
        EthereumJSONRPC.Mox,
        :json_rpc,
        fn [
             %{
               id: _id,
               method: "eth_call",
               params: [%{data: "0xc683630d000000000000000000000000fffffffffffffffffffffffffffffffffffffffe"}, _]
             }
           ],
           _opts ->
          raise FunctionClauseError
        end
      )

      contract = insert(:smart_contract)

      request =
        post(conn, "/api/v2/smart-contracts/#{contract.address_hash}/query-read-method", %{
          "contract_type" => "proxy",
          "args" => ["0xfffffffffffffffffffffffffffffffffffffffe"],
          "method_id" => "c683630d"
        })

      assert response = json_response(request, 200)

      assert %{"is_error" => true, "result" => %{"error" => "no function clause matches"}} == response
    end
  end

  describe "/smart-contracts/{address_hash}/methods-write-proxy" do
    test "get 404 on non existing SC", %{conn: conn} do
      address = build(:address)

      request = get(conn, "/api/v2/smart-contracts/#{address.hash}/methods-write-proxy")

      assert %{"message" => "Not found"} = json_response(request, 404)
    end

    test "get 422 on invalid address", %{conn: conn} do
      request = get(conn, "/api/v2/smart-contracts/0x/methods-write-proxy")

      assert %{"message" => "Invalid parameter(s)"} = json_response(request, 422)
    end

    test "return 404 on unverified contract", %{conn: conn} do
      address = insert(:contract_address)

      request = get(conn, "/api/v2/smart-contracts/#{Address.checksum(address.hash)}/methods-write-proxy")
      assert %{"message" => "Not found"} = json_response(request, 404)
    end

    test "get write-methods", %{conn: conn} do
      abi = [
        %{
          "type" => "function",
          "stateMutability" => "view",
          "outputs" => [%{"type" => "address", "name" => "", "internalType" => "address"}],
          "name" => "getCaller",
          "inputs" => []
        },
        %{
          "type" => "function",
          "stateMutability" => "view",
          "outputs" => [%{"type" => "bool", "name" => "", "internalType" => "bool"}],
          "name" => "isWhitelist",
          "inputs" => [%{"type" => "address", "name" => "_address", "internalType" => "address"}]
        },
        %{
          "type" => "function",
          "stateMutability" => "nonpayable",
          "outputs" => [],
          "name" => "disableWhitelist",
          "inputs" => [%{"type" => "bool", "name" => "disable", "internalType" => "bool"}]
        }
      ]

      target_contract = insert(:smart_contract, abi: abi)

      mock_logic_storage_pointer_request(false, target_contract.address_hash)

      contract = insert(:smart_contract)

      request = get(conn, "/api/v2/smart-contracts/#{contract.address_hash}/methods-write-proxy")
      assert response = json_response(request, 200)

      assert [
               %{
                 "type" => "function",
                 "stateMutability" => "nonpayable",
                 "outputs" => [],
                 "name" => "disableWhitelist",
                 "inputs" => [%{"type" => "bool", "name" => "disable", "internalType" => "bool"}],
                 "method_id" => "49ba1b49"
               }
             ] == response
    end
  end

  describe "/smart-contracts" do
    test "get [] on empty db", %{conn: conn} do
      request = get(conn, "/api/v2/smart-contracts")

      assert %{"items" => [], "next_page_params" => nil} = json_response(request, 200)
    end

    test "get correct smart contract", %{conn: conn} do
      smart_contract = insert(:smart_contract)
      request = get(conn, "/api/v2/smart-contracts")

      assert %{"items" => [sc], "next_page_params" => nil} = json_response(request, 200)
      compare_item(smart_contract, sc)
      assert sc["address"]["is_verified"] == true
      assert sc["address"]["is_contract"] == true
    end

    test "get filtered smart contracts when flag is set and language is not set", %{conn: conn} do
<<<<<<< HEAD
      smart_contract = insert(:smart_contract, abi: nil, language: nil)
      insert(:smart_contract, is_vyper_contract: true, language: nil)
      insert(:smart_contract, is_vyper_contract: false, language: nil)

      request = get(conn, "/api/v2/smart-contracts", %{"filter" => "yul"})
=======
      smart_contracts = [
        {"solidity", insert(:smart_contract, is_vyper_contract: false, language: nil)},
        {"vyper", insert(:smart_contract, is_vyper_contract: true, language: nil)},
        {"yul", insert(:smart_contract, abi: nil, is_vyper_contract: false, language: nil)}
      ]

      for {filter, smart_contract} <- smart_contracts do
        request = get(conn, "/api/v2/smart-contracts", %{"filter" => filter})

        assert %{"items" => [sc], "next_page_params" => nil} = json_response(request, 200)
        compare_item(smart_contract, sc)
        assert sc["address"]["is_verified"] == true
        assert sc["address"]["is_contract"] == true
      end
    end

    test "get filtered smart contracts when flag is set and language is set", %{conn: conn} do
      smart_contract = insert(:smart_contract, is_vyper_contract: true, language: :vyper)
      insert(:smart_contract, is_vyper_contract: false, language: :solidity)
      request = get(conn, "/api/v2/smart-contracts", %{"filter" => "vyper"})
>>>>>>> f1e1dc70

      assert %{"items" => [sc], "next_page_params" => nil} = json_response(request, 200)
      compare_item(smart_contract, sc)
      assert sc["address"]["is_verified"] == true
      assert sc["address"]["is_contract"] == true
    end

<<<<<<< HEAD
    test "get filtered smart contracts when flag is set and language is set", %{conn: conn} do
      smart_contract = insert(:smart_contract, is_vyper_contract: true, language: :vyper)
      insert(:smart_contract, is_vyper_contract: false, language: :solidity)
      request = get(conn, "/api/v2/smart-contracts", %{"filter" => "vyper"})
=======
    test "get filtered smart contracts when flag is not set and language is set", %{conn: conn} do
      smart_contract = insert(:smart_contract, is_vyper_contract: nil, abi: nil, language: :yul)
      insert(:smart_contract, is_vyper_contract: nil, language: :vyper)
      insert(:smart_contract, is_vyper_contract: nil, language: :solidity)
      request = get(conn, "/api/v2/smart-contracts", %{"filter" => "yul"})
>>>>>>> f1e1dc70

      assert %{"items" => [sc], "next_page_params" => nil} = json_response(request, 200)
      compare_item(smart_contract, sc)
      assert sc["address"]["is_verified"] == true
      assert sc["address"]["is_contract"] == true
    end

    test "get filtered smart contracts when flag is not set and language is set", %{conn: conn} do
      smart_contract = insert(:smart_contract, is_vyper_contract: nil, abi: nil, language: :yul)
      insert(:smart_contract, is_vyper_contract: nil, language: :vyper)
      insert(:smart_contract, is_vyper_contract: nil, language: :solidity)
      request = get(conn, "/api/v2/smart-contracts", %{"filter" => "yul"})

      assert %{"items" => [sc], "next_page_params" => nil} = json_response(request, 200)
      compare_item(smart_contract, sc)
      assert sc["address"]["is_verified"] == true
      assert sc["address"]["is_contract"] == true
    end

    if Application.compile_env(:explorer, :chain_type) == :zilliqa do
      test "get filtered scilla smart contracts when language is set", %{conn: conn} do
        smart_contract = insert(:smart_contract, language: :scilla, abi: nil)
        insert(:smart_contract)
        request = get(conn, "/api/v2/smart-contracts", %{"filter" => "scilla"})

        assert %{"items" => [sc], "next_page_params" => nil} = json_response(request, 200)
        compare_item(smart_contract, sc)
        assert sc["address"]["is_verified"] == true
        assert sc["address"]["is_contract"] == true
      end

      test "scilla contracts are not returned when yul filter is applied", %{conn: conn} do
        insert(:smart_contract, language: :scilla, abi: nil)
        request = get(conn, "/api/v2/smart-contracts", %{"filter" => "yul"})

        assert %{"items" => [], "next_page_params" => nil} = json_response(request, 200)
      end
    end

    test "check pagination", %{conn: conn} do
      smart_contracts =
        for _ <- 0..50 do
          insert(:smart_contract)
        end

      request = get(conn, "/api/v2/smart-contracts")
      assert response = json_response(request, 200)

      request_2nd_page = get(conn, "/api/v2/smart-contracts", response["next_page_params"])

      assert response_2nd_page = json_response(request_2nd_page, 200)

      check_paginated_response(response, response_2nd_page, smart_contracts)
    end

    test "ignores wrong ordering params", %{conn: conn} do
      smart_contracts =
        for _ <- 0..50 do
          insert(:smart_contract)
        end

      ordering_params = %{"sort" => "foo", "order" => "bar"}

      request = get(conn, "/api/v2/smart-contracts", ordering_params)
      assert response = json_response(request, 200)

      request_2nd_page =
        get(conn, "/api/v2/smart-contracts", ordering_params |> Map.merge(response["next_page_params"]))

      assert response_2nd_page = json_response(request_2nd_page, 200)

      check_paginated_response(response, response_2nd_page, smart_contracts)
    end

    test "can order by balance ascending", %{conn: conn} do
      smart_contracts =
        for i <- 0..50 do
          address = insert(:address, fetched_coin_balance: i)
          insert(:smart_contract, address_hash: address.hash, address: address)
        end
        |> Enum.reverse()

      ordering_params = %{"sort" => "balance", "order" => "asc"}

      request = get(conn, "/api/v2/smart-contracts", ordering_params)
      assert response = json_response(request, 200)

      request_2nd_page =
        get(conn, "/api/v2/smart-contracts", ordering_params |> Map.merge(response["next_page_params"]))

      assert response_2nd_page = json_response(request_2nd_page, 200)

      check_paginated_response(response, response_2nd_page, smart_contracts)
    end

    test "can order by balance descending", %{conn: conn} do
      smart_contracts =
        for i <- 0..50 do
          address = insert(:address, fetched_coin_balance: i)
          insert(:smart_contract, address_hash: address.hash, address: address)
        end

      ordering_params = %{"sort" => "balance", "order" => "desc"}

      request = get(conn, "/api/v2/smart-contracts", ordering_params)
      assert response = json_response(request, 200)

      request_2nd_page =
        get(conn, "/api/v2/smart-contracts", ordering_params |> Map.merge(response["next_page_params"]))

      assert response_2nd_page = json_response(request_2nd_page, 200)

      check_paginated_response(response, response_2nd_page, smart_contracts)
    end

    test "can order by transaction count ascending", %{conn: conn} do
      smart_contracts =
        for i <- 0..50 do
          address = insert(:address, transactions_count: i)
          insert(:smart_contract, address_hash: address.hash, address: address)
        end
        |> Enum.reverse()

      ordering_params = %{"sort" => "transactions_count", "order" => "asc"}

      request = get(conn, "/api/v2/smart-contracts", ordering_params)
      assert response = json_response(request, 200)

      request_2nd_page =
        get(conn, "/api/v2/smart-contracts", ordering_params |> Map.merge(response["next_page_params"]))

      assert response_2nd_page = json_response(request_2nd_page, 200)

      check_paginated_response(response, response_2nd_page, smart_contracts)
    end

    test "can order by transaction count descending", %{conn: conn} do
      smart_contracts =
        for i <- 0..50 do
          address = insert(:address, transactions_count: i)
          insert(:smart_contract, address_hash: address.hash, address: address)
        end

      ordering_params = %{"sort" => "transactions_count", "order" => "desc"}

      request = get(conn, "/api/v2/smart-contracts", ordering_params)
      assert response = json_response(request, 200)

      request_2nd_page =
        get(conn, "/api/v2/smart-contracts", ordering_params |> Map.merge(response["next_page_params"]))

      assert response_2nd_page = json_response(request_2nd_page, 200)

      check_paginated_response(response, response_2nd_page, smart_contracts)
    end
  end

  describe "/smart-contracts/counters" do
    test "fetch counters", %{conn: conn} do
      request = get(conn, "/api/v2/smart-contracts/counters")

      assert %{
               "smart_contracts" => _,
               "new_smart_contracts_24h" => _,
               "verified_smart_contracts" => _,
               "new_verified_smart_contracts_24h" => _
             } = json_response(request, 200)
    end
  end

  defp compare_item(%SmartContract{} = smart_contract, json) do
    assert smart_contract.compiler_version == json["compiler_version"]

    assert smart_contract.optimization == json["optimization_enabled"]

    assert json["language"] == smart_contract |> SmartContract.language() |> to_string()
    assert json["verified_at"]
    assert !is_nil(smart_contract.constructor_arguments) == json["has_constructor_args"]
    assert Address.checksum(smart_contract.address_hash) == json["address"]["hash"]
  end

  defp check_paginated_response(first_page_resp, second_page_resp, list) do
    assert Enum.count(first_page_resp["items"]) == 50
    assert first_page_resp["next_page_params"] != nil
    compare_item(Enum.at(list, 50), Enum.at(first_page_resp["items"], 0))
    compare_item(Enum.at(list, 1), Enum.at(first_page_resp["items"], 49))

    assert Enum.count(second_page_resp["items"]) == 1
    assert second_page_resp["next_page_params"] == nil
    compare_item(Enum.at(list, 0), Enum.at(second_page_resp["items"], 0))
  end

  defp blockchain_eth_call_mock do
    expect(
      EthereumJSONRPC.Mox,
      :json_rpc,
      fn [%{id: id, method: "eth_call", params: _params}], _opts ->
        {:ok,
         [
           %{
             id: id,
             jsonrpc: "2.0",
             result: "0x000000000000000000000000fffffffffffffffffffffffffffffffffffffffe"
           }
         ]}
      end
    )
  end

  defp mock_logic_storage_pointer_request(error?, address_hash) do
    response = "0x000000000000000000000000#{address_hash |> to_string() |> String.replace("0x", "")}"

    EthereumJSONRPC.Mox
    |> TestHelper.mock_logic_storage_pointer_request(error?, response)
  end

  defp prepare_implementation(items) when is_list(items) do
    Enum.map(items, &prepare_implementation/1)
  end

  defp prepare_implementation(%{"address" => _, "name" => _} = implementation) do
    case Application.get_env(:explorer, :chain_type) do
      :filecoin ->
        Map.put(implementation, "filecoin_robust_address", nil)

      _ ->
        implementation
    end
  end

  defp prepare_implementation(other), do: other
end<|MERGE_RESOLUTION|>--- conflicted
+++ resolved
@@ -129,10 +129,6 @@
         "is_partially_verified" => target_contract.partially_verified,
         "is_fully_verified" => true,
         "is_verified_via_sourcify" => target_contract.verified_via_sourcify,
-<<<<<<< HEAD
-=======
-        "is_vyper_contract" => SmartContract.language(target_contract) == :vyper,
->>>>>>> f1e1dc70
         "has_methods_read" => true,
         "has_methods_write" => true,
         "has_methods_read_proxy" => true,
@@ -239,10 +235,6 @@
         "is_partially_verified" => target_contract.partially_verified,
         "is_fully_verified" => true,
         "is_verified_via_sourcify" => target_contract.verified_via_sourcify,
-<<<<<<< HEAD
-=======
-        "is_vyper_contract" => SmartContract.language(target_contract) == :vyper,
->>>>>>> f1e1dc70
         "has_methods_read" => true,
         "has_methods_read_proxy" => false,
         "has_methods_write" => true,
@@ -363,10 +355,6 @@
         "is_partially_verified" => target_contract.partially_verified,
         "is_fully_verified" => false,
         "is_verified_via_sourcify" => false,
-<<<<<<< HEAD
-=======
-        "is_vyper_contract" => SmartContract.language(target_contract) == :vyper,
->>>>>>> f1e1dc70
         "has_methods_read" => true,
         "has_methods_write" => true,
         "has_methods_read_proxy" => false,
@@ -531,10 +519,6 @@
         "is_partially_verified" => target_contract.partially_verified,
         "is_fully_verified" => true,
         "is_verified_via_sourcify" => target_contract.verified_via_sourcify,
-<<<<<<< HEAD
-=======
-        "is_vyper_contract" => SmartContract.language(target_contract) == :vyper,
->>>>>>> f1e1dc70
         "has_methods_read" => true,
         "has_methods_write" => true,
         "has_methods_read_proxy" => false,
@@ -3518,13 +3502,6 @@
     end
 
     test "get filtered smart contracts when flag is set and language is not set", %{conn: conn} do
-<<<<<<< HEAD
-      smart_contract = insert(:smart_contract, abi: nil, language: nil)
-      insert(:smart_contract, is_vyper_contract: true, language: nil)
-      insert(:smart_contract, is_vyper_contract: false, language: nil)
-
-      request = get(conn, "/api/v2/smart-contracts", %{"filter" => "yul"})
-=======
       smart_contracts = [
         {"solidity", insert(:smart_contract, is_vyper_contract: false, language: nil)},
         {"vyper", insert(:smart_contract, is_vyper_contract: true, language: nil)},
@@ -3545,26 +3522,7 @@
       smart_contract = insert(:smart_contract, is_vyper_contract: true, language: :vyper)
       insert(:smart_contract, is_vyper_contract: false, language: :solidity)
       request = get(conn, "/api/v2/smart-contracts", %{"filter" => "vyper"})
->>>>>>> f1e1dc70
-
-      assert %{"items" => [sc], "next_page_params" => nil} = json_response(request, 200)
-      compare_item(smart_contract, sc)
-      assert sc["address"]["is_verified"] == true
-      assert sc["address"]["is_contract"] == true
-    end
-
-<<<<<<< HEAD
-    test "get filtered smart contracts when flag is set and language is set", %{conn: conn} do
-      smart_contract = insert(:smart_contract, is_vyper_contract: true, language: :vyper)
-      insert(:smart_contract, is_vyper_contract: false, language: :solidity)
-      request = get(conn, "/api/v2/smart-contracts", %{"filter" => "vyper"})
-=======
-    test "get filtered smart contracts when flag is not set and language is set", %{conn: conn} do
-      smart_contract = insert(:smart_contract, is_vyper_contract: nil, abi: nil, language: :yul)
-      insert(:smart_contract, is_vyper_contract: nil, language: :vyper)
-      insert(:smart_contract, is_vyper_contract: nil, language: :solidity)
-      request = get(conn, "/api/v2/smart-contracts", %{"filter" => "yul"})
->>>>>>> f1e1dc70
+
 
       assert %{"items" => [sc], "next_page_params" => nil} = json_response(request, 200)
       compare_item(smart_contract, sc)
