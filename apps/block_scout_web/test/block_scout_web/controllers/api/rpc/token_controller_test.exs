defmodule BlockScoutWeb.API.RPC.TokenControllerTest do
  use BlockScoutWeb.ConnCase

  alias Explorer.Chain.{Log, Transaction}

  describe "gettoken" do
    test "with missing contract address", %{conn: conn} do
      params = %{
        "module" => "token",
        "action" => "getToken"
      }

      assert response =
               conn
               |> get("/api", params)
               |> json_response(200)

      assert response["message"] =~ "contractaddress is required"
      assert response["status"] == "0"
      assert Map.has_key?(response, "result")
      refute response["result"]
    end

    test "with an invalid contractaddress hash", %{conn: conn} do
      params = %{
        "module" => "token",
        "action" => "getToken",
        "contractaddress" => "badhash"
      }

      assert response =
               conn
               |> get("/api", params)
               |> json_response(200)

      assert response["message"] =~ "Invalid contractaddress hash"
      assert response["status"] == "0"
      assert Map.has_key?(response, "result")
      refute response["result"]
    end

    test "with a contractaddress that doesn't exist", %{conn: conn} do
      params = %{
        "module" => "token",
        "action" => "getToken",
        "contractaddress" => "0x8bf38d4764929064f2d4d3a56520a76ab3df415b"
      }

      assert response =
               conn
               |> get("/api", params)
               |> json_response(200)

      assert response["message"] =~ "contractaddress not found"
      assert response["status"] == "0"
      assert Map.has_key?(response, "result")
      refute response["result"]
    end

    test "response includes all required fields", %{conn: conn} do
      token = insert(:token)

      params = %{
        "module" => "token",
        "action" => "getToken",
        "contractaddress" => to_string(token.contract_address_hash)
      }

      expected_result = %{
        "name" => token.name,
        "symbol" => token.symbol,
        "totalSupply" => to_string(token.total_supply),
        "decimals" => to_string(token.decimals),
        "type" => token.type,
        "cataloged" => token.cataloged,
        "contractAddress" => to_string(token.contract_address_hash)
      }

      assert response =
               conn
               |> get("/api", params)
               |> json_response(200)

      assert response["result"] == expected_result
      assert response["status"] == "1"
      assert response["message"] == "OK"
    end
  end

<<<<<<< HEAD
  describe "tokentx" do
    test "with missing required parameters", %{conn: conn} do
      params = %{
        "module" => "token",
        "action" => "tokentx"
      }

      assert response =
               conn
               |> get("/api", params)
               |> json_response(200)

      assert response["message"] =~ "Required query parameters missing: contractaddress, fromBlock, toBlock"
      assert response["status"] == "0"
      assert Map.has_key?(response, "result")
      refute response["result"]
    end

    test "with an invalid contractaddress hash", %{conn: conn} do
      params = %{
        "module" => "token",
        "action" => "tokentx",
        "fromBlock" => "1",
        "toBlock" => "3",
        "contractaddress" => "badhash"
      }

      assert response =
               conn
               |> get("/api", params)
               |> json_response(200)

      assert response["message"] =~ "Invalid address format"
      assert response["status"] == "0"
      assert Map.has_key?(response, "result")
      refute response["result"]
    end

    test "with an invalid fromBlock value", %{conn: conn} do
      params = %{
        "module" => "token",
        "action" => "tokentx",
        "fromBlock" => "invalid",
        "toBlock" => "3",
        "contractaddress" => "0x8bf38d4764929064f2d4d3a56520a76ab3df415b"
      }

      assert response =
               conn
               |> get("/api", params)
               |> json_response(200)

      assert response["message"] =~ "Invalid fromBlock format"
      assert response["status"] == "0"
      assert Map.has_key?(response, "result")
      refute response["result"]
    end

    test "with an invalid toBlock value", %{conn: conn} do
      params = %{
        "module" => "token",
        "action" => "tokentx",
        "fromBlock" => "1",
        "toBlock" => "invalid",
        "contractaddress" => "0x8bf38d4764929064f2d4d3a56520a76ab3df415b"
      }

      assert response =
               conn
               |> get("/api", params)
               |> json_response(200)

      assert response["message"] =~ "Invalid toBlock format"
      assert response["status"] == "0"
      assert Map.has_key?(response, "result")
      refute response["result"]
    end

    test "with a contractaddress that doesn't exist", %{conn: conn} do
      params = %{
        "module" => "token",
        "action" => "tokentx",
        "fromBlock" => "1",
        "toBlock" => "3",
        "contractaddress" => "0x8bf38d4764929064f2d4d3a56520a76ab3df415b"
      }

      assert response =
               conn
               |> get("/api", params)
               |> json_response(200)

      assert response["message"] =~ "contractaddress not found"
      assert response["status"] == "0"
      assert Map.has_key?(response, "result")
      refute response["result"]
    end

    test "successful case with logs", %{conn: conn} do
      contract_address = insert(:contract_address)
      insert(:token, contract_address: contract_address)
      address = insert(:address)

      transaction =
        %Transaction{block: block} =
        :transaction
        |> insert(to_address: contract_address)
        |> with_block()

      insert(:token_transfer,
        transaction: transaction,
        from_address: contract_address,
        to_address: address,
        token_contract_address: contract_address,
        block: transaction.block,
        token_id: 10
      )

      log = insert(:log, address: contract_address, transaction: transaction)

      params = %{
        "module" => "token",
        "action" => "tokentx",
        "fromBlock" => "0",
        "toBlock" => "latest",
        "contractaddress" => "#{contract_address.hash}"
      }

      expected_result = [
        %{
          "address" => "#{contract_address.hash}",
          "topics" => get_topics(log),
          "data" => "#{log.data}",
          "blockNumber" => integer_to_hex(transaction.block_number),
          "timeStamp" => datetime_to_hex(block.timestamp),
          "gasPrice" => decimal_to_hex(transaction.gas_price.value),
          "gasUsed" => decimal_to_hex(transaction.gas_used),
          "gatewayFeeRecipient" => "",
          "gatewayFee" => "",
          "feeCurrency" => "",
          "logIndex" => integer_to_hex(log.index),
          "transactionHash" => "#{transaction.hash}",
          "transactionIndex" => integer_to_hex(transaction.index),
          "amount" => "1",
          "fromAddressHash" => "#{contract_address.hash}",
          "toAddressHash" => "#{address.hash}"
        }
      ]

      assert response =
               conn
               |> get("/api", params)
               |> json_response(200)

      assert response["result"] == expected_result
      assert response["status"] == "1"
      assert response["message"] == "OK"
    end

    test "successful case without logs", %{conn: conn} do
      contract_address = insert(:contract_address)
      insert(:token, contract_address: contract_address)
      address = insert(:address)

      transaction =
        %Transaction{block: block} =
        :transaction
        |> insert(to_address: contract_address)
        |> with_block()

      insert(:token_transfer,
        transaction: transaction,
        from_address: contract_address,
        to_address: address,
        token_contract_address: contract_address,
        block: transaction.block,
        token_id: 10
      )

      params = %{
        "module" => "token",
        "action" => "tokentx",
        "fromBlock" => "0",
        "toBlock" => "latest",
        "contractaddress" => "#{contract_address.hash}"
      }

      expected_result = [
        %{
          "address" => "#{contract_address.hash}",
          "topics" => [nil, nil, nil, nil],
          "data" => "",
          "blockNumber" => integer_to_hex(transaction.block_number),
          "timeStamp" => datetime_to_hex(block.timestamp),
          "gasPrice" => decimal_to_hex(transaction.gas_price.value),
          "gasUsed" => decimal_to_hex(transaction.gas_used),
          "gatewayFeeRecipient" => "",
          "gatewayFee" => "",
          "feeCurrency" => "",
          "logIndex" => "",
          "transactionHash" => "#{transaction.hash}",
          "transactionIndex" => integer_to_hex(transaction.index),
          "amount" => "1",
          "fromAddressHash" => "#{contract_address.hash}",
          "toAddressHash" => "#{address.hash}"
        }
      ]

      assert response =
               conn
               |> get("/api", params)
               |> json_response(200)

      assert response["result"] == expected_result
      assert response["status"] == "1"
      assert response["message"] == "OK"
    end
  end

  defp get_topics(%Log{
         first_topic: first_topic,
         second_topic: second_topic,
         third_topic: third_topic,
         fourth_topic: fourth_topic
       }) do
    [first_topic, second_topic, third_topic, fourth_topic]
  end

  defp integer_to_hex(nil), do: ""
  defp integer_to_hex(integer), do: Integer.to_string(integer, 16)

  defp decimal_to_hex(decimal) do
    decimal
    |> Decimal.to_integer()
    |> integer_to_hex()
  end

  defp datetime_to_hex(datetime) do
    datetime
    |> DateTime.to_unix()
    |> integer_to_hex()
  end
=======
  # defp gettoken_schema do
  #   ExJsonSchema.Schema.resolve(%{
  #     "type" => "object",
  #     "properties" => %{
  #       "message" => %{"type" => "string"},
  #       "status" => %{"type" => "string"},
  #       "result" => %{
  #         "type" => "object",
  #         "properties" => %{
  #           "name" => %{"type" => "string"},
  #           "symbol" => %{"type" => "string"},
  #           "totalSupply" => %{"type" => "string"},
  #           "decimals" => %{"type" => "string"},
  #           "type" => %{"type" => "string"},
  #           "cataloged" => %{"type" => "string"},
  #           "contractAddress" => %{"type" => "string"}
  #         }
  #       }
  #     }
  #   })
  # end
>>>>>>> 08d37881
end<|MERGE_RESOLUTION|>--- conflicted
+++ resolved
@@ -87,7 +87,6 @@
     end
   end
 
-<<<<<<< HEAD
   describe "tokentx" do
     test "with missing required parameters", %{conn: conn} do
       params = %{
@@ -330,7 +329,6 @@
     |> DateTime.to_unix()
     |> integer_to_hex()
   end
-=======
   # defp gettoken_schema do
   #   ExJsonSchema.Schema.resolve(%{
   #     "type" => "object",
@@ -352,5 +350,4 @@
   #     }
   #   })
   # end
->>>>>>> 08d37881
 end