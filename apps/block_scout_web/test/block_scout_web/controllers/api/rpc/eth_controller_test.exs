defmodule BlockScoutWeb.API.RPC.EthControllerTest do
  use BlockScoutWeb.ConnCase, async: false

  alias Explorer.Counters.{AddressesCounter, AverageBlockTime}
  alias Explorer.Repo
  alias Indexer.Fetcher.CoinBalanceOnDemand

  @first_topic_hex_string_1 "0x7fcf532c15f0a6db0bd6d0e038bea71d30d808c7d98cb3bf7268a95bf5081b65"
  @first_topic_hex_string_2 "0xddf252ad1be2c89b69c2b068fc378daa952ba7f163c4a11628f55a4df523b3ef"

  @second_topic_hex_string_1 "0x00000000000000000000000098a9dc37d3650b5b30d6c12789b3881ee0b70c16"
  @second_topic_hex_string_2 "0x000000000000000000000000e2680fd7cdbb04e9087a647ad4d023ef6c8fb4e2"

  setup do
    mocked_json_rpc_named_arguments = [
      transport: EthereumJSONRPC.Mox,
      transport_options: []
    ]

    start_supervised!({Task.Supervisor, name: Indexer.TaskSupervisor})
    start_supervised!(AverageBlockTime)
    start_supervised!({CoinBalanceOnDemand, [mocked_json_rpc_named_arguments, [name: CoinBalanceOnDemand]]})
    start_supervised!(AddressesCounter)

    Application.put_env(:explorer, AverageBlockTime, enabled: true, cache_period: 1_800_000)

    on_exit(fn ->
      Application.put_env(:explorer, AverageBlockTime, enabled: false, cache_period: 1_800_000)
    end)

    :ok
  end

  defp params(api_params, params), do: Map.put(api_params, "params", params)

  defp topic(topic_hex_string) do
    {:ok, topic} = Explorer.Chain.Hash.Full.cast(topic_hex_string)
    topic
  end

  describe "eth_get_logs" do
    setup do
      %{
        api_params: %{
          "method" => "eth_getLogs",
          "jsonrpc" => "2.0",
          "id" => 0
        }
      }
    end

    test "with an invalid address", %{conn: conn, api_params: api_params} do
      assert response =
               conn
               |> post("/api/eth-rpc", params(api_params, [%{"address" => "badhash"}]))
               |> json_response(200)

      assert %{"error" => "invalid address"} = response
    end

    test "address with no logs", %{conn: conn, api_params: api_params} do
      insert(:block)
      address = insert(:address)

      assert response =
               conn
               |> post("/api/eth-rpc", params(api_params, [%{"address" => to_string(address.hash)}]))
               |> json_response(200)

      assert %{"result" => []} = response
    end

    test "address but no logs and no toBlock provided", %{conn: conn, api_params: api_params} do
      address = insert(:address)

      assert response =
               conn
               |> post("/api/eth-rpc", params(api_params, [%{"address" => to_string(address.hash)}]))
               |> json_response(200)

      assert %{"result" => []} = response
    end

    test "with a matching address", %{conn: conn, api_params: api_params} do
      address = insert(:address)

      block = insert(:block, number: 0)

      transaction = insert(:transaction, from_address: address) |> with_block(block)

      insert(:log,
        block: block,
        block_number: block.number,
        address: address,
        transaction: transaction,
        data: "0x010101"
      )

      params = params(api_params, [%{"address" => to_string(address.hash)}])

      assert response =
               conn
               |> post("/api/eth-rpc", params)
               |> json_response(200)

      assert %{"result" => [%{"data" => "0x010101"}]} = response
    end

    test "with a matching address and matching topic", %{conn: conn, api_params: api_params} do
      address = insert(:address)

      block = insert(:block, number: 0)

      transaction = insert(:transaction, from_address: address) |> with_block(block)
<<<<<<< HEAD

      insert(:log,
        block: block,
        block_number: block.number,
        address: address,
        transaction: transaction,
        data: "0x010101",
        first_topic: "0x01"
      )
=======
>>>>>>> ce735c12

      insert(:log,
        block: block,
        block_number: block.number,
        address: address,
        transaction: transaction,
        data: "0x010101",
        first_topic: topic(@first_topic_hex_string_1)
      )

      params = params(api_params, [%{"address" => to_string(address.hash), "topics" => [@first_topic_hex_string_1]}])

      assert response =
               conn
               |> post("/api/eth-rpc", params)
               |> json_response(200)

      assert %{"result" => [%{"data" => "0x010101"}]} = response
    end

    test "with a matching address and multiple topic matches", %{conn: conn, api_params: api_params} do
      address = insert(:address)

      block = insert(:block, number: 0)

      transaction = insert(:transaction, from_address: address) |> with_block(block)
<<<<<<< HEAD

      insert(:log,
        address: address,
        block: block,
        block_number: block.number,
        transaction: transaction,
        data: "0x010101",
        first_topic: "0x01"
      )

      insert(:log,
        address: address,
        block: block,
        block_number: block.number,
        transaction: transaction,
        data: "0x020202",
        first_topic: "0x00"
      )
=======
>>>>>>> ce735c12

      insert(:log,
        address: address,
        block: block,
        block_number: block.number,
        transaction: transaction,
        data: "0x010101",
        first_topic: topic(@first_topic_hex_string_1)
      )

      insert(:log,
        address: address,
        block: block,
        block_number: block.number,
        transaction: transaction,
        data: "0x020202",
        first_topic: topic(@first_topic_hex_string_2)
      )

      params =
        params(api_params, [
          %{"address" => to_string(address.hash), "topics" => [[@first_topic_hex_string_1, @first_topic_hex_string_2]]}
        ])

      assert response =
               conn
               |> post("/api/eth-rpc", params)
               |> json_response(200)

      assert [%{"data" => "0x010101"}, %{"data" => "0x020202"}] = Enum.sort_by(response["result"], &Map.get(&1, "data"))
    end

    test "paginates logs", %{conn: conn, api_params: api_params} do
      contract_address = insert(:contract_address)
      block = insert(:block)

      transaction =
        :transaction
        |> insert(to_address: contract_address)
        |> with_block(block)

      inserted_records =
        insert_list(2000, :log,
          block: block,
          block_number: block.number,
          address: contract_address,
          transaction: transaction,
<<<<<<< HEAD
          first_topic: "0x01"
=======
          first_topic: topic(@first_topic_hex_string_1)
>>>>>>> ce735c12
        )

      params =
        params(api_params, [%{"address" => to_string(contract_address), "topics" => [[@first_topic_hex_string_1]]}])

      assert response =
               conn
               |> post("/api/eth-rpc", params)
               |> json_response(200)

      assert Enum.count(response["result"]) == 1000

      {last_log_index, ""} = Integer.parse(List.last(response["result"])["logIndex"], 16)

      next_page_params = %{
        "blockNumber" => Integer.to_string(transaction.block_number, 16),
        "logIndex" => Integer.to_string(last_log_index, 16)
      }

      new_params =
        params(api_params, [
          %{
            "paging_options" => next_page_params,
            "address" => to_string(contract_address),
            "topics" => [[@first_topic_hex_string_1]]
          }
        ])

      assert new_response =
               conn
               |> post("/api/eth-rpc", new_params)
               |> json_response(200)

      assert Enum.count(response["result"]) == 1000

      all_found_logs = response["result"] ++ new_response["result"]

      assert Enum.all?(inserted_records, fn record ->
               Enum.any?(all_found_logs, fn found_log ->
                 {index, ""} = Integer.parse(found_log["logIndex"], 16)

                 record.index == index
               end)
             end)
    end

    test "with a matching address and multiple topic matches in different positions", %{
      conn: conn,
      api_params: api_params
    } do
      address = insert(:address)

      block = insert(:block, number: 0)

      transaction = insert(:transaction, from_address: address) |> with_block(block)

      insert(:log,
        address: address,
        transaction: transaction,
        data: "0x010101",
<<<<<<< HEAD
        first_topic: "0x01",
        second_topic: "0x02",
=======
        first_topic: topic(@first_topic_hex_string_1),
        second_topic: topic(@second_topic_hex_string_1),
>>>>>>> ce735c12
        block: block,
        block_number: block.number
      )

      insert(:log,
        block: block,
        address: address,
        transaction: transaction,
        data: "0x020202",
        first_topic: topic(@first_topic_hex_string_1)
      )

      params =
        params(api_params, [
          %{"address" => to_string(address.hash), "topics" => [@first_topic_hex_string_1, @second_topic_hex_string_1]}
        ])

      assert response =
               conn
               |> post("/api/eth-rpc", params)
               |> json_response(200)

      assert [%{"data" => "0x010101"}] = response["result"]
    end

    test "with a matching address and multiple topic matches in different positions and multiple matches in the second position",
         %{conn: conn, api_params: api_params} do
      address = insert(:address)

      block = insert(:block, number: 0)

      transaction = insert(:transaction, from_address: address) |> with_block(block)

      insert(:log,
        address: address,
        transaction: transaction,
        data: "0x010101",
<<<<<<< HEAD
        first_topic: "0x01",
        second_topic: "0x02",
=======
        first_topic: topic(@first_topic_hex_string_1),
        second_topic: topic(@second_topic_hex_string_1),
>>>>>>> ce735c12
        block: block,
        block_number: block.number
      )

      insert(:log,
        address: address,
        transaction: transaction,
        data: "0x020202",
<<<<<<< HEAD
        first_topic: "0x01",
        second_topic: "0x03",
=======
        first_topic: topic(@first_topic_hex_string_1),
        second_topic: topic(@second_topic_hex_string_2),
>>>>>>> ce735c12
        block: block,
        block_number: block.number
      )

      params =
        params(api_params, [
          %{
            "address" => to_string(address.hash),
            "topics" => [@first_topic_hex_string_1, [@second_topic_hex_string_1, @second_topic_hex_string_2]]
          }
        ])

      assert response =
               conn
               |> post("/api/eth-rpc", params)
               |> json_response(200)

      assert [%{"data" => "0x010101"}, %{"data" => "0x020202"}] = Enum.sort_by(response["result"], &Map.get(&1, "data"))
    end

    test "with a block range filter",
         %{conn: conn, api_params: api_params} do
      address = insert(:address)

      block1 = insert(:block, number: 0)
      block2 = insert(:block, number: 1)
      block3 = insert(:block, number: 2)
      block4 = insert(:block, number: 3)

      transaction1 = insert(:transaction, from_address: address) |> with_block(block1)
      transaction2 = insert(:transaction, from_address: address) |> with_block(block2)
      transaction3 = insert(:transaction, from_address: address) |> with_block(block3)
      transaction4 = insert(:transaction, from_address: address) |> with_block(block4)

      insert(:log, address: address, transaction: transaction1, data: "0x010101", block_number: block1.number)

      insert(:log, address: address, transaction: transaction2, data: "0x020202", block_number: block2.number)

      insert(:log, address: address, transaction: transaction3, data: "0x030303", block_number: block3.number)

      insert(:log, address: address, transaction: transaction4, data: "0x040404", block_number: block4.number)

      params = params(api_params, [%{"address" => to_string(address.hash), "fromBlock" => 1, "toBlock" => 2}])

      assert response =
               conn
               |> post("/api/eth-rpc", params)
               |> json_response(200)

      assert [%{"data" => "0x020202"}, %{"data" => "0x030303"}] = Enum.sort_by(response["result"], &Map.get(&1, "data"))
    end

    test "with a block hash filter",
         %{conn: conn, api_params: api_params} do
      address = insert(:address)

      block1 = insert(:block, number: 0)
      block2 = insert(:block, number: 1)
      block3 = insert(:block, number: 2)

      transaction1 = insert(:transaction, from_address: address) |> with_block(block1)
      transaction2 = insert(:transaction, from_address: address) |> with_block(block2)
      transaction3 = insert(:transaction, from_address: address) |> with_block(block3)

      insert(:log, address: address, transaction: transaction1, data: "0x010101", block_number: block1.number)

      insert(:log, address: address, transaction: transaction2, data: "0x020202", block_number: block2.number)

      insert(:log, address: address, transaction: transaction3, data: "0x030303", block_number: block3.number)

      params = params(api_params, [%{"address" => to_string(address.hash), "blockHash" => to_string(block2.hash)}])

      assert response =
               conn
               |> post("/api/eth-rpc", params)
               |> json_response(200)

      assert [%{"data" => "0x020202"}] = response["result"]
    end

    test "with an earliest block filter",
         %{conn: conn, api_params: api_params} do
      address = insert(:address)

      block1 = insert(:block, number: 0)
      block2 = insert(:block, number: 1)
      block3 = insert(:block, number: 2)

      transaction1 = insert(:transaction, from_address: address) |> with_block(block1)
      transaction2 = insert(:transaction, from_address: address) |> with_block(block2)
      transaction3 = insert(:transaction, from_address: address) |> with_block(block3)

      insert(:log, address: address, transaction: transaction1, data: "0x010101", block_number: block1.number)

      insert(:log, address: address, transaction: transaction2, data: "0x020202", block_number: block2.number)

      insert(:log, address: address, transaction: transaction3, data: "0x030303", block_number: block3.number)

      params =
        params(api_params, [%{"address" => to_string(address.hash), "fromBlock" => "earliest", "toBlock" => "earliest"}])

      assert response =
               conn
               |> post("/api/eth-rpc", params)
               |> json_response(200)

      assert [%{"data" => "0x010101"}] = response["result"]
    end

    test "with a pending block filter",
         %{conn: conn, api_params: api_params} do
      address = insert(:address)

      block1 = insert(:block, number: 0)
      block2 = insert(:block, number: 1)
      block3 = insert(:block, number: 2)

      transaction1 = insert(:transaction, from_address: address) |> with_block(block1)
      transaction2 = insert(:transaction, from_address: address) |> with_block(block2)
      transaction3 = insert(:transaction, from_address: address) |> with_block(block3)

      insert(:log,
        block: block1,
        block_number: block1.number,
        address: address,
        transaction: transaction1,
        data: "0x010101"
      )

      insert(:log,
        block: block2,
        block_number: block2.number,
        address: address,
        transaction: transaction2,
        data: "0x020202"
      )

      insert(:log,
        block: block3,
        block_number: block3.number,
        address: address,
        transaction: transaction3,
        data: "0x030303"
      )

      changeset = Ecto.Changeset.change(block3, %{consensus: false})

      Repo.update!(changeset)

      params =
        params(api_params, [%{"address" => to_string(address.hash), "fromBlock" => "pending", "toBlock" => "pending"}])

      assert response =
               conn
               |> post("/api/eth-rpc", params)
               |> json_response(200)

      assert [%{"data" => "0x030303"}] = response["result"]
    end
  end

  describe "eth_get_balance" do
    setup do
      %{
        api_params: %{
          "method" => "eth_getBalance",
          "jsonrpc" => "2.0",
          "id" => 0
        }
      }
    end

    test "with an invalid address", %{conn: conn, api_params: api_params} do
      assert response =
               conn
               |> post("/api/eth-rpc", params(api_params, ["badHash"]))
               |> json_response(200)

      assert %{"error" => "Query parameter 'address' is invalid"} = response
    end

    test "with a valid address that has no balance", %{conn: conn, api_params: api_params} do
      address = insert(:address)

      assert response =
               conn
               |> post("/api/eth-rpc", params(api_params, [to_string(address.hash)]))
               |> json_response(200)

      assert %{"error" => "Balance not found"} = response
    end

    test "with a valid address that has a balance", %{conn: conn, api_params: api_params} do
      block = insert(:block)
      address = insert(:address, fetched_coin_balance: 1, fetched_coin_balance_block_number: block.number)

      assert response =
               conn
               |> post("/api/eth-rpc", params(api_params, [to_string(address.hash)]))
               |> json_response(200)

      assert %{"result" => "0x1"} = response
    end

    test "with a valid address that has no earliest balance", %{conn: conn, api_params: api_params} do
      block = insert(:block, number: 1)
      address = insert(:address)

      insert(:fetched_balance, block_number: block.number, address_hash: address.hash, value: 1)

      assert response =
               conn
               |> post("/api/eth-rpc", params(api_params, [to_string(address.hash), "earliest"]))
               |> json_response(200)

      assert response["error"] == "Balance not found"
    end

    test "with a valid address that has an earliest balance", %{conn: conn, api_params: api_params} do
      block = insert(:block, number: 0)
      address = insert(:address)

      insert(:fetched_balance, block_number: block.number, address_hash: address.hash, value: 1)

      assert response =
               conn
               |> post("/api/eth-rpc", params(api_params, [to_string(address.hash), "earliest"]))
               |> json_response(200)

      assert response["result"] == "0x1"
    end

    test "with a valid address and no pending balance", %{conn: conn, api_params: api_params} do
      block = insert(:block, number: 1, consensus: true)
      address = insert(:address)

      insert(:fetched_balance, block_number: block.number, address_hash: address.hash, value: 1)

      assert response =
               conn
               |> post("/api/eth-rpc", params(api_params, [to_string(address.hash), "pending"]))
               |> json_response(200)

      assert response["error"] == "Balance not found"
    end

    test "with a valid address and a pending balance", %{conn: conn, api_params: api_params} do
      block = insert(:block, number: 1, consensus: false)
      address = insert(:address)

      insert(:fetched_balance, block_number: block.number, address_hash: address.hash, value: 1)

      assert response =
               conn
               |> post("/api/eth-rpc", params(api_params, [to_string(address.hash), "pending"]))
               |> json_response(200)

      assert response["result"] == "0x1"
    end

    test "with a valid address and a pending balance after a consensus block", %{conn: conn, api_params: api_params} do
      insert(:block, number: 1, consensus: true)
      block = insert(:block, number: 2, consensus: false)
      address = insert(:address)

      insert(:fetched_balance, block_number: block.number, address_hash: address.hash, value: 1)

      assert response =
               conn
               |> post("/api/eth-rpc", params(api_params, [to_string(address.hash), "pending"]))
               |> json_response(200)

      assert response["result"] == "0x1"
    end

    test "with a block provided", %{conn: conn, api_params: api_params} do
      address = insert(:address)

      insert(:fetched_balance, block_number: 1, address_hash: address.hash, value: 1)
      insert(:fetched_balance, block_number: 2, address_hash: address.hash, value: 2)
      insert(:fetched_balance, block_number: 3, address_hash: address.hash, value: 3)

      assert response =
               conn
               |> post("/api/eth-rpc", params(api_params, [to_string(address.hash), "2"]))
               |> json_response(200)

      assert response["result"] == "0x2"
    end

    test "with a block provided and no balance", %{conn: conn, api_params: api_params} do
      address = insert(:address)

      insert(:fetched_balance, block_number: 3, address_hash: address.hash, value: 3)

      assert response =
               conn
               |> post("/api/eth-rpc", params(api_params, [to_string(address.hash), "2"]))
               |> json_response(200)

      assert response["error"] == "Balance not found"
    end

    test "with a batch of requests", %{conn: conn} do
      address = insert(:address)

      insert(:fetched_balance, block_number: 1, address_hash: address.hash, value: 1)
      insert(:fetched_balance, block_number: 2, address_hash: address.hash, value: 2)
      insert(:fetched_balance, block_number: 3, address_hash: address.hash, value: 3)

      params = [
        %{"id" => 0, "params" => [to_string(address.hash), "1"], "jsonrpc" => "2.0", "method" => "eth_getBalance"},
        %{"id" => 1, "params" => [to_string(address.hash), "2"], "jsonrpc" => "2.0", "method" => "eth_getBalance"},
        %{"id" => 2, "params" => [to_string(address.hash), "3"], "jsonrpc" => "2.0", "method" => "eth_getBalance"}
      ]

      assert response =
               conn
               |> put_req_header("content-type", "application/json")
               |> post("/api/eth-rpc", Jason.encode!(params))
               |> json_response(200)

      assert [
               %{"id" => 0, "result" => "0x1"},
               %{"id" => 1, "result" => "0x2"},
               %{"id" => 2, "result" => "0x3"}
             ] = response
    end
  end
end<|MERGE_RESOLUTION|>--- conflicted
+++ resolved
@@ -112,18 +112,6 @@
       block = insert(:block, number: 0)
 
       transaction = insert(:transaction, from_address: address) |> with_block(block)
-<<<<<<< HEAD
-
-      insert(:log,
-        block: block,
-        block_number: block.number,
-        address: address,
-        transaction: transaction,
-        data: "0x010101",
-        first_topic: "0x01"
-      )
-=======
->>>>>>> ce735c12
 
       insert(:log,
         block: block,
@@ -150,27 +138,6 @@
       block = insert(:block, number: 0)
 
       transaction = insert(:transaction, from_address: address) |> with_block(block)
-<<<<<<< HEAD
-
-      insert(:log,
-        address: address,
-        block: block,
-        block_number: block.number,
-        transaction: transaction,
-        data: "0x010101",
-        first_topic: "0x01"
-      )
-
-      insert(:log,
-        address: address,
-        block: block,
-        block_number: block.number,
-        transaction: transaction,
-        data: "0x020202",
-        first_topic: "0x00"
-      )
-=======
->>>>>>> ce735c12
 
       insert(:log,
         address: address,
@@ -218,11 +185,7 @@
           block_number: block.number,
           address: contract_address,
           transaction: transaction,
-<<<<<<< HEAD
-          first_topic: "0x01"
-=======
           first_topic: topic(@first_topic_hex_string_1)
->>>>>>> ce735c12
         )
 
       params =
@@ -283,13 +246,8 @@
         address: address,
         transaction: transaction,
         data: "0x010101",
-<<<<<<< HEAD
-        first_topic: "0x01",
-        second_topic: "0x02",
-=======
         first_topic: topic(@first_topic_hex_string_1),
         second_topic: topic(@second_topic_hex_string_1),
->>>>>>> ce735c12
         block: block,
         block_number: block.number
       )
@@ -327,13 +285,8 @@
         address: address,
         transaction: transaction,
         data: "0x010101",
-<<<<<<< HEAD
-        first_topic: "0x01",
-        second_topic: "0x02",
-=======
         first_topic: topic(@first_topic_hex_string_1),
         second_topic: topic(@second_topic_hex_string_1),
->>>>>>> ce735c12
         block: block,
         block_number: block.number
       )
@@ -342,13 +295,8 @@
         address: address,
         transaction: transaction,
         data: "0x020202",
-<<<<<<< HEAD
-        first_topic: "0x01",
-        second_topic: "0x03",
-=======
         first_topic: topic(@first_topic_hex_string_1),
         second_topic: topic(@second_topic_hex_string_2),
->>>>>>> ce735c12
         block: block,
         block_number: block.number
       )
