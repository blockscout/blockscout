defmodule BlockScoutWeb.AddressControllerTest do
  use BlockScoutWeb.ConnCase,
    # ETS tables are shared in `Explorer.Counters.*`
    async: false

  alias Explorer.Chain.Address
  alias Explorer.Counters.AddressesCounter

  describe "GET index/2" do
    test "returns top addresses", %{conn: conn} do
      address_hashes =
        4..1
        |> Enum.map(&insert(:address, fetched_coin_balance: &1))
        |> Enum.map(& &1.hash)

      start_supervised!(AddressesCounter)
      AddressesCounter.consolidate()

      conn = get(conn, address_path(conn, :index, %{type: "JSON"}))
      {:ok, %{"items" => items}} = Poison.decode(conn.resp_body)

      assert Enum.count(items) == Enum.count(address_hashes)
    end

    test "returns an address's primary name when present", %{conn: conn} do
      address = insert(:address, fetched_coin_balance: 1)
      insert(:address_name, address: address, primary: true, name: "POA Wallet")

      start_supervised!(AddressesCounter)
      AddressesCounter.consolidate()

      conn = get(conn, address_path(conn, :index, %{type: "JSON"}))

      {:ok, %{"items" => [item]}} = Poison.decode(conn.resp_body)

      assert String.contains?(item, "POA Wallet")
    end
  end

  describe "GET show/3" do
    test "redirects to address/:address_id/transactions", %{conn: conn} do
      insert(:address, hash: "0x5aAeb6053F3E94C9b9A09f33669435E7Ef1BeAed")

      conn = get(conn, "/address/0x5aAeb6053F3E94C9b9A09f33669435E7Ef1BeAed")

      assert redirected_to(conn) =~ "/address/0x5aAeb6053F3E94C9b9A09f33669435E7Ef1BeAed/transactions"
    end
  end
<<<<<<< HEAD
=======

  describe "GET address_counters/2" do
    test "returns address counters" do
      address = insert(:address)

      conn = get(conn, "/address_counters", %{"id" => Address.checksum(address.hash)})

      assert conn.status == 200
      {:ok, response} = Jason.decode(conn.resp_body)

      assert %{"transaction_count" => 0, "validation_count" => 0} == response
    end
  end
>>>>>>> f8cf0d19
end<|MERGE_RESOLUTION|>--- conflicted
+++ resolved
@@ -46,8 +46,6 @@
       assert redirected_to(conn) =~ "/address/0x5aAeb6053F3E94C9b9A09f33669435E7Ef1BeAed/transactions"
     end
   end
-<<<<<<< HEAD
-=======
 
   describe "GET address_counters/2" do
     test "returns address counters" do
@@ -61,5 +59,4 @@
       assert %{"transaction_count" => 0, "validation_count" => 0} == response
     end
   end
->>>>>>> f8cf0d19
 end