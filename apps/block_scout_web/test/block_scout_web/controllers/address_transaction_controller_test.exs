defmodule BlockScoutWeb.AddressTransactionControllerTest do
  use BlockScoutWeb.ConnCase, async: true
  use ExUnit.Case, async: false

  import BlockScoutWeb.WebRouter.Helpers, only: [address_transaction_path: 3, address_transaction_path: 4]
  import Mox

  alias Explorer.Chain.{Address, Transaction}
  alias Explorer.ExchangeRates.Token

  describe "GET index/2" do
    setup :set_mox_global

    setup do
      configuration = Application.get_env(:explorer, :checksum_function)
      Application.put_env(:explorer, :checksum_function, :eth)

      :ok

      on_exit(fn ->
        Application.put_env(:explorer, :checksum_function, configuration)
      end)
    end

    test "with invalid address hash", %{conn: conn} do
      conn = get(conn, address_transaction_path(conn, :index, "invalid_address"))

      assert html_response(conn, 422)
    end

    test "with valid address hash without address in the DB", %{conn: conn} do
      conn =
        get(
          conn,
          address_transaction_path(conn, :index, Address.checksum("0x8bf38d4764929064f2d4d3a56520a76ab3df415b"), %{
            "type" => "JSON"
          })
        )

      assert json_response(conn, 200)
      transaction_tiles = json_response(conn, 200)["items"]
      assert transaction_tiles |> length() == 0
    end

    test "returns transactions for the address", %{conn: conn} do
      address = insert(:address)

      block = insert(:block)

      from_transaction =
        :transaction
        |> insert(from_address: address)
        |> with_block(block)

      to_transaction =
        :transaction
        |> insert(to_address: address)
        |> with_block(block)

      conn = get(conn, address_transaction_path(conn, :index, Address.checksum(address), %{"type" => "JSON"}))

      transaction_tiles = json_response(conn, 200)["items"]
      transaction_hashes = Enum.map([to_transaction.hash, from_transaction.hash], &to_string(&1))

      assert Enum.all?(transaction_hashes, fn transaction_hash ->
               Enum.any?(transaction_tiles, &String.contains?(&1, transaction_hash))
             end)
    end

    test "includes USD exchange rate value for address in assigns", %{conn: conn} do
      address = insert(:address)

      conn = get(conn, address_transaction_path(BlockScoutWeb.Endpoint, :index, Address.checksum(address.hash)))

      assert %Token{} = conn.assigns.exchange_rate
    end

    test "returns next page of results based on last seen transaction", %{conn: conn} do
      address = insert(:address)

      second_page_hashes =
        50
        |> insert_list(:transaction, from_address: address)
        |> with_block()
        |> Enum.map(& &1.hash)

      %Transaction{block_number: block_number, index: index} =
        :transaction
        |> insert(from_address: address)
        |> with_block()

      conn =
        get(conn, address_transaction_path(BlockScoutWeb.Endpoint, :index, Address.checksum(address.hash)), %{
          "block_number" => Integer.to_string(block_number),
          "index" => Integer.to_string(index),
          "type" => "JSON"
        })

      transaction_tiles = json_response(conn, 200)["items"]

      assert Enum.all?(second_page_hashes, fn address_hash ->
               Enum.any?(transaction_tiles, &String.contains?(&1, to_string(address_hash)))
             end)
    end

    test "next_page_params exist if not on last page", %{conn: conn} do
      address = insert(:address)
      block = insert(:block)

      60
      |> insert_list(:transaction, from_address: address)
      |> with_block(block)

      conn = get(conn, address_transaction_path(conn, :index, Address.checksum(address.hash), %{"type" => "JSON"}))

      assert json_response(conn, 200)["next_page_path"]
    end

    test "next_page_params are empty if on last page", %{conn: conn} do
      address = insert(:address)

      :transaction
      |> insert(from_address: address)
      |> with_block()

      conn = get(conn, address_transaction_path(conn, :index, Address.checksum(address.hash), %{"type" => "JSON"}))

      refute json_response(conn, 200)["next_page_path"]
    end

    test "returns parent transaction for a contract address", %{conn: conn} do
      address = insert(:address, contract_code: data(:address_contract_code))
      block = insert(:block)

      transaction =
        :transaction
        |> insert(to_address: nil, created_contract_address_hash: address.hash)
        |> with_block(block)
        |> Explorer.Repo.preload([[created_contract_address: :names], [from_address: :names], :token_transfers])

      insert(
        :internal_transaction_create,
        index: 0,
        created_contract_address: address,
        to_address: nil,
        transaction: transaction,
        block_hash: block.hash,
        block_index: 0
      )

      conn = get(conn, address_transaction_path(conn, :index, Address.checksum(address)), %{"type" => "JSON"})

      transaction_tiles = json_response(conn, 200)["items"]

      assert Enum.all?([transaction.hash], fn transaction_hash ->
               Enum.any?(transaction_tiles, &String.contains?(&1, to_string(transaction_hash)))
             end)
    end
  end
<<<<<<< HEAD

  describe "GET token-transfers-csv/2" do
    test "exports token transfers to csv", %{conn: conn} do
      address = insert(:address)

      transaction =
        :transaction
        |> insert(from_address: address)
        |> with_block()

      insert(:token_transfer, transaction: transaction, from_address: address, block: transaction.block)
      insert(:token_transfer, transaction: transaction, to_address: address, block: transaction.block)

      conn = get(conn, "/token-transfers-csv", %{"address_id" => Address.checksum(address.hash)})

      assert conn.resp_body |> String.split("\n") |> Enum.count() == 4
    end
  end

  describe "GET transactions_csv/2" do
    test "download csv file with transactions", %{conn: conn} do
      address = insert(:address)

      :transaction
      |> insert(from_address: address)
      |> with_block()

      :transaction
      |> insert(from_address: address)
      |> with_block()

      conn = get(conn, "/transactions_csv", %{"address_id" => Address.checksum(address.hash)})

      assert conn.resp_body |> String.split("\n") |> Enum.count() == 4
    end
  end
=======
>>>>>>> f2f26658
end<|MERGE_RESOLUTION|>--- conflicted
+++ resolved
@@ -157,43 +157,4 @@
              end)
     end
   end
-<<<<<<< HEAD
-
-  describe "GET token-transfers-csv/2" do
-    test "exports token transfers to csv", %{conn: conn} do
-      address = insert(:address)
-
-      transaction =
-        :transaction
-        |> insert(from_address: address)
-        |> with_block()
-
-      insert(:token_transfer, transaction: transaction, from_address: address, block: transaction.block)
-      insert(:token_transfer, transaction: transaction, to_address: address, block: transaction.block)
-
-      conn = get(conn, "/token-transfers-csv", %{"address_id" => Address.checksum(address.hash)})
-
-      assert conn.resp_body |> String.split("\n") |> Enum.count() == 4
-    end
-  end
-
-  describe "GET transactions_csv/2" do
-    test "download csv file with transactions", %{conn: conn} do
-      address = insert(:address)
-
-      :transaction
-      |> insert(from_address: address)
-      |> with_block()
-
-      :transaction
-      |> insert(from_address: address)
-      |> with_block()
-
-      conn = get(conn, "/transactions_csv", %{"address_id" => Address.checksum(address.hash)})
-
-      assert conn.resp_body |> String.split("\n") |> Enum.count() == 4
-    end
-  end
-=======
->>>>>>> f2f26658
 end