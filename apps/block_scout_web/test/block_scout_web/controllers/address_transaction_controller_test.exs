defmodule BlockScoutWeb.AddressTransactionControllerTest do
  use BlockScoutWeb.ConnCase, async: true
  use ExUnit.Case, async: false

  import BlockScoutWeb.WebRouter.Helpers, only: [address_transaction_path: 3, address_transaction_path: 4]
  import Mox

  alias Explorer.Chain.{Address, Transaction}
  alias Explorer.ExchangeRates.Token

  describe "GET index/2" do
    setup :set_mox_global

    setup do
      configuration = Application.get_env(:explorer, :checksum_function)
      Application.put_env(:explorer, :checksum_function, :eth)

      :ok

      on_exit(fn ->
        Application.put_env(:explorer, :checksum_function, configuration)
      end)
    end

    test "with valid address hash without address in the DB", %{conn: conn} do
      conn =
        get(
          conn,
          address_transaction_path(conn, :index, Address.checksum("0x8bf38d4764929064f2d4d3a56520a76ab3df415b"), %{
            "type" => "JSON"
          })
        )

      assert json_response(conn, 200)
      transaction_tiles = json_response(conn, 200)["items"]
      assert transaction_tiles |> length() == 0
    end

    test "returns transactions for the address", %{conn: conn} do
      address = insert(:address)

      block = insert(:block)

      from_transaction =
        :transaction
        |> insert(from_address: address)
        |> with_block(block)

      to_transaction =
        :transaction
        |> insert(to_address: address)
        |> with_block(block)

      conn = get(conn, address_transaction_path(conn, :index, Address.checksum(address), %{"type" => "JSON"}))

      transaction_tiles = json_response(conn, 200)["items"]
      transaction_hashes = Enum.map([to_transaction.hash, from_transaction.hash], &to_string(&1))

      assert Enum.all?(transaction_hashes, fn transaction_hash ->
               Enum.any?(transaction_tiles, &String.contains?(&1, transaction_hash))
             end)
    end

    test "includes USD exchange rate value for address in assigns", %{conn: conn} do
      address = insert(:address)

      conn = get(conn, address_transaction_path(BlockScoutWeb.Endpoint, :index, Address.checksum(address.hash)))

      assert %Token{} = conn.assigns.exchange_rate
    end

    test "returns next page of results based on last seen transaction", %{conn: conn} do
      address = insert(:address)

      second_page_hashes =
        50
        |> insert_list(:transaction, from_address: address)
        |> with_block()
        |> Enum.map(& &1.hash)

      %Transaction{block_number: block_number, index: index} =
        :transaction
        |> insert(from_address: address)
        |> with_block()

      conn =
        get(conn, address_transaction_path(BlockScoutWeb.Endpoint, :index, Address.checksum(address.hash)), %{
          "block_number" => Integer.to_string(block_number),
          "index" => Integer.to_string(index),
          "type" => "JSON"
        })

      transaction_tiles = json_response(conn, 200)["items"]

      assert Enum.all?(second_page_hashes, fn address_hash ->
               Enum.any?(transaction_tiles, &String.contains?(&1, to_string(address_hash)))
             end)
    end

    test "next_page_params exist if not on last page", %{conn: conn} do
      address = insert(:address)
      block = insert(:block)

      60
      |> insert_list(:transaction, from_address: address)
      |> with_block(block)

      conn = get(conn, address_transaction_path(conn, :index, Address.checksum(address.hash), %{"type" => "JSON"}))

      assert json_response(conn, 200)["next_page_path"]
    end

    test "next_page_params are empty if on last page", %{conn: conn} do
      address = insert(:address)

      :transaction
      |> insert(from_address: address)
      |> with_block()

      conn = get(conn, address_transaction_path(conn, :index, Address.checksum(address.hash), %{"type" => "JSON"}))

      refute json_response(conn, 200)["next_page_path"]
    end

    test "returns parent transaction for a contract address", %{conn: conn} do
      address = insert(:address, contract_code: data(:address_contract_code))
      block = insert(:block)

      transaction =
        :transaction
        |> insert(to_address: nil, created_contract_address_hash: address.hash)
        |> with_block(block)
        |> Explorer.Repo.preload([[created_contract_address: :names], [from_address: :names], :token_transfers])

      insert(
        :internal_transaction_create,
        index: 0,
        created_contract_address: address,
        to_address: nil,
        transaction: transaction,
        block_hash: block.hash,
        block_index: 0
      )

      conn = get(conn, address_transaction_path(conn, :index, Address.checksum(address)), %{"type" => "JSON"})

      transaction_tiles = json_response(conn, 200)["items"]

      assert Enum.all?([transaction.hash], fn transaction_hash ->
               Enum.any?(transaction_tiles, &String.contains?(&1, to_string(transaction_hash)))
             end)
    end
  end

  describe "GET token-transfers-csv/2" do
    test "exports token transfers to csv", %{conn: conn} do
      address = insert(:address)
<<<<<<< HEAD
      fee_currency = insert(:token, symbol: "TestSymbol", name: "TestName")

      transaction =
        :transaction
        |> insert(from_address: address, gas_currency: fee_currency.contract_address)
        |> with_block()

      insert(:token_transfer,
        transaction: transaction,
        from_address: address,
        block: transaction.block,
        block_number: transaction.block_number
      )

      insert(:token_transfer,
        transaction: transaction,
        to_address: address,
        block: transaction.block,
        block_number: transaction.block_number
      )
=======

      transaction =
        :transaction
        |> insert(from_address: address)
        |> with_block()

      insert(:token_transfer, transaction: transaction, from_address: address)
      insert(:token_transfer, transaction: transaction, to_address: address)
>>>>>>> eaadac2f

      from_period = Timex.format!(Timex.shift(Timex.now(), minutes: -1), "%Y-%m-%d", :strftime)
      to_period = Timex.format!(Timex.now(), "%Y-%m-%d", :strftime)

      conn =
        get(conn, "/token-transfers-csv", %{
          "address_id" => Address.checksum(address.hash),
          "from_period" => from_period,
          "to_period" => to_period
        })

      assert conn.resp_body |> String.split("\n") |> Enum.count() == 4
    end
  end

  describe "GET transactions_csv/2" do
    test "download csv file with transactions", %{conn: conn} do
      address = insert(:address)
<<<<<<< HEAD
      fee_currency = insert(:token, symbol: "TestSymbol", name: "TestName")

      :transaction
      |> insert(from_address: address, gas_currency: fee_currency.contract_address)
      |> with_block()

      :transaction
      |> insert(from_address: address, gas_currency: fee_currency.contract_address)
=======

      :transaction
      |> insert(from_address: address)
      |> with_block()

      :transaction
      |> insert(from_address: address)
>>>>>>> eaadac2f
      |> with_block()

      from_period = Timex.format!(Timex.shift(Timex.now(), minutes: -1), "%Y-%m-%d", :strftime)
      to_period = Timex.format!(Timex.now(), "%Y-%m-%d", :strftime)

      conn =
        get(conn, "/transactions-csv", %{
          "address_id" => Address.checksum(address.hash),
          "from_period" => from_period,
          "to_period" => to_period
        })

      assert conn.resp_body |> String.split("\n") |> Enum.count() == 4
    end
  end

  describe "GET internal_transactions_csv/2" do
    test "download csv file with internal transactions", %{conn: conn} do
      address = insert(:address)

      transaction_1 =
        :transaction
        |> insert()
        |> with_block()

      transaction_2 =
        :transaction
        |> insert()
        |> with_block()

      transaction_3 =
        :transaction
        |> insert()
        |> with_block()

      insert(:internal_transaction,
        index: 3,
        transaction: transaction_1,
        from_address: address,
        block_number: transaction_1.block_number,
        block_hash: transaction_1.block_hash,
        block_index: 0,
        transaction_index: transaction_1.index
      )

      insert(:internal_transaction,
        index: 1,
        transaction: transaction_2,
        to_address: address,
        block_number: transaction_2.block_number,
        block_hash: transaction_2.block_hash,
        block_index: 1,
        transaction_index: transaction_2.index
      )

      insert(:internal_transaction,
        index: 2,
        transaction: transaction_3,
        created_contract_address: address,
        block_number: transaction_3.block_number,
        block_hash: transaction_3.block_hash,
        block_index: 2,
        transaction_index: transaction_3.index
      )

      from_period = Timex.format!(Timex.shift(Timex.now(), years: -1), "%Y-%m-%d", :strftime)
      to_period = Timex.format!(Timex.now(), "%Y-%m-%d", :strftime)

      conn =
        get(conn, "/internal-transactions-csv", %{
          "address_id" => Address.checksum(address.hash),
          "from_period" => from_period,
          "to_period" => to_period
        })

      assert conn.resp_body |> String.split("\n") |> Enum.count() == 5
    end
  end

  describe "GET logs_csv/2" do
    test "download csv file with logs", %{conn: conn} do
      address = insert(:address)

      transaction_1 =
        :transaction
        |> insert()
        |> with_block()

      insert(:log,
        address: address,
        index: 3,
        transaction: transaction_1,
        block: transaction_1.block,
        block_number: transaction_1.block_number
      )

      transaction_2 =
        :transaction
        |> insert()
        |> with_block()

      insert(:log,
        address: address,
        index: 1,
        transaction: transaction_2,
        block: transaction_2.block,
        block_number: transaction_2.block_number
      )

      transaction_3 =
        :transaction
        |> insert()
        |> with_block()

      insert(:log,
        address: address,
        index: 2,
        transaction: transaction_3,
        block: transaction_3.block,
        block_number: transaction_3.block_number
      )

      from_period = Timex.format!(Timex.shift(Timex.now(), minutes: -1), "%Y-%m-%d", :strftime)
      to_period = Timex.format!(Timex.now(), "%Y-%m-%d", :strftime)

      conn =
        get(conn, "/logs-csv", %{
          "address_id" => Address.checksum(address.hash),
          "from_period" => from_period,
          "to_period" => to_period
        })

      assert conn.resp_body |> String.split("\n") |> Enum.count() == 5
    end
  end
end<|MERGE_RESOLUTION|>--- conflicted
+++ resolved
@@ -155,7 +155,6 @@
   describe "GET token-transfers-csv/2" do
     test "exports token transfers to csv", %{conn: conn} do
       address = insert(:address)
-<<<<<<< HEAD
       fee_currency = insert(:token, symbol: "TestSymbol", name: "TestName")
 
       transaction =
@@ -176,16 +175,7 @@
         block: transaction.block,
         block_number: transaction.block_number
       )
-=======
-
-      transaction =
-        :transaction
-        |> insert(from_address: address)
-        |> with_block()
-
-      insert(:token_transfer, transaction: transaction, from_address: address)
-      insert(:token_transfer, transaction: transaction, to_address: address)
->>>>>>> eaadac2f
+
 
       from_period = Timex.format!(Timex.shift(Timex.now(), minutes: -1), "%Y-%m-%d", :strftime)
       to_period = Timex.format!(Timex.now(), "%Y-%m-%d", :strftime)
@@ -204,7 +194,6 @@
   describe "GET transactions_csv/2" do
     test "download csv file with transactions", %{conn: conn} do
       address = insert(:address)
-<<<<<<< HEAD
       fee_currency = insert(:token, symbol: "TestSymbol", name: "TestName")
 
       :transaction
@@ -213,15 +202,6 @@
 
       :transaction
       |> insert(from_address: address, gas_currency: fee_currency.contract_address)
-=======
-
-      :transaction
-      |> insert(from_address: address)
-      |> with_block()
-
-      :transaction
-      |> insert(from_address: address)
->>>>>>> eaadac2f
       |> with_block()
 
       from_period = Timex.format!(Timex.shift(Timex.now(), minutes: -1), "%Y-%m-%d", :strftime)
