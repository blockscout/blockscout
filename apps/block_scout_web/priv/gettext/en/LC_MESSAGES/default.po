## "msgid"s in this file come from POT (.pot) files.
##
## Do not add, change, or remove "msgid"s manually here as
## they're tied to the ones in the corresponding POT file
## (with the same domain).
##
## Use "mix gettext.extract --merge" or "mix gettext.merge"
## to merge POT files into PO files.
msgid ""
msgstr ""
"Language: en\n"
"Plural-Forms: nplurals=2\n"

#, elixir-format
#: lib/block_scout_web/templates/stakes/_stakes_top.html.eex:6
msgid "%{blocks} block"
msgid_plural "%{blocks} blocks"
msgstr[0] ""
msgstr[1] ""

#, elixir-format
#: lib/block_scout_web/views/address_token_balance_view.ex:10
msgid "%{count} token"
msgid_plural "%{count} tokens"
msgstr[0] ""
msgstr[1] ""

#, elixir-format
#: lib/block_scout_web/templates/block/_tile.html.eex:30
msgid "%{count} transaction"
msgid_plural "%{count} transactions"
msgstr[0] ""
msgstr[1] ""

#, elixir-format
#: lib/block_scout_web/templates/common_components/_minimal_proxy_pattern.html.eex:9
msgid " - minimal bytecode implementation that delegates all calls to a known address"
msgstr ""

#, elixir-format
#: lib/block_scout_web/templates/stakes/_stakes_modal_delegators_list.html.eex:43
msgid " Working Stake Amount is an amount which is accounted and working at the current staking epoch."
msgstr ""

#, elixir-format
#: lib/block_scout_web/templates/api_docs/eth_rpc.html.eex:14
msgid " is recommended."
msgstr ""

#, elixir-format
#: lib/block_scout_web/templates/layout/_cookie_banner.html.eex:9
msgid " to help improve this website. Understand more in our "
msgstr ""

#, elixir-format
#: lib/block_scout_web/templates/address/_metatags.html.eex:3
msgid "%{address} - %{subnetwork} Explorer"
msgstr ""

#, elixir-format
#: lib/block_scout_web/templates/block/overview.html.eex:11
msgid "%{block_type} Details"
msgstr ""

#, elixir-format
#: lib/block_scout_web/templates/block/overview.html.eex:54
msgid "%{block_type} Height"
msgstr ""

#, elixir-format
#: lib/block_scout_web/templates/block/index.html.eex:6
msgid "%{block_type}s"
msgstr ""

#, elixir-format
#: lib/block_scout_web/templates/block/overview.html.eex:101
msgid "%{count} Epoch Transactions"
msgstr ""

#, elixir-format
#: lib/block_scout_web/templates/block/overview.html.eex:84
msgid "%{count} Transaction"
msgstr ""

#, elixir-format
#: lib/block_scout_web/templates/block/overview.html.eex:86
#: lib/block_scout_web/templates/chain/_block.html.eex:11
msgid "%{count} Transactions"
msgstr ""

#, elixir-format
#: lib/block_scout_web/templates/chain/_metatags.html.eex:2
msgid "%{network} Explorer"
msgstr ""

#, elixir-format
#: lib/block_scout_web/templates/layout/_default_title.html.eex:2
msgid "%{subnetwork} Explorer - BlockScout"
msgstr ""

#, elixir-format
#: lib/block_scout_web/templates/stakes/_metatags.html.eex:2
msgid "%{subnetwork} Staking DApp - BlockScout"
msgstr ""

#, elixir-format
#: lib/block_scout_web/views/transaction_view.ex:353
msgid "(Awaiting internal transactions for status)"
msgstr ""

#, elixir-format
#: lib/block_scout_web/templates/stakes/_rows.html.eex:26
#: lib/block_scout_web/templates/stakes/_stakes_progress.html.eex:27
msgid "(inactive pool)"
msgstr ""

#, elixir-format
#: lib/block_scout_web/templates/api_docs/_action_tile.html.eex:59
#: lib/block_scout_web/templates/api_docs/_action_tile.html.eex:70 lib/block_scout_web/templates/api_docs/_action_tile.html.eex:82
#: lib/block_scout_web/templates/api_docs/_action_tile.html.eex:104
msgid "(query)"
msgstr ""

#, elixir-format
<<<<<<< HEAD
#: lib/block_scout_web/templates/layout/app.html.eex:229
=======
#: lib/block_scout_web/templates/layout/app.html.eex:226
>>>>>>> c2c7d017
msgid "- We're indexing this chain right now. Some of the counts may be inaccurate."
msgstr ""

#, elixir-format
#: lib/block_scout_web/templates/block/overview.html.eex:227
msgid "64-bit hash of value verifying proof-of-work (note: null for POA chains)."
msgstr ""

#, elixir-format
#: lib/block_scout_web/templates/stakes/_stakes_modal_withdraw.html.eex:76
msgid "<p>Pending stake (stake placed on a candidate pool or placed during the current staking epoch) may be withdrawn now.</p>\n        <p>Active stake (stake available after the current epoch) can be ordered for withdrawal from the pool, and will be available to claim after the current staking epoch is complete.</p>\n        <p>If you have already ordered (and the staking window is still open), you may increase your current order by entering a positive value, or decrease your current order by entering a negative value in the box and clicking 'Order Withdrawal'. You must either keep the minimum stake amount in the pool, or order your entire stake for withdrawal.</p>\n"
msgstr ""

#, elixir-format
#: lib/block_scout_web/templates/stakes/_stakes_modal_become_candidate.html.eex:36
msgid "<p>To become a candidate, your staking address must be funded with %{tokenSymbol} tokens <strong>and</strong> %{coinSymbol} coins, and your OpenEthereum node must be active and configured with the mining address you specify here.</p>\n      <p>To become a delegator, close this window and select an address from the list of pools you would like to place stake on. Click the <strong>Stake</strong> button next to the address to begin the process.</p>"
msgstr ""

#, elixir-format
#: lib/block_scout_web/templates/block/overview.html.eex:111
msgid "A block producer who successfully included the block onto the blockchain."
msgstr ""

#, elixir-format
#: lib/block_scout_web/templates/api_docs/_action_tile.html.eex:73
msgid "A string with the name of the action to be invoked."
msgstr ""

#, elixir-format
#: lib/block_scout_web/templates/api_docs/_action_tile.html.eex:62
msgid "A string with the name of the module to be invoked."
msgstr ""

#, elixir-format
#: lib/block_scout_web/templates/address_contract_verification_common_fields/_constructor_args.html.eex:3
msgid "ABI-encoded Constructor Arguments (if required by the contract)"
msgstr ""

#, elixir-format
#: lib/block_scout_web/templates/api_docs/index.html.eex:4
msgid "API Documentation"
msgstr ""

#, elixir-format
#: lib/block_scout_web/templates/api_docs/_metatags.html.eex:4
msgid "API endpoints for the %{subnetwork}"
msgstr ""

#, elixir-format
#: lib/block_scout_web/templates/api_docs/_metatags.html.eex:2
msgid "API for the %{subnetwork} - BlockScout"
msgstr ""

#, elixir-format
#: lib/block_scout_web/templates/layout/_topnav.html.eex:141
msgid "APIs"
msgstr ""

#, elixir-format
#: lib/block_scout_web/templates/stakes/_table.html.eex:39
msgid "APY"
msgstr ""

#, elixir-format
#: lib/block_scout_web/templates/stakes/_stakes_modal_delegators_list.html.eex:79
msgid "APY & Predicted Reward"
msgstr ""

#, elixir-format
#: lib/block_scout_web/templates/api_docs/_action_tile.html.eex:69
msgid "Action"
msgstr ""

#, elixir-format
#: lib/block_scout_web/templates/transaction/overview.html.eex:426
msgid "Actual gas amount used by the transaction."
msgstr ""

#, elixir-format
#: lib/block_scout_web/templates/address/_validator_metadata_modal.html.eex:16
#: lib/block_scout_web/templates/transaction_log/_logs.html.eex:20 lib/block_scout_web/templates/verified_contracts/index.html.eex:42
#: lib/block_scout_web/views/address_view.ex:162
msgid "Address"
msgstr ""

#, elixir-format
#: lib/block_scout_web/templates/transaction/overview.html.eex:213
msgid "Address (external or contract) receiving the transaction."
msgstr ""

#, elixir-format
#: lib/block_scout_web/templates/transaction/overview.html.eex:193
msgid "Address (external or contract) sending the transaction."
msgstr ""

#, elixir-format
#: lib/block_scout_web/templates/address/overview.html.eex:164
msgid "Address balance in CELO (doesn't include ERC20, ERC721, ERC1155 tokens)."
msgstr ""

#, elixir-format
#: lib/block_scout_web/templates/address/index.html.eex:4
#: lib/block_scout_web/templates/stats/index.html.eex:17
msgid "Addresses"
msgstr ""

#, elixir-format
#: lib/block_scout_web/templates/address_internal_transaction/index.html.eex:26
#: lib/block_scout_web/templates/address_token_transfer/index.html.eex:28 lib/block_scout_web/templates/address_transaction/index.html.eex:22
#: lib/block_scout_web/templates/layout/_network_selector.html.eex:21 lib/block_scout_web/templates/layout/_topnav.html.eex:63
#: lib/block_scout_web/views/address_internal_transaction_view.ex:11 lib/block_scout_web/views/address_token_transfer_view.ex:11
#: lib/block_scout_web/views/address_transaction_view.ex:11
msgid "All"
msgstr ""

#, elixir-format
#: lib/block_scout_web/templates/layout/_topnav.html.eex:95
msgid "All Tokens"
msgstr ""

#, elixir-format
#: lib/block_scout_web/templates/smart_contract/_functions.html.eex:13
msgid "All functions displayed below are from ABI of that contract. In order to verify current contract, proceed with"
msgstr ""

#, elixir-format
#: lib/block_scout_web/templates/address_contract/index.html.eex:27
msgid "All metadata displayed below is from that contract. In order to verify current contract, click"
msgstr ""

#, elixir-format
#: lib/block_scout_web/templates/stakes/_stakes_modal_delegators_list.html.eex:27
msgid "All pool participant addresses. The top address belongs to the %{pool_type}."
msgstr ""

#, elixir-format
#: lib/block_scout_web/templates/address/overview.html.eex:254
msgid "All tokens in the account and total value."
msgstr ""

#, elixir-format
#: lib/block_scout_web/templates/layout/_cookie_banner.html.eex:4
msgid "Allow tracking of my activity on "
msgstr ""

#, elixir-format
#: lib/block_scout_web/templates/stakes/_stakes_modal_withdraw.html.eex:27
msgid "Already Ordered:"
msgstr ""

#, elixir-format
#: lib/block_scout_web/templates/stakes/_stakes_modal_become_candidate.html.eex:10 lib/block_scout_web/templates/stakes/_stakes_modal_move.html.eex:14
#: lib/block_scout_web/templates/stakes/_stakes_modal_stake.html.eex:11 lib/block_scout_web/templates/stakes/_stakes_modal_withdraw.html.eex:11
msgid "Amount"
msgstr ""

#, elixir-format
#: lib/block_scout_web/templates/transaction/overview.html.eex:412
msgid "Amount of"
msgstr ""

#, elixir-format
#: lib/block_scout_web/templates/stakes/_stakes_modal_delegators_list.html.eex:41
msgid "Amount of %{symbol} placed by an address."
msgstr ""

#, elixir-format
#: lib/block_scout_web/templates/block/overview.html.eex:299
msgid "Amount of distributed reward. Miners receive a static block reward + Tx fees + uncle fees."
msgstr ""

#, elixir-format
#: lib/block_scout_web/templates/api_docs/eth_rpc.html.eex:15
msgid "Anything not in this list is not supported. Click on the method to be taken to the documentation for that method, and check the notes section for any potential differences."
msgstr ""

#, elixir-format
#: lib/block_scout_web/templates/stakes/_stakes_modal_delegators_list.html.eex:80
msgid "Approximate Current Annual Percentage Yield. If you see N/A, please reopen the popup in a few blocks (APY cannot be calculated at the very beginning of a staking epoch). Predicted Reward is the amount of %{symbol} a participant will receive for staking and can claim once the current epoch ends."
msgstr ""

#, elixir-format
#: lib/block_scout_web/templates/stakes/_table.html.eex:39
msgid "Approximate Current Annual Percentage Yield. If you see N/A, please wait for a few blocks (APY cannot be calculated at the very beginning of a staking epoch)."
msgstr ""

#, elixir-format
#: lib/block_scout_web/templates/stakes/_stakes_modal_withdraw.html.eex:48
msgid "Available Now:"
msgstr ""

#, elixir-format
#: lib/block_scout_web/templates/chain/show.html.eex:122
msgid "Average block time"
msgstr ""

#, elixir-format
#: lib/block_scout_web/templates/transaction/not_found.html.eex:30
msgid "Back Home"
msgstr ""

#, elixir-format
#: lib/block_scout_web/templates/address/overview.html.eex:165
#: lib/block_scout_web/templates/address_token/overview.html.eex:51 lib/block_scout_web/templates/stakes/_stakes_stats_item_account.html.eex:42
#: lib/block_scout_web/templates/stakes/_stakes_stats_item_account.html.eex:43 lib/block_scout_web/templates/verified_contracts/index.html.eex:60
msgid "Balance"
msgstr ""

#, elixir-format
#: lib/block_scout_web/templates/address_coin_balance/index.html.eex:14
msgid "Balances"
msgstr ""

#, elixir-format
#: lib/block_scout_web/templates/stakes/_table.html.eex:32
msgid "Banned"
msgstr ""

#, elixir-format
#: lib/block_scout_web/templates/stakes/_rows.html.eex:46
msgid "Banned until block #%{banned_until} (%{estimated_unban_day})"
msgstr ""

#, elixir-format
#: lib/block_scout_web/templates/block/overview.html.eex:241
#: lib/block_scout_web/templates/block/overview.html.eex:270
msgid "Base Fee per Gas"
msgstr ""

#, elixir-format
#: lib/block_scout_web/templates/api_docs/eth_rpc.html.eex:5
#: lib/block_scout_web/templates/api_docs/index.html.eex:5
msgid "Base URL:"
msgstr ""

#, elixir-format
#: lib/block_scout_web/templates/stakes/_stakes_empty_content.html.eex:13
#: lib/block_scout_web/templates/stakes/_stakes_modal_become_candidate.html.eex:5
#: lib/block_scout_web/templates/stakes/_stakes_modal_become_candidate.html.eex:33 lib/block_scout_web/templates/stakes/_stakes_top.html.eex:24
msgid "Become a Candidate"
msgstr ""

#, elixir-format
#: lib/block_scout_web/templates/transaction/overview.html.eex:447
msgid "Binary data included with the transaction. See input / logs below for additional info."
msgstr ""

#, elixir-format
#: lib/block_scout_web/templates/address_coin_balance/_coin_balances.html.eex:8
#: lib/block_scout_web/templates/block/overview.html.eex:28 lib/block_scout_web/templates/transaction/overview.html.eex:152
msgid "Block"
msgstr ""

#, elixir-format
#: lib/block_scout_web/templates/block/_link.html.eex:2
#: lib/block_scout_web/templates/epoch_transaction/_election_aggregated_tile.html.eex:91 lib/block_scout_web/templates/epoch_transaction/_election_tile.html.eex:113
#: lib/block_scout_web/templates/epoch_transaction/_epoch_tile.html.eex:58 lib/block_scout_web/templates/internal_transaction/_tile.html.eex:32
#: lib/block_scout_web/templates/tokens/transfer/_token_transfer.html.eex:43
msgid "Block #%{number}"
msgstr ""

#, elixir-format
#: lib/block_scout_web/templates/block/_metatags.html.eex:3
msgid "Block %{block_number} - %{subnetwork} Explorer"
msgstr ""

#, elixir-format
#: lib/block_scout_web/templates/block_epoch_transaction/404.html.eex:7
#: lib/block_scout_web/templates/block_transaction/404.html.eex:7
msgid "Block Details"
msgstr ""

#, elixir-format
#: lib/block_scout_web/templates/block/overview.html.eex:52
msgid "Block Height"
msgstr ""

#, elixir-format
#: lib/block_scout_web/views/transaction_view.ex:33
msgid "Block Pending"
msgstr ""

#, elixir-format
#: lib/block_scout_web/templates/layout/app.html.eex:47
msgid "Block Proposed, awaiting import..."
msgstr ""

#, elixir-format
#: lib/block_scout_web/templates/block/overview.html.eex:185
msgid "Block difficulty for miner, used to calibrate block generation time (Note: constant in POA based networks)."
msgstr ""

#, elixir-format
#: lib/block_scout_web/views/block_epoch_transaction_view.ex:15
#: lib/block_scout_web/views/block_signers_view.ex:38 lib/block_scout_web/views/block_transaction_view.ex:15
msgid "Block not found, please try again later."
msgstr ""

#, elixir-format
#: lib/block_scout_web/templates/stakes/_stakes_top.html.eex:5
msgid "Block number"
msgstr ""

#, elixir-format
#: lib/block_scout_web/templates/transaction/overview.html.eex:151
msgid "Block number containing the transaction."
msgstr ""

#, elixir-format
#: lib/block_scout_web/templates/address/overview.html.eex:337
msgid "Block number in which the address was updated."
msgstr ""

#, elixir-format
#: lib/block_scout_web/templates/chain/_metatags.html.eex:4
msgid "BlockScout provides analytics data, API, and Smart Contract tools for the %{subnetwork}"
msgstr ""

#, elixir-format
#: lib/block_scout_web/templates/layout/_topnav.html.eex:25
msgid "Blockchain"
msgstr ""

#, elixir-format
#: lib/block_scout_web/templates/chain/show.html.eex:175
#: lib/block_scout_web/templates/layout/_topnav.html.eex:29
msgid "Blocks"
msgstr ""

#, elixir-format
#: lib/block_scout_web/templates/layout/app.html.eex:46
msgid "Blocks Indexed"
msgstr ""

#, elixir-format
#: lib/block_scout_web/templates/address/_tabs.html.eex:56
#: lib/block_scout_web/templates/address/overview.html.eex:355 lib/block_scout_web/templates/address_validation/index.html.eex:11
#: lib/block_scout_web/views/address_view.ex:435
msgid "Blocks Validated"
msgstr ""

#, elixir-format
#: lib/block_scout_web/templates/layout/_footer.html.eex:22
msgid "Blockscout is a tool for inspecting and analyzing EVM based blockchains. Blockchain explorer for the Celo Network."
msgstr ""

#, elixir-format
#: lib/block_scout_web/templates/stakes/_stakes_top.html.eex:45
msgid "Bridge STAKE to Ethereum"
msgstr ""

#, elixir-format
#: lib/block_scout_web/templates/bridged_tokens/index.html.eex:6
msgid "Bridged Tokens from "
msgstr ""

#, elixir-format
#: lib/block_scout_web/templates/layout/_topnav.html.eex:74
msgid "Bridged from BSC"
msgstr ""

#, elixir-format
#: lib/block_scout_web/templates/layout/_topnav.html.eex:68
msgid "Bridged from Ethereum"
msgstr ""

#, elixir-format
#: lib/block_scout_web/templates/block/_tile.html.eex:65
#: lib/block_scout_web/templates/block/overview.html.eex:250 lib/block_scout_web/templates/block/overview.html.eex:279
msgid "Burnt Fees"
msgstr ""

#, elixir-format
#: lib/block_scout_web/templates/address/_current_coin_balance.html.eex:11
#: lib/block_scout_web/templates/address/index.html.eex:4 lib/block_scout_web/templates/address/overview.html.eex:178
#: lib/block_scout_web/templates/address/overview.html.eex:194 lib/block_scout_web/templates/address/overview.html.eex:207
#: lib/block_scout_web/templates/address/overview.html.eex:220 lib/block_scout_web/templates/address/overview.html.eex:233
#: lib/block_scout_web/templates/address/overview.html.eex:246 lib/block_scout_web/templates/address_token/overview.html.eex:1
#: lib/block_scout_web/templates/epoch_transaction/_election_tile.html.eex:24 lib/block_scout_web/templates/epoch_transaction/_epoch_tile.html.eex:23
#: lib/block_scout_web/templates/internal_transaction/_tile.html.eex:24 lib/block_scout_web/templates/layout/_topnav.html.eex:79
#: lib/block_scout_web/templates/layout/app.html.eex:52 lib/block_scout_web/templates/smart_contract/_functions.html.eex:104
#: lib/block_scout_web/templates/smart_contract/_functions.html.eex:104 lib/block_scout_web/templates/smart_contract/_functions.html.eex:146
#: lib/block_scout_web/templates/transaction/_pending_tile.html.eex:20 lib/block_scout_web/templates/transaction/_tile.html.eex:43
#: lib/block_scout_web/templates/transaction/overview.html.eex:412 lib/block_scout_web/templates/verified_contracts/_tile.html.eex:29
#: lib/block_scout_web/views/transaction_view.ex:507 lib/block_scout_web/views/wei_helpers.ex:80
msgid "CELO"
msgstr ""

#, elixir-format
#: lib/block_scout_web/templates/block/overview.html.eex:249
#: lib/block_scout_web/templates/block/overview.html.eex:278
msgid "CELO burned from transactions included in the block (Base fee (per unit of gas) * Gas Used)."
msgstr ""

#, elixir-format
#: lib/block_scout_web/templates/common_components/_csv_export_button.html.eex:2
msgid "CSV"
msgstr ""

#, elixir-format
#: lib/block_scout_web/templates/csv_export/index.html.eex:27
msgid "CSV is being prepared, please wait..."
msgstr ""

#, elixir-format
#: lib/block_scout_web/templates/transaction/_decoded_input_body.html.eex:10
#: lib/block_scout_web/views/internal_transaction_view.ex:21
msgid "Call"
msgstr ""

#, elixir-format
#: lib/block_scout_web/views/internal_transaction_view.ex:22
msgid "Call Code"
msgstr ""

#, elixir-format
#: lib/block_scout_web/templates/address_contract_verification_via_flattened_code/new.html.eex:145
#: lib/block_scout_web/templates/address_contract_verification_via_json/new.html.eex:41
#: lib/block_scout_web/templates/address_contract_verification_via_standard_json_input/new.html.eex:55
#: lib/block_scout_web/templates/address_contract_verification_vyper/new.html.eex:51 lib/block_scout_web/templates/api_docs/_action_tile.html.eex:47
#: lib/block_scout_web/templates/api_docs/_eth_rpc_item.html.eex:54
msgid "Cancel"
msgstr ""

#, elixir-format
#: lib/block_scout_web/templates/stakes/_table.html.eex:10
msgid "Candidate and Validator Pool Addresses. Current validator pools are specified by a checkmark."
msgstr ""

#, elixir-format
#: lib/block_scout_web/templates/stakes/_stakes_modal_pool_info.html.eex:47
msgid "Candidate’s Staked Amount"
msgstr ""

#, elixir-format
#: lib/block_scout_web/templates/epoch_transaction/_epoch_tile.html.eex:9
msgid "Carbon Offset Fund"
msgstr ""

#, elixir-format
#: lib/block_scout_web/templates/layout/_network_selector.html.eex:11
msgid "Change Network"
msgstr ""

#, elixir-format
#: lib/block_scout_web/templates/layout/_footer.html.eex:38
msgid "Chat"
msgstr ""

#, elixir-format
#: lib/block_scout_web/templates/stakes/_stakes_modal_claim_reward_content.html.eex:6
msgid "Choose Pool"
msgstr ""

#, elixir-format
#: lib/block_scout_web/templates/stakes/_stakes_modal_move.html.eex:22
msgid "Choose Target Pool"
msgstr ""

#, elixir-format
#: lib/block_scout_web/views/block_view.ex:99
msgid "Chore Reward"
msgstr ""

#, elixir-format
#: lib/block_scout_web/templates/stakes/_stakes_modal_claim_withdrawal.html.eex:7
msgid "Claim Ordered Withdraw"
msgstr ""

#, elixir-format
#: lib/block_scout_web/templates/stakes/_stakes_modal_claim_reward.html.eex:6
#: lib/block_scout_web/templates/stakes/_stakes_modal_claim_reward_content.html.eex:59 lib/block_scout_web/templates/stakes/_stakes_top.html.eex:30
msgid "Claim Reward"
msgstr ""

#, elixir-format
#: lib/block_scout_web/templates/stakes/_stakes_modal_claim_reward_content.html.eex:40
msgid "Claim for"
msgstr ""

#, elixir-format
#: lib/block_scout_web/templates/stakes/_stakes_modal_claim_withdrawal.html.eex:18
msgid "Claim the Amount"
msgstr ""

#, elixir-format
#: lib/block_scout_web/templates/api_docs/_action_tile.html.eex:137
#: lib/block_scout_web/templates/api_docs/_eth_rpc_item.html.eex:106
msgid "Clear"
msgstr ""

#, elixir-format
#: lib/block_scout_web/templates/address/_validator_metadata_modal.html.eex:37
#: lib/block_scout_web/templates/common_components/_modal_qr_code.html.eex:6 lib/block_scout_web/templates/common_components/_modal_qr_code.html.eex:14
#: lib/block_scout_web/templates/tokens/instance/overview/_details.html.eex:84 lib/block_scout_web/templates/tokens/instance/overview/_details.html.eex:92
msgid "Close"
msgstr ""

#, elixir-format
#: lib/block_scout_web/templates/address/_tabs.html.eex:82
#: lib/block_scout_web/templates/api_docs/_action_tile.html.eex:165 lib/block_scout_web/templates/api_docs/_action_tile.html.eex:187
#: lib/block_scout_web/templates/api_docs/_eth_rpc_item.html.eex:126 lib/block_scout_web/templates/api_docs/_eth_rpc_item.html.eex:149
#: lib/block_scout_web/views/address_view.ex:428
msgid "Code"
msgstr ""

#, elixir-format
#: lib/block_scout_web/templates/address/_tabs.html.eex:34
#: lib/block_scout_web/views/address_view.ex:434
msgid "Coin Balance History"
msgstr ""

#, elixir-format
#: lib/block_scout_web/templates/transaction/_decoded_input_body.html.eex:55
msgid "Collapse"
msgstr ""

#, elixir-format
#: lib/block_scout_web/templates/epoch_transaction/_epoch_tile.html.eex:12
msgid "Community Fund"
msgstr ""

#, elixir-format
#: lib/block_scout_web/templates/address_contract_verification_common_fields/_compiler_field.html.eex:3 lib/block_scout_web/templates/verified_contracts/index.html.eex:57
msgid "Compiler"
msgstr ""

#, elixir-format
#: lib/block_scout_web/templates/address_contract/index.html.eex:77
msgid "Compiler version"
msgstr ""

#, elixir-format
#: lib/block_scout_web/views/transaction_view.ex:346
msgid "Confirmed"
msgstr ""

#, elixir-format
#: lib/block_scout_web/templates/transaction/overview.html.eex:118
msgid "Confirmed by "
msgstr ""

#, elixir-format
#: lib/block_scout_web/templates/transaction/overview.html.eex:184
msgid "Confirmed within"
msgstr ""

#, elixir-format
#: lib/block_scout_web/templates/layout/_topnav.html.eex:189
msgid "Connect"
msgstr ""

#, elixir-format
#: lib/block_scout_web/templates/address_contract_verification/new.html.eex:2
#: lib/block_scout_web/templates/address_contract_verification_via_flattened_code/new.html.eex:6
#: lib/block_scout_web/templates/address_contract_verification_via_json/new.html.eex:2
#: lib/block_scout_web/templates/address_contract_verification_via_standard_json_input/new.html.eex:6
#: lib/block_scout_web/templates/address_contract_verification_vyper/new.html.eex:4 lib/block_scout_web/templates/tokens/holder/index.html.eex:15
msgid "Connection Lost"
msgstr ""

#, elixir-format
#: lib/block_scout_web/templates/address_coin_balance/index.html.eex:12
#: lib/block_scout_web/templates/address_signed/index.html.eex:11 lib/block_scout_web/templates/block/index.html.eex:4
msgid "Connection Lost, click to load newer blocks"
msgstr ""

#, elixir-format
#: lib/block_scout_web/templates/address_epoch_transaction/index.html.eex:31
msgid "Connection Lost, click to load newer epoch transactions"
msgstr ""

#, elixir-format
#: lib/block_scout_web/templates/address_internal_transaction/index.html.eex:15
msgid "Connection Lost, click to load newer internal transactions"
msgstr ""

#, elixir-format
#: lib/block_scout_web/templates/address_transaction/index.html.eex:11
#: lib/block_scout_web/templates/pending_transaction/index.html.eex:15 lib/block_scout_web/templates/transaction/index.html.eex:21
msgid "Connection Lost, click to load newer transactions"
msgstr ""

#, elixir-format
#: lib/block_scout_web/templates/address_validation/index.html.eex:10
msgid "Connection Lost, click to load newer validations"
msgstr ""

#, elixir-format
#: lib/block_scout_web/templates/address_contract/index.html.eex:102
msgid "Constructor Arguments"
msgstr ""

#, elixir-format
#: lib/block_scout_web/templates/tokens/overview/_details.html.eex:65
#: lib/block_scout_web/templates/transaction/overview.html.eex:223
msgid "Contract"
msgstr ""

#, elixir-format
#: lib/block_scout_web/templates/address_contract/index.html.eex:134
msgid "Contract ABI"
msgstr ""

#, elixir-format
#: lib/block_scout_web/templates/address_contract_verification_common_fields/_contract_address_field.html.eex:4 lib/block_scout_web/views/address_view.ex:160
msgid "Contract Address"
msgstr ""

#, elixir-format
#: lib/block_scout_web/templates/transaction/_pending_tile.html.eex:16
#: lib/block_scout_web/views/address_view.ex:64 lib/block_scout_web/views/address_view.ex:98
msgid "Contract Address Pending"
msgstr ""

#, elixir-format
#: lib/block_scout_web/views/transaction_view.ex:461
msgid "Contract Call"
msgstr ""

#, elixir-format
#: lib/block_scout_web/views/transaction_view.ex:458
msgid "Contract Creation"
msgstr ""

#, elixir-format
#: lib/block_scout_web/templates/address_contract/index.html.eex:150
#: lib/block_scout_web/templates/address_contract/index.html.eex:165
msgid "Contract Creation Code"
msgstr ""

#, elixir-format
#: lib/block_scout_web/templates/address_contract_verification_via_flattened_code/new.html.eex:86
msgid "Contract Libraries"
msgstr ""

#, elixir-format
#: lib/block_scout_web/templates/address/overview.html.eex:92
#: lib/block_scout_web/templates/address_contract_verification_common_fields/_contract_name_field.html.eex:3 lib/block_scout_web/templates/verified_contracts/index.html.eex:50
msgid "Contract Name"
msgstr ""

#, elixir-format
#: lib/block_scout_web/templates/address_contract_verification_common_fields/_contract_address_field.html.eex:13
msgid "Contract is already verified"
msgstr ""

#, elixir-format
#: lib/block_scout_web/templates/address_contract/index.html.eex:25
#: lib/block_scout_web/templates/smart_contract/_functions.html.eex:11
msgid "Contract is not verified. However, we found a verified contract with the same bytecode in Blockscout DB"
msgstr ""

#, elixir-format
#: lib/block_scout_web/templates/address_contract/index.html.eex:57
msgid "Contract name:"
msgstr ""

#, elixir-format
#: lib/block_scout_web/templates/address_contract/index.html.eex:112
msgid "Contract source code"
msgstr ""

#, elixir-format
#: lib/block_scout_web/templates/layout/_topnav.html.eex:91
msgid "Contracts"
msgstr ""

#, elixir-format
#: lib/block_scout_web/templates/address_contract/index.html.eex:156
msgid "Contracts that self destruct in their constructors have no contract code published and cannot be verified."
msgstr ""

#, elixir-format
#: lib/block_scout_web/templates/layout/_footer.html.eex:37
msgid "Contribute"
msgstr ""

#, elixir-format
#: lib/block_scout_web/templates/address_contract/index.html.eex:136
msgid "Copy ABI"
msgstr ""

#, elixir-format
#: lib/block_scout_web/templates/address/overview.html.eex:36
#: lib/block_scout_web/templates/address/overview.html.eex:37 lib/block_scout_web/templates/block/overview.html.eex:118
#: lib/block_scout_web/templates/block/overview.html.eex:119 lib/block_scout_web/templates/tokens/overview/_details.html.eex:49
#: lib/block_scout_web/templates/tokens/overview/_details.html.eex:50
msgid "Copy Address"
msgstr ""

#, elixir-format
#: lib/block_scout_web/templates/address_contract/index.html.eex:152
#: lib/block_scout_web/templates/address_contract/index.html.eex:168
msgid "Copy Contract Creation Code"
msgstr ""

#, elixir-format
#: lib/block_scout_web/templates/address_decompiled_contract/index.html.eex:19
msgid "Copy Decompiled Contract Code"
msgstr ""

#, elixir-format
#: lib/block_scout_web/templates/address_contract/index.html.eex:195
#: lib/block_scout_web/templates/address_contract/index.html.eex:205
msgid "Copy Deployed ByteCode"
msgstr ""

#, elixir-format
#: lib/block_scout_web/templates/transaction/_total_transfers_from_to.html.eex:14
#: lib/block_scout_web/templates/transaction/_total_transfers_from_to.html.eex:15 lib/block_scout_web/templates/transaction/overview.html.eex:203
#: lib/block_scout_web/templates/transaction/overview.html.eex:204
msgid "Copy From Address"
msgstr ""

#, elixir-format
#: lib/block_scout_web/templates/block/overview.html.eex:143
#: lib/block_scout_web/templates/block/overview.html.eex:144
msgid "Copy Hash"
msgstr ""

#, elixir-format
#: lib/block_scout_web/templates/tokens/instance/metadata/index.html.eex:20
msgid "Copy Metadata"
msgstr ""

#, elixir-format
#: lib/block_scout_web/templates/block/overview.html.eex:163
#: lib/block_scout_web/templates/block/overview.html.eex:164
msgid "Copy Parent Hash"
msgstr ""

#, elixir-format
#: lib/block_scout_web/templates/transaction_raw_trace/index.html.eex:15
msgid "Copy Raw Trace"
msgstr ""

#, elixir-format
#: lib/block_scout_web/templates/address_contract/index.html.eex:114
#: lib/block_scout_web/templates/address_contract/index.html.eex:125
msgid "Copy Source Code"
msgstr ""

#, elixir-format
#: lib/block_scout_web/templates/transaction/_total_transfers_from_to.html.eex:31
#: lib/block_scout_web/templates/transaction/_total_transfers_from_to.html.eex:32 lib/block_scout_web/templates/transaction/overview.html.eex:232
#: lib/block_scout_web/templates/transaction/overview.html.eex:233 lib/block_scout_web/templates/transaction/overview.html.eex:242
#: lib/block_scout_web/templates/transaction/overview.html.eex:243
msgid "Copy To Address"
msgstr ""

#, elixir-format
#: lib/block_scout_web/templates/tokens/instance/overview/_details.html.eex:32
#: lib/block_scout_web/templates/tokens/instance/overview/_details.html.eex:33
msgid "Copy Token ID"
msgstr ""

#, elixir-format
#: lib/block_scout_web/templates/transaction/overview.html.eex:81
msgid "Copy Transaction Hash"
msgstr ""

#, elixir-format
#: lib/block_scout_web/templates/transaction/overview.html.eex:82
msgid "Copy Txn Hash"
msgstr ""

#, elixir-format
#: lib/block_scout_web/templates/transaction/overview.html.eex:473
msgid "Copy Txn Hex Input"
msgstr ""

#, elixir-format
#: lib/block_scout_web/templates/transaction/overview.html.eex:479
msgid "Copy Txn UTF-8 Input"
msgstr ""

#, elixir-format
#: lib/block_scout_web/templates/log/_data_decoded_view.html.eex:20
#: lib/block_scout_web/templates/transaction/_decoded_input_body.html.eex:41 lib/block_scout_web/templates/transaction/overview.html.eex:472
#: lib/block_scout_web/templates/transaction/overview.html.eex:478
msgid "Copy Value"
msgstr ""

#, elixir-format
#: lib/block_scout_web/views/internal_transaction_view.ex:25
msgid "Create"
msgstr ""

#, elixir-format
#: lib/block_scout_web/views/internal_transaction_view.ex:26
msgid "Create2"
msgstr ""

#, elixir-format
#: lib/block_scout_web/templates/address/overview.html.eex:119
msgid "Creator"
msgstr ""

#, elixir-format
#: lib/block_scout_web/templates/api_docs/_action_tile.html.eex:146
#: lib/block_scout_web/templates/api_docs/_eth_rpc_item.html.eex:116
msgid "Curl"
msgstr ""

#, elixir-format
#: lib/block_scout_web/templates/stakes/_stakes_modal_delegators_list.html.eex:55
msgid "Current Reward Share"
msgstr ""

#, elixir-format
#: lib/block_scout_web/templates/stakes/_stakes_modal_delegators_list.html.eex:63
msgid "Current Reward Share is calculated based on the Working Stake Amount."
msgstr ""

#, elixir-format
#: lib/block_scout_web/templates/stakes/_stakes_modal_delegators_list.html.eex:35
#: lib/block_scout_web/templates/stakes/_stakes_modal_delegators_list.html.eex:37
msgid "Current Stake Amount"
msgstr ""

#, elixir-format
#: lib/block_scout_web/templates/stakes/_stakes_modal_move.html.eex:36
msgid "Current Stake:"
msgstr ""

#, elixir-format
#: lib/block_scout_web/templates/transaction/overview.html.eex:91
msgid "Current transaction state: Success, Failed (Error), or Pending (In Process)"
msgstr ""

#, elixir-format
#: lib/block_scout_web/templates/stakes/_metatags.html.eex:6
msgid "DApp for Staking %{symbol} tokens"
msgstr ""

#, elixir-format
#: lib/block_scout_web/templates/address_logs/_logs.html.eex:104
#: lib/block_scout_web/templates/log/_data_decoded_view.html.eex:7 lib/block_scout_web/templates/transaction/_decoded_input_body.html.eex:23
#: lib/block_scout_web/templates/transaction_log/_logs.html.eex:121
msgid "Data"
msgstr ""

#, elixir-format
#: lib/block_scout_web/templates/block/overview.html.eex:69
msgid "Date & time at which block was produced."
msgstr ""

#, elixir-format
#: lib/block_scout_web/templates/transaction/overview.html.eex:170
msgid "Date & time of transaction inclusion, including length of time for confirmation."
msgstr ""

#, elixir-format
#: lib/block_scout_web/templates/verified_contracts/index.html.eex:83
msgid "Date Verified"
msgstr ""

#, elixir-format
#: lib/block_scout_web/templates/tokens/instance/overview/_details.html.eex:52
#: lib/block_scout_web/templates/tokens/overview/_details.html.eex:144
msgid "Decimals"
msgstr ""

#, elixir-format
#: lib/block_scout_web/templates/address_logs/_logs.html.eex:35
#: lib/block_scout_web/templates/address_logs/_logs.html.eex:41 lib/block_scout_web/templates/address_logs/_logs.html.eex:56
#: lib/block_scout_web/templates/transaction_log/_logs.html.eex:34 lib/block_scout_web/templates/transaction_log/_logs.html.eex:42
#: lib/block_scout_web/templates/transaction_log/_logs.html.eex:57 lib/block_scout_web/templates/transaction_log/_logs.html.eex:73
msgid "Decoded"
msgstr ""

#, elixir-format
#: lib/block_scout_web/views/address_view.ex:429
msgid "Decompiled Code"
msgstr ""

#, elixir-format
#: lib/block_scout_web/templates/address/_tabs.html.eex:99
msgid "Decompiled code"
msgstr ""

#, elixir-format
#: lib/block_scout_web/templates/address_decompiled_contract/index.html.eex:17
msgid "Decompiled contract code"
msgstr ""

#, elixir-format
#: lib/block_scout_web/templates/address_decompiled_contract/index.html.eex:10
msgid "Decompiler version"
msgstr ""

#, elixir-format
#: lib/block_scout_web/views/internal_transaction_view.ex:23
msgid "Delegate Call"
msgstr ""

#, elixir-format
#: lib/block_scout_web/templates/stakes/_stakes_progress.html.eex:31
#: lib/block_scout_web/templates/stakes/_table.html.eex:43
msgid "Delegators"
msgstr ""

#, elixir-format
#: lib/block_scout_web/templates/stakes/_stakes_modal_delegators_list.html.eex:6
msgid "Delegators of "
msgstr ""

#, elixir-format
#: lib/block_scout_web/templates/stakes/_stakes_modal_pool_info.html.eex:53
msgid "Delegators’ Staked Amount"
msgstr ""

#, elixir-format
#: lib/block_scout_web/templates/address_contract/index.html.eex:193
#: lib/block_scout_web/templates/address_contract/index.html.eex:201
msgid "Deployed ByteCode"
msgstr ""

#, elixir-format
#: lib/block_scout_web/templates/api_docs/_action_tile.html.eex:53
#: lib/block_scout_web/templates/api_docs/_action_tile.html.eex:188 lib/block_scout_web/templates/api_docs/_eth_rpc_item.html.eex:60
#: lib/block_scout_web/templates/api_docs/_eth_rpc_item.html.eex:150
msgid "Description"
msgstr ""

#, elixir-format
#: lib/block_scout_web/templates/address/overview.html.eex:29
#: lib/block_scout_web/templates/api_docs/_action_tile.html.eex:166 lib/block_scout_web/templates/api_docs/_eth_rpc_item.html.eex:127
msgid "Details"
msgstr ""

#, elixir-format
#: lib/block_scout_web/templates/block/overview.html.eex:186
msgid "Difficulty"
msgstr ""

#, elixir-format
#: lib/block_scout_web/templates/address_contract/index.html.eex:157
msgid "Displaying the init data provided of the creating transaction."
msgstr ""

#, elixir-format
#: lib/block_scout_web/templates/address_celo/index.html.eex:42
msgid "Domain"
msgstr ""

#, elixir-format
#: lib/block_scout_web/templates/csv_export/index.html.eex:26
msgid "Download"
msgstr ""

#, elixir-format
#: lib/block_scout_web/templates/address/_tabs.html.eex:41
#: lib/block_scout_web/templates/address_signed/index.html.eex:14 lib/block_scout_web/templates/block_signers/index.html.eex:27
msgid "Downtime"
msgstr ""

#, elixir-format
#: lib/block_scout_web/templates/address_contract_verification_via_json/new.html.eex:18
msgid "Drop sources and metadata JSON file or click here"
msgstr ""

#, elixir-format
#: lib/block_scout_web/templates/transaction/not_found.html.eex:22
msgid "During times when the network is busy (i.e during ICOs) it can take a while for your transaction to propagate through the network and for us to index it."
msgstr ""

#, elixir-format
#: lib/block_scout_web/templates/common_components/_minimal_proxy_pattern.html.eex:6
msgid "EIP-1167"
msgstr ""

#, elixir-format
#: lib/block_scout_web/views/transaction_view.ex:214
msgid "ERC-1155 "
msgstr ""

#, elixir-format
#: lib/block_scout_web/views/transaction_view.ex:212
msgid "ERC-20 "
msgstr ""

#, elixir-format
#: lib/block_scout_web/views/transaction_view.ex:213
msgid "ERC-721 "
msgstr ""

#, elixir-format
#: lib/block_scout_web/templates/api_docs/eth_rpc.html.eex:4
msgid "ETH RPC API Documentation"
msgstr ""

#, elixir-format
#: lib/block_scout_web/templates/address_contract/index.html.eex:88
#: lib/block_scout_web/templates/address_contract_verification_via_flattened_code/new.html.eex:26
msgid "EVM Version"
msgstr ""

#, elixir-format
#: lib/block_scout_web/views/block_epoch_transaction_view.ex:7
#: lib/block_scout_web/views/block_signers_view.ex:30 lib/block_scout_web/views/block_transaction_view.ex:7
msgid "Easy Cowboy! This block does not exist yet!"
msgstr ""

#, elixir-format
#: lib/block_scout_web/templates/transaction/_emission_reward_tile.html.eex:5
msgid "Emission Contract"
msgstr ""

#, elixir-format
#: lib/block_scout_web/views/block_view.ex:107
msgid "Emission Reward"
msgstr ""

#, elixir-format
#: lib/block_scout_web/templates/address_contract_verification_via_flattened_code/new.html.eex:68
msgid "Enter the Solidity Contract Code"
msgstr ""

#, elixir-format
#: lib/block_scout_web/templates/address_contract_verification_vyper/new.html.eex:22
msgid "Enter the Vyper Contract Code"
msgstr ""

#, elixir-format
#: lib/block_scout_web/templates/epoch_transaction/_election_aggregated_tile.html.eex:87 lib/block_scout_web/templates/epoch_transaction/_election_tile.html.eex:109
#: lib/block_scout_web/templates/epoch_transaction/_epoch_tile.html.eex:54
msgid "Epoch #"
msgstr ""

#, elixir-format
#: lib/block_scout_web/templates/block/_tabs.html.eex:12
#: lib/block_scout_web/templates/block/overview.html.eex:97
msgid "Epoch Transactions"
msgstr ""

#, elixir-format
#: lib/block_scout_web/templates/stakes/_stakes_top.html.eex:4
msgid "Epoch number"
msgstr ""

#, elixir-format
#: lib/block_scout_web/templates/stakes/_stakes_modal_claim_reward_content.html.eex:44
msgid "Epochs range(s) or enum, e.g.:   5-9,23-27,47,50"
msgstr ""

#, elixir-format
#: lib/block_scout_web/templates/internal_transaction/_tile.html.eex:11
#: lib/block_scout_web/templates/transaction/_decoded_input_body.html.eex:10
msgid "Error"
msgstr ""

#, elixir-format
#: lib/block_scout_web/templates/transaction/_decoded_input_body.html.eex:33
msgid "Error rendering value"
msgstr ""

#, elixir-format
#: lib/block_scout_web/templates/address/_balance_dropdown.html.eex:10
msgid "Error trying to fetch balances."
msgstr ""

#, elixir-format
#: lib/block_scout_web/views/transaction_view.ex:357
msgid "Error: %{reason}"
msgstr ""

#, elixir-format
#: lib/block_scout_web/views/transaction_view.ex:355
msgid "Error: (Awaiting internal transactions for reason)"
msgstr ""

#, elixir-format
#: lib/block_scout_web/templates/address/overview.html.eex:136
msgid "Error: Could not determine contract creator."
msgstr ""

#, elixir-format
#: lib/block_scout_web/templates/layout/_topnav.html.eex:155
msgid "Eth RPC"
msgstr ""

#, elixir-format
#: lib/block_scout_web/templates/api_docs/_action_tile.html.eex:211
#: lib/block_scout_web/templates/api_docs/_eth_rpc_item.html.eex:164
msgid "Example Value"
msgstr ""

#, elixir-format
#: lib/block_scout_web/templates/api_docs/_action_tile.html.eex:128
#: lib/block_scout_web/templates/api_docs/_eth_rpc_item.html.eex:99
msgid "Execute"
msgstr ""

#, elixir-format
#: lib/block_scout_web/templates/transaction/_decoded_input_body.html.eex:55
msgid "Expand"
msgstr ""

#, elixir-format
#: lib/block_scout_web/templates/csv_export/index.html.eex:11
msgid "Export Data"
msgstr ""

#, elixir-format
#: lib/block_scout_web/templates/address_contract/index.html.eex:236
msgid "External libraries"
msgstr ""

#, elixir-format
#: lib/block_scout_web/templates/transaction/_decoded_input.html.eex:40
msgid "Failed to decode input data."
msgstr ""

#, elixir-format
#: lib/block_scout_web/templates/address_logs/_logs.html.eex:38
#: lib/block_scout_web/templates/transaction_log/_logs.html.eex:37
msgid "Failed to decode log data."
msgstr ""

#, elixir-format
#: lib/block_scout_web/templates/layout/_network_selector.html.eex:24
msgid "Favorites"
msgstr ""

#, elixir-format
#: lib/block_scout_web/templates/address/_balance_dropdown.html.eex:7
msgid "Fetching tokens..."
msgstr ""

#, elixir-format
#: lib/block_scout_web/templates/layout/_topnav.html.eex:230
msgid "Finance Tools"
msgstr ""

#, elixir-format
#: lib/block_scout_web/templates/admin/dashboard/index.html.eex:16
msgid "For any existing contracts in the database, insert all ABI entries into the contract_methods table. Use this in case you have verified smart contracts before early March 2019 and you want other contracts with the same functions to show those ABI's as candidate matches."
msgstr ""

#, elixir-format
#: lib/block_scout_web/templates/layout/_footer.html.eex:39
msgid "Forum"
msgstr ""

#, elixir-format
#: lib/block_scout_web/templates/address_internal_transaction/index.html.eex:38
#: lib/block_scout_web/templates/address_token_transfer/index.html.eex:40 lib/block_scout_web/templates/address_transaction/index.html.eex:34
#: lib/block_scout_web/templates/transaction/overview.html.eex:194 lib/block_scout_web/views/address_internal_transaction_view.ex:10
#: lib/block_scout_web/views/address_token_transfer_view.ex:10 lib/block_scout_web/views/address_transaction_view.ex:10
msgid "From"
msgstr ""

#, elixir-format
#: lib/block_scout_web/templates/api_docs/_action_tile.html.eex:18
msgid "GET"
msgstr ""

#, elixir-format
#: lib/block_scout_web/templates/block/_tile.html.eex:68
#: lib/block_scout_web/templates/block/overview.html.eex:218 lib/block_scout_web/templates/block/overview.html.eex:339
#: lib/block_scout_web/templates/transaction/overview.html.eex:374
msgid "Gas Limit"
msgstr ""

#, elixir-format
#: lib/block_scout_web/templates/transaction/overview.html.eex:352
msgid "Gas Price"
msgstr ""

#, elixir-format
#: lib/block_scout_web/templates/layout/_topnav.html.eex:245
msgid "Gas Tracker"
msgstr ""

#, elixir-format
#: lib/block_scout_web/templates/address/overview.html.eex:320
#: lib/block_scout_web/templates/block/_tile.html.eex:74 lib/block_scout_web/templates/block/overview.html.eex:209
#: lib/block_scout_web/templates/block/overview.html.eex:332
msgid "Gas Used"
msgstr ""

#, elixir-format
#: lib/block_scout_web/templates/transaction/overview.html.eex:427
msgid "Gas Used by Transaction"
msgstr ""

#, elixir-format
#: lib/block_scout_web/templates/address/overview.html.eex:319
msgid "Gas used by the address."
msgstr ""

#, elixir-format
#: lib/block_scout_web/templates/block/overview.html.eex:59
msgid "Genesis Block"
msgstr ""

#, elixir-format
#: lib/block_scout_web/templates/layout/_footer.html.eex:24
msgid "Github"
msgstr ""

#, elixir-format
#: lib/block_scout_web/templates/layout/_topnav.html.eex:145
msgid "GraphQL"
msgstr ""

#, elixir-format
#: lib/block_scout_web/templates/chain/show.html.eex:51
#: lib/block_scout_web/views/block_view.ex:24 lib/block_scout_web/views/wei_helpers.ex:79
msgid "Gwei"
msgstr ""

#, elixir-format
#: lib/block_scout_web/templates/block/overview.html.eex:137
msgid "Hash"
msgstr ""

#, elixir-format
#: lib/block_scout_web/templates/transaction/overview.html.eex:455
#: lib/block_scout_web/templates/transaction/overview.html.eex:459
msgid "Hex (Default)"
msgstr ""

#, elixir-format
#: lib/block_scout_web/templates/stakes/_stakes_modal_pool_info.html.eex:77
msgid "How Many Times this Address has been Banned"
msgstr ""

#, elixir-format
#: lib/block_scout_web/templates/stakes/_stakes_modal_pool_info.html.eex:71
msgid "How Many Times this Address has been a Validator"
msgstr ""

#, elixir-format
#: lib/block_scout_web/templates/api_docs/eth_rpc.html.eex:11
msgid "However, in general, the"
msgstr ""

#, elixir-format
#: lib/block_scout_web/templates/transaction/_decoded_input.html.eex:19
msgid "IMPORTANT: This information is a best guess based on similar functions from other verified contracts."
msgstr ""

#, elixir-format
#: lib/block_scout_web/templates/epoch_transaction/_election_aggregated_tile.html.eex:97 lib/block_scout_web/templates/epoch_transaction/_election_tile.html.eex:119
#: lib/block_scout_web/templates/epoch_transaction/_epoch_tile.html.eex:64 lib/block_scout_web/templates/internal_transaction/_tile.html.eex:42
#: lib/block_scout_web/templates/transaction/_tile.html.eex:86
msgid "IN"
msgstr ""

#, elixir-format
#: lib/block_scout_web/templates/transaction/not_found.html.eex:26
msgid "If it still does not show up after 1 hour, please check with your sender/exchange/wallet/transaction provider for additional information."
msgstr ""

#, elixir-format
#: lib/block_scout_web/templates/transaction/not_found.html.eex:12
msgid "If you have just submitted this transaction please wait for at least 30 seconds before refreshing this page."
msgstr ""

#, elixir-format
#: lib/block_scout_web/templates/address/overview.html.eex:148
msgid "Implementation"
msgstr ""

#, elixir-format
#: lib/block_scout_web/templates/address_contract/index.html.eex:71
msgid "Implementation Name:"
msgstr ""

#, elixir-format
#: lib/block_scout_web/templates/address/overview.html.eex:147
msgid "Implementation address of the proxy contract."
msgstr ""

#, elixir-format
#: lib/block_scout_web/templates/stakes/_table.html.eex:12
msgid "Inactive Pool Addresses. Current validator pools are specified by a checkmark."
msgstr ""

#, elixir-format
#: lib/block_scout_web/templates/transaction/overview.html.eex:439
msgid "Index position of Transaction in the block."
msgstr ""

#, elixir-format
#: lib/block_scout_web/templates/block/overview.html.eex:312
msgid "Index position(s) of referenced stale blocks."
msgstr ""

#, elixir-format
#: lib/block_scout_web/templates/log/_data_decoded_view.html.eex:6
msgid "Indexed?"
msgstr ""

#, elixir-format
#: lib/block_scout_web/templates/layout/app.html.eex:48
msgid "Indexing Tokens"
msgstr ""

#, elixir-format
#: lib/block_scout_web/templates/transaction/_decoded_input.html.eex:3
msgid "Input"
msgstr ""

#, elixir-format
#: lib/block_scout_web/templates/transaction/overview.html.eex:215
msgid "Interacted With (To)"
msgstr ""

#, elixir-format
#: lib/block_scout_web/templates/internal_transaction/_tile.html.eex:7
msgid "Internal Transaction"
msgstr ""

#, elixir-format
#: lib/block_scout_web/templates/address/_tabs.html.eex:28
#: lib/block_scout_web/templates/address_internal_transaction/index.html.eex:17 lib/block_scout_web/templates/transaction/_tabs.html.eex:11
#: lib/block_scout_web/templates/transaction_internal_transaction/index.html.eex:6 lib/block_scout_web/views/address_view.ex:425
#: lib/block_scout_web/views/transaction_view.ex:528
msgid "Internal Transactions"
msgstr ""

#, elixir-format
#: lib/block_scout_web/templates/transaction/invalid.html.eex:6
msgid "Invalid Transaction Hash"
msgstr ""

#, elixir-format
#: lib/block_scout_web/templates/tokens/inventory/index.html.eex:15
#: lib/block_scout_web/templates/tokens/overview/_tabs.html.eex:19 lib/block_scout_web/views/tokens/overview_view.ex:44
msgid "Inventory"
msgstr ""

#, elixir-format
#: lib/block_scout_web/templates/address_contract/index.html.eex:66
msgid "Is a Proxy?"
msgstr ""

#, elixir-format
#: lib/block_scout_web/templates/transaction/not_found.html.eex:16
msgid "It could still be in the TX Pool of a different node, waiting to be broadcasted."
msgstr ""

#, elixir-format
#: lib/block_scout_web/templates/stakes/_stakes_modal_delegators_list.html.eex:125
msgid "It's me!"
msgstr ""

#, elixir-format
#: lib/block_scout_web/channels/stakes_channel.ex:828
msgid "JSON RPC error"
msgstr ""

#, elixir-format
#: lib/block_scout_web/templates/address/overview.html.eex:338
msgid "Last Balance Update"
msgstr ""

#, elixir-format
#: lib/block_scout_web/templates/layout/_topnav.html.eex:195
msgid "Learn"
msgstr ""

#, elixir-format
#: lib/block_scout_web/templates/verified_contracts/_tile.html.eex:43
#: lib/block_scout_web/templates/verified_contracts/_tile.html.eex:48
msgid "Learn more"
msgstr ""

#, elixir-format
#: lib/block_scout_web/templates/layout/_topnav.html.eex:203
msgid "Learn, Borrow, Earn"
msgstr ""

#, elixir-format
#: lib/block_scout_web/templates/layout/app.html.eex:49
msgid "Less than"
msgstr ""

#, elixir-format
#: lib/block_scout_web/templates/address_contract_verification_common_fields/_library_address.html.eex:3
msgid "Library Address"
msgstr ""

#, elixir-format
#: lib/block_scout_web/templates/address_contract_verification_common_fields/_library_name.html.eex:3
msgid "Library Name"
msgstr ""

#, elixir-format
#: lib/block_scout_web/templates/address/_validator_metadata_modal.html.eex:24
msgid "License Expires"
msgstr ""

#, elixir-format
#: lib/block_scout_web/templates/address/_validator_metadata_modal.html.eex:10
msgid "License ID"
msgstr ""

#, elixir-format
#: lib/block_scout_web/templates/address/overview.html.eex:230
msgid "Lifetime Voting Rewards"
msgstr ""

#, elixir-format
#: lib/block_scout_web/templates/stakes/_stakes_modal_pool_info.html.eex:83
msgid "Likelihood of Becoming a Validator on the Next Epoch"
msgstr ""

#, elixir-format
#: lib/block_scout_web/templates/transaction/overview.html.eex:305
msgid "List of ERC-1155 tokens created in the transaction."
msgstr ""

#, elixir-format
#: lib/block_scout_web/templates/transaction/overview.html.eex:289
msgid "List of token burnt in the transaction."
msgstr ""

#, elixir-format
#: lib/block_scout_web/templates/transaction/overview.html.eex:272
msgid "List of token minted in the transaction."
msgstr ""

#, elixir-format
#: lib/block_scout_web/templates/transaction/overview.html.eex:256
msgid "List of token transferred in the transaction."
msgstr ""

#, elixir-format
#: lib/block_scout_web/templates/address_contract_verification_via_flattened_code/new.html.eex:139
#: lib/block_scout_web/templates/address_contract_verification_via_json/new.html.eex:35
#: lib/block_scout_web/templates/address_contract_verification_via_standard_json_input/new.html.eex:49
#: lib/block_scout_web/templates/address_contract_verification_vyper/new.html.eex:45 lib/block_scout_web/templates/address_read_contract/index.html.eex:12
#: lib/block_scout_web/templates/address_read_proxy/index.html.eex:12 lib/block_scout_web/templates/address_write_contract/index.html.eex:12
#: lib/block_scout_web/templates/address_write_proxy/index.html.eex:12 lib/block_scout_web/templates/tokens/contract/index.html.eex:16
msgid "Loading..."
msgstr ""

#, elixir-format
#: lib/block_scout_web/templates/log/_data_decoded_view.html.eex:2
msgid "Log Data"
msgstr ""

#, elixir-format
#: lib/block_scout_web/templates/transaction_log/_logs.html.eex:131
msgid "Log Index"
msgstr ""

#, elixir-format
#: lib/block_scout_web/templates/address/_tabs.html.eex:49
#: lib/block_scout_web/templates/address_logs/index.html.eex:10 lib/block_scout_web/templates/transaction/_tabs.html.eex:17
#: lib/block_scout_web/templates/transaction_log/index.html.eex:8 lib/block_scout_web/views/address_view.ex:436
#: lib/block_scout_web/views/transaction_view.ex:529
msgid "Logs"
msgstr ""

#, elixir-format
#: lib/block_scout_web/templates/stakes/_stakes_modal_delegators_list.html.eex:127
msgid "ME"
msgstr ""

#, elixir-format
#: lib/block_scout_web/templates/layout/_footer.html.eex:49
msgid "Main Networks"
msgstr ""

#, elixir-format
#: lib/block_scout_web/templates/layout/_network_selector.html.eex:22
msgid "Mainnet"
msgstr ""

#, elixir-format
#: lib/block_scout_web/templates/chain/show.html.eex:60
#: lib/block_scout_web/templates/layout/app.html.eex:50 lib/block_scout_web/templates/tokens/overview/_details.html.eex:97
#: lib/block_scout_web/views/address_view.ex:200
msgid "Market Cap"
msgstr ""

#, elixir-format
#: lib/block_scout_web/templates/stakes/_stakes_modal_move.html.eex:42
msgid "Max Amount to Move:"
msgstr ""

#, elixir-format
#: lib/block_scout_web/templates/transaction/overview.html.eex:383
msgid "Max Fee per Gas"
msgstr ""

#, elixir-format
#: lib/block_scout_web/templates/transaction/overview.html.eex:393
msgid "Max Priority Fee per Gas"
msgstr ""

#, elixir-format
#: lib/block_scout_web/views/transaction_view.ex:319
msgid "Max of"
msgstr ""

#, elixir-format
#: lib/block_scout_web/templates/transaction/overview.html.eex:373
msgid "Maximum gas amount approved for the transaction."
msgstr ""

#, elixir-format
#: lib/block_scout_web/templates/transaction/overview.html.eex:382
msgid "Maximum total amount per unit of gas a user is willing to pay for a transaction, including base fee and priority fee."
msgstr ""

#, elixir-format
#: lib/block_scout_web/templates/stats/index.html.eex:27
msgid "Mento Reserve"
msgstr ""

#, elixir-format
#: lib/block_scout_web/templates/tokens/instance/metadata/index.html.eex:18
#: lib/block_scout_web/templates/tokens/instance/overview/_tabs.html.eex:10 lib/block_scout_web/views/tokens/instance/overview_view.ex:196
msgid "Metadata"
msgstr ""

#, elixir-format
#: lib/block_scout_web/templates/transaction/_decoded_input_body.html.eex:5
msgid "Method Id"
msgstr ""

#, elixir-format
#: lib/block_scout_web/templates/common_components/_minimal_proxy_pattern.html.eex:3
msgid "Minimal Proxy Contract for"
msgstr ""

#, elixir-format
#: lib/block_scout_web/templates/stakes/_stakes_modal_stake.html.eex:22
msgid "Minimum Stake Allowed:"
msgstr ""

#, elixir-format
#: lib/block_scout_web/templates/stakes/_stakes_modal_become_candidate.html.eex:17
msgid "Minimum Stake:"
msgstr ""

#, elixir-format
#: lib/block_scout_web/templates/block/overview.html.eex:240
#: lib/block_scout_web/templates/block/overview.html.eex:269
msgid "Minimum fee required per unit of gas. Fee adjusts based on network congestion."
msgstr ""

#, elixir-format
#: lib/block_scout_web/templates/stakes/_stakes_modal_pool_info.html.eex:24
msgid "Mining Address:"
msgstr ""

#, elixir-format
#: lib/block_scout_web/templates/api_docs/_action_tile.html.eex:223
msgid "Model"
msgstr ""

#, elixir-format
#: lib/block_scout_web/templates/api_docs/_action_tile.html.eex:58
msgid "Module"
msgstr ""

#, elixir-format
#: lib/block_scout_web/templates/layout/_topnav.html.eex:168
msgid "More"
msgstr ""

#, elixir-format
#: lib/block_scout_web/templates/address_epoch_transaction/index.html.eex:25
msgid "More epoch transactions have come in"
msgstr ""

#, elixir-format
#: lib/block_scout_web/templates/address_internal_transaction/index.html.eex:12
msgid "More internal transactions have come in"
msgstr ""

#, elixir-format
#: lib/block_scout_web/templates/address_transaction/index.html.eex:46
#: lib/block_scout_web/templates/chain/show.html.eex:236 lib/block_scout_web/templates/pending_transaction/index.html.eex:12
#: lib/block_scout_web/templates/transaction/index.html.eex:18
msgid "More transactions have come in"
msgstr ""

#, elixir-format
#: lib/block_scout_web/templates/stakes/_stakes_modal_move.html.eex:10
#: lib/block_scout_web/templates/stakes/_stakes_modal_move.html.eex:57
msgid "Move Stake"
msgstr ""

#, elixir-format
#: lib/block_scout_web/templates/api_docs/_action_tile.html.eex:63
#: lib/block_scout_web/templates/api_docs/_action_tile.html.eex:74
msgid "Must be set to:"
msgstr ""

#, elixir-format
#: lib/block_scout_web/templates/stakes/_rows.html.eex:34
#: lib/block_scout_web/templates/stakes/_stakes_modal_delegators_list.html.eex:186
msgid "N/A"
msgstr ""

#, elixir-format
#: lib/block_scout_web/templates/layout/_topnav.html.eex:210
msgid "NFT"
msgstr ""

#, elixir-format
#: lib/block_scout_web/templates/api_docs/_action_tile.html.eex:52
#: lib/block_scout_web/templates/api_docs/_eth_rpc_item.html.eex:59 lib/block_scout_web/templates/log/_data_decoded_view.html.eex:4
#: lib/block_scout_web/templates/transaction/_decoded_input_body.html.eex:21
msgid "Name"
msgstr ""

#, elixir-format
#: lib/block_scout_web/templates/address_token/overview.html.eex:44
msgid "Net Worth"
msgstr ""

#, elixir-format
#: lib/block_scout_web/templates/address_contract_verification/new.html.eex:5
#: lib/block_scout_web/templates/address_contract_verification_via_json/new.html.eex:5
#: lib/block_scout_web/templates/address_contract_verification_via_standard_json_input/new.html.eex:9
msgid "New Smart Contract Verification"
msgstr ""

#, elixir-format
#: lib/block_scout_web/templates/address_contract_verification_via_flattened_code/new.html.eex:9
msgid "New Solidity Smart Contract Verification"
msgstr ""

#, elixir-format
#: lib/block_scout_web/templates/address_contract_verification_vyper/new.html.eex:7
msgid "New Vyper Smart Contract Verification"
msgstr ""

#, elixir-format
#: lib/block_scout_web/templates/stakes/_stakes_top.html.eex:6
msgid "Next epoch in"
msgstr ""

#, elixir-format
#: lib/block_scout_web/templates/address_contract_verification_common_fields/_fetch_constructor_args.html.eex:9
#: lib/block_scout_web/templates/address_contract_verification_common_fields/_include_nightly_builds_field.html.eex:9
#: lib/block_scout_web/templates/address_contract_verification_via_flattened_code/new.html.eex:42 lib/block_scout_web/templates/stakes/_rows.html.eex:24
msgid "No"
msgstr ""

#, elixir-format
#: lib/block_scout_web/templates/stakes/_stakes_empty_content.html.eex:11
msgid "No Information"
msgstr ""

#, elixir-format
#: lib/block_scout_web/templates/verified_contracts/index.html.eex:97
msgid "No verified contracts found"
msgstr ""

#, elixir-format
#: lib/block_scout_web/templates/block/overview.html.eex:228
#: lib/block_scout_web/templates/transaction/overview.html.eex:437
msgid "Nonce"
msgstr ""

#, elixir-format
#: lib/block_scout_web/templates/tokens/inventory/_token.html.eex:11
msgid "Not unique Token"
msgstr ""

#, elixir-format
#: lib/block_scout_web/templates/address/overview.html.eex:265
msgid "Number of transactions related to this address."
msgstr ""

#, elixir-format
#: lib/block_scout_web/templates/address/overview.html.eex:292
msgid "Number of transfers to/from this address."
msgstr ""

#, elixir-format
#: lib/block_scout_web/templates/internal_transaction/_tile.html.eex:40
#: lib/block_scout_web/templates/transaction/_tile.html.eex:82
msgid "OUT"
msgstr ""

#, elixir-format
#: lib/block_scout_web/templates/block/overview.html.eex:173
msgid "On which round was the block finalized"
msgstr ""

#, elixir-format
#: lib/block_scout_web/templates/block_signers/index.html.eex:24
msgid "Online"
msgstr ""

#, elixir-format
#: lib/block_scout_web/templates/address_contract/index.html.eex:61
msgid "Optimization enabled"
msgstr ""

#, elixir-format
#: lib/block_scout_web/templates/address_contract/index.html.eex:82
#: lib/block_scout_web/templates/address_contract_verification_via_flattened_code/new.html.eex:58
msgid "Optimization runs"
msgstr ""

#, elixir-format
#: lib/block_scout_web/templates/stakes/_stakes_modal_withdraw.html.eex:62
msgid "Order Withdrawal"
msgstr ""

#, elixir-format
#: lib/block_scout_web/templates/stakes/_stakes_stats_item_account.html.eex:49
#: lib/block_scout_web/templates/stakes/_stakes_stats_item_account.html.eex:50
msgid "Ordered"
msgstr ""

#, elixir-format
#: lib/block_scout_web/templates/layout/_footer.html.eex:73
msgid "Other Explorers"
msgstr ""

#, elixir-format
#: lib/block_scout_web/templates/stats/index.html.eex:12
msgid "Overview"
msgstr ""

#, elixir-format
#: lib/block_scout_web/templates/tokens/inventory/_token.html.eex:24
msgid "Owner Address"
msgstr ""

#, elixir-format
#: lib/block_scout_web/templates/api_docs/_action_tile.html.eex:19
#: lib/block_scout_web/templates/api_docs/_eth_rpc_item.html.eex:26
msgid "POST"
msgstr ""

#, elixir-format
#: lib/block_scout_web/templates/common_components/_pagination_container.html.eex:41
msgid "Page"
msgstr ""

#, elixir-format
#: lib/block_scout_web/templates/api_docs/_action_tile.html.eex:33
#: lib/block_scout_web/templates/api_docs/_eth_rpc_item.html.eex:40
msgid "Parameters"
msgstr ""

#, elixir-format
#: lib/block_scout_web/templates/block/overview.html.eex:153
msgid "Parent Hash"
msgstr ""

#, elixir-format
#: lib/block_scout_web/templates/verified_contracts/_tile.html.eex:44
msgid "Partially Verified"
msgstr ""

#, elixir-format
#: lib/block_scout_web/templates/stakes/_stakes_modal_delegators_list.html.eex:184 lib/block_scout_web/views/transaction_view.ex:352
#: lib/block_scout_web/views/transaction_view.ex:390
msgid "Pending"
msgstr ""

#, elixir-format
#: lib/block_scout_web/templates/pending_transaction/index.html.eex:4
msgid "Pending Transactions"
msgstr ""

#, elixir-format
#: lib/block_scout_web/templates/layout/_topnav.html.eex:40
msgid "Pending Txs"
msgstr ""

#, elixir-format
#: lib/block_scout_web/templates/stakes/_stakes_modal_stake.html.eex:45
msgid "Place stake"
msgstr ""

#, elixir-format
#: lib/block_scout_web/templates/address/_custom_view_df_title.html.eex:9
#: lib/block_scout_web/templates/address/_custom_view_df_title.html.eex:13
msgid "Play"
msgstr ""

#, elixir-format
#: lib/block_scout_web/templates/stakes/_stakes_modal_pool_info.html.eex:11
msgid "Please, sign transaction and wait for its mining..."
msgstr ""

#, elixir-format
#: lib/block_scout_web/templates/stakes/_stakes_progress.html.eex:19
#: lib/block_scout_web/templates/stakes/_table.html.eex:15
msgid "Pool"
msgstr ""

#, elixir-format
#: lib/block_scout_web/templates/stakes/_stakes_modal_pool_info.html.eex:9
msgid "Pool description"
msgstr ""

#, elixir-format
#: lib/block_scout_web/templates/stakes/_stakes_modal_pool_info.html.eex:8
msgid "Pool name"
msgstr ""

#, elixir-format
#: lib/block_scout_web/channels/stakes_channel.ex:884
msgid "Pools searching is already in progress for this address"
msgstr ""

#, elixir-format
#: lib/block_scout_web/templates/transaction/overview.html.eex:439
msgid "Position"
msgstr ""

#, elixir-format
#: lib/block_scout_web/templates/block/overview.html.eex:317
msgid "Position %{index}"
msgstr ""

#, elixir-format
#: lib/block_scout_web/templates/stakes/_stakes_modal_delegators_list.html.eex:55
#: lib/block_scout_web/templates/stakes/_stakes_modal_delegators_list.html.eex:57
msgid "Potential Reward Share"
msgstr ""

#, elixir-format
#: lib/block_scout_web/templates/transaction/_decoded_input.html.eex:18
#: lib/block_scout_web/templates/transaction/_decoded_input.html.eex:32
msgid "Potential matches from our contract method database:"
msgstr ""

#, elixir-format
#: lib/block_scout_web/templates/layout/_search.html.eex:27
msgid "Press / and focus will be moved to the search field"
msgstr ""

#, elixir-format
#: lib/block_scout_web/templates/chain/show.html.eex:40
#: lib/block_scout_web/templates/layout/app.html.eex:51 lib/block_scout_web/templates/tokens/overview/_details.html.eex:108
msgid "Price"
msgstr ""

#, elixir-format
#: lib/block_scout_web/templates/transaction/overview.html.eex:351
msgid "Price per unit of gas specified by the sender. Higher gas prices can prioritize transaction inclusion during times of high usage."
msgstr ""

#, elixir-format
#: lib/block_scout_web/templates/block/overview.html.eex:259
#: lib/block_scout_web/templates/block/overview.html.eex:288 lib/block_scout_web/templates/transaction/overview.html.eex:403
msgid "Priority Fee / Tip"
msgstr ""

#, elixir-format
#: lib/block_scout_web/templates/block/_tile.html.eex:63
msgid "Priority Fees"
msgstr ""

#, elixir-format
#: lib/block_scout_web/templates/layout/_cookie_banner.html.eex:11
msgid "Privacy Policy."
msgstr ""

#, elixir-format
#: lib/block_scout_web/templates/common_components/_btn_qr_code.html.eex:10
#: lib/block_scout_web/templates/common_components/_modal_qr_code.html.eex:5 lib/block_scout_web/templates/tokens/instance/overview/_details.html.eex:83
msgid "QR Code"
msgstr ""

#, elixir-format
#: lib/block_scout_web/templates/smart_contract/_functions.html.eex:109
msgid "Query"
msgstr ""

#, elixir-format
#: lib/block_scout_web/templates/layout/_topnav.html.eex:150
msgid "RPC"
msgstr ""

#, elixir-format
#: lib/block_scout_web/templates/transaction/overview.html.eex:448
msgid "Raw Input"
msgstr ""

#, elixir-format
#: lib/block_scout_web/templates/transaction/_tabs.html.eex:24
#: lib/block_scout_web/templates/transaction_raw_trace/index.html.eex:7 lib/block_scout_web/views/transaction_view.ex:530
msgid "Raw Trace"
msgstr ""

#, elixir-format
#: lib/block_scout_web/templates/address/_tabs.html.eex:105
#: lib/block_scout_web/templates/tokens/overview/_tabs.html.eex:27 lib/block_scout_web/views/address_view.ex:430
#: lib/block_scout_web/views/tokens/overview_view.ex:43
msgid "Read Contract"
msgstr ""

#, elixir-format
#: lib/block_scout_web/templates/address/_tabs.html.eex:112
#: lib/block_scout_web/templates/tokens/overview/_tabs.html.eex:41 lib/block_scout_web/views/address_view.ex:431
msgid "Read Proxy"
msgstr ""

#, elixir-format
#: lib/block_scout_web/templates/stakes/_stakes_modal_pool_info.html.eex:32
msgid "Reason for Ban: %{ban_reason}"
msgstr ""

#, elixir-format
#: lib/block_scout_web/templates/stakes/_stakes_modal_claim_reward_content.html.eex:58
msgid "Recalculate"
msgstr ""

#, elixir-format
#: lib/block_scout_web/templates/common_components/_pagination_container.html.eex:13
msgid "Records"
msgstr ""

#, elixir-format
#: lib/block_scout_web/templates/stakes/_table.html.eex:58
msgid "Refresh now"
msgstr ""

#, elixir-format
#: lib/block_scout_web/templates/stakes/_stakes_top.html.eex:12
msgid "Remove My Pool"
msgstr ""

#, elixir-format
#: lib/block_scout_web/templates/api_docs/_action_tile.html.eex:155
msgid "Request URL"
msgstr ""

#, elixir-format
#: lib/block_scout_web/templates/epoch_transaction/_epoch_tile.html.eex:15
msgid "Reserve bolster"
msgstr ""

#, elixir-format
#: lib/block_scout_web/templates/address_contract_verification_via_flattened_code/new.html.eex:142
#: lib/block_scout_web/templates/address_contract_verification_via_json/new.html.eex:38
#: lib/block_scout_web/templates/address_contract_verification_via_standard_json_input/new.html.eex:52
#: lib/block_scout_web/templates/address_contract_verification_vyper/new.html.eex:48
msgid "Reset"
msgstr ""

#, elixir-format
#: lib/block_scout_web/templates/layout/_topnav.html.eex:222
msgid "Resources"
msgstr ""

#, elixir-format
#: lib/block_scout_web/templates/api_docs/_action_tile.html.eex:173
#: lib/block_scout_web/templates/api_docs/_eth_rpc_item.html.eex:134
msgid "Response Body"
msgstr ""

#, elixir-format
#: lib/block_scout_web/templates/api_docs/_action_tile.html.eex:185
#: lib/block_scout_web/templates/api_docs/_eth_rpc_item.html.eex:147
msgid "Responses"
msgstr ""

#, elixir-format
#: lib/block_scout_web/templates/transaction/overview.html.eex:92
msgid "Result"
msgstr ""

#, elixir-format
#: lib/block_scout_web/templates/transaction/overview.html.eex:129
msgid "Revert reason"
msgstr ""

#, elixir-format
#: lib/block_scout_web/templates/block/_tile.html.eex:53
#: lib/block_scout_web/templates/chain/_block.html.eex:27 lib/block_scout_web/views/internal_transaction_view.ex:28
msgid "Reward"
msgstr ""

#, elixir-format
#: lib/block_scout_web/channels/stakes_channel.ex:925
msgid "Reward calculating is already in progress for this address"
msgstr ""

#, elixir-format
#: lib/block_scout_web/templates/stakes/_stakes_modal_delegators_list.html.eex:61
msgid "Reward distribution is based on stake amount. Validator receives at least %{min}% of the pool reward."
msgstr ""

#, elixir-format
#: lib/block_scout_web/templates/epoch_transaction/_election_aggregated_tile.html.eex:24 lib/block_scout_web/templates/epoch_transaction/_election_tile.html.eex:24
#: lib/block_scout_web/templates/epoch_transaction/_election_tile.html.eex:48 lib/block_scout_web/templates/epoch_transaction/_election_tile.html.eex:73
msgid "Rewards: "
msgstr ""

#, elixir-format
#: lib/block_scout_web/templates/block/overview.html.eex:174
msgid "Round number"
msgstr ""

#, elixir-format
#: lib/block_scout_web/templates/admin/dashboard/index.html.eex:21
msgid "Run"
msgstr ""

#, elixir-format
#: lib/block_scout_web/templates/stakes/_stakes_modal_pool_info.html.eex:10
msgid "Save changes"
msgstr ""

#, elixir-format
#: lib/block_scout_web/templates/address_logs/index.html.eex:16
#: lib/block_scout_web/templates/layout/_search.html.eex:34
msgid "Search"
msgstr ""

#, elixir-format
#: lib/block_scout_web/templates/search/results.html.eex:16
msgid "Search Results"
msgstr ""

#, elixir-format
#: lib/block_scout_web/templates/layout/_search.html.eex:3
msgid "Search by address, token symbol name, transaction hash, or block number"
msgstr ""

#, elixir-format
#: lib/block_scout_web/templates/layout/_network_selector.html.eex:18
msgid "Search network"
msgstr ""

#, elixir-format
#: lib/block_scout_web/templates/address_token_balance/_token_balances.html.eex:47
msgid "Search tokens"
msgstr ""

#, elixir-format
#: lib/block_scout_web/templates/stakes/_stakes_modal_claim_reward.html.eex:9
msgid "Searching for pools you have ever staked into. Please, wait..."
msgstr ""

#, elixir-format
#: lib/block_scout_web/views/internal_transaction_view.ex:27
msgid "Self-Destruct"
msgstr ""

#, elixir-format
#: lib/block_scout_web/templates/api_docs/_action_tile.html.eex:163
#: lib/block_scout_web/templates/api_docs/_eth_rpc_item.html.eex:124
msgid "Server Response"
msgstr ""

#, elixir-format
#: lib/block_scout_web/templates/stakes/_stakes_modal_pool_info.html.eex:65
msgid "Share of Pool’s Reward"
msgstr ""

#, elixir-format
#: lib/block_scout_web/templates/common_components/_pagination_container.html.eex:7
msgid "Show"
msgstr ""

#, elixir-format
#: lib/block_scout_web/templates/common_components/_btn_qr_code.html.eex:11
msgid "Show QR Code"
msgstr ""

#, elixir-format
#: lib/block_scout_web/templates/address/overview.html.eex:46
msgid "Show Validator Info"
msgstr ""

#, elixir-format
#: lib/block_scout_web/templates/stakes/_stakes_title.html.eex:22
msgid "Show banned only"
msgstr ""

#, elixir-format
#: lib/block_scout_web/templates/stakes/_stakes_title.html.eex:28
msgid "Show only those I have stake in"
msgstr ""

#, elixir-format
#: lib/block_scout_web/templates/address_token/overview.html.eex:52
msgid "Shows the current"
msgstr ""

#, elixir-format
#: lib/block_scout_web/templates/address_token/overview.html.eex:59
msgid "Shows the tokens held in the address (includes ERC-20, ERC-721 and ERC-1155)."
msgstr ""

#, elixir-format
#: lib/block_scout_web/templates/address_token/overview.html.eex:45
msgid "Shows total assets held in the address"
msgstr ""

#, elixir-format
#: lib/block_scout_web/templates/block/_tabs.html.eex:20
#: lib/block_scout_web/templates/block_signers/index.html.eex:10
msgid "Signers"
msgstr ""

#, elixir-format
#: lib/block_scout_web/templates/block/overview.html.eex:128
msgid "Size"
msgstr ""

#, elixir-format
#: lib/block_scout_web/templates/block/overview.html.eex:127
msgid "Size of the block in bytes."
msgstr ""

#, elixir-format
#: lib/block_scout_web/templates/address_coin_balance/index.html.eex:30
#: lib/block_scout_web/templates/address_epoch_transaction/index.html.eex:38 lib/block_scout_web/templates/address_internal_transaction/index.html.eex:50
#: lib/block_scout_web/templates/address_logs/index.html.eex:23 lib/block_scout_web/templates/address_signed/index.html.eex:23
#: lib/block_scout_web/templates/address_token/index.html.eex:60 lib/block_scout_web/templates/address_token_transfer/index.html.eex:58
#: lib/block_scout_web/templates/address_transaction/index.html.eex:50 lib/block_scout_web/templates/address_validation/index.html.eex:20
#: lib/block_scout_web/templates/block_epoch_transaction/index.html.eex:13 lib/block_scout_web/templates/block_transaction/index.html.eex:15
#: lib/block_scout_web/templates/chain/show.html.eex:179 lib/block_scout_web/templates/pending_transaction/index.html.eex:17
#: lib/block_scout_web/templates/stakes/_table.html.eex:49 lib/block_scout_web/templates/tokens/holder/index.html.eex:23
#: lib/block_scout_web/templates/tokens/instance/holder/index.html.eex:23 lib/block_scout_web/templates/tokens/instance/transfer/index.html.eex:23
#: lib/block_scout_web/templates/tokens/inventory/index.html.eex:22 lib/block_scout_web/templates/tokens/transfer/index.html.eex:21
#: lib/block_scout_web/templates/transaction/index.html.eex:24
#: lib/block_scout_web/templates/transaction_internal_transaction/index.html.eex:13 lib/block_scout_web/templates/transaction_log/index.html.eex:15
#: lib/block_scout_web/templates/transaction_token_transfer/index.html.eex:14
msgid "Something went wrong, click to reload."
msgstr ""

#, elixir-format
#: lib/block_scout_web/templates/chain/show.html.eex:242
msgid "Something went wrong, click to retry."
msgstr ""

#, elixir-format
#: lib/block_scout_web/templates/transaction/not_found.html.eex:7
msgid "Sorry, We are unable to locate this transaction Hash"
msgstr ""

#, elixir-format
#: lib/block_scout_web/templates/stakes/_stakes_modal_move.html.eex:7
msgid "Source Pool"
msgstr ""

#, elixir-format
#: lib/block_scout_web/templates/verified_contracts/_tile.html.eex:48
msgid "Source code matches deployed contract 100%"
msgstr ""

#, elixir-format
#: lib/block_scout_web/templates/verified_contracts/_tile.html.eex:43
msgid "Source code matches deployed contracts except the metadata hash"
msgstr ""

#, elixir-format
#: lib/block_scout_web/templates/address_contract_verification_via_json/new.html.eex:14
msgid "Sources and Metadata JSON"
msgstr ""

#, elixir-format
#: lib/block_scout_web/templates/layout/_topnav.html.eex:216
msgid "Spend"
msgstr ""

#, elixir-format
#: lib/block_scout_web/templates/stakes/_stakes_modal_stake.html.eex:7
msgid "Stake"
msgstr ""

#, elixir-format
#: lib/block_scout_web/templates/stakes/_stakes_modal_stake.html.eex:43
msgid "Stake More"
msgstr ""

#, elixir-format
#: lib/block_scout_web/templates/stakes/_stakes_modal_move.html.eex:64
msgid "Stake placed on a candidate pool or an active validator pool <strong>during the current staking epoch</strong> can be moved from one pool to another. Active stake cannot be moved. To re-delegate active stake: order a withdrawal, claim the amount on the next staking epoch, and stake the amount on a different pool."
msgstr ""

#, elixir-format
#: lib/block_scout_web/templates/stakes/_stakes_modal_stake.html.eex:53
msgid "Stake placed on a pool is <strong>pending</strong> for the current staking epoch. It will be applied to the next staking epoch. You may withdraw or move pending stake at any time until it becomes active. Once active (the pool you staked with becomes a validator), a withdrawal order can be placed. This amount will be available to claim after that staking epoch is complete."
msgstr ""

#, elixir-format
#: lib/block_scout_web/templates/stakes/_stakes_stats_item_account.html.eex:45
#: lib/block_scout_web/templates/stakes/_stakes_stats_item_account.html.eex:46
msgid "Staked"
msgstr ""

#, elixir-format
#: lib/block_scout_web/templates/stakes/_table.html.eex:28
msgid "Staked Amount"
msgstr ""

#, elixir-format
#: lib/block_scout_web/templates/stakes/_stakes_modal_delegators_list.html.eex:26
msgid "Staker's Address"
msgstr ""

#, elixir-format
#: lib/block_scout_web/templates/stakes/_stakes_modal_pool_info.html.eex:59
#: lib/block_scout_web/templates/stakes/_stakes_progress.html.eex:25 lib/block_scout_web/templates/stakes/_table.html.eex:34
msgid "Stakes Ratio"
msgstr ""

#, elixir-format
#: lib/block_scout_web/templates/stakes/_stakes_modal_pool_info.html.eex:20
msgid "Staking Address:"
msgstr ""

#, elixir-format
#: lib/block_scout_web/channels/stakes_channel.ex:928
msgid "Staking epochs are not specified or not in the allowed range"
msgstr ""

#, elixir-format
#: lib/block_scout_web/templates/layout/_topnav.html.eex:238
msgid "Staking on xDai"
msgstr ""

#, elixir-format
#: lib/block_scout_web/views/internal_transaction_view.ex:24
msgid "Static Call"
msgstr ""

#, elixir-format
#: lib/block_scout_web/templates/layout/_topnav.html.eex:119
msgid "Stats"
msgstr ""

#, elixir-format
#: lib/block_scout_web/templates/transaction/overview.html.eex:104
msgid "Status"
msgstr ""

#, elixir-format
#: lib/block_scout_web/templates/layout/_footer.html.eex:36
msgid "Submit an Issue"
msgstr ""

#, elixir-format
#: lib/block_scout_web/templates/transaction/_emission_reward_tile.html.eex:8
#: lib/block_scout_web/views/transaction_view.ex:354
msgid "Success"
msgstr ""

#, elixir-format
#: lib/block_scout_web/templates/layout/_topnav.html.eex:174
msgid "Swap"
msgstr ""

#, elixir-format
#: lib/block_scout_web/templates/stakes/_stakes_top.html.eex:38
msgid "Swap STAKE on Honeyswap"
msgstr ""

#, elixir-format
#: lib/block_scout_web/templates/transaction/_pending_tile.html.eex:21
#: lib/block_scout_web/templates/transaction/_tile.html.eex:46
msgid "TX Fee"
msgstr ""

#, elixir-format
#: lib/block_scout_web/templates/stakes/_stakes_modal_move.html.eex:67
msgid "Target Pool"
msgstr ""

#, elixir-format
#: lib/block_scout_web/templates/layout/_footer.html.eex:62
msgid "Test Networks"
msgstr ""

#, elixir-format
#: lib/block_scout_web/templates/layout/_network_selector.html.eex:23
msgid "Testnet"
msgstr ""

#, elixir-format
#: lib/block_scout_web/templates/stakes/_stakes_modal_pool_info.html.eex:89
msgid "The Number of Delegators in the Pool"
msgstr ""

#, elixir-format
#: lib/block_scout_web/templates/block/overview.html.eex:136
msgid "The SHA256 hash of the block."
msgstr ""

#, elixir-format
#: lib/block_scout_web/templates/epoch_transaction/_epoch_tile.html.eex:31
#: lib/block_scout_web/templates/epoch_transaction/_epoch_tile.html.eex:41
msgid "The address could not be loaded. Please try again later"
msgstr ""

#, elixir-format
#: lib/block_scout_web/templates/stakes/_stakes_modal_withdraw.html.eex:39
msgid "The amount can be claimed after the current epoch finishes."
msgstr ""

#, elixir-format
#: lib/block_scout_web/templates/block/overview.html.eex:50
msgid "The block height of a particular block is defined as the number of blocks preceding it in the blockchain."
msgstr ""

#, elixir-format
#: lib/block_scout_web/templates/smart_contract/_functions.html.eex:41
msgid "The fallback function is executed on a call to the contract if none of the other functions match the given function signature, or if no data was supplied at all and there is no receive CELO function. The fallback function always receives data, but in order to also receive CELO it must be marked payable."
msgstr ""

#, elixir-format
#: lib/block_scout_web/templates/stakes/_table.html.eex:23
msgid "The first amount is the candidate’s own stake, the second is the total amount staked into the pool by the candidate and all delegators."
msgstr ""

#, elixir-format
#: lib/block_scout_web/templates/stakes/_table.html.eex:25
msgid "The first amount is the pool owner’s stake, the second is the total amount staked into the pool by the pool owner and all delegators."
msgstr ""

#, elixir-format
#: lib/block_scout_web/templates/stakes/_table.html.eex:21
msgid "The first amount is the validator’s own stake, the second is the total amount staked into the pool by the validator and all delegators."
msgstr ""

#, elixir-format
#: lib/block_scout_web/templates/block/overview.html.eex:152
msgid "The hash of the block from which this block was generated."
msgstr ""

#, elixir-format
#: lib/block_scout_web/templates/address/overview.html.eex:91
msgid "The name found in the source code of the Contract."
msgstr ""

#, elixir-format
#: lib/block_scout_web/templates/address/overview.html.eex:102
msgid "The name of the validator."
msgstr ""

#, elixir-format
#: lib/block_scout_web/templates/stakes/_table.html.eex:43
msgid "The number of delegators providing stake to the pool. Click on the number to see more details."
msgstr ""

#, elixir-format
#: lib/block_scout_web/templates/block/overview.html.eex:96
msgid "The number of epoch transactions in the block."
msgstr ""

#, elixir-format
#: lib/block_scout_web/templates/block/overview.html.eex:78
msgid "The number of transactions in the block."
msgstr ""

#, elixir-format
#: lib/block_scout_web/templates/stakes/_table.html.eex:34
msgid "The percentage of stake in a single pool relative to the total amount staked in all active pools. A higher ratio results in a greater likelihood of validator pool selection."
msgstr ""

#, elixir-format
#: lib/block_scout_web/templates/smart_contract/_functions.html.eex:43
msgid "The receive function is executed on a call to the contract with empty calldata. This is the function that is executed on plain CELO transfers (e.g. via .send() or .transfer()). If no such function exists, but a payable fallback function exists, the fallback function will be called on a plain CELO transfer. If neither a receive CELO nor a payable fallback function is present, the contract cannot receive CELO through regular transactions and throws an exception."
msgstr ""

#, elixir-format
#: lib/block_scout_web/templates/stakes/_stakes_modal_delegators_list.html.eex:105
msgid "The rest addresses are delegators of its pool."
msgstr ""

#, elixir-format
#: lib/block_scout_web/templates/transaction/overview.html.eex:128
msgid "The revert reason of the transaction."
msgstr ""

#, elixir-format
#: lib/block_scout_web/templates/stakes/_stakes_modal_claim_reward_content.html.eex:34
msgid "The staking epochs for which the reward could be claimed (read-only field):"
msgstr ""

#, elixir-format
#: lib/block_scout_web/templates/transaction/overview.html.eex:103
msgid "The status of the transaction: Confirmed or Unconfirmed."
msgstr ""

#, elixir-format
#: lib/block_scout_web/templates/stakes/_table.html.eex:58
msgid "The table refreshed <span></span> block(s) ago."
msgstr ""

#, elixir-format
#: lib/block_scout_web/templates/block/overview.html.eex:208
msgid "The total gas amount used in the block and its percentage of gas filled in the block."
msgstr ""

#, elixir-format
#: lib/block_scout_web/templates/address_validation/index.html.eex:16
msgid "There are no blocks validated by this address."
msgstr ""

#, elixir-format
#: lib/block_scout_web/templates/block/index.html.eex:16
msgid "There are no blocks."
msgstr ""

#, elixir-format
#: lib/block_scout_web/templates/address_signed/index.html.eex:19
msgid "There are no downtime blocks for this address."
msgstr ""

#, elixir-format
#: lib/block_scout_web/templates/address_epoch_transaction/index.html.eex:43
msgid "There are no epoch transactions for this address."
msgstr ""

#, elixir-format
#: lib/block_scout_web/templates/block_epoch_transaction/index.html.eex:18
msgid "There are no epoch transactions for this block."
msgstr ""

#, elixir-format
#: lib/block_scout_web/templates/tokens/holder/index.html.eex:28
msgid "There are no holders for this Token."
msgstr ""

#, elixir-format
#: lib/block_scout_web/templates/address_internal_transaction/index.html.eex:54
msgid "There are no internal transactions for this address."
msgstr ""

#, elixir-format
#: lib/block_scout_web/templates/transaction_internal_transaction/index.html.eex:17
msgid "There are no internal transactions for this transaction."
msgstr ""

#, elixir-format
#: lib/block_scout_web/templates/address_logs/index.html.eex:28
msgid "There are no logs for this address."
msgstr ""

#, elixir-format
#: lib/block_scout_web/templates/transaction_log/index.html.eex:20
msgid "There are no logs for this transaction."
msgstr ""

#, elixir-format
#: lib/block_scout_web/templates/pending_transaction/index.html.eex:21
msgid "There are no pending transactions."
msgstr ""

#, elixir-format
#: lib/block_scout_web/templates/address_token_transfer/index.html.eex:53
msgid "There are no token transfers for this address."
msgstr ""

#, elixir-format
#: lib/block_scout_web/templates/transaction_token_transfer/index.html.eex:19
msgid "There are no token transfers for this transaction"
msgstr ""

#, elixir-format
#: lib/block_scout_web/templates/address_token/index.html.eex:65
msgid "There are no tokens for this address."
msgstr ""

#, elixir-format
#: lib/block_scout_web/templates/tokens/inventory/index.html.eex:27
msgid "There are no tokens."
msgstr ""

#, elixir-format
#: lib/block_scout_web/templates/address_transaction/index.html.eex:55
msgid "There are no transactions for this address."
msgstr ""

#, elixir-format
#: lib/block_scout_web/templates/block_transaction/index.html.eex:20
msgid "There are no transactions for this block."
msgstr ""

#, elixir-format
#: lib/block_scout_web/templates/transaction/index.html.eex:30
msgid "There are no transactions."
msgstr ""

#, elixir-format
#: lib/block_scout_web/templates/tokens/instance/holder/index.html.eex:28
#: lib/block_scout_web/templates/tokens/instance/transfer/index.html.eex:28 lib/block_scout_web/templates/tokens/transfer/index.html.eex:26
msgid "There are no transfers for this Token."
msgstr ""

#, elixir-format
#: lib/block_scout_web/templates/address_coin_balance/index.html.eex:35
msgid "There is no coin history for this address."
msgstr ""

#, elixir-format
#: lib/block_scout_web/templates/address_decompiled_contract/index.html.eex:29
msgid "There is no decompiled contracts for this address."
msgstr ""

#, elixir-format
#: lib/block_scout_web/templates/stakes/_stakes_empty_content.html.eex:12
msgid "There is no information currently available for this view. Deselect filters or choose another pool view to see current info. To participate as a delegator, select a pool address and click the Stake icon. To become a candidate, click the button below."
msgstr ""

#, elixir-format
#: lib/block_scout_web/templates/address_coin_balance/index.html.eex:21
#: lib/block_scout_web/templates/chain/show.html.eex:8
msgid "There was a problem loading the chart."
msgstr ""

#, elixir-format
#: lib/block_scout_web/templates/api_docs/index.html.eex:6
msgid "This API is provided for developers transitioning their applications from Etherscan to BlockScout. It supports GET and POST requests."
msgstr ""

#, elixir-format
#: lib/block_scout_web/templates/api_docs/eth_rpc.html.eex:7
msgid "This API is provided to support some rpc methods in the exact format specified for Celo nodes, which can be found "
msgstr ""

#, elixir-format
#: lib/block_scout_web/views/block_epoch_transaction_view.ex:11
#: lib/block_scout_web/views/block_signers_view.ex:34 lib/block_scout_web/views/block_transaction_view.ex:11
msgid "This block has not been processed yet."
msgstr ""

#, elixir-format
#: lib/block_scout_web/templates/address_contract/index.html.eex:41
msgid "This contract has been partially verified via Sourcify."
msgstr ""

#, elixir-format
#: lib/block_scout_web/templates/address_contract/index.html.eex:45
msgid "This contract has been verified via Sourcify."
msgstr ""

#, elixir-format
#: lib/block_scout_web/templates/stakes/_stakes_modal_delegators_list.html.eex:102
msgid "This is a %{pool_type}."
msgstr ""

#, elixir-format
#: lib/block_scout_web/templates/stakes/_rows.html.eex:5
msgid "This is a validator"
msgstr ""

#, elixir-format
#: lib/block_scout_web/templates/api_docs/eth_rpc.html.eex:10
msgid "This is useful to allow sending requests to blockscout without having to change anything about the request."
msgstr ""

#, elixir-format
#: lib/block_scout_web/templates/stakes/_stakes_modal_pool_info.html.eex:31
msgid "This pool is banned until block #%{banned_until} (%{estimated_unban_day})"
msgstr ""

#, elixir-format
#: lib/block_scout_web/templates/transaction/overview.html.eex:58
msgid "This transaction is pending confirmation."
msgstr ""

#, elixir-format
#: lib/block_scout_web/templates/block/overview.html.eex:70
#: lib/block_scout_web/templates/transaction/overview.html.eex:171
msgid "Timestamp"
msgstr ""

#, elixir-format
#: lib/block_scout_web/templates/address_internal_transaction/index.html.eex:32
#: lib/block_scout_web/templates/address_token_transfer/index.html.eex:34 lib/block_scout_web/templates/address_transaction/index.html.eex:28
#: lib/block_scout_web/templates/transaction/overview.html.eex:217 lib/block_scout_web/views/address_internal_transaction_view.ex:9
#: lib/block_scout_web/views/address_token_transfer_view.ex:9 lib/block_scout_web/views/address_transaction_view.ex:9
msgid "To"
msgstr ""

#, elixir-format
#: lib/block_scout_web/templates/transaction/_decoded_input.html.eex:20
msgid "To have guaranteed accuracy, use the link above to verify the contract's source code."
msgstr ""

#, elixir-format
#: lib/block_scout_web/templates/address_logs/_logs.html.eex:6
#: lib/block_scout_web/templates/transaction/_decoded_input.html.eex:8 lib/block_scout_web/templates/transaction_log/_logs.html.eex:6
msgid "To see accurate decoded input data, the contract must be verified."
msgstr ""

#, elixir-format
#: lib/block_scout_web/templates/layout/_topnav.html.eex:14
msgid "Toggle navigation"
msgstr ""

#, elixir-format
#: lib/block_scout_web/templates/address/overview.html.eex:72
msgid "Token"
msgstr ""

#, elixir-format
#: lib/block_scout_web/templates/common_components/_token_transfer_type_display_name.html.eex:3 lib/block_scout_web/views/transaction_view.ex:452
msgid "Token Burning"
msgstr ""

#, elixir-format
#: lib/block_scout_web/templates/common_components/_token_transfer_type_display_name.html.eex:7 lib/block_scout_web/views/transaction_view.ex:453
msgid "Token Creation"
msgstr ""

#, elixir-format
#: lib/block_scout_web/templates/tokens/instance/overview/_details.html.eex:10
#: lib/block_scout_web/templates/tokens/overview/_details.html.eex:41
msgid "Token Details"
msgstr ""

#, elixir-format
#: lib/block_scout_web/templates/tokens/holder/index.html.eex:16
#: lib/block_scout_web/templates/tokens/instance/holder/index.html.eex:16 lib/block_scout_web/templates/tokens/instance/overview/_tabs.html.eex:17
#: lib/block_scout_web/templates/tokens/overview/_tabs.html.eex:11 lib/block_scout_web/views/tokens/overview_view.ex:42
msgid "Token Holders"
msgstr ""

#, elixir-format
#: lib/block_scout_web/templates/tokens/instance/overview/_details.html.eex:38
#: lib/block_scout_web/templates/tokens/inventory/_token.html.eex:18 lib/block_scout_web/templates/tokens/inventory/_token.html.eex:37
msgid "Token ID"
msgstr ""

#, elixir-format
#: lib/block_scout_web/templates/common_components/_token_transfer_type_display_name.html.eex:5 lib/block_scout_web/views/transaction_view.ex:451
msgid "Token Minting"
msgstr ""

#, elixir-format
#: lib/block_scout_web/templates/common_components/_token_transfer_type_display_name.html.eex:9
#: lib/block_scout_web/templates/common_components/_token_transfer_type_display_name.html.eex:11 lib/block_scout_web/views/transaction_view.ex:454
msgid "Token Transfer"
msgstr ""

#, elixir-format
#: lib/block_scout_web/templates/address/_tabs.html.eex:13
#: lib/block_scout_web/templates/address_token_transfer/index.html.eex:19 lib/block_scout_web/templates/tokens/instance/overview/_tabs.html.eex:3
#: lib/block_scout_web/templates/tokens/instance/transfer/index.html.eex:16 lib/block_scout_web/templates/tokens/overview/_tabs.html.eex:5
#: lib/block_scout_web/templates/tokens/transfer/index.html.eex:14 lib/block_scout_web/templates/transaction/_tabs.html.eex:4
#: lib/block_scout_web/templates/transaction_token_transfer/index.html.eex:7 lib/block_scout_web/views/address_view.ex:427
#: lib/block_scout_web/views/tokens/instance/overview_view.ex:195 lib/block_scout_web/views/tokens/overview_view.ex:41
#: lib/block_scout_web/views/transaction_view.ex:527
msgid "Token Transfers"
msgstr ""

#, elixir-format
#: lib/block_scout_web/templates/address/overview.html.eex:71
msgid "Token name and symbol."
msgstr ""

#, elixir-format
#: lib/block_scout_web/templates/address/_tabs.html.eex:21
#: lib/block_scout_web/templates/address/overview.html.eex:255 lib/block_scout_web/templates/address_token/overview.html.eex:58
#: lib/block_scout_web/templates/address_token_transfer/index.html.eex:13 lib/block_scout_web/templates/layout/_topnav.html.eex:59
#: lib/block_scout_web/templates/tokens/index.html.eex:9 lib/block_scout_web/views/address_view.ex:424
msgid "Tokens"
msgstr ""

#, elixir-format
#: lib/block_scout_web/templates/transaction/overview.html.eex:290
msgid "Tokens Burnt"
msgstr ""

#, elixir-format
#: lib/block_scout_web/templates/transaction/overview.html.eex:306
msgid "Tokens Created"
msgstr ""

#, elixir-format
#: lib/block_scout_web/templates/transaction/overview.html.eex:273
msgid "Tokens Minted"
msgstr ""

#, elixir-format
#: lib/block_scout_web/templates/transaction/overview.html.eex:257
msgid "Tokens Transferred"
msgstr ""

#, elixir-format
#: lib/block_scout_web/templates/address/_metatags.html.eex:13
msgid "Top Accounts - %{subnetwork} Explorer"
msgstr ""

#, elixir-format
#: lib/block_scout_web/templates/layout/_topnav.html.eex:47
msgid "Top Celo Holders"
msgstr ""

#, elixir-format
#: lib/block_scout_web/templates/address_logs/index.html.eex:14
msgid "Topic"
msgstr ""

#, elixir-format
#: lib/block_scout_web/templates/address_logs/_logs.html.eex:74
#: lib/block_scout_web/templates/transaction_log/_logs.html.eex:91
msgid "Topics"
msgstr ""

#, elixir-format
#: lib/block_scout_web/templates/block/overview.html.eex:198
msgid "Total Difficulty"
msgstr ""

#, elixir-format
#: lib/block_scout_web/templates/chain/show.html.eex:152
msgid "Total blocks"
msgstr ""

#, elixir-format
#: lib/block_scout_web/templates/block/overview.html.eex:197
msgid "Total difficulty of the chain until this block."
msgstr ""

#, elixir-format
#: lib/block_scout_web/templates/block/overview.html.eex:217
msgid "Total gas limit provided by all transactions in the block."
msgstr ""

#, elixir-format
#: lib/block_scout_web/templates/transaction/overview.html.eex:337
msgid "Total transaction fee."
msgstr ""

#, elixir-format
#: lib/block_scout_web/templates/chain/show.html.eex:131
msgid "Total transactions"
msgstr ""

#, elixir-format
#: lib/block_scout_web/templates/stakes/_stakes_top.html.eex:52
msgid "Trade STAKE on AscendEX"
msgstr ""

#, elixir-format
#: lib/block_scout_web/templates/address_logs/_logs.html.eex:19
#: lib/block_scout_web/views/transaction_view.ex:464
msgid "Transaction"
msgstr ""

#, elixir-format
#: lib/block_scout_web/templates/transaction/_metatags.html.eex:3
msgid "Transaction %{transaction} - %{subnetwork} Explorer"
msgstr ""

#, elixir-format
#: lib/block_scout_web/templates/transaction/_metatags.html.eex:11
msgid "Transaction %{transaction}, %{subnetwork} %{transaction}"
msgstr ""

#, elixir-format
#: lib/block_scout_web/templates/transaction/overview.html.eex:413
msgid "Transaction Burnt Fee"
msgstr ""

#, elixir-format
#: lib/block_scout_web/templates/transaction/overview.html.eex:49
msgid "Transaction Details"
msgstr ""

#, elixir-format
#: lib/block_scout_web/templates/transaction/overview.html.eex:338
msgid "Transaction Fee"
msgstr ""

#, elixir-format
#: lib/block_scout_web/templates/transaction/overview.html.eex:74
msgid "Transaction Hash"
msgstr ""

#, elixir-format
#: lib/block_scout_web/templates/transaction/_decoded_input_body.html.eex:2
#: lib/block_scout_web/templates/transaction/_decoded_input_body.html.eex:19
msgid "Transaction Inputs"
msgstr ""

#, elixir-format
#: lib/block_scout_web/templates/transaction/overview.html.eex:363
msgid "Transaction Type"
msgstr ""

#, elixir-format
#: lib/block_scout_web/templates/transaction/overview.html.eex:436
msgid "Transaction number from the sending address. Each transaction sent from an address increments the nonce by 1."
msgstr ""

#, elixir-format
#: lib/block_scout_web/templates/transaction/overview.html.eex:362
msgid "Transaction type, introduced in EIP-2718."
msgstr ""

#, elixir-format
#: lib/block_scout_web/templates/address/_tabs.html.eex:7
#: lib/block_scout_web/templates/address/overview.html.eex:266 lib/block_scout_web/templates/address/overview.html.eex:272
#: lib/block_scout_web/templates/address/overview.html.eex:280 lib/block_scout_web/templates/address_transaction/index.html.eex:13
#: lib/block_scout_web/templates/block/_tabs.html.eex:4 lib/block_scout_web/templates/block/overview.html.eex:79
#: lib/block_scout_web/templates/chain/show.html.eex:233 lib/block_scout_web/templates/stats/index.html.eex:32
#: lib/block_scout_web/views/address_view.ex:426
msgid "Transactions"
msgstr ""

#, elixir-format
#: lib/block_scout_web/templates/address/overview.html.eex:118
msgid "Transactions and address of creation."
msgstr ""

#, elixir-format
#: lib/block_scout_web/templates/address/_tile.html.eex:31
msgid "Transactions sent"
msgstr ""

#, elixir-format
#: lib/block_scout_web/templates/address/overview.html.eex:293
#: lib/block_scout_web/templates/address/overview.html.eex:299 lib/block_scout_web/templates/address/overview.html.eex:307
#: lib/block_scout_web/templates/tokens/instance/overview/_details.html.eex:50 lib/block_scout_web/templates/tokens/overview/_details.html.eex:132
msgid "Transfers"
msgstr ""

#, elixir-format
#: lib/block_scout_web/templates/api_docs/_action_tile.html.eex:40
#: lib/block_scout_web/templates/api_docs/_eth_rpc_item.html.eex:47
msgid "Try it out"
msgstr ""

#, elixir-format
#: lib/block_scout_web/templates/layout/_footer.html.eex:27
msgid "Twitter"
msgstr ""

#, elixir-format
#: lib/block_scout_web/templates/stakes/_stakes_modal_claim_reward_content.html.eex:53
msgid "Tx Gas Limit:"
msgstr ""

#, elixir-format
#: lib/block_scout_web/templates/chain/show.html.eex:91
#: lib/block_scout_web/templates/layout/app.html.eex:53
msgid "Tx/day"
msgstr ""

#, elixir-format
#: lib/block_scout_web/templates/verified_contracts/index.html.eex:68
msgid "Txns (past 90 days)"
msgstr ""

#, elixir-format
#: lib/block_scout_web/templates/log/_data_decoded_view.html.eex:5
#: lib/block_scout_web/templates/transaction/_decoded_input_body.html.eex:22
msgid "Type"
msgstr ""

#, elixir-format
#: lib/block_scout_web/templates/transaction/overview.html.eex:462
msgid "UTF-8"
msgstr ""

#, elixir-format
#: lib/block_scout_web/templates/stakes/_stakes_modal_claim_reward_content.html.eex:69
msgid "Unable to find any pools you could claim a reward from."
msgstr ""

#, elixir-format
#: lib/block_scout_web/views/block_view.ex:111
msgid "Uncle Reward"
msgstr ""

#, elixir-format
#: lib/block_scout_web/templates/block/overview.html.eex:313
msgid "Uncles"
msgstr ""

#, elixir-format
#: lib/block_scout_web/views/transaction_view.ex:345
msgid "Unconfirmed"
msgstr ""

#, elixir-format
#: lib/block_scout_web/templates/tokens/inventory/_token.html.eex:9
msgid "Unique Token"
msgstr ""

#, elixir-format
#: lib/block_scout_web/templates/transaction/overview.html.eex:73
msgid "Unique character string (TxID) assigned to every verified transaction."
msgstr ""

#, elixir-format
#: lib/block_scout_web/channels/stakes_channel.ex:891
#: lib/block_scout_web/channels/stakes_channel.ex:938
msgid "Unknown address of Staking contract. Please, contact support"
msgstr ""

#, elixir-format
#: lib/block_scout_web/channels/stakes_channel.ex:931
msgid "Unknown pool staking address. Please, contact support"
msgstr ""

#, elixir-format
#: lib/block_scout_web/channels/stakes_channel.ex:887
#: lib/block_scout_web/channels/stakes_channel.ex:934
msgid "Unknown staker address. Please, choose your account in MetaMask"
msgstr ""

#, elixir-format
#: lib/block_scout_web/templates/layout/_network_selector.html.eex:12
msgid "Use the search box to find a hosted network, or select from the list of available networks below."
msgstr ""

#, elixir-format
#: lib/block_scout_web/templates/transaction/overview.html.eex:392
msgid "User defined maximum fee (tip) per unit of gas paid to validator for transaction prioritization."
msgstr ""

#, elixir-format
#: lib/block_scout_web/templates/transaction/overview.html.eex:402
msgid "User-defined tip sent to validator for transaction priority/inclusion."
msgstr ""

#, elixir-format
#: lib/block_scout_web/templates/block/overview.html.eex:258
#: lib/block_scout_web/templates/block/overview.html.eex:287
msgid "User-defined tips sent to validator for transaction priority/inclusion."
msgstr ""

#, elixir-format
#: lib/block_scout_web/templates/transaction/index.html.eex:11
msgid "Validated Transactions"
msgstr ""

#, elixir-format
#: lib/block_scout_web/templates/layout/_topnav.html.eex:32
msgid "Validated Txs"
msgstr ""

#, elixir-format
#: lib/block_scout_web/templates/block/_tile.html.eex:42
#: lib/block_scout_web/templates/block/overview.html.eex:112 lib/block_scout_web/templates/chain/_block.html.eex:16
msgid "Validator"
msgstr ""

#, elixir-format
#: lib/block_scout_web/templates/address/_validator_metadata_modal.html.eex:30
msgid "Validator Creation Date"
msgstr ""

#, elixir-format
#: lib/block_scout_web/templates/address/_validator_metadata_modal.html.eex:5
msgid "Validator Data"
msgstr ""

#, elixir-format
#: lib/block_scout_web/templates/epoch_transaction/_election_aggregated_tile.html.eex:16
#: lib/block_scout_web/templates/epoch_transaction/_election_aggregated_tile.html.eex:43 lib/block_scout_web/templates/epoch_transaction/_election_tile.html.eex:15
msgid "Validator Group Rewards"
msgstr ""

#, elixir-format
#: lib/block_scout_web/templates/epoch_transaction/_election_tile.html.eex:40
#: lib/block_scout_web/templates/epoch_transaction/_election_tile.html.eex:65
msgid "Validator Group:"
msgstr ""

#, elixir-format
#: lib/block_scout_web/templates/address/overview.html.eex:50
msgid "Validator Info"
msgstr ""

#, elixir-format
#: lib/block_scout_web/templates/address/overview.html.eex:103
msgid "Validator Name"
msgstr ""

#, elixir-format
#: lib/block_scout_web/templates/stakes/_table.html.eex:8
msgid "Validator Pool Addresses."
msgstr ""

#, elixir-format
#: lib/block_scout_web/views/block_view.ex:97
#: lib/block_scout_web/views/block_view.ex:102
msgid "Validator Reward"
msgstr ""

#, elixir-format
#: lib/block_scout_web/templates/epoch_transaction/_election_aggregated_tile.html.eex:14
#: lib/block_scout_web/templates/epoch_transaction/_election_aggregated_tile.html.eex:40 lib/block_scout_web/templates/epoch_transaction/_election_tile.html.eex:13
msgid "Validator Rewards"
msgstr ""

#, elixir-format
#: lib/block_scout_web/templates/stakes/_table.html.eex:32
msgid "Validator pools can be banned for misbehavior (such as not revealing secret numbers). Validator and delegator stake contained in a banned pool cannot be withdrawn until the ban is over."
msgstr ""

#, elixir-format
#: lib/block_scout_web/templates/transaction/overview.html.eex:323
msgid "Value"
msgstr ""

#, elixir-format
#: lib/block_scout_web/templates/transaction/overview.html.eex:322
msgid "Value sent in CELO (and USD) if applicable."
msgstr ""

#, elixir-format
#: lib/block_scout_web/templates/verified_contracts/_tile.html.eex:49
#: lib/block_scout_web/templates/verified_contracts/index.html.eex:75
msgid "Verified"
msgstr ""

#, elixir-format
#: lib/block_scout_web/templates/layout/_topnav.html.eex:100
#: lib/block_scout_web/templates/verified_contracts/index.html.eex:17
msgid "Verified Contracts"
msgstr ""

#, elixir-format
#: lib/block_scout_web/templates/address_contract/index.html.eex:94
msgid "Verified at"
msgstr ""

#, elixir-format
#: lib/block_scout_web/templates/address_contract/index.html.eex:27
#: lib/block_scout_web/templates/address_contract/index.html.eex:29 lib/block_scout_web/templates/address_contract/index.html.eex:172
#: lib/block_scout_web/templates/address_contract/index.html.eex:178 lib/block_scout_web/templates/address_contract/index.html.eex:209
#: lib/block_scout_web/templates/address_contract/index.html.eex:215 lib/block_scout_web/templates/smart_contract/_functions.html.eex:14
msgid "Verify & Publish"
msgstr ""

#, elixir-format
#: lib/block_scout_web/templates/address_contract_verification_via_flattened_code/new.html.eex:141
#: lib/block_scout_web/templates/address_contract_verification_via_json/new.html.eex:37
#: lib/block_scout_web/templates/address_contract_verification_via_standard_json_input/new.html.eex:51
#: lib/block_scout_web/templates/address_contract_verification_vyper/new.html.eex:47
msgid "Verify & publish"
msgstr ""

#, elixir-format
#: lib/block_scout_web/templates/layout/_topnav.html.eex:105
msgid "Verify Contract"
msgstr ""

#, elixir-format
#: lib/block_scout_web/templates/address_logs/_logs.html.eex:10
#: lib/block_scout_web/templates/transaction/_decoded_input.html.eex:12 lib/block_scout_web/templates/transaction_log/_logs.html.eex:10
msgid "Verify the contract "
msgstr ""

#, elixir-format
#: lib/block_scout_web/templates/layout/_footer.html.eex:88
msgid "Version"
msgstr ""

#, elixir-format
#: lib/block_scout_web/templates/address_contract_verification/new.html.eex:23
msgid "Via Sourcify: Sources and metadata JSON file"
msgstr ""

#, elixir-format
#: lib/block_scout_web/templates/chain/show.html.eex:174
msgid "View All Blocks"
msgstr ""

#, elixir-format
#: lib/block_scout_web/templates/chain/show.html.eex:232
msgid "View All Transactions"
msgstr ""

#, elixir-format
#: lib/block_scout_web/templates/tokens/instance/overview/_details.html.eex:16
#: lib/block_scout_web/templates/tokens/instance/overview/_details.html.eex:20
msgid "View Contract"
msgstr ""

#, elixir-format
#: lib/block_scout_web/templates/transaction/_tile.html.eex:67
msgid "View Less Transfers"
msgstr ""

#, elixir-format
#: lib/block_scout_web/templates/transaction/_tile.html.eex:66
msgid "View More Transfers"
msgstr ""

#, elixir-format
#: lib/block_scout_web/templates/address/_metatags.html.eex:9
msgid "View the account balance, transactions, and other data for %{address} on the %{network}"
msgstr ""

#, elixir-format
#: lib/block_scout_web/templates/block/_metatags.html.eex:10
msgid "View the transactions, token transfers, and uncles for block number %{block_number}"
msgstr ""

#, elixir-format
#: lib/block_scout_web/templates/transaction/_metatags.html.eex:10
msgid "View transaction %{transaction} on %{subnetwork}"
msgstr ""

#, elixir-format
#: lib/block_scout_web/templates/epoch_transaction/_election_aggregated_tile.html.eex:12 lib/block_scout_web/templates/epoch_transaction/_election_tile.html.eex:11
msgid "Voting Rewards"
msgstr ""

#, elixir-format
#: lib/block_scout_web/templates/address/overview.html.eex:229
msgid "Voting rewards accumulated over time."
msgstr ""

#, elixir-format
#: lib/block_scout_web/templates/address_contract_verification/new.html.eex:29
msgid "Vyper contract"
msgstr ""

#, elixir-format
#: lib/block_scout_web/templates/smart_contract/_functions.html.eex:145
msgid "WEI"
msgstr ""

#, elixir-format
#: lib/block_scout_web/templates/smart_contract/_pending_contract_write.html.eex:9
msgid "Waiting for transaction's confirmation..."
msgstr ""

#, elixir-format
#: lib/block_scout_web/templates/layout/_topnav.html.eex:181
msgid "Wallet"
msgstr ""

#, elixir-format
#: lib/block_scout_web/templates/chain/show.html.eex:160
msgid "Wallet addresses"
msgstr ""

#, elixir-format
#: lib/block_scout_web/templates/stakes/_stakes_modal_claim_reward_content.html.eex:2
msgid "We found the following pools you can claim reward from:"
msgstr ""

#, elixir-format
#: lib/block_scout_web/views/wei_helpers.ex:78
msgid "Wei"
msgstr ""

#, elixir-format
#: lib/block_scout_web/templates/stakes/_stakes_modal_withdraw.html.eex:7
msgid "Withdraw"
msgstr ""

#, elixir-format
#: lib/block_scout_web/templates/stakes/_stakes_modal_withdraw.html.eex:70
msgid "Withdraw Now"
msgstr ""

#, elixir-format
#: lib/block_scout_web/templates/stakes/_rows.html.eex:52
msgid "Withdraw after block #%{banned_delegators_until} (%{estimated_unban_day})"
msgstr ""

#, elixir-format
#: lib/block_scout_web/templates/stakes/_stakes_modal_claim_withdrawal.html.eex:22
msgid "Withdrawal orders made during an active staking epoch are available to claim after the epoch is complete."
msgstr ""

#, elixir-format
#: lib/block_scout_web/templates/stakes/_stakes_modal_delegators_list.html.eex:35
msgid "Working Stake Amount"
msgstr ""

#, elixir-format
#: lib/block_scout_web/templates/smart_contract/_functions.html.eex:109
msgid "Write"
msgstr ""

#, elixir-format
#: lib/block_scout_web/templates/address/_tabs.html.eex:119
#: lib/block_scout_web/templates/tokens/overview/_tabs.html.eex:34 lib/block_scout_web/views/address_view.ex:432
msgid "Write Contract"
msgstr ""

#, elixir-format
#: lib/block_scout_web/templates/address/_tabs.html.eex:126
#: lib/block_scout_web/templates/tokens/overview/_tabs.html.eex:48 lib/block_scout_web/views/address_view.ex:433
msgid "Write Proxy"
msgstr ""

#, elixir-format
#: lib/block_scout_web/templates/address_contract_verification_common_fields/_fetch_constructor_args.html.eex:14
#: lib/block_scout_web/templates/address_contract_verification_common_fields/_include_nightly_builds_field.html.eex:14
#: lib/block_scout_web/templates/address_contract_verification_via_flattened_code/new.html.eex:47 lib/block_scout_web/templates/stakes/_rows.html.eex:24
msgid "Yes"
msgstr ""

#, elixir-format
#: lib/block_scout_web/templates/stakes/_stakes_modal_withdraw.html.eex:34
msgid "You Can Order:"
msgstr ""

#, elixir-format
#: lib/block_scout_web/templates/stakes/_stakes_modal_move.html.eex:15
#: lib/block_scout_web/templates/stakes/_stakes_modal_withdraw.html.eex:12
msgid "You Staked:"
msgstr ""

#, elixir-format
#: lib/block_scout_web/templates/stakes/_stakes_modal_claim_reward.html.eex:11
msgid "You can get your reward for all staking epochs during which the pool was a validator or specify separate epochs if <b>Tx Gas Limit</b> is too high. <b>Tx Gas Limit</b> depends on how long the pool was a validator and how many staking epochs you held your stake in the pool without movement."
msgstr ""

#, elixir-format
#: lib/block_scout_web/templates/stakes/_stakes_modal_withdraw.html.eex:52
msgid "You can withdraw this amount right now."
msgstr ""

#, elixir-format
#: lib/block_scout_web/templates/stakes/_stakes_modal_pool_info.html.eex:38
msgid "You will be able to withdraw after block #%{banned_delegators_until} (%{estimated_unban_day})"
msgstr ""

#, elixir-format
#: lib/block_scout_web/templates/stakes/_stakes_modal_claim_reward_content.html.eex:48
msgid "You will receive:"
msgstr ""

#, elixir-format
#: lib/block_scout_web/templates/stakes/_stakes_modal_become_candidate.html.eex:22 lib/block_scout_web/templates/stakes/_stakes_modal_stake.html.eex:28
msgid "Your Balance:"
msgstr ""

#, elixir-format
#: lib/block_scout_web/templates/stakes/_stakes_modal_stake.html.eex:16
msgid "Your Current Stake:"
msgstr ""

#, elixir-format
#: lib/block_scout_web/templates/stakes/_stakes_modal_become_candidate.html.eex:12
msgid "Your Mining Address"
msgstr ""

#, elixir-format
#: lib/block_scout_web/templates/stakes/_stakes_modal_become_candidate.html.eex:14
msgid "Your Pool Name"
msgstr ""

#, elixir-format
#: lib/block_scout_web/templates/stakes/_stakes_modal_become_candidate.html.eex:16
msgid "Your Pool Short Description (optional)"
msgstr ""

#, elixir-format
#: lib/block_scout_web/templates/stakes/_stakes_modal_claim_withdrawal.html.eex:11
msgid "Your ordered amount"
msgstr ""

#, elixir-format
#: lib/block_scout_web/templates/stakes/_stakes_modal_claim_reward_content.html.eex:41
msgid "all epochs"
msgstr ""

#, elixir-format
#: lib/block_scout_web/templates/address/overview.html.eex:128
msgid "at"
msgstr ""

#, elixir-format
#: lib/block_scout_web/templates/address_token/overview.html.eex:52
msgid "balance of the address"
msgstr ""

#, elixir-format
#: lib/block_scout_web/templates/transaction/overview.html.eex:412
msgid "burned for this transaction. Equals Block Base Fee per Gas * Gas Used."
msgstr ""

#, elixir-format
#: lib/block_scout_web/templates/address_contract/index.html.eex:27
msgid "button"
msgstr ""

#, elixir-format
#: lib/block_scout_web/templates/stats/index.html.eex:22
msgid "cStables"
msgstr ""

#, elixir-format
#: lib/block_scout_web/templates/address/overview.html.eex:246
msgid "cUSD"
msgstr ""

#, elixir-format
#: lib/block_scout_web/templates/stakes/_stakes_modal_delegators_list.html.eex:19
msgid "candidate"
msgstr ""

#, elixir-format
#: lib/block_scout_web/templates/transaction/overview.html.eex:228
msgid "created"
msgstr ""

#, elixir-format
#: lib/block_scout_web/templates/api_docs/eth_rpc.html.eex:12
msgid "custom RPC"
msgstr ""

#, elixir-format
#: lib/block_scout_web/templates/layout/_cookie_banner.html.eex:6
msgid "explorer.celo.org"
msgstr ""

#, elixir-format
#: lib/block_scout_web/templates/smart_contract/_functions.html.eex:41
msgid "fallback"
msgstr ""

#, elixir-format
#: lib/block_scout_web/views/address_contract_view.ex:24
msgid "false"
msgstr ""

#, elixir-format
#: lib/block_scout_web/templates/address_logs/_logs.html.eex:10
#: lib/block_scout_web/templates/transaction/_decoded_input.html.eex:12 lib/block_scout_web/templates/transaction_log/_logs.html.eex:10
msgid "here"
msgstr ""

#, elixir-format
#: lib/block_scout_web/templates/api_docs/eth_rpc.html.eex:9
msgid "here."
msgstr ""

#, elixir-format
#: lib/block_scout_web/templates/transaction/invalid.html.eex:8
msgid "is not a valid transaction hash"
msgstr ""

#, elixir-format
#: lib/block_scout_web/templates/common_components/_pagination_container.html.eex:41
msgid "of"
msgstr ""

#, elixir-format
#: lib/block_scout_web/templates/smart_contract/_functions.html.eex:16
msgid "page"
msgstr ""

#, elixir-format
#: lib/block_scout_web/templates/stakes/_stakes_modal_delegators_list.html.eex:20
msgid "pool owner"
msgstr ""

#, elixir-format
#: lib/block_scout_web/templates/smart_contract/_functions.html.eex:43
msgid "receive"
msgstr ""

#, elixir-format
#: lib/block_scout_web/templates/api_docs/_action_tile.html.eex:58
#: lib/block_scout_web/templates/api_docs/_action_tile.html.eex:69 lib/block_scout_web/templates/api_docs/_action_tile.html.eex:81
#: lib/block_scout_web/templates/api_docs/_eth_rpc_item.html.eex:70
msgid "required"
msgstr ""

#, elixir-format
#: lib/block_scout_web/templates/stakes/_stakes_modal_claim_reward_content.html.eex:42
msgid "specified epochs only"
msgstr ""

#, elixir-format
#: lib/block_scout_web/templates/api_docs/_action_tile.html.eex:59
#: lib/block_scout_web/templates/api_docs/_action_tile.html.eex:70
msgid "string"
msgstr ""

#, elixir-format
#: lib/block_scout_web/views/address_contract_view.ex:23
msgid "true"
msgstr ""

#, elixir-format
#: lib/block_scout_web/templates/stakes/_stakes_modal_delegators_list.html.eex:18
msgid "validator"
msgstr ""

# From templates/transaction/_token_transfer.html.eex
msgid "cGLD"
msgstr "CELO"

# From templates/tokens/overview/details.html.eex#
msgid "Celo Gold"
msgstr "CELO"

#, elixir-format
#: lib/block_scout_web/templates/address_token/overview.html.eex:65
msgid "CRC Worth"
msgstr ""

#, elixir-format
#: lib/block_scout_web/templates/address/overview.html.eex:327
msgid "Fetching gas used..."
msgstr ""

#, elixir-format
#: lib/block_scout_web/templates/address/overview.html.eex:274
#: lib/block_scout_web/templates/address/overview.html.eex:282
msgid "Fetching transactions..."
msgstr ""

#, elixir-format
#: lib/block_scout_web/templates/address/overview.html.eex:301
#: lib/block_scout_web/templates/address/overview.html.eex:309 lib/block_scout_web/templates/tokens/overview/_details.html.eex:136
msgid "Fetching transfers..."
msgstr ""

#, elixir-format
#: lib/block_scout_web/templates/address_coin_balance/index.html.eex:18
msgid "Loading chart..."
msgstr ""

#, elixir-format
#: lib/block_scout_web/templates/block/overview.html.eex:130
msgid "N/A bytes"
msgstr ""

#, elixir-format
#: lib/block_scout_web/templates/address_token/overview.html.eex:66
msgid "Shows the total CRC balance in the address."
msgstr ""

#, elixir-format
#: lib/block_scout_web/templates/smart_contract/_function_response.html.eex:3
msgid "method Response"
msgstr ""

#, elixir-format
#: lib/block_scout_web/templates/address_contract_verification_via_standard_json_input/new.html.eex:28
msgid "Drop the standard input JSON file or click here"
msgstr ""

#, elixir-format
#: lib/block_scout_web/templates/address_contract_verification_via_standard_json_input/new.html.eex:24
msgid "Standard Input JSON"
msgstr ""

#, elixir-format
#: lib/block_scout_web/templates/common_components/_changed_bytecode_warning.html.eex:3
msgid "Warning! Contract bytecode has been changed and doesn't match the verified one. Therefore, interaction with this smart contract may be risky."
msgstr ""

#, elixir-format
#: lib/block_scout_web/templates/common_components/_rap_pagination_container.html.eex:8
msgid "Go to"
msgstr ""

#, elixir-format
#: lib/block_scout_web/templates/common_components/_rap_pagination_container.html.eex:13
msgid "Only the first"
msgstr ""

#, elixir-format
#: lib/block_scout_web/templates/common_components/_rap_pagination_container.html.eex:13
msgid "elements are displayed"
msgstr ""

#, elixir-format
#: lib/block_scout_web/templates/tokens/overview/_details.html.eex:64
msgid "Address of the token contract"
msgstr ""

#, elixir-format
#: lib/block_scout_web/templates/tokens/overview/_details.html.eex:125
msgid "Fetching holders..."
msgstr ""

#, elixir-format
#: lib/block_scout_web/templates/tokens/overview/_details.html.eex:121
msgid "Holders"
msgstr ""

#, elixir-format
#: lib/block_scout_web/templates/tokens/overview/_details.html.eex:120
msgid "Number of accounts holding the token"
msgstr ""

#, elixir-format
#: lib/block_scout_web/templates/tokens/overview/_details.html.eex:143
msgid "Number of digits that come after the decimal place when displaying token value"
msgstr ""

#, elixir-format
#: lib/block_scout_web/templates/tokens/overview/_details.html.eex:131
msgid "Number of transfers for the token"
msgstr ""

#, elixir-format
#: lib/block_scout_web/templates/tokens/overview/_details.html.eex:107
msgid "Price per token on the exchanges"
msgstr ""

#, elixir-format
#: lib/block_scout_web/templates/tokens/overview/_details.html.eex:81
msgid "The total amount of tokens issued"
msgstr ""

#, elixir-format
#: lib/block_scout_web/templates/tokens/overview/_details.html.eex:155
msgid "Token type"
msgstr ""

#, elixir-format
#: lib/block_scout_web/templates/tokens/overview/_details.html.eex:96
msgid "Total Supply * Price"
msgstr ""

#, elixir-format
#: lib/block_scout_web/templates/tokens/overview/_details.html.eex:82
msgid "Total supply"
msgstr ""

#, elixir-format
#: lib/block_scout_web/templates/tokens/overview/_details.html.eex:154
msgid "Type of the token standard"
msgstr ""

#, elixir-format
#: lib/block_scout_web/templates/makerdojo/index.html.eex:13
msgid "Attestations"
msgstr ""

#, elixir-format
#: lib/block_scout_web/templates/address/overview.html.eex:191
msgid "Locked CELO Balance"
msgstr ""

#, elixir-format
#: lib/block_scout_web/templates/layout/_topnav.html.eex:128
msgid "MakerDojo"
msgstr ""

#, elixir-format
#: lib/block_scout_web/templates/makerdojo/index.html.eex:23
msgid "Moola"
msgstr ""

#, elixir-format
#: lib/block_scout_web/templates/address/overview.html.eex:217
msgid "Pending Unlocked Gold"
msgstr ""

#, elixir-format
#: lib/block_scout_web/templates/address/overview.html.eex:242
msgid "Total amount of epoch rewards this address has received, all time."
msgstr ""

#, elixir-format
#: lib/block_scout_web/templates/makerdojo/index.html.eex:18
msgid "Uniswap"
msgstr ""

#, elixir-format
#: lib/block_scout_web/templates/address/overview.html.eex:243
msgid "Validator Rewards | Voting Rewards"
msgstr ""

#, elixir-format
#: lib/block_scout_web/templates/epoch_transaction/_election_aggregated_tile.html.eex:37
msgid "Validators"
msgstr ""

#, elixir-format
#: lib/block_scout_web/templates/epoch_transaction/_election_aggregated_tile.html.eex:34
msgid "Voting Addresses"
msgstr ""

#, elixir-format
#: lib/block_scout_web/templates/layout/_topnav.html.eex:123
msgid "cLabs"
msgstr ""

#, elixir-format
#: lib/block_scout_web/templates/address/overview.html.eex:216
msgid "Amount of CELO that’s in the process of being unlocked (3 days)"
msgstr ""

#, elixir-format
#: lib/block_scout_web/templates/address/overview.html.eex:190
msgid "Amount of locked CELO in the protocol"
msgstr ""

#, elixir-format
#: lib/block_scout_web/templates/address/overview.html.eex:203
msgid "Amount of locked CELO that has been activated to vote for validator(s)"
msgstr ""

#, elixir-format
#: lib/block_scout_web/templates/epoch_transaction/_election_aggregated_tile.html.eex:71
msgid "rewards more"
msgstr ""

#, elixir-format
#: lib/block_scout_web/templates/epoch_transaction/_election_aggregated_tile.html.eex:77
msgid "View All Rewards"
msgstr ""

#, elixir-format
#: lib/block_scout_web/templates/epoch_transaction/_election_aggregated_tile.html.eex:78
msgid "View Less Rewards"
msgstr ""

#, elixir-format
#: lib/block_scout_web/templates/layout/_footer.html.eex:41
msgid "Add"
msgstr ""

#, elixir-format
#: lib/block_scout_web/templates/address/overview.html.eex:354
msgid "Number of blocks validated by this validator."
msgstr ""

#, elixir-format
#: lib/block_scout_web/templates/transaction/_tile.html.eex:9
msgid "Error in internal transactions"
msgstr ""

#, elixir-format
#: lib/block_scout_web/templates/block/overview.html.eex:38
msgid "View next block"
msgstr ""

#, elixir-format
#: lib/block_scout_web/templates/block/overview.html.eex:22
msgid "View previous block"
msgstr ""

#, elixir-format, fuzzy
#: lib/block_scout_web/templates/address/overview.html.eex:204
msgid "Voting CELO Balance"
msgstr ""<|MERGE_RESOLUTION|>--- conflicted
+++ resolved
@@ -122,11 +122,7 @@
 msgstr ""
 
 #, elixir-format
-<<<<<<< HEAD
-#: lib/block_scout_web/templates/layout/app.html.eex:229
-=======
-#: lib/block_scout_web/templates/layout/app.html.eex:226
->>>>>>> c2c7d017
+#: lib/block_scout_web/templates/layout/app.html.eex:235
 msgid "- We're indexing this chain right now. Some of the counts may be inaccurate."
 msgstr ""
 
@@ -3769,7 +3765,7 @@
 msgid "View previous block"
 msgstr ""
 
-#, elixir-format, fuzzy
+#, elixir-format
 #: lib/block_scout_web/templates/address/overview.html.eex:204
 msgid "Voting CELO Balance"
 msgstr ""