#, elixir-format
#: lib/block_scout_web/views/address_token_balance_view.ex:7
msgid "%{count} token"
msgid_plural "%{count} tokens"
msgstr[0] ""
msgstr[1] ""

#, elixir-format
#: lib/block_scout_web/templates/block/_tile.html.eex:27
msgid "%{count} transaction"
msgid_plural "%{count} transactions"
msgstr[0] ""
msgstr[1] ""

#, elixir-format
#: lib/block_scout_web/templates/address/_metatags.html.eex:3
msgid "%{address} - %{subnetwork} Explorer"
msgstr ""

#, elixir-format
#: lib/block_scout_web/templates/block/overview.html.eex:8
msgid "%{block_type} Details"
msgstr ""

#, elixir-format
#: lib/block_scout_web/templates/block/overview.html.eex:15
msgid "%{block_type} Height:"
msgstr ""

#, elixir-format
#: lib/block_scout_web/templates/block/index.html.eex:10
msgid "%{block_type}s"
msgstr ""

#, elixir-format
#: lib/block_scout_web/templates/block/overview.html.eex:21
#: lib/block_scout_web/templates/chain/_block.html.eex:11
msgid "%{count} Transactions"
msgstr ""

#, elixir-format
#: lib/block_scout_web/templates/chain/_metatags.html.eex:2
msgid "%{subnetwork} %{network} Explorer"
msgstr ""

#, elixir-format
#: lib/block_scout_web/templates/layout/_default_title.html.eex:2
msgid "%{subnetwork} Explorer - BlockScout"
msgstr ""

#, elixir-format
#: lib/block_scout_web/views/transaction_view.ex:133
msgid "(Awaiting internal transactions for status)"
msgstr ""

#, elixir-format
#: lib/block_scout_web/templates/api_docs/_action_tile.html.eex:59
#: lib/block_scout_web/templates/api_docs/_action_tile.html.eex:70
#: lib/block_scout_web/templates/api_docs/_action_tile.html.eex:82
#: lib/block_scout_web/templates/api_docs/_action_tile.html.eex:104
msgid "(query)"
msgstr ""

#, elixir-format
#: lib/block_scout_web/templates/layout/app.html.eex:35
msgid "- We're indexing this chain right now. Some of the counts may be inaccurate."
msgstr ""

#, elixir-format
#: lib/block_scout_web/templates/api_docs/_action_tile.html.eex:73
msgid "A string with the name of the action to be invoked."
msgstr ""

#, elixir-format
#: lib/block_scout_web/templates/api_docs/_action_tile.html.eex:62
msgid "A string with the name of the module to be invoked."
msgstr ""

#, elixir-format
#: lib/block_scout_web/templates/api_docs/_metatags.html.eex:4
msgid "API endpoints for the %{subnetwork}"
msgstr ""

#, elixir-format
#: lib/block_scout_web/templates/api_docs/_metatags.html.eex:2
msgid "API for the %{subnetwork} - BlockScout"
msgstr ""

#, elixir-format
#: lib/block_scout_web/templates/layout/_topnav.html.eex:56
msgid "Accounts"
msgstr ""

#, elixir-format
#: lib/block_scout_web/templates/api_docs/_action_tile.html.eex:69
msgid "Action"
msgstr ""

#, elixir-format
#: lib/block_scout_web/templates/address/_validator_metadata_modal.html.eex:16
#: lib/block_scout_web/templates/transaction_log/_logs.html.eex:3
#: lib/block_scout_web/views/address_view.ex:99
msgid "Address"
msgstr ""

#, elixir-format
#: lib/block_scout_web/templates/address/index.html.eex:4
#: lib/block_scout_web/templates/tokens/overview/_details.html.eex:59
msgid "Addresses"
msgstr ""

#, elixir-format
#: lib/block_scout_web/templates/address_internal_transaction/index.html.eex:27
#: lib/block_scout_web/templates/address_transaction/index.html.eex:24
#: lib/block_scout_web/views/address_internal_transaction_view.ex:8
#: lib/block_scout_web/views/address_transaction_view.ex:8
msgid "All"
msgstr ""

#, elixir-format
#: lib/block_scout_web/templates/chain/show.html.eex:47
msgid "Average block time"
msgstr ""

#, elixir-format
#: lib/block_scout_web/templates/address/_balance_card.html.eex:3
msgid "Balance"
msgstr ""

#, elixir-format
#: lib/block_scout_web/templates/api_docs/index.html.eex:5
msgid "Base URL:"
msgstr ""

#, elixir-format
#: lib/block_scout_web/templates/block/_link.html.eex:2
#: lib/block_scout_web/templates/internal_transaction/_tile.html.eex:29
#: lib/block_scout_web/templates/tokens/transfer/_token_transfer.html.eex:40
msgid "Block #%{number}"
msgstr ""

#, elixir-format
#: lib/block_scout_web/templates/block/_metatags.html.eex:3
msgid "Block %{block_number} - %{subnetwork} Explorer"
msgstr ""

#, elixir-format
#: lib/block_scout_web/templates/transaction/overview.html.eex:72
msgid "Block Confirmations"
msgstr ""

#, elixir-format
#: lib/block_scout_web/templates/block/overview.html.eex:13
msgid "Block Height: %{height}"
msgstr ""

#, elixir-format
#: lib/block_scout_web/templates/layout/app.html.eex:50
msgid "Block Mined, awaiting import..."
msgstr ""

#, elixir-format
#: lib/block_scout_web/templates/transaction/overview.html.eex:58
msgid "Block Number"
msgstr ""

#, elixir-format
#: lib/block_scout_web/views/transaction_view.ex:21
msgid "Block Pending"
msgstr ""

#, elixir-format
#: lib/block_scout_web/templates/chain/_metatags.html.eex:4
msgid "BlockScout provides analytics data, API, and Smart Contract tools for the %{subnetwork}"
msgstr ""

#, elixir-format
#: lib/block_scout_web/templates/chain/show.html.eex:87
#: lib/block_scout_web/templates/layout/_topnav.html.eex:16
#: lib/block_scout_web/templates/layout/_topnav.html.eex:20
msgid "Blocks"
msgstr ""

#, elixir-format
#: lib/block_scout_web/templates/layout/app.html.eex:49
msgid "Blocks Indexed"
msgstr ""

#, elixir-format
#: lib/block_scout_web/templates/address/_tabs.html.eex:32
#: lib/block_scout_web/templates/address/overview.html.eex:95
#: lib/block_scout_web/templates/address_validation/index.html.eex:13
#: lib/block_scout_web/views/address_view.ex:311
msgid "Blocks Validated"
msgstr "Blocks Mined"

#, elixir-format
#: lib/block_scout_web/templates/address_contract_verification/new.html.eex:247
#: lib/block_scout_web/templates/api_docs/_action_tile.html.eex:47
msgid "Cancel"
msgstr ""

#, elixir-format
#: lib/block_scout_web/templates/api_docs/_action_tile.html.eex:137
msgid "Clear"
msgstr ""

#, elixir-format
#: lib/block_scout_web/templates/address/_validator_metadata_modal.html.eex:37
#: lib/block_scout_web/templates/address/overview.html.eex:144
#: lib/block_scout_web/templates/address/overview.html.eex:152
#: lib/block_scout_web/templates/tokens/overview/_details.html.eex:106
#: lib/block_scout_web/templates/tokens/overview/_details.html.eex:114
msgid "Close"
msgstr ""

#, elixir-format
#: lib/block_scout_web/templates/address/_tabs.html.eex:42
#: lib/block_scout_web/templates/api_docs/_action_tile.html.eex:165
#: lib/block_scout_web/templates/api_docs/_action_tile.html.eex:187
#: lib/block_scout_web/views/address_view.ex:307
msgid "Code"
msgstr ""

#, elixir-format
#: lib/block_scout_web/templates/address_contract_verification/new.html.eex:34
msgid "Compiler"
msgstr ""

#, elixir-format
#: lib/block_scout_web/templates/address_contract/index.html.eex:30
msgid "Compiler version"
msgstr ""

#, elixir-format
#: lib/block_scout_web/templates/address_coin_balance/index.html.eex:10
#: lib/block_scout_web/templates/block/index.html.eex:6
msgid "Connection Lost, click to load newer blocks"
msgstr ""

#, elixir-format
#: lib/block_scout_web/templates/address_internal_transaction/index.html.eex:15
msgid "Connection Lost, click to load newer internal transactions"
msgstr ""

#, elixir-format
#: lib/block_scout_web/templates/address_transaction/index.html.eex:12
#: lib/block_scout_web/templates/pending_transaction/index.html.eex:15
#: lib/block_scout_web/templates/transaction/index.html.eex:15
msgid "Connection Lost, click to load newer transactions"
msgstr ""

#, elixir-format
#: lib/block_scout_web/templates/address_validation/index.html.eex:10
msgid "Connection Lost, click to load newer validations"
msgstr ""

#, elixir-format
#: lib/block_scout_web/templates/address_contract/index.html.eex:53
msgid "Contract ABI"
msgstr ""

#, elixir-format
#: lib/block_scout_web/templates/address_contract_verification/new.html.eex:12
#: lib/block_scout_web/views/address_view.ex:97
msgid "Contract Address"
msgstr ""

#, elixir-format
#: lib/block_scout_web/templates/transaction/_pending_tile.html.eex:16
#: lib/block_scout_web/views/address_view.ex:37
#: lib/block_scout_web/views/address_view.ex:71
msgid "Contract Address Pending"
msgstr ""

#, elixir-format
#: lib/block_scout_web/views/transaction_view.ex:210
msgid "Contract Call"
msgstr ""

#, elixir-format
#: lib/block_scout_web/views/transaction_view.ex:209
msgid "Contract Creation"
msgstr ""

#, elixir-format
#: lib/block_scout_web/templates/address_contract_verification/new.html.eex:23
msgid "Contract Name"
msgstr ""

#, elixir-format
#: lib/block_scout_web/templates/address_contract/index.html.eex:26
msgid "Contract name:"
msgstr ""

#, elixir-format
#: lib/block_scout_web/templates/address_contract/index.html.eex:41
msgid "Contract source code"
msgstr ""

#, elixir-format
#: lib/block_scout_web/templates/address/overview.html.eex:13
#: lib/block_scout_web/templates/address/overview.html.eex:17
#: lib/block_scout_web/templates/tokens/overview/_details.html.eex:16
#: lib/block_scout_web/templates/tokens/overview/_details.html.eex:20
msgid "Copy Address"
msgstr ""

#, elixir-format
#: lib/block_scout_web/templates/transaction/overview.html.eex:16
msgid "Copy Transaction Hash"
msgstr ""

#, elixir-format
#: lib/block_scout_web/templates/transaction/overview.html.eex:20
msgid "Copy Txn Hash"
msgstr ""

#, elixir-format
#: lib/block_scout_web/templates/address/overview.html.eex:105
msgid "Created by"
msgstr ""

#, elixir-format
#: lib/block_scout_web/templates/api_docs/_action_tile.html.eex:146
msgid "Curl"
msgstr ""

#, elixir-format
#: lib/block_scout_web/templates/address_logs/_logs.html.eex:44
#: lib/block_scout_web/templates/transaction/_decoded_input_body.html.eex:18
#: lib/block_scout_web/templates/transaction_log/_logs.html.eex:48
#: lib/block_scout_web/templates/transaction_log/_logs.html.eex:113
msgid "Data"
msgstr ""

#, elixir-format
#: lib/block_scout_web/templates/api_docs/_action_tile.html.eex:53
#: lib/block_scout_web/templates/api_docs/_action_tile.html.eex:188
msgid "Description"
msgstr ""

#, elixir-format
#: lib/block_scout_web/templates/address/overview.html.eex:8
#: lib/block_scout_web/templates/api_docs/_action_tile.html.eex:166
msgid "Details"
msgstr ""

#, elixir-format
#: lib/block_scout_web/templates/block/overview.html.eex:58
msgid "Difficulty"
msgstr ""

#, elixir-format
#: lib/block_scout_web/templates/smart_contract/_functions.html.eex:50
msgid "ETH"
msgstr ""

#, elixir-format
#: lib/block_scout_web/templates/address/_balance_card.html.eex:32
msgid "Error trying to fetch balances."
msgstr ""

#, elixir-format
#: lib/block_scout_web/views/transaction_view.ex:137
msgid "Error: %{reason}"
msgstr ""

#, elixir-format
#: lib/block_scout_web/views/transaction_view.ex:135
msgid "Error: (Awaiting internal transactions for reason)"
msgstr ""

#, elixir-format
#: lib/block_scout_web/templates/address/_balance_card.html.eex:15
#: lib/block_scout_web/templates/internal_transaction/_tile.html.eex:21
#: lib/block_scout_web/templates/layout/app.html.eex:55
#: lib/block_scout_web/templates/transaction/_pending_tile.html.eex:20
#: lib/block_scout_web/templates/transaction/_tile.html.eex:30
#: lib/block_scout_web/templates/transaction/overview.html.eex:192
#: lib/block_scout_web/views/wei_helpers.ex:72
msgid "Ether"
msgstr "ETH"

#, elixir-format
#: lib/block_scout_web/templates/api_docs/_action_tile.html.eex:211
msgid "Example Value"
msgstr ""

#, elixir-format
#: lib/block_scout_web/templates/api_docs/_action_tile.html.eex:128
msgid "Execute"
msgstr ""

#, elixir-format
#: lib/block_scout_web/templates/address/_balance_card.html.eex:29
msgid "Fetching tokens..."
msgstr ""

#, elixir-format
#: lib/block_scout_web/templates/layout/_topnav.html.eex:26
msgid "Forked Blocks (Reorgs)"
msgstr ""

#, elixir-format
#: lib/block_scout_web/templates/address_internal_transaction/index.html.eex:44
#: lib/block_scout_web/templates/address_transaction/index.html.eex:41
#: lib/block_scout_web/views/address_internal_transaction_view.ex:7
#: lib/block_scout_web/views/address_transaction_view.ex:7
msgid "From"
msgstr ""

#, elixir-format
#: lib/block_scout_web/templates/api_docs/_action_tile.html.eex:18
msgid "GET"
msgstr ""

#, elixir-format
#: lib/block_scout_web/templates/block/_tile.html.eex:56
#: lib/block_scout_web/templates/block/overview.html.eex:105
#: lib/block_scout_web/templates/block/overview.html.eex:152
msgid "Gas Limit"
msgstr ""

#, elixir-format
#: lib/block_scout_web/templates/block/_tile.html.eex:61
#: lib/block_scout_web/templates/block/overview.html.eex:98
#: lib/block_scout_web/templates/block/overview.html.eex:146
msgid "Gas Used"
msgstr ""

#, elixir-format
#: lib/block_scout_web/templates/layout/_footer.html.eex:19
msgid "Github"
msgstr ""

#, elixir-format
#: lib/block_scout_web/views/block_view.ex:20
#: lib/block_scout_web/views/wei_helpers.ex:71
msgid "Gwei"
msgstr ""

#, elixir-format
#: lib/block_scout_web/templates/block/overview.html.eex:38
msgid "Hash"
msgstr ""

#, elixir-format
#: lib/block_scout_web/templates/internal_transaction/_tile.html.eex:39
#: lib/block_scout_web/templates/transaction/_tile.html.eex:74
msgid "IN"
msgstr ""

#, elixir-format
#: lib/block_scout_web/templates/layout/app.html.eex:51
msgid "Indexing Tokens"
msgstr ""

#, elixir-format
#: lib/block_scout_web/templates/transaction/_decoded_input.html.eex:3
msgid "Input"
msgstr ""

#, elixir-format
#: lib/block_scout_web/templates/internal_transaction/_tile.html.eex:6
msgid "Internal Transaction"
msgstr ""

#, elixir-format
#: lib/block_scout_web/templates/address/_tabs.html.eex:14
#: lib/block_scout_web/templates/address_internal_transaction/index.html.eex:19
#: lib/block_scout_web/templates/transaction/_tabs.html.eex:11
#: lib/block_scout_web/templates/transaction_internal_transaction/index.html.eex:6
#: lib/block_scout_web/views/address_view.ex:306
#: lib/block_scout_web/views/transaction_view.ex:263
msgid "Internal Transactions"
msgstr ""

#, elixir-format
#: lib/block_scout_web/templates/tokens/inventory/index.html.eex:16
#: lib/block_scout_web/templates/tokens/overview/_tabs.html.eex:17
#: lib/block_scout_web/views/tokens/overview_view.ex:38
msgid "Inventory"
msgstr ""

#, elixir-format
#: lib/block_scout_web/templates/layout/app.html.eex:52
msgid "Less than"
msgstr ""

#, elixir-format
#: lib/block_scout_web/templates/transaction/overview.html.eex:220
msgid "Limit"
msgstr ""

#, elixir-format
#: lib/block_scout_web/templates/address/_tabs.html.eex:26
#: lib/block_scout_web/templates/address_logs/index.html.eex:8
#: lib/block_scout_web/templates/transaction/_tabs.html.eex:17
#: lib/block_scout_web/templates/transaction_log/index.html.eex:8
#: lib/block_scout_web/views/address_view.ex:312
#: lib/block_scout_web/views/transaction_view.ex:264
msgid "Logs"
msgstr ""

#, elixir-format
#: lib/block_scout_web/templates/chain/show.html.eex:31
#: lib/block_scout_web/templates/layout/app.html.eex:53
#: lib/block_scout_web/views/address_view.ex:121
msgid "Market Cap"
msgstr ""

#, elixir-format
#: lib/block_scout_web/views/transaction_view.ex:118
msgid "Max of"
msgstr ""

#, elixir-format
#: lib/block_scout_web/templates/block/_tile.html.eex:38
#: lib/block_scout_web/templates/block/overview.html.eex:121
#: lib/block_scout_web/templates/chain/_block.html.eex:15
msgid "Miner"
msgstr ""

#, elixir-format
#: lib/block_scout_web/templates/api_docs/_action_tile.html.eex:223
msgid "Model"
msgstr ""

#, elixir-format
#: lib/block_scout_web/templates/api_docs/_action_tile.html.eex:58
msgid "Module"
msgstr ""

#, elixir-format
#: lib/block_scout_web/templates/address_internal_transaction/index.html.eex:10
msgid "More internal transactions have come in"
msgstr ""

#, elixir-format
#: lib/block_scout_web/templates/chain/show.html.eex:111
#: lib/block_scout_web/templates/pending_transaction/index.html.eex:10
#: lib/block_scout_web/templates/transaction/index.html.eex:10
msgid "More transactions have come in"
msgstr ""

#, elixir-format
#: lib/block_scout_web/templates/api_docs/_action_tile.html.eex:63
#: lib/block_scout_web/templates/api_docs/_action_tile.html.eex:74
msgid "Must be set to:"
msgstr ""

#, elixir-format
#: lib/block_scout_web/templates/api_docs/_action_tile.html.eex:52
#: lib/block_scout_web/templates/transaction/_decoded_input_body.html.eex:16
#: lib/block_scout_web/templates/transaction_log/_logs.html.eex:45
msgid "Name"
msgstr ""

#, elixir-format
#: lib/block_scout_web/templates/address_contract_verification/new.html.eex:61
msgid "No"
msgstr ""

#, elixir-format
#: lib/block_scout_web/templates/block/overview.html.eex:73
#: lib/block_scout_web/templates/transaction/overview.html.eex:79
msgid "Nonce"
msgstr ""

#, elixir-format
#: lib/block_scout_web/templates/internal_transaction/_tile.html.eex:37
#: lib/block_scout_web/templates/transaction/_tile.html.eex:70
msgid "OUT"
msgstr ""

#, elixir-format
#: lib/block_scout_web/templates/address_contract/index.html.eex:34
msgid "Optimization enabled"
msgstr ""

#, elixir-format
#: lib/block_scout_web/templates/tokens/inventory/_token.html.eex:18
msgid "Owner Address"
msgstr ""

#, elixir-format
#: lib/block_scout_web/templates/api_docs/_action_tile.html.eex:19
msgid "POST"
msgstr ""

#, elixir-format
#: lib/block_scout_web/templates/api_docs/_action_tile.html.eex:33
msgid "Parameters"
msgstr ""

#, elixir-format
#: lib/block_scout_web/templates/block/overview.html.eex:45
msgid "Parent Hash"
msgstr ""

#, elixir-format
#: lib/block_scout_web/templates/layout/_topnav.html.eex:44
#: lib/block_scout_web/views/transaction_view.ex:132
#: lib/block_scout_web/views/transaction_view.ex:166
msgid "Pending"
msgstr ""

#, elixir-format
#: lib/block_scout_web/templates/pending_transaction/index.html.eex:4
msgid "Pending Transactions"
msgstr ""

#, elixir-format
#: lib/block_scout_web/templates/block/overview.html.eex:84
msgid "Position %{index}"
msgstr ""

#, elixir-format
#: lib/block_scout_web/templates/chain/show.html.eex:24
#: lib/block_scout_web/templates/layout/app.html.eex:54
msgid "Price"
msgstr ""

#, elixir-format
#: lib/block_scout_web/templates/address/overview.html.eex:33
#: lib/block_scout_web/templates/address/overview.html.eex:143
#: lib/block_scout_web/templates/tokens/overview/_details.html.eex:35
#: lib/block_scout_web/templates/tokens/overview/_details.html.eex:105
msgid "QR Code"
msgstr ""

#, elixir-format
#: lib/block_scout_web/templates/smart_contract/_functions.html.eex:22
msgid "Query"
msgstr ""

#, elixir-format
#: lib/block_scout_web/templates/address/_tabs.html.eex:58
#: lib/block_scout_web/templates/tokens/overview/_tabs.html.eex:25
#: lib/block_scout_web/views/address_view.ex:309
#: lib/block_scout_web/views/tokens/overview_view.ex:37
msgid "Read Contract"
msgstr ""

#, elixir-format
#: lib/block_scout_web/templates/api_docs/_action_tile.html.eex:155
msgid "Request URL"
msgstr ""

#, elixir-format
#: lib/block_scout_web/templates/address_contract_verification/new.html.eex:244
msgid "Reset"
msgstr ""

#, elixir-format
#: lib/block_scout_web/templates/api_docs/_action_tile.html.eex:173
msgid "Response Body"
msgstr ""

#, elixir-format
#: lib/block_scout_web/templates/api_docs/_action_tile.html.eex:185
msgid "Responses"
msgstr ""

#, elixir-format
#: lib/block_scout_web/templates/address_logs/index.html.eex:14
#: lib/block_scout_web/templates/layout/_topnav.html.eex:111
#: lib/block_scout_web/templates/layout/_topnav.html.eex:128
msgid "Search"
msgstr ""

#, elixir-format
#:
#: lib/block_scout_web/templates/address_token_balance/_token_balances.html.eex:28
msgid "Search tokens"
msgstr ""

#, elixir-format
#: lib/block_scout_web/templates/api_docs/_action_tile.html.eex:163
msgid "Server Response"
msgstr ""

#, elixir-format
#: lib/block_scout_web/templates/address/overview.html.eex:34
#: lib/block_scout_web/templates/tokens/overview/_details.html.eex:36
msgid "Show QR Code"
msgstr ""

#, elixir-format
#: lib/block_scout_web/templates/transaction/_emission_reward_tile.html.eex:8
#: lib/block_scout_web/views/transaction_view.ex:134
msgid "Success"
msgstr ""

#, elixir-format
#: lib/block_scout_web/templates/transaction/_pending_tile.html.eex:21
#: lib/block_scout_web/templates/transaction/_tile.html.eex:34
#: lib/block_scout_web/templates/transaction/overview.html.eex:84
msgid "TX Fee"
msgstr ""

#, elixir-format
#: lib/block_scout_web/templates/layout/_footer.html.eex:25
msgid "Telegram"
msgstr ""

#, elixir-format
#: lib/block_scout_web/templates/tokens/holder/index.html.eex:26
msgid "There are no holders for this Token."
msgstr ""

#, elixir-format
#: lib/block_scout_web/templates/address_internal_transaction/index.html.eex:65
msgid "There are no internal transactions for this address."
msgstr ""

#, elixir-format
#:
#: lib/block_scout_web/templates/transaction_internal_transaction/index.html.eex:15
msgid "There are no internal transactions for this transaction."
msgstr ""

#, elixir-format
#: lib/block_scout_web/templates/transaction_log/index.html.eex:18
msgid "There are no logs for this transaction."
msgstr ""

#, elixir-format
#: lib/block_scout_web/templates/address_token_transfer/index.html.eex:15
msgid "There are no token transfers for this address."
msgstr ""

#, elixir-format
#: lib/block_scout_web/templates/address_token/index.html.eex:18
msgid "There are no tokens for this address."
msgstr ""

#, elixir-format
#: lib/block_scout_web/templates/tokens/inventory/index.html.eex:26
msgid "There are no tokens."
msgstr ""

#, elixir-format
#: lib/block_scout_web/templates/address_transaction/index.html.eex:63
msgid "There are no transactions for this address."
msgstr ""

#, elixir-format
#: lib/block_scout_web/templates/block_transaction/index.html.eex:28
msgid "There are no transactions for this block."
msgstr ""

#, elixir-format
#: lib/block_scout_web/templates/tokens/transfer/index.html.eex:25
msgid "There are no transfers for this Token."
msgstr ""

#, elixir-format
#: lib/block_scout_web/templates/transaction/overview.html.eex:35
msgid "This transaction is pending confirmation."
msgstr ""

#, elixir-format
#: lib/block_scout_web/templates/address_internal_transaction/index.html.eex:33
#: lib/block_scout_web/templates/address_transaction/index.html.eex:30
#: lib/block_scout_web/views/address_internal_transaction_view.ex:6
#: lib/block_scout_web/views/address_transaction_view.ex:6
msgid "To"
msgstr ""

#, elixir-format
#: lib/block_scout_web/templates/layout/_topnav.html.eex:6
msgid "Toggle navigation"
msgstr ""

#, elixir-format
#: lib/block_scout_web/templates/tokens/overview/_details.html.eex:10
msgid "Token Details"
msgstr ""

#, elixir-format
#: lib/block_scout_web/templates/tokens/holder/index.html.eex:16
#: lib/block_scout_web/templates/tokens/overview/_tabs.html.eex:9
#: lib/block_scout_web/views/tokens/overview_view.ex:36
msgid "Token Holders"
msgstr ""

#, elixir-format
#: lib/block_scout_web/templates/tokens/inventory/_token.html.eex:11
msgid "Token ID"
msgstr ""

#, elixir-format
#: lib/block_scout_web/templates/tokens/transfer/_token_transfer.html.eex:5
#: lib/block_scout_web/templates/transaction_token_transfer/_token_transfer.html.eex:4
#: lib/block_scout_web/views/transaction_view.ex:208
msgid "Token Transfer"
msgstr ""

#, elixir-format
#: lib/block_scout_web/templates/tokens/overview/_tabs.html.eex:3
#: lib/block_scout_web/templates/tokens/transfer/index.html.eex:15
#: lib/block_scout_web/templates/transaction/_tabs.html.eex:4
#: lib/block_scout_web/templates/transaction_token_transfer/index.html.eex:7
#: lib/block_scout_web/views/tokens/overview_view.ex:35
#: lib/block_scout_web/views/transaction_view.ex:262
msgid "Token Transfers"
msgstr ""

#, elixir-format
#: lib/block_scout_web/templates/address/_tabs.html.eex:8
#: lib/block_scout_web/templates/address_token/index.html.eex:8
#: lib/block_scout_web/templates/address_token_transfer/index.html.eex:9
#: lib/block_scout_web/views/address_view.ex:304
msgid "Tokens"
msgstr ""

#, elixir-format
#: lib/block_scout_web/templates/address/_metatags.html.eex:13
msgid "Top Accounts - %{subnetwork} Explorer"
msgstr ""

#, elixir-format
#: lib/block_scout_web/templates/address_logs/_logs.html.eex:14
#: lib/block_scout_web/templates/transaction_log/_logs.html.eex:83
msgid "Topics"
msgstr ""

#, elixir-format
#: lib/block_scout_web/templates/block/overview.html.eex:67
msgid "Total Difficulty"
msgstr ""

#, elixir-format
#: lib/block_scout_web/templates/tokens/overview/_details.html.eex:74
msgid "Total Supply"
msgstr ""

#, elixir-format
#: lib/block_scout_web/templates/chain/show.html.eex:56
msgid "Total transactions"
msgstr ""

#, elixir-format
#: lib/block_scout_web/templates/address_logs/_logs.html.eex:3
#: lib/block_scout_web/views/transaction_view.ex:211
msgid "Transaction"
msgstr ""

#, elixir-format
#: lib/block_scout_web/templates/transaction/_metatags.html.eex:3
msgid "Transaction %{transaction} - %{subnetwork} Explorer"
msgstr ""

#, elixir-format
#: lib/block_scout_web/templates/transaction/_metatags.html.eex:11
msgid "Transaction %{transaction}, %{subnetwork} %{transaction}"
msgstr ""

#, elixir-format
#: lib/block_scout_web/templates/transaction/overview.html.eex:11
msgid "Transaction Details"
msgstr ""

#, elixir-format
#: lib/block_scout_web/templates/address/_tabs.html.eex:3
#: lib/block_scout_web/templates/address_transaction/index.html.eex:16
#: lib/block_scout_web/templates/block_transaction/index.html.eex:10
#: lib/block_scout_web/templates/block_transaction/index.html.eex:18
#: lib/block_scout_web/templates/chain/show.html.eex:108
#: lib/block_scout_web/templates/layout/_topnav.html.eex:35
#: lib/block_scout_web/views/address_view.ex:305
msgid "Transactions"
msgstr ""

#, elixir-format
#: lib/block_scout_web/templates/address/_tile.html.eex:19
msgid "Transactions sent"
msgstr ""

#, elixir-format
#: lib/block_scout_web/templates/tokens/overview/_details.html.eex:60
msgid "Transfers"
msgstr ""

#, elixir-format
#: lib/block_scout_web/templates/api_docs/_action_tile.html.eex:40
msgid "Try it out"
msgstr ""

#, elixir-format
#: lib/block_scout_web/templates/layout/_footer.html.eex:22
msgid "Twitter"
msgstr ""

#, elixir-format
#: lib/block_scout_web/templates/block/overview.html.eex:80
#: lib/block_scout_web/templates/layout/_topnav.html.eex:23
msgid "Uncles"
msgstr ""

#, elixir-format
#: lib/block_scout_web/templates/tokens/inventory/_token.html.eex:6
msgid "Unique Token"
msgstr ""

#, elixir-format
#: lib/block_scout_web/templates/transaction/overview.html.eex:214
msgid "Used"
msgstr ""

#, elixir-format
#: lib/block_scout_web/templates/layout/_topnav.html.eex:39
msgid "Validated"
msgstr "Mined"

#, elixir-format
#: lib/block_scout_web/templates/transaction/index.html.eex:4
msgid "Validated Transactions"
msgstr "Mined Transactions"

#, elixir-format
#: lib/block_scout_web/templates/address/_tile.html.eex:23
msgid "Validations"
msgstr ""

#, elixir-format
#: lib/block_scout_web/templates/transaction/overview.html.eex:192
msgid "Value"
msgstr ""

#, elixir-format
#: lib/block_scout_web/templates/address_contract/index.html.eex:11
#: lib/block_scout_web/templates/address_contract/index.html.eex:16
msgid "Verify & Publish"
msgstr ""

#, elixir-format
#: lib/block_scout_web/templates/address_contract_verification/new.html.eex:243
msgid "Verify & publish"
msgstr ""

#, elixir-format
#: lib/block_scout_web/templates/tokens/overview/_details.html.eex:54
msgid "View Contract"
msgstr ""

#, elixir-format
#: lib/block_scout_web/templates/transaction/_tile.html.eex:55
msgid "View Less Transfers"
msgstr ""

#, elixir-format
#: lib/block_scout_web/templates/transaction/_tile.html.eex:54
msgid "View More Transfers"
msgstr ""

#, elixir-format
#: lib/block_scout_web/templates/address/_metatags.html.eex:9
msgid "View the account balance, transactions, and other data for %{address} on the %{network}"
msgstr ""

#, elixir-format
#: lib/block_scout_web/templates/block/_metatags.html.eex:10
msgid "View the transactions, token transfers, and uncles for block number %{block_number}"
msgstr ""

#, elixir-format
#: lib/block_scout_web/templates/transaction/_metatags.html.eex:10
msgid "View transaction %{transaction} on %{subnetwork}"
msgstr ""

#, elixir-format
#: lib/block_scout_web/templates/smart_contract/_functions.html.eex:49
msgid "WEI"
msgstr ""

#, elixir-format
#: lib/block_scout_web/templates/chain/show.html.eex:72
msgid "Wallet addresses"
msgstr ""

#, elixir-format
#: lib/block_scout_web/views/wei_helpers.ex:70
msgid "Wei"
msgstr ""

#, elixir-format
#: lib/block_scout_web/templates/address_contract_verification/new.html.eex:66
msgid "Yes"
msgstr ""

#, elixir-format
#: lib/block_scout_web/templates/address/overview.html.eex:111
msgid "at"
msgstr ""

#, elixir-format
#: lib/block_scout_web/views/address_contract_view.ex:22
msgid "false"
msgstr ""

#, elixir-format
#: lib/block_scout_web/templates/api_docs/_action_tile.html.eex:58
#: lib/block_scout_web/templates/api_docs/_action_tile.html.eex:69
#: lib/block_scout_web/templates/api_docs/_action_tile.html.eex:81
msgid "required"
msgstr ""

#, elixir-format
#: lib/block_scout_web/templates/api_docs/_action_tile.html.eex:59
#: lib/block_scout_web/templates/api_docs/_action_tile.html.eex:70
msgid "string"
msgstr ""

#, elixir-format
#: lib/block_scout_web/views/address_contract_view.ex:21
msgid "true"
msgstr ""

#, elixir-format
#: lib/block_scout_web/views/internal_transaction_view.ex:21
msgid "Call"
msgstr ""

#, elixir-format
#: lib/block_scout_web/views/internal_transaction_view.ex:25
msgid "Create"
msgstr ""

#, elixir-format
#: lib/block_scout_web/views/internal_transaction_view.ex:23
msgid "Delegate Call"
msgstr ""

#, elixir-format
#: lib/block_scout_web/templates/block/_tile.html.eex:47
#: lib/block_scout_web/templates/chain/_block.html.eex:23
#: lib/block_scout_web/views/internal_transaction_view.ex:27
msgid "Reward"
msgstr ""

#, elixir-format
#: lib/block_scout_web/views/internal_transaction_view.ex:26
msgid "Self-Destruct"
msgstr ""

#, elixir-format
#: lib/block_scout_web/templates/tokens/overview/_details.html.eex:62
msgid "Decimals"
msgstr ""

#, elixir-format
#: lib/block_scout_web/templates/address_read_contract/index.html.eex:14
#: lib/block_scout_web/templates/chain/show.html.eex:99
#: lib/block_scout_web/templates/chain/show.html.eex:125
#: lib/block_scout_web/templates/tokens/read_contract/index.html.eex:21
msgid "Loading..."
msgstr ""

#, elixir-format
#: lib/block_scout_web/templates/address_contract_verification/new.html.eex:241
msgid "Loading...."
msgstr ""

#, elixir-format
#: lib/block_scout_web/templates/layout/_topnav.html.eex:64
msgid "APIs"
msgstr ""

#, elixir-format
#: lib/block_scout_web/templates/layout/_topnav.html.eex:68
msgid "GraphQL"
msgstr ""

#, elixir-format
#: lib/block_scout_web/templates/pending_transaction/index.html.eex:32
msgid "Loading"
msgstr ""

#, elixir-format
#: lib/block_scout_web/templates/layout/_topnav.html.eex:73
msgid "RPC"
msgstr ""

#, elixir-format
#: lib/block_scout_web/templates/api_docs/index.html.eex:6
msgid "This API is provided for developers transitioning their applications from Etherscan to BlockScout. It supports GET and POST requests."
msgstr ""

#, elixir-format
#: lib/block_scout_web/templates/transaction/overview.html.eex:109
msgid "Raw Input"
msgstr ""

#, elixir-format
#: lib/block_scout_web/views/block_transaction_view.ex:15
msgid "Block not found, please try again later."
msgstr ""

#, elixir-format
#: lib/block_scout_web/views/block_transaction_view.ex:7
msgid "Easy Cowboy! This block does not exist yet!"
msgstr ""

#, elixir-format
#: lib/block_scout_web/views/block_transaction_view.ex:11
msgid "This block has not been processed yet."
msgstr ""

#, elixir-format
#: lib/block_scout_web/templates/transaction/invalid.html.eex:6
msgid "Invalid Transaction Hash"
msgstr ""

#, elixir-format
#: lib/block_scout_web/templates/transaction/invalid.html.eex:8
msgid "is not a valid transaction hash"
msgstr ""

#, elixir-format
#: lib/block_scout_web/views/internal_transaction_view.ex:22
msgid "Call Code"
msgstr ""

#, elixir-format
#: lib/block_scout_web/views/internal_transaction_view.ex:24
msgid "Static Call"
msgstr ""

#, elixir-format
#: lib/block_scout_web/templates/transaction_log/_logs.html.eex:14
msgid "Decoded"
msgstr ""

#, elixir-format
#: lib/block_scout_web/templates/transaction_log/_logs.html.eex:47
msgid "Indexed?"
msgstr ""

#, elixir-format
#: lib/block_scout_web/templates/transaction/_decoded_input_body.html.eex:17
#: lib/block_scout_web/templates/transaction_log/_logs.html.eex:46
msgid "Type"
msgstr ""

#, elixir-format
#: lib/block_scout_web/templates/transaction/_decoded_input_body.html.eex:3
msgid "Method Id"
msgstr ""

#, elixir-format
#: lib/block_scout_web/templates/transaction_log/_logs.html.eex:19
msgid "To see decoded input data, the contract must be verified."
msgstr ""

#, elixir-format
#: lib/block_scout_web/templates/transaction/_decoded_input_body.html.eex:1
msgid "Transaction Info"
msgstr ""

#, elixir-format
#: lib/block_scout_web/templates/transaction/_decoded_input_body.html.eex:13
msgid "Transaction Inputs"
msgstr ""

#, elixir-format
#: lib/block_scout_web/templates/transaction/_decoded_input.html.eex:11
#: lib/block_scout_web/templates/transaction_log/_logs.html.eex:22
msgid "Verify the contract "
msgstr ""

#, elixir-format
#: lib/block_scout_web/templates/transaction/_decoded_input.html.eex:11
#: lib/block_scout_web/templates/transaction_log/_logs.html.eex:22
msgid "here"
msgstr ""

#, elixir-format
#: lib/block_scout_web/templates/transaction/_decoded_input.html.eex:32
msgid "Failed to decode input data."
msgstr ""

#, elixir-format
#: lib/block_scout_web/templates/transaction/_decoded_input_body.html.eex:46
msgid "Error rendering value"
msgstr ""

#, elixir-format
#: lib/block_scout_web/templates/transaction/_decoded_input_body.html.eex:28
#: lib/block_scout_web/templates/transaction_log/_logs.html.eex:58
msgid "Copy Value"
msgstr ""

#, elixir-format
#: lib/block_scout_web/templates/transaction_log/_logs.html.eex:29
msgid "Failed to decode log data."
msgstr ""

#, elixir-format
#: lib/block_scout_web/templates/transaction_log/_logs.html.eex:42
msgid "Log Data"
msgstr ""

#, elixir-format
#: lib/block_scout_web/templates/address_coin_balance/index.html.eex:34
#: lib/block_scout_web/templates/address_internal_transaction/index.html.eex:61
#: lib/block_scout_web/templates/address_logs/index.html.eex:21
#: lib/block_scout_web/templates/address_token/index.html.eex:13
#: lib/block_scout_web/templates/address_token_transfer/index.html.eex:20
#: lib/block_scout_web/templates/address_transaction/index.html.eex:58
#: lib/block_scout_web/templates/address_validation/index.html.eex:22
#: lib/block_scout_web/templates/block_transaction/index.html.eex:23
#: lib/block_scout_web/templates/chain/show.html.eex:91
#: lib/block_scout_web/templates/pending_transaction/index.html.eex:19
#: lib/block_scout_web/templates/tokens/holder/index.html.eex:21
#: lib/block_scout_web/templates/tokens/inventory/index.html.eex:21
#: lib/block_scout_web/templates/tokens/transfer/index.html.eex:20
#: lib/block_scout_web/templates/transaction/index.html.eex:20
#: lib/block_scout_web/templates/transaction_internal_transaction/index.html.eex:11
#: lib/block_scout_web/templates/transaction_log/index.html.eex:13
#: lib/block_scout_web/templates/transaction_token_transfer/index.html.eex:12
msgid "Something went wrong, click to reload."
msgstr ""

#, elixir-format
#: lib/block_scout_web/templates/address_validation/index.html.eex:18
msgid "There are no blocks validated by this address."
msgstr ""

#, elixir-format
#: lib/block_scout_web/templates/transaction/index.html.eex:26
msgid "There are no transactions."
msgstr ""

#, elixir-format
#: lib/block_scout_web/templates/address_coin_balance/index.html.eex:14
msgid "Balances"
msgstr ""

#, elixir-format
#: lib/block_scout_web/templates/address_coin_balance/_coin_balances.html.eex:8
msgid "Block"
msgstr ""

#, elixir-format
#: lib/block_scout_web/templates/address/_tabs.html.eex:20
#: lib/block_scout_web/views/address_view.ex:310
msgid "Coin Balance History"
msgstr ""

#, elixir-format
#: lib/block_scout_web/templates/address_coin_balance/index.html.eex:22
#: lib/block_scout_web/templates/chain/show.html.eex:13
msgid "Loading chart"
msgstr ""

#, elixir-format
#: lib/block_scout_web/templates/address_coin_balance/index.html.eex:39
msgid "There is no coin history for this address."
msgstr ""

#, elixir-format
#: lib/block_scout_web/templates/address_coin_balance/index.html.eex:25
#: lib/block_scout_web/templates/chain/show.html.eex:16
msgid "There was a problem loading the chart."
msgstr ""

#, elixir-format
#: lib/block_scout_web/templates/pending_transaction/index.html.eex:23
msgid "There are no pending transactions."
msgstr ""

#, elixir-format
#: lib/block_scout_web/templates/block/index.html.eex:16
msgid "There are no blocks."
msgstr ""

#, elixir-format
#: lib/block_scout_web/templates/address/_validator_metadata_modal.html.eex:24
msgid "License Expires"
msgstr ""

#, elixir-format
#: lib/block_scout_web/templates/address/_validator_metadata_modal.html.eex:10
msgid "License ID"
msgstr ""

#, elixir-format
#: lib/block_scout_web/templates/address/overview.html.eex:48
msgid "Show Validator Info"
msgstr ""

#, elixir-format
#: lib/block_scout_web/templates/address/_validator_metadata_modal.html.eex:30
msgid "Validator Creation Date"
msgstr ""

#, elixir-format
#: lib/block_scout_web/templates/address/_validator_metadata_modal.html.eex:5
msgid "Validator Data"
msgstr ""

#, elixir-format
#: lib/block_scout_web/templates/address/overview.html.eex:52
msgid "Validator Info"
msgstr ""

#, elixir-format
#: lib/block_scout_web/templates/block/overview.html.eex:139
msgid "Block Rewards"
msgstr ""

#, elixir-format
#: lib/block_scout_web/views/block_view.ex:60
msgid "Emission Reward"
msgstr ""

#, elixir-format
#: lib/block_scout_web/views/block_view.ex:56
msgid "Miner Reward"
msgstr ""

#, elixir-format
#: lib/block_scout_web/views/block_view.ex:64
msgid "Uncle Reward"
msgstr ""

#, elixir-format
#: lib/block_scout_web/templates/transaction/_decoded_input.html.eex:18
msgid "IMPORTANT: This information is a best guess based on similar functions from other verified contracts."
msgstr ""

#, elixir-format
#: lib/block_scout_web/templates/transaction/_decoded_input.html.eex:17
msgid "Potential matches from our contract method database:"
msgstr ""

#, elixir-format
#: lib/block_scout_web/templates/transaction/_decoded_input.html.eex:19
msgid "To have guaranteed accuracy, use the link above to verify the contract's source code."
msgstr ""

#, elixir-format
#: lib/block_scout_web/templates/transaction/_decoded_input.html.eex:8
msgid "To see accurate decoded input data, the contract must be verified."
msgstr ""

#, elixir-format
#: lib/block_scout_web/templates/transaction/_emission_reward_tile.html.eex:5
msgid "Emission Contract"
msgstr ""

#, elixir-format
#: lib/block_scout_web/templates/chain/show.html.eex:117
msgid "Something went wrong, click to retry."
msgstr ""

#, elixir-format
#: lib/block_scout_web/templates/layout/_footer.html.eex:17
msgid "Blockscout is a tool for inspecting and analyzing EVM based blockchains. Blockchain explorer for Ethereum Networks."
msgstr ""

#, elixir-format
#: lib/block_scout_web/templates/layout/_footer.html.eex:36
msgid "Chat"
msgstr ""

#, elixir-format
#: lib/block_scout_web/templates/layout/_footer.html.eex:35
msgid "Contribute"
msgstr ""

#, elixir-format
#: lib/block_scout_web/templates/layout/_footer.html.eex:44
msgid "Main Networks"
msgstr ""

#, elixir-format
#: lib/block_scout_web/templates/layout/_footer.html.eex:68
msgid "Other Explorers"
msgstr ""

#, elixir-format
#: lib/block_scout_web/templates/layout/_footer.html.eex:34
msgid "Submit an Issue"
msgstr ""

#, elixir-format
#: lib/block_scout_web/templates/layout/_footer.html.eex:57
msgid "Test Networks"
msgstr ""

#, elixir-format
#: lib/block_scout_web/templates/layout/_footer.html.eex:83
msgid "Version"
msgstr ""

#, elixir-format
#: lib/block_scout_web/templates/layout/_footer.html.eex:37
msgid "Support"
msgstr ""

#, elixir-format
#: lib/block_scout_web/templates/address_contract/index.html.eex:55
msgid "Copy ABI"
msgstr ""

#, elixir-format
#: lib/block_scout_web/templates/address_contract/index.html.eex:71
msgid "Copy Contract Creation Code"
msgstr ""

#, elixir-format
#: lib/block_scout_web/templates/address_contract/index.html.eex:43
msgid "Copy Source Code"
msgstr ""

#, elixir-format
#: lib/block_scout_web/templates/block/overview.html.eex:13
msgid "Genesis Block"
msgstr ""

#, elixir-format
#: lib/block_scout_web/templates/address_contract_verification/new.html.eex:112
msgid "Contract Libraries"
msgstr ""

#, elixir-format
#: lib/block_scout_web/templates/address/overview.html.eex:88
msgid "Last Balance Update: Block #"
msgstr ""

#, elixir-format
#: lib/block_scout_web/templates/address/overview.html.eex:84
msgid "Transactions Sent"
msgstr ""

#, elixir-format
#: lib/block_scout_web/templates/transaction/overview.html.eex:101
msgid "Transaction Speed"
msgstr ""

#, elixir-format
#: lib/block_scout_web/templates/transaction/overview.html.eex:115
#: lib/block_scout_web/templates/transaction/overview.html.eex:119
msgid "Hex (Default)"
msgstr ""

#, elixir-format
#: lib/block_scout_web/templates/transaction/overview.html.eex:122
msgid "UTF-8"
msgstr ""

#, elixir-format
#: lib/block_scout_web/templates/admin/dashboard/index.html.eex:16
msgid "For any existing contracts in the database, insert all ABI entries into the contract_methods table. Use this in case you have verified smart contracts before early March 2019 and you want other contracts with the same functions to show those ABI's as candidate matches."
msgstr ""

#, elixir-format
#: lib/block_scout_web/templates/admin/dashboard/index.html.eex:21
msgid "Run"
msgstr ""

#, elixir-format
#: lib/block_scout_web/templates/address/overview.html.eex:75
msgid ">="
msgstr ""

#, elixir-format
#: lib/block_scout_web/templates/address/overview.html.eex:79
msgid "Incoming Transactions"
msgstr ""

#, elixir-format
#: lib/block_scout_web/templates/address/overview.html.eex:119
msgid "Error: Could not determine contract creator."
msgstr ""

#, elixir-format
#: lib/block_scout_web/templates/layout/_topnav.html.eex:105
#: lib/block_scout_web/templates/layout/_topnav.html.eex:109
msgid "Search by address, token symbol name, transaction hash, or block number"
msgstr ""

#, elixir-format
#: lib/block_scout_web/templates/address_contract_verification/new.html.eex:45
msgid "EVM Version"
msgstr ""

#, elixir-format
#: lib/block_scout_web/templates/address_decompiled_contract/index.html.eex:16
msgid "Copy Decompiled Contract Code"
msgstr ""

#, elixir-format
#: lib/block_scout_web/views/address_view.ex:308
msgid "Decompiled Code"
msgstr ""

#, elixir-format
#: lib/block_scout_web/templates/address/_tabs.html.eex:52
msgid "Decompiled code"
msgstr ""

#, elixir-format
#: lib/block_scout_web/templates/address_decompiled_contract/index.html.eex:14
msgid "Decompiled contract code"
msgstr ""

#, elixir-format
#: lib/block_scout_web/templates/address_decompiled_contract/index.html.eex:7
msgid "Decompiler version"
msgstr ""

#, elixir-format
#: lib/block_scout_web/templates/address_contract_verification/new.html.eex:77
msgid "Optimization runs"
msgstr ""

#, elixir-format
#: lib/block_scout_web/templates/transaction/overview.html.eex:178
msgid "ERC-20"
msgstr ""

#, elixir-format
#: lib/block_scout_web/templates/transaction/overview.html.eex:178
msgid "ERC-721"
msgstr ""

#, elixir-format
#: lib/block_scout_web/templates/api_docs/index.html.eex:4
msgid "API Documentation"
msgstr ""

#, elixir-format
#: lib/block_scout_web/templates/chain/show.html.eex:86
msgid "View All Blocks"
msgstr ""

#, elixir-format
#: lib/block_scout_web/templates/chain/show.html.eex:107
msgid "View All Transactions"
msgstr ""

#, elixir-format
#: lib/block_scout_web/templates/transaction/overview.html.eex:210
msgid "Gas"
msgstr ""

#, elixir-format
#: lib/block_scout_web/templates/transaction/_tabs.html.eex:24
#: lib/block_scout_web/templates/transaction_raw_trace/index.html.eex:7
#: lib/block_scout_web/views/transaction_view.ex:265
msgid "Raw Trace"
msgstr ""

#, elixir-format
#: lib/block_scout_web/templates/chain/show.html.eex:64
msgid "Total blocks"
msgstr ""

#, elixir-format
#:
#: lib/block_scout_web/templates/common_components/_pagination_container.html.eex:40
msgid "Page"
msgstr ""

#, elixir-format
#:
#: lib/block_scout_web/templates/common_components/_pagination_container.html.eex:11
msgid "Records"
msgstr ""

#, elixir-format
#:
#: lib/block_scout_web/templates/common_components/_pagination_container.html.eex:5
msgid "Show"
msgstr ""

#, elixir-format
#:
#: lib/block_scout_web/templates/common_components/_pagination_container.html.eex:40
msgid "of"
msgstr ""

#, elixir-format
#: lib/block_scout_web/templates/block_transaction/404.html.eex:7
msgid "Block Details"
msgstr ""

#, elixir-format
#: lib/block_scout_web/templates/address_contract/index.html.eex:83
msgid "Contract Byte Code"
msgstr ""

#, elixir-format
#: lib/block_scout_web/templates/address_contract/index.html.eex:69
msgid "Contract Creation Code"
msgstr ""

#, elixir-format
#: lib/block_scout_web/templates/address_contract/index.html.eex:75
msgid "Contracts that self destruct in their constructors have no contract code published and cannot be verified."
msgstr ""

#, elixir-format
#: lib/block_scout_web/templates/address_contract/index.html.eex:85
msgid "Copy Contract Byte Code"
msgstr ""

#, elixir-format
#: lib/block_scout_web/templates/address_contract/index.html.eex:76
msgid "Displaying the init data provided of the creating transaction."
msgstr ""

#, elixir-format
#: lib/block_scout_web/templates/address_logs/index.html.eex:26
msgid "There are no logs for this address."
msgstr ""

#, elixir-format
#: lib/block_scout_web/templates/transaction/not_found.html.eex:12
msgid "If you have just submitted this transaction please wait for at least 30 seconds before refreshing this page."
msgstr ""

#, elixir-format
#: lib/block_scout_web/templates/transaction/not_found.html.eex:30
msgid "Back Home"
msgstr ""

#, elixir-format
#: lib/block_scout_web/templates/transaction/not_found.html.eex:22
msgid "During times when the network is busy (i.e during ICOs) it can take a while for your transaction to propagate through the network and for us to index it."
msgstr ""

#, elixir-format
#: lib/block_scout_web/templates/transaction/not_found.html.eex:26
msgid "If it still does not show up after 1 hour, please check with your sender/exchange/wallet/transaction provider for additional information."
msgstr ""

#, elixir-format
#: lib/block_scout_web/templates/transaction/not_found.html.eex:16
msgid "It could still be in the TX Pool of a different node, waiting to be broadcasted."
msgstr ""

#, elixir-format
#: lib/block_scout_web/templates/transaction/not_found.html.eex:7
msgid "Sorry, We are unable to locate this transaction Hash"
msgstr ""

#, elixir-format
#: lib/block_scout_web/templates/transaction_token_transfer/index.html.eex:17
msgid "There are no token transfers for this transaction"
msgstr ""

#, elixir-format
#: lib/block_scout_web/templates/address_logs/index.html.eex:12
msgid "Topic"
msgstr ""

#, elixir-format
#: lib/block_scout_web/templates/address_contract_verification/new.html.eex:98
msgid "ABI-encoded Constructor Arguments (if required by the contract)"
msgstr ""

#, elixir-format
#: lib/block_scout_web/templates/address_contract_verification/new.html.eex:87
msgid "Enter the Solidity Contract Code"
msgstr ""

#, elixir-format
#: lib/block_scout_web/templates/address_contract_verification/new.html.eex:127
#: lib/block_scout_web/templates/address_contract_verification/new.html.eex:149
#: lib/block_scout_web/templates/address_contract_verification/new.html.eex:171
#: lib/block_scout_web/templates/address_contract_verification/new.html.eex:193
#: lib/block_scout_web/templates/address_contract_verification/new.html.eex:215
msgid "Library Address"
msgstr ""

#, elixir-format
#: lib/block_scout_web/templates/address_contract_verification/new.html.eex:117
#: lib/block_scout_web/templates/address_contract_verification/new.html.eex:139
#: lib/block_scout_web/templates/address_contract_verification/new.html.eex:161
#: lib/block_scout_web/templates/address_contract_verification/new.html.eex:183
#: lib/block_scout_web/templates/address_contract_verification/new.html.eex:205
msgid "Library Name"
msgstr ""

#, elixir-format
#: lib/block_scout_web/templates/address_contract_verification/new.html.eex:3
msgid "New Smart Contract Verification"
msgstr ""

<<<<<<< HEAD
#, elixir-format, fuzzy
#: lib/block_scout_web/templates/transaction/overview.html.eex:178
msgid " Token Transfer"
=======
#, elixir-format
#: lib/block_scout_web/templates/address_transaction/index.html.eex:9
msgid "Download all transactions as csv"
>>>>>>> 5bd771c3
msgstr ""<|MERGE_RESOLUTION|>--- conflicted
+++ resolved
@@ -1693,13 +1693,12 @@
 msgid "New Smart Contract Verification"
 msgstr ""
 
-<<<<<<< HEAD
 #, elixir-format, fuzzy
 #: lib/block_scout_web/templates/transaction/overview.html.eex:178
 msgid " Token Transfer"
-=======
+msgstr ""
+
 #, elixir-format
 #: lib/block_scout_web/templates/address_transaction/index.html.eex:9
 msgid "Download all transactions as csv"
->>>>>>> 5bd771c3
 msgstr ""