defmodule BlockScoutWeb.PagingHelper do
  @moduledoc """
    Helper for fetching filters and other url query parameters
  """
  use Utils.CompileTimeEnvHelper, chain_type: [:explorer, :chain_type]

  import Explorer.Chain, only: [string_to_full_hash: 1]
  import Explorer.Chain.SmartContract.Proxy.Models.Implementation, only: [proxy_implementations_association: 0]

  alias BlockScoutWeb.Schemas.API.V2.General
  alias Explorer.Chain.InternalTransaction.CallType, as: InternalTransactionCallType
  alias Explorer.Chain.InternalTransaction.Type, as: InternalTransactionType
  alias Explorer.Chain.{SmartContract, Transaction}
  alias Explorer.{Helper, PagingOptions, SortingHelper}
  alias Explorer.Stats.HotSmartContracts

  @page_size 50
  @default_paging_options %PagingOptions{page_size: @page_size + 1}
  @allowed_filter_labels ["validated", "pending"]
  @allowed_base_token_transfer_type_labels ["ERC-20", "ERC-721", "ERC-1155", "ERC-404"]
  if @chain_type == :zilliqa do
    @allowed_chain_type_token_transfer_type_labels ["ZRC-2"]
  else
    @allowed_chain_type_token_transfer_type_labels []
  end

<<<<<<< HEAD
  @allowed_token_transfer_type_labels ["ERC-20", "ERC-721", "ERC-1155", "ERC-404", "ERC-7984"]
=======
  @allowed_token_transfer_type_labels @allowed_base_token_transfer_type_labels ++
                                        @allowed_chain_type_token_transfer_type_labels
>>>>>>> 031b1c53
  @allowed_nft_type_labels ["ERC-721", "ERC-1155", "ERC-404"]
  @allowed_chain_id [1, 56, 99]
  @allowed_stability_validators_states ["active", "probation", "inactive"]

  def allowed_stability_validators_states, do: @allowed_stability_validators_states

  def paging_options(%{"block_number" => block_number_string, "index" => index_string}, [:validated | _]) do
    with {:ok, block_number} <- Helper.safe_parse_non_negative_integer(block_number_string),
         {:ok, index} <- Helper.safe_parse_non_negative_integer(index_string) do
      [paging_options: %{@default_paging_options | key: {block_number, index}}]
    else
      _ ->
        [paging_options: @default_paging_options]
    end
  end

  def paging_options(%{block_number: block_number, index: index}, [:validated | _]) do
    [paging_options: %{@default_paging_options | key: {block_number, index}}]
  end

  def paging_options(%{"inserted_at" => inserted_at_string, "hash" => hash_string}, [:pending | _]) do
    with {:ok, inserted_at, _} <- DateTime.from_iso8601(inserted_at_string),
         {:ok, hash} <- string_to_full_hash(hash_string) do
      [paging_options: %{@default_paging_options | key: {inserted_at, hash}, is_pending_transaction: true}]
    else
      _ ->
        [paging_options: @default_paging_options]
    end
  end

  def paging_options(%{inserted_at: inserted_at, hash: hash_string}, [:pending | _]) do
    case string_to_full_hash(hash_string) do
      {:ok, hash} ->
        [paging_options: %{@default_paging_options | key: {inserted_at, hash}, is_pending_transaction: true}]

      _ ->
        [paging_options: @default_paging_options]
    end
  end

  def paging_options(_params, _filter), do: [paging_options: @default_paging_options]

  @spec stability_validators_state_options(map()) :: [{:state, list()}, ...]
  def stability_validators_state_options(%{"state_filter" => state}) do
    [state: filters_to_list(state, @allowed_stability_validators_states, :downcase)]
  end

  def stability_validators_state_options(_), do: [state: []]

  @doc """
    Parse 'type' query parameter from request option map
  """
  @spec token_transfers_types_options(map()) :: [{:token_type, list}]
  def token_transfers_types_options(%{"type" => filters}) do
    [
      token_type: filters_to_list(filters, @allowed_token_transfer_type_labels)
    ]
  end

  def token_transfers_types_options(%{type: filters}) do
    [
      token_type: filters_to_list(filters, @allowed_token_transfer_type_labels)
    ]
  end

  def token_transfers_types_options(_), do: [token_type: []]

  @doc """
    Parse 'type' query parameter from request option map
  """
  @spec nft_types_options(map()) :: [{:token_type, list}]
  def nft_types_options(%{type: filters}) do
    [
      token_type: filters_to_list(filters, @allowed_nft_type_labels)
    ]
  end

  def nft_types_options(_), do: [token_type: []]

  defp filters_to_list(filters, allowed, variant \\ :upcase)
  defp filters_to_list(filters, allowed, :downcase), do: filters |> String.downcase() |> parse_filter(allowed)
  defp filters_to_list(filters, allowed, :upcase), do: filters |> String.upcase() |> parse_filter(allowed)

  def filter_options(%{"filter" => filter}, fallback) do
    filter = filter |> parse_filter(@allowed_filter_labels) |> Enum.map(&String.to_existing_atom/1)
    if(filter == [], do: [fallback], else: filter)
  end

  def filter_options(%{filter: filter}, fallback) do
    filter = filter |> parse_filter(@allowed_filter_labels) |> Enum.map(&String.to_existing_atom/1)
    if(filter == [], do: [fallback], else: filter)
  end

  def filter_options(_params, fallback), do: [fallback]

  def chain_ids_filter_options(%{"chain_ids" => chain_id}) do
    [
      chain_ids:
        chain_id
        |> String.split(",")
        |> Enum.uniq()
        |> Enum.map(&Helper.parse_integer/1)
        |> Enum.filter(&Enum.member?(@allowed_chain_id, &1))
    ]
  end

  def chain_ids_filter_options(%{chain_ids: chain_id}) do
    [
      chain_ids:
        chain_id
        |> String.split(",")
        |> Enum.uniq()
        |> Enum.map(&Helper.parse_integer/1)
        |> Enum.filter(&Enum.member?(@allowed_chain_id, &1))
    ]
  end

  def chain_ids_filter_options(_), do: [chain_id: []]

  def type_filter_options(%{"type" => type}) do
    [type: type |> parse_filter(General.allowed_transaction_types()) |> Enum.map(&String.to_existing_atom/1)]
  end

  def type_filter_options(%{type: type}) do
    [type: type |> parse_filter(General.allowed_transaction_types()) |> Enum.map(&String.to_existing_atom/1)]
  end

  def type_filter_options(_params), do: [type: []]

  @spec internal_transaction_type_options(any()) :: [{:type, list()}]
  def internal_transaction_type_options(%{"type" => type}) do
    [type: type |> parse_filter(InternalTransactionType.values()) |> Enum.map(&String.to_existing_atom/1)]
  end

  def internal_transaction_type_options(%{type: type}) do
    [type: type |> parse_filter(InternalTransactionType.values()) |> Enum.map(&String.to_existing_atom/1)]
  end

  def internal_transaction_type_options(_params), do: [type: []]

  @spec internal_transaction_call_type_options(any()) :: [{:call_type, list()}]
  def internal_transaction_call_type_options(%{"call_type" => type}) do
    [call_type: type |> parse_filter(InternalTransactionCallType.values()) |> Enum.map(&String.to_existing_atom/1)]
  end

  def internal_transaction_call_type_options(_params), do: [call_type: []]

  def method_filter_options(%{"method" => method}) do
    [method: parse_method_filter(method)]
  end

  def method_filter_options(%{method: method}) do
    [method: parse_method_filter(method)]
  end

  def method_filter_options(_params), do: [method: []]

  def parse_filter("[" <> filter, allowed_labels) do
    filter
    |> String.trim_trailing("]")
    |> parse_filter(allowed_labels)
  end

  def parse_filter(filter, allowed_labels) when is_binary(filter) do
    filter
    |> String.split(",")
    |> Enum.filter(fn label -> Enum.member?(allowed_labels, label) end)
    |> Enum.uniq()
  end

  def parse_method_filter("[" <> filter) do
    filter
    |> String.trim_trailing("]")
    |> parse_method_filter()
  end

  def parse_method_filter(filter) do
    filter
    |> String.split(",")
    |> Enum.uniq()
  end

  def select_block_type(%{type: type}) do
    case String.downcase(type) do
      "uncle" ->
        [
          necessity_by_association: %{
            :transactions => :optional,
            [miner: [:names, :smart_contract, proxy_implementations_association()]] => :optional,
            :nephews => :required,
            :rewards => :optional
          },
          block_type: "Uncle"
        ]

      "reorg" ->
        [
          necessity_by_association: %{
            :transactions => :optional,
            [miner: [:names, :smart_contract, proxy_implementations_association()]] => :optional,
            :rewards => :optional
          },
          block_type: "Reorg"
        ]

      _ ->
        select_block_type(nil)
    end
  end

  def select_block_type(_),
    do: [
      necessity_by_association: %{
        :transactions => :optional,
        [miner: [:names, :smart_contract, proxy_implementations_association()]] => :optional,
        :rewards => :optional
      },
      block_type: "Block"
    ]

  @doc """
    Removes redundant parameters from the parameter map used when calling
    `next_page_params` function.

    ## Parameters
    - `params`: A map of parameter entries.

    ## Returns
    - A modified map without redundant parameters needed for `next_page_params` function.
  """
  @spec delete_parameters_from_next_page_params(map()) :: map() | nil
  def delete_parameters_from_next_page_params(params) when is_map(params) do
    params
    |> Map.drop([
      :address_hash_param,
      :batch_number_param,
      :block_hash_or_number_param,
      :transaction_hash_param,
      :batch_number_param,
      :scale,
      :token_id_param,
      :token_id,
      :type,
      :apikey,
      "apikey",
      "block_hash_or_number",
      "block_hash_or_number_param",
      "token_id_param",
      "transaction_hash_param",
      "address_hash_param",
      "type",
      "method",
      "filter",
      "q",
      "sort",
      "order",
      "state_filter",
      "l2_block_range_start",
      "l2_block_range_end",
      # remove in favour :batch_number_param in the future when all batch - related API endpoints are covered with OpenAPI spec.
      "batch_number"
    ])
  end

  def delete_parameters_from_next_page_params(_), do: nil

  def delete_items_count_from_next_page_params(params) when is_map(params) do
    params
    |> Map.drop(["items_count"])
  end

  def delete_items_count_from_next_page_params(other), do: other

  # todo: it is used in the old UI only, consider removing it later
  def current_filter(%{"filter" => language_string}) do
    SmartContract.language_string_to_atom()
    |> Map.fetch(language_string)
    |> case do
      {:ok, language} -> [filter: language]
      :error -> []
    end
  end

  def current_filter(%{filter: language_string}) do
    SmartContract.language_string_to_atom()
    |> Map.fetch(language_string)
    |> case do
      {:ok, language} -> [filter: language]
      :error -> []
    end
  end

  def current_filter(_), do: []

  def search_query(%{"search" => ""}), do: []

  def search_query(%{"search" => search_string}) do
    [search: search_string]
  end

  # todo: it is used in the old UI only, consider removing it later
  def search_query(%{"q" => ""}), do: []

  def search_query(%{"q" => search_string}) do
    [search: search_string]
  end

  def search_query(%{q: ""}), do: []

  def search_query(%{q: search_string}) do
    [search: search_string]
  end

  def search_query(_), do: []

  @spec tokens_sorting(%{required(String.t()) => String.t()}) :: [{:sorting, SortingHelper.sorting_params()}]
  def tokens_sorting(%{"sort" => sort_field, "order" => order}) do
    [sorting: do_tokens_sorting(sort_field, order)]
  end

  def tokens_sorting(%{sort: sort_field, order: order}) do
    [sorting: do_tokens_sorting(sort_field, order)]
  end

  def tokens_sorting(_), do: []

  defp do_tokens_sorting("fiat_value", "asc"), do: [asc_nulls_first: :fiat_value]
  defp do_tokens_sorting("fiat_value", "desc"), do: [desc_nulls_last: :fiat_value]
  defp do_tokens_sorting("holders_count", "asc"), do: [asc_nulls_first: :holder_count]
  defp do_tokens_sorting("holders_count", "desc"), do: [desc_nulls_last: :holder_count]
  defp do_tokens_sorting("circulating_market_cap", "asc"), do: [asc_nulls_first: :circulating_market_cap]
  defp do_tokens_sorting("circulating_market_cap", "desc"), do: [desc_nulls_last: :circulating_market_cap]
  defp do_tokens_sorting(_, _), do: []

  @spec address_transactions_sorting(%{required(atom()) => String.t()}) :: [
          {:sorting, SortingHelper.sorting_params()}
        ]
  def address_transactions_sorting(%{sort: sort_field, order: order}) do
    [sorting: do_address_transaction_sorting(sort_field, order)]
  end

  def address_transactions_sorting(_), do: []

  defp do_address_transaction_sorting("block_number", "asc"),
    do: [
      asc: :block_number,
      asc: :index,
      asc: :inserted_at,
      desc: :hash
    ]

  defp do_address_transaction_sorting("block_number", "desc"),
    do: [
      desc: :block_number,
      desc: :index,
      desc: :inserted_at,
      asc: :hash
    ]

  defp do_address_transaction_sorting("value", "asc"), do: [asc: :value]
  defp do_address_transaction_sorting("value", "desc"), do: [desc: :value]
  defp do_address_transaction_sorting("fee", "asc"), do: [{:dynamic, :fee, :asc_nulls_first, Transaction.dynamic_fee()}]

  defp do_address_transaction_sorting("fee", "desc"),
    do: [{:dynamic, :fee, :desc_nulls_last, Transaction.dynamic_fee()}]

  defp do_address_transaction_sorting(_, _), do: []

  @spec validators_stability_sorting(%{required(String.t()) => String.t()}) :: [
          {:sorting, SortingHelper.sorting_params()}
        ]
  def validators_stability_sorting(%{"sort" => sort_field, "order" => order}) do
    [sorting: do_validators_stability_sorting(sort_field, order)]
  end

  def validators_stability_sorting(_), do: []

  defp do_validators_stability_sorting("state", "asc"), do: [asc_nulls_first: :state]
  defp do_validators_stability_sorting("state", "desc"), do: [desc_nulls_last: :state]
  defp do_validators_stability_sorting("address_hash", "asc"), do: [asc_nulls_first: :address_hash]
  defp do_validators_stability_sorting("address_hash", "desc"), do: [desc_nulls_last: :address_hash]
  defp do_validators_stability_sorting("blocks_validated", "asc"), do: [asc_nulls_first: :blocks_validated]
  defp do_validators_stability_sorting("blocks_validated", "desc"), do: [desc_nulls_last: :blocks_validated]

  defp do_validators_stability_sorting(_, _), do: []

  @spec mud_records_sorting(%{required(String.t()) => String.t()}) :: [
          {:sorting, SortingHelper.sorting_params()}
        ]
  def mud_records_sorting(%{"sort" => sort_field, "order" => order}) do
    [sorting: do_mud_records_sorting(sort_field, order)]
  end

  def mud_records_sorting(_), do: []

  defp do_mud_records_sorting("key_bytes", "asc"), do: [asc_nulls_first: :key_bytes]
  defp do_mud_records_sorting("key_bytes", "desc"), do: [desc_nulls_last: :key_bytes]
  defp do_mud_records_sorting("key0", "asc"), do: [asc_nulls_first: :key0]
  defp do_mud_records_sorting("key0", "desc"), do: [desc_nulls_last: :key0]
  defp do_mud_records_sorting("key1", "asc"), do: [asc_nulls_first: :key1]
  defp do_mud_records_sorting("key1", "desc"), do: [desc_nulls_last: :key1]
  defp do_mud_records_sorting(_, _), do: []

  @spec validators_blackfort_sorting(%{required(String.t()) => String.t()}) :: [
          {:sorting, SortingHelper.sorting_params()}
        ]
  def validators_blackfort_sorting(%{"sort" => sort_field, "order" => order}) do
    [sorting: do_validators_blackfort_sorting(sort_field, order)]
  end

  def validators_blackfort_sorting(_), do: []

  defp do_validators_blackfort_sorting("address_hash", "asc"), do: [asc_nulls_first: :address_hash]
  defp do_validators_blackfort_sorting("address_hash", "desc"), do: [desc_nulls_last: :address_hash]

  defp do_validators_blackfort_sorting(_, _), do: []

  @doc """
    Generates sorting parameters for addresses list based on query parameters.

    ## Parameters
      - params: map containing:
        - `"sort"` - field to sort by ("balance" or "transactions_count")
        - `"order"` - sort order ("asc" or "desc")

    ## Returns
      - List with single sorting parameter tuple when valid sort parameters provided
      - Empty list when no valid sort parameters provided

    ## Examples
        iex> addresses_sorting(%{"sort" => "balance", "order" => "desc"})
        [sorting: [desc_nulls_last: :fetched_coin_balance]]

        iex> addresses_sorting(%{"sort" => "transactions_count", "order" => "asc"})
        [sorting: [asc_nulls_first: :transactions_count]]

        iex> addresses_sorting(%{})
        []
  """
  @spec addresses_sorting(%{required(String.t()) => String.t()}) :: [
          {:sorting, SortingHelper.sorting_params()}
        ]
  def addresses_sorting(%{sort: sort_field, order: order}) do
    [sorting: do_addresses_sorting(sort_field, order)]
  end

  def addresses_sorting(_), do: []

  defp do_addresses_sorting("balance", "asc"), do: [asc: :fetched_coin_balance]
  defp do_addresses_sorting("balance", "desc"), do: [desc: :fetched_coin_balance]
  defp do_addresses_sorting("transactions_count", "asc"), do: [asc_nulls_first: :transactions_count]
  defp do_addresses_sorting("transactions_count", "desc"), do: [desc_nulls_last: :transactions_count]
  defp do_addresses_sorting(_, _), do: []

  @spec hot_smart_contracts_sorting(%{sort: String.t(), order: String.t()}) :: [
          {:sorting, SortingHelper.sorting_params()}
        ]
  def hot_smart_contracts_sorting(%{sort: sort_field, order: order}) do
    [sorting: do_hot_smart_contracts_sorting(sort_field, order)]
  end

  @spec hot_smart_contracts_sorting(any()) :: []
  def hot_smart_contracts_sorting(_), do: []

  defp do_hot_smart_contracts_sorting("transactions_count", "asc"),
    do: %{
      aggregated_on_hot_smart_contracts: [
        {:dynamic, :transactions_count, :asc_nulls_first, HotSmartContracts.transactions_count_dynamic()}
      ],
      aggregated_on_transactions: [
        {:dynamic, :transactions_count, :asc_nulls_first,
         HotSmartContracts.transactions_count_on_transactions_dynamic()}
      ]
    }

  defp do_hot_smart_contracts_sorting("transactions_count", "desc"),
    do: %{
      aggregated_on_hot_smart_contracts: [
        {:dynamic, :transactions_count, :desc_nulls_last, HotSmartContracts.transactions_count_dynamic()}
      ],
      aggregated_on_transactions: [
        {:dynamic, :transactions_count, :desc_nulls_last,
         HotSmartContracts.transactions_count_on_transactions_dynamic()}
      ]
    }

  defp do_hot_smart_contracts_sorting("total_gas_used", "asc"),
    do: %{
      aggregated_on_hot_smart_contracts: [
        {:dynamic, :total_gas_used, :asc_nulls_first, HotSmartContracts.total_gas_used_dynamic()}
      ],
      aggregated_on_transactions: [
        {:dynamic, :total_gas_used, :asc_nulls_first, HotSmartContracts.total_gas_used_on_transactions_dynamic()}
      ]
    }

  defp do_hot_smart_contracts_sorting("total_gas_used", "desc"),
    do: %{
      aggregated_on_hot_smart_contracts: [
        {:dynamic, :total_gas_used, :desc_nulls_last, HotSmartContracts.total_gas_used_dynamic()}
      ],
      aggregated_on_transactions: [
        {:dynamic, :total_gas_used, :desc_nulls_last, HotSmartContracts.total_gas_used_on_transactions_dynamic()}
      ]
    }
end<|MERGE_RESOLUTION|>--- conflicted
+++ resolved
@@ -17,19 +17,15 @@
   @page_size 50
   @default_paging_options %PagingOptions{page_size: @page_size + 1}
   @allowed_filter_labels ["validated", "pending"]
-  @allowed_base_token_transfer_type_labels ["ERC-20", "ERC-721", "ERC-1155", "ERC-404"]
+  @allowed_base_token_transfer_type_labels ["ERC-20", "ERC-721", "ERC-1155", "ERC-404", "ERC-7984"]
   if @chain_type == :zilliqa do
     @allowed_chain_type_token_transfer_type_labels ["ZRC-2"]
   else
     @allowed_chain_type_token_transfer_type_labels []
   end
 
-<<<<<<< HEAD
-  @allowed_token_transfer_type_labels ["ERC-20", "ERC-721", "ERC-1155", "ERC-404", "ERC-7984"]
-=======
   @allowed_token_transfer_type_labels @allowed_base_token_transfer_type_labels ++
                                         @allowed_chain_type_token_transfer_type_labels
->>>>>>> 031b1c53
   @allowed_nft_type_labels ["ERC-721", "ERC-1155", "ERC-404"]
   @allowed_chain_id [1, 56, 99]
   @allowed_stability_validators_states ["active", "probation", "inactive"]
