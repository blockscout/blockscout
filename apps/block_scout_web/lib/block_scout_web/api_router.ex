--- conflicted
+++ resolved
@@ -405,15 +405,6 @@
       end
     end
 
-<<<<<<< HEAD
-    scope "/arbitrum" do
-      if Application.compile_env(:explorer, :chain_type) == :arbitrum do
-        get("/messages/:direction", V2.ArbitrumController, :messages)
-        get("/messages/:direction/count", V2.ArbitrumController, :messages_count)
-        get("/batches", V2.ArbitrumController, :batches)
-        get("/batches/count", V2.ArbitrumController, :batches_count)
-        get("/batches/:batch_number", V2.ArbitrumController, :batch)
-=======
     scope "/mud" do
       if Application.compile_env(:explorer, Explorer.Chain.Mud)[:enabled] do
         get("/worlds", V2.MudController, :worlds)
@@ -423,7 +414,16 @@
         get("/worlds/:world/tables/:table_id/records", V2.MudController, :world_table_records)
         get("/worlds/:world/tables/:table_id/records/count", V2.MudController, :world_table_records_count)
         get("/worlds/:world/tables/:table_id/records/:record_id", V2.MudController, :world_table_record)
->>>>>>> d104114a
+      end
+    end
+
+    scope "/arbitrum" do
+      if Application.compile_env(:explorer, :chain_type) == :arbitrum do
+        get("/messages/:direction", V2.ArbitrumController, :messages)
+        get("/messages/:direction/count", V2.ArbitrumController, :messages_count)
+        get("/batches", V2.ArbitrumController, :batches)
+        get("/batches/count", V2.ArbitrumController, :batches_count)
+        get("/batches/:batch_number", V2.ArbitrumController, :batch)
       end
     end
   end
