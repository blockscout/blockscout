--- conflicted
+++ resolved
@@ -152,15 +152,11 @@
         get("/zksync-batch/:batch_number", V2.TransactionController, :zksync_batch)
       end
 
-<<<<<<< HEAD
-      if Application.compile_env(:explorer, :chain_type) == "arbitrum" do
+      if Application.compile_env(:explorer, :chain_type) == :arbitrum do
         get("/arbitrum-batch/:batch_number", V2.TransactionController, :arbitrum_batch)
       end
 
-      if Application.compile_env(:explorer, :chain_type) == "suave" do
-=======
       if Application.compile_env(:explorer, :chain_type) == :suave do
->>>>>>> 3fbb9f6d
         get("/execution-node/:execution_node_hash_param", V2.TransactionController, :execution_node)
       end
 
