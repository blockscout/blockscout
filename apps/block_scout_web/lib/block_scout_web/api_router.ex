--- conflicted
+++ resolved
@@ -89,9 +89,8 @@
     end
   end
 
-<<<<<<< HEAD
   @rpc_module_map Application.compile_env(:block_scout_web, :rpc_module_map)
-=======
+
   scope "/v2", as: :api_v2 do
     pipe_through(:api)
     pipe_through(:api_v2)
@@ -146,7 +145,6 @@
     end
   end
 
->>>>>>> d932786d
   scope "/v1", as: :api_v1 do
     pipe_through(:api)
     alias BlockScoutWeb.API.{EthRPC, RPC.RPCTranslator, V1}
