defmodule RPCTranslatorForwarder do
  @moduledoc """
  Phoenix router limits forwarding,
  so this module is to forward old paths for backward compatibility
  """
  alias BlockScoutWeb.API.RPC.RPCTranslator
  defdelegate init(opts), to: RPCTranslator
  defdelegate call(conn, opts), to: RPCTranslator
end

defmodule BlockScoutWeb.ApiRouter do
  @moduledoc """
  Router for API
  """
  use BlockScoutWeb, :router
  alias BlockScoutWeb.{AddressTransactionController, APIKeyV2Router, SmartContractsApiV2Router}
  alias BlockScoutWeb.Plug.{CheckAccountAPI, CheckApiV2, RateLimit}

  forward("/v2/smart-contracts", SmartContractsApiV2Router)
  forward("/v2/key", APIKeyV2Router)

  pipeline :api do
    plug(BlockScoutWeb.Plug.Logger, application: :api)
    plug(:accepts, ["json"])
  end

  pipeline :account_api do
    plug(:fetch_session)
    plug(:protect_from_forgery)
    plug(CheckAccountAPI)
  end

  pipeline :api_v2 do
    plug(BlockScoutWeb.Plug.Logger, application: :api_v2)
    plug(:accepts, ["json"])
    plug(CheckApiV2)
    plug(:fetch_session)
    plug(:protect_from_forgery)
    plug(RateLimit)
  end

  pipeline :api_v2_no_session do
    plug(BlockScoutWeb.Plug.Logger, application: :api_v2)
    plug(:accepts, ["json"])
    plug(CheckApiV2)
    plug(RateLimit)
  end

  alias BlockScoutWeb.Account.Api.V1.{AuthenticateController, EmailController, TagsController, UserController}
  alias BlockScoutWeb.API.V2

  # TODO: Remove /account/v1 paths
  scope "/account/v1", as: :account_v1 do
    pipe_through(:api)
    pipe_through(:account_api)

    get("/authenticate", AuthenticateController, :authenticate_get)
    post("/authenticate", AuthenticateController, :authenticate_post)

    get("/get_csrf", UserController, :get_csrf)

    scope "/email" do
      get("/resend", EmailController, :resend_email)
    end

    scope "/user" do
      get("/info", UserController, :info)

      get("/watchlist", UserController, :watchlist_old)
      delete("/watchlist/:id", UserController, :delete_watchlist)
      post("/watchlist", UserController, :create_watchlist)
      put("/watchlist/:id", UserController, :update_watchlist)

      get("/api_keys", UserController, :api_keys)
      delete("/api_keys/:api_key", UserController, :delete_api_key)
      post("/api_keys", UserController, :create_api_key)
      put("/api_keys/:api_key", UserController, :update_api_key)

      get("/custom_abis", UserController, :custom_abis)
      delete("/custom_abis/:id", UserController, :delete_custom_abi)
      post("/custom_abis", UserController, :create_custom_abi)
      put("/custom_abis/:id", UserController, :update_custom_abi)

      get("/public_tags", UserController, :public_tags_requests)
      delete("/public_tags/:id", UserController, :delete_public_tags_request)
      post("/public_tags", UserController, :create_public_tags_request)
      put("/public_tags/:id", UserController, :update_public_tags_request)

      scope "/tags" do
        get("/address/", UserController, :tags_address_old)
        get("/address/:id", UserController, :tags_address)
        delete("/address/:id", UserController, :delete_tag_address)
        post("/address/", UserController, :create_tag_address)
        put("/address/:id", UserController, :update_tag_address)

        get("/transaction/", UserController, :tags_transaction_old)
        get("/transaction/:id", UserController, :tags_transaction)
        delete("/transaction/:id", UserController, :delete_tag_transaction)
        post("/transaction/", UserController, :create_tag_transaction)
        put("/transaction/:id", UserController, :update_tag_transaction)
      end
    end
  end

  # TODO: Remove /account/v1 paths
  scope "/account/v1" do
    pipe_through(:api)
    pipe_through(:account_api)

    scope "/tags" do
      get("/address/:address_hash", TagsController, :tags_address)

      get("/transaction/:transaction_hash", TagsController, :tags_transaction)
    end
  end

  scope "/account/v2", as: :account_v2 do
    pipe_through(:api)
    pipe_through(:account_api)

    get("/authenticate", AuthenticateController, :authenticate_get)
    post("/authenticate", AuthenticateController, :authenticate_post)

    get("/get_csrf", UserController, :get_csrf)

    scope "/email" do
      get("/resend", EmailController, :resend_email)
    end

    scope "/user" do
      get("/info", UserController, :info)

      get("/watchlist", UserController, :watchlist)
      delete("/watchlist/:id", UserController, :delete_watchlist)
      post("/watchlist", UserController, :create_watchlist)
      put("/watchlist/:id", UserController, :update_watchlist)

      get("/api_keys", UserController, :api_keys)
      delete("/api_keys/:api_key", UserController, :delete_api_key)
      post("/api_keys", UserController, :create_api_key)
      put("/api_keys/:api_key", UserController, :update_api_key)

      get("/custom_abis", UserController, :custom_abis)
      delete("/custom_abis/:id", UserController, :delete_custom_abi)
      post("/custom_abis", UserController, :create_custom_abi)
      put("/custom_abis/:id", UserController, :update_custom_abi)

      get("/public_tags", UserController, :public_tags_requests)
      delete("/public_tags/:id", UserController, :delete_public_tags_request)
      post("/public_tags", UserController, :create_public_tags_request)
      put("/public_tags/:id", UserController, :update_public_tags_request)

      scope "/tags" do
        get("/address/", UserController, :tags_address)
        get("/address/:id", UserController, :tags_address)
        delete("/address/:id", UserController, :delete_tag_address)
        post("/address/", UserController, :create_tag_address)
        put("/address/:id", UserController, :update_tag_address)

        get("/transaction/", UserController, :tags_transaction)
        get("/transaction/:id", UserController, :tags_transaction)
        delete("/transaction/:id", UserController, :delete_tag_transaction)
        post("/transaction/", UserController, :create_tag_transaction)
        put("/transaction/:id", UserController, :update_tag_transaction)
      end
    end
  end

  scope "/account/v2" do
    pipe_through(:api)
    pipe_through(:account_api)

    scope "/tags" do
      get("/address/:address_hash", TagsController, :tags_address)

      get("/transaction/:transaction_hash", TagsController, :tags_transaction)
    end
  end

  scope "/v2/import" do
    pipe_through(:api_v2_no_session)

    post("/token-info", V2.ImportController, :import_token_info)
    get("/smart-contracts/:address_hash_param", V2.ImportController, :try_to_search_contract)
  end

  scope "/v2", as: :api_v2 do
    pipe_through(:api_v2)

    scope "/search" do
      get("/", V2.SearchController, :search)
      get("/check-redirect", V2.SearchController, :check_redirect)
      get("/quick", V2.SearchController, :quick_search)
    end

    scope "/config" do
      get("/json-rpc-url", V2.ConfigController, :json_rpc_url)
      get("/backend-version", V2.ConfigController, :backend_version)
    end

    scope "/transactions" do
      get("/", V2.TransactionController, :transactions)
      get("/watchlist", V2.TransactionController, :watchlist_transactions)

      if System.get_env("CHAIN_TYPE") == "polygon_zkevm" do
        get("/zkevm-batch/:batch_number", V2.TransactionController, :zkevm_batch)
      end

      if System.get_env("CHAIN_TYPE") == "zksync" do
        get("/zksync-batch/:batch_number", V2.TransactionController, :zksync_batch)
      end

      if System.get_env("CHAIN_TYPE") == "suave" do
        get("/execution-node/:execution_node_hash_param", V2.TransactionController, :execution_node)
      end

      get("/:transaction_hash_param", V2.TransactionController, :transaction)
      get("/:transaction_hash_param/token-transfers", V2.TransactionController, :token_transfers)
      get("/:transaction_hash_param/internal-transactions", V2.TransactionController, :internal_transactions)
      get("/:transaction_hash_param/logs", V2.TransactionController, :logs)
      get("/:transaction_hash_param/raw-trace", V2.TransactionController, :raw_trace)
      get("/:transaction_hash_param/state-changes", V2.TransactionController, :state_changes)
      get("/:transaction_hash_param/summary", V2.TransactionController, :summary)
    end

    scope "/blocks" do
      get("/", V2.BlockController, :blocks)
      get("/:block_hash_or_number", V2.BlockController, :block)
      get("/:block_hash_or_number/transactions", V2.BlockController, :transactions)
      get("/:block_hash_or_number/withdrawals", V2.BlockController, :withdrawals)
    end

    scope "/addresses" do
      get("/", V2.AddressController, :addresses_list)
      get("/:address_hash_param", V2.AddressController, :address)
      get("/:address_hash_param/tabs-counters", V2.AddressController, :tabs_counters)
      get("/:address_hash_param/counters", V2.AddressController, :counters)
      get("/:address_hash_param/token-balances", V2.AddressController, :token_balances)
      get("/:address_hash_param/tokens", V2.AddressController, :tokens)
      get("/:address_hash_param/transactions", V2.AddressController, :transactions)
      get("/:address_hash_param/token-transfers", V2.AddressController, :token_transfers)
      get("/:address_hash_param/internal-transactions", V2.AddressController, :internal_transactions)
      get("/:address_hash_param/logs", V2.AddressController, :logs)
      get("/:address_hash_param/blocks-validated", V2.AddressController, :blocks_validated)
      get("/:address_hash_param/coin-balance-history", V2.AddressController, :coin_balance_history)
      get("/:address_hash_param/coin-balance-history-by-day", V2.AddressController, :coin_balance_history_by_day)
      get("/:address_hash_param/withdrawals", V2.AddressController, :withdrawals)
      get("/:address_hash_param/nft", V2.AddressController, :nft_list)
      get("/:address_hash_param/nft/collections", V2.AddressController, :nft_collections)
    end

    scope "/tokens" do
      get("/", V2.TokenController, :tokens_list)
      get("/:address_hash_param", V2.TokenController, :token)
      get("/:address_hash_param/counters", V2.TokenController, :counters)
      get("/:address_hash_param/transfers", V2.TokenController, :transfers)
      get("/:address_hash_param/holders", V2.TokenController, :holders)
      get("/:address_hash_param/instances", V2.TokenController, :instances)
      get("/:address_hash_param/instances/:token_id", V2.TokenController, :instance)
      get("/:address_hash_param/instances/:token_id/transfers", V2.TokenController, :transfers_by_instance)
      get("/:address_hash_param/instances/:token_id/holders", V2.TokenController, :holders_by_instance)
      get("/:address_hash_param/instances/:token_id/transfers-count", V2.TokenController, :transfers_count_by_instance)
    end

    scope "/main-page" do
      get("/blocks", V2.MainPageController, :blocks)
      get("/transactions", V2.MainPageController, :transactions)
      get("/transactions/watchlist", V2.MainPageController, :watchlist_transactions)
      get("/indexing-status", V2.MainPageController, :indexing_status)

      if System.get_env("CHAIN_TYPE") == "polygon_zkevm" do
        get("/zkevm/batches/confirmed", V2.ZkevmController, :batches_confirmed)
        get("/zkevm/batches/latest-number", V2.ZkevmController, :batch_latest_number)
      end

      if System.get_env("CHAIN_TYPE") == "zksync" do
        get("/zksync/batches/confirmed", V2.ZkSyncController, :batches_confirmed)
        get("/zksync/batches/latest-number", V2.ZkSyncController, :batch_latest_number)
      end
    end

    scope "/stats" do
      get("/", V2.StatsController, :stats)

      scope "/charts" do
        get("/transactions", V2.StatsController, :transactions_chart)
        get("/market", V2.StatsController, :market_chart)
      end
    end

    scope "/polygon-edge" do
      if System.get_env("CHAIN_TYPE") == "polygon_edge" do
        get("/deposits", V2.PolygonEdgeController, :deposits)
        get("/deposits/count", V2.PolygonEdgeController, :deposits_count)
        get("/withdrawals", V2.PolygonEdgeController, :withdrawals)
        get("/withdrawals/count", V2.PolygonEdgeController, :withdrawals_count)
      end
    end

    scope "/shibarium" do
      if System.get_env("CHAIN_TYPE") == "shibarium" do
        get("/deposits", V2.ShibariumController, :deposits)
        get("/deposits/count", V2.ShibariumController, :deposits_count)
        get("/withdrawals", V2.ShibariumController, :withdrawals)
        get("/withdrawals/count", V2.ShibariumController, :withdrawals_count)
      end
    end

    scope "/withdrawals" do
      get("/", V2.WithdrawalController, :withdrawals_list)
      get("/counters", V2.WithdrawalController, :withdrawals_counters)
    end

    scope "/zkevm" do
      if System.get_env("CHAIN_TYPE") == "polygon_zkevm" do
        get("/batches", V2.ZkevmController, :batches)
        get("/batches/count", V2.ZkevmController, :batches_count)
        get("/batches/:batch_number", V2.ZkevmController, :batch)
      end
    end

<<<<<<< HEAD
    scope "/zksync" do
      if System.get_env("CHAIN_TYPE") == "zksync" do
        get("/batches", V2.ZkSyncController, :batches)
        get("/batches/count", V2.ZkSyncController, :batches_count)
        get("/batches/:batch_number", V2.ZkSyncController, :batch)
=======
    scope "/proxy" do
      scope "/noves-fi" do
        get("/transactions/:transaction_hash_param", V2.Proxy.NovesFiController, :transaction)
        get("/transactions/:transaction_hash_param/describe", V2.Proxy.NovesFiController, :describe_transaction)
        get("/addresses/:address_hash_param/transactions", V2.Proxy.NovesFiController, :address_transactions)
      end

      scope "/account-abstraction" do
        get("/operations/:operation_hash_param", V2.Proxy.AccountAbstractionController, :operation)
        get("/bundlers/:address_hash_param", V2.Proxy.AccountAbstractionController, :bundler)
        get("/bundlers", V2.Proxy.AccountAbstractionController, :bundlers)
        get("/factories/:address_hash_param", V2.Proxy.AccountAbstractionController, :factory)
        get("/factories", V2.Proxy.AccountAbstractionController, :factories)
        get("/paymasters/:address_hash_param", V2.Proxy.AccountAbstractionController, :paymaster)
        get("/paymasters", V2.Proxy.AccountAbstractionController, :paymasters)
        get("/accounts/:address_hash_param", V2.Proxy.AccountAbstractionController, :account)
        get("/accounts", V2.Proxy.AccountAbstractionController, :accounts)
        get("/bundles", V2.Proxy.AccountAbstractionController, :bundles)
        get("/operations", V2.Proxy.AccountAbstractionController, :operations)
>>>>>>> 3a12870e
      end
    end
  end

  scope "/v1", as: :api_v1 do
    pipe_through(:api)
    alias BlockScoutWeb.API.{EthRPC, RPC, V1}
    alias BlockScoutWeb.API.V1.{GasPriceOracleController, HealthController}
    alias BlockScoutWeb.API.V2.SearchController

    # leave the same endpoint in v1 in order to keep backward compatibility
    get("/search", SearchController, :search)

    @max_complexity 200

    forward("/graphql", Absinthe.Plug,
      schema: BlockScoutWeb.Schema,
      analyze_complexity: true,
      max_complexity: @max_complexity
    )

    get("/transactions-csv", AddressTransactionController, :transactions_csv)

    get("/token-transfers-csv", AddressTransactionController, :token_transfers_csv)

    get("/internal-transactions-csv", AddressTransactionController, :internal_transactions_csv)

    get("/logs-csv", AddressTransactionController, :logs_csv)

    scope "/health" do
      get("/", HealthController, :health)
      get("/liveness", HealthController, :liveness)
      get("/readiness", HealthController, :readiness)
    end

    get("/gas-price-oracle", GasPriceOracleController, :gas_price_oracle)

    if Application.compile_env(:block_scout_web, __MODULE__)[:reading_enabled] do
      get("/supply", V1.SupplyController, :supply)
      post("/eth-rpc", EthRPC.EthController, :eth_request)
    end

    if Application.compile_env(:block_scout_web, __MODULE__)[:writing_enabled] do
      post("/decompiled_smart_contract", V1.DecompiledSmartContractController, :create)
      post("/verified_smart_contracts", V1.VerifiedSmartContractController, :create)
    end

    if Application.compile_env(:block_scout_web, __MODULE__)[:reading_enabled] do
      forward("/", RPC.RPCTranslator, %{
        "block" => {RPC.BlockController, []},
        "account" => {RPC.AddressController, []},
        "logs" => {RPC.LogsController, []},
        "token" => {RPC.TokenController, []},
        "stats" => {RPC.StatsController, []},
        "contract" => {RPC.ContractController, [:verify]},
        "transaction" => {RPC.TransactionController, []}
      })
    end
  end

  # For backward compatibility. Should be removed
  scope "/" do
    pipe_through(:api)
    alias BlockScoutWeb.API.{EthRPC, RPC}

    if Application.compile_env(:block_scout_web, __MODULE__)[:reading_enabled] do
      post("/eth-rpc", EthRPC.EthController, :eth_request)

      forward("/", RPCTranslatorForwarder, %{
        "block" => {RPC.BlockController, []},
        "account" => {RPC.AddressController, []},
        "logs" => {RPC.LogsController, []},
        "token" => {RPC.TokenController, []},
        "stats" => {RPC.StatsController, []},
        "contract" => {RPC.ContractController, [:verify]},
        "transaction" => {RPC.TransactionController, []}
      })
    end
  end
end<|MERGE_RESOLUTION|>--- conflicted
+++ resolved
@@ -319,13 +319,6 @@
       end
     end
 
-<<<<<<< HEAD
-    scope "/zksync" do
-      if System.get_env("CHAIN_TYPE") == "zksync" do
-        get("/batches", V2.ZkSyncController, :batches)
-        get("/batches/count", V2.ZkSyncController, :batches_count)
-        get("/batches/:batch_number", V2.ZkSyncController, :batch)
-=======
     scope "/proxy" do
       scope "/noves-fi" do
         get("/transactions/:transaction_hash_param", V2.Proxy.NovesFiController, :transaction)
@@ -345,7 +338,14 @@
         get("/accounts", V2.Proxy.AccountAbstractionController, :accounts)
         get("/bundles", V2.Proxy.AccountAbstractionController, :bundles)
         get("/operations", V2.Proxy.AccountAbstractionController, :operations)
->>>>>>> 3a12870e
+      end
+    end
+
+    scope "/zksync" do
+      if System.get_env("CHAIN_TYPE") == "zksync" do
+        get("/batches", V2.ZkSyncController, :batches)
+        get("/batches/count", V2.ZkSyncController, :batches_count)
+        get("/batches/:batch_number", V2.ZkSyncController, :batch)
       end
     end
   end
