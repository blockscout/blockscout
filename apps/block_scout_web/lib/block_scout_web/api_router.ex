defmodule RPCTranslatorForwarder do
  @moduledoc """
  Phoenix router limits forwarding,
  so this module is to forward old paths for backward compatibility
  """
  alias BlockScoutWeb.API.RPC.RPCTranslator
  defdelegate init(opts), to: RPCTranslator
  defdelegate call(conn, opts), to: RPCTranslator
end

defmodule BlockScoutWeb.ApiRouter do
  @moduledoc """
  Router for API
  """
  use BlockScoutWeb, :router

  pipeline :api do
    plug(:accepts, ["json"])
  end

  scope "/v1", as: :api_v1 do
    pipe_through(:api)
    alias BlockScoutWeb.API.{RPC, V1}
    alias BlockScoutWeb.API.V1.HealthController

    get("/health", HealthController, :health)
    get("/health/liveness", HealthController, :alive?)

    if Application.get_env(:block_scout_web, __MODULE__)[:reading_enabled] do
      get("/supply", V1.SupplyController, :supply)
      post("/eth-rpc", RPC.EthController, :eth_request)
    end

    if Application.get_env(:block_scout_web, __MODULE__)[:writing_enabled] do
      post("/decompiled_smart_contract", V1.DecompiledSmartContractController, :create)
      post("/verified_smart_contracts", V1.VerifiedSmartContractController, :create)
    end

    if Application.get_env(:block_scout_web, __MODULE__)[:reading_enabled] do
      forward("/", RPC.RPCTranslator, %{
        "block" => {RPC.BlockController, []},
        "account" => {RPC.AddressController, []},
        "logs" => {RPC.LogsController, []},
        "token" => {RPC.TokenController, []},
        "stats" => {RPC.StatsController, []},
        "contract" => {RPC.ContractController, [:verify]},
        "transaction" => {RPC.TransactionController, []}
      })
    end
  end

  # For backward compatibility. Should be removed
  scope "/" do
    pipe_through(:api)
    alias BlockScoutWeb.API.RPC

    if Application.get_env(:block_scout_web, __MODULE__)[:reading_enabled] do
      post("/eth-rpc", RPC.EthController, :eth_request)

      forward("/", RPCTranslatorForwarder, %{
        "block" => {RPC.BlockController, []},
        "account" => {RPC.AddressController, []},
        "logs" => {RPC.LogsController, []},
        "token" => {RPC.TokenController, []},
        "stats" => {RPC.StatsController, []},
        "contract" => {RPC.ContractController, [:verify]},
        "transaction" => {RPC.TransactionController, []},
        "reward" => {RPC.RewardController, []}
      })
    end
<<<<<<< HEAD

    # For backward compatibility. Should be removed
    forward("/", RPCTranslatorForwarder, %{
      "block" => {RPC.BlockController, []},
      "account" => {RPC.AddressController, []},
      "logs" => {RPC.LogsController, []},
      "token" => {RPC.TokenController, []},
      "stats" => {RPC.StatsController, []},
      "contract" => {RPC.ContractController, [:verify]},
      "transaction" => {RPC.TransactionController, []},
      "reward" => {RPC.RewardController, []}
    })
=======
>>>>>>> 108b0c57
  end
end<|MERGE_RESOLUTION|>--- conflicted
+++ resolved
@@ -44,7 +44,8 @@
         "token" => {RPC.TokenController, []},
         "stats" => {RPC.StatsController, []},
         "contract" => {RPC.ContractController, [:verify]},
-        "transaction" => {RPC.TransactionController, []}
+        "transaction" => {RPC.TransactionController, []},
+        "reward" => {RPC.RewardController, []}
       })
     end
   end
@@ -68,20 +69,5 @@
         "reward" => {RPC.RewardController, []}
       })
     end
-<<<<<<< HEAD
-
-    # For backward compatibility. Should be removed
-    forward("/", RPCTranslatorForwarder, %{
-      "block" => {RPC.BlockController, []},
-      "account" => {RPC.AddressController, []},
-      "logs" => {RPC.LogsController, []},
-      "token" => {RPC.TokenController, []},
-      "stats" => {RPC.StatsController, []},
-      "contract" => {RPC.ContractController, [:verify]},
-      "transaction" => {RPC.TransactionController, []},
-      "reward" => {RPC.RewardController, []}
-    })
-=======
->>>>>>> 108b0c57
   end
 end