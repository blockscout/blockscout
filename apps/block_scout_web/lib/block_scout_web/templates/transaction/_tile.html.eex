<% status = transaction_status(@transaction) %>
<% error_in_internal_tx = @transaction.has_error_in_internal_txs %>
<% current_user = AuthController.current_user(@conn) %>
<% tx_tags = BlockScoutWeb.Models.GetTransactionTags.get_transaction_with_addresses_tags(@transaction, current_user) %>
<div class="tile tile-type-<%= type_suffix(@transaction) %> fade-in <%= status_class(@transaction) %>" data-test="<%= type_suffix(@transaction) %>" data-identifier-hash="<%= @transaction.hash %>">
  <div class="row tile-body" data-selector="token-transfers-toggle" data-test="chain_transaction">
    <!-- Color Block -->
    <div class="tile-transaction-type-block col-md-2 d-flex flex-row flex-md-column">
      <div>
        <%= if error_in_internal_tx do %>
          <%= render BlockScoutWeb.CommonComponentsView, "_i_tooltip_2.html", text: gettext("Error in internal transactions"), additional_classes: ["color-inherit"] %>
        <% end %>
        <span class="tile-label" data-test="transaction_type">
          <%= transaction_display_type(@transaction) %>
        </span>
      </div>
      <span class="tile-status-label ml-2 ml-md-0" data-test="transaction_status">
        <%= if status_class(@transaction) == "tile-status--pending" do %>
          <div class="loading-spinner-small">
            <span class="loading-spinner-block-1"></span>
            <span class="loading-spinner-block-2"></span>
          </div>
        <% end %>
        <%= formatted_result(status) %>
      </span>
    </div>
    <!-- Content -->
    <div class="col-md-7 col-lg-8 d-flex flex-column pr-2 pr-sm-2 pr-md-0">
      <span>
      <div class="text-truncate d-flex">
        <%= render "_link.html", transaction_hash: @transaction.hash, data_test: "address_hash_link" %>
        <% method_name = Transaction.get_method_name(@transaction) %>
        <%= if method_name do %>
          <%= render BlockScoutWeb.FormView, "_tag.html", text: method_name, additional_classes: ["method", "ml-1"] %>
        <% end %>
        <%= if tx_tags.personal_tx_tag && tx_tags.personal_tx_tag.name !== :error do %>
          <%= render BlockScoutWeb.FormView, "_tag.html", text: tx_tags.personal_tx_tag.name, additional_classes: [tag_name_to_label(tx_tags.personal_tx_tag.name), "ml-1"] %>
        <% end %>
        <%= render BlockScoutWeb.AddressView, "_labels.html", tags: tx_tags %>
      </div>
      </span>
      <span>
        <%= @transaction |> BlockScoutWeb.AddressView.address_partial_selector(:from, assigns[:current_address]) |> BlockScoutWeb.RenderHelpers.render_partial() %>
        &rarr;
        <%= @transaction |> BlockScoutWeb.AddressView.address_partial_selector(:to, assigns[:current_address]) |> BlockScoutWeb.RenderHelpers.render_partial() %>
      </span>
      <span class="d-flex flex-md-row flex-column mt-3 mt-md-0">
        <span class="tile-title">
<<<<<<< HEAD
          <%= value(@transaction, include_label: false) %> <%= gettext "CELO" %>
=======
          <%= value(@transaction, include_label: false) %> <%= Explorer.coin_name() %>
>>>>>>> d8d13e38
        </span>
        <span class="ml-0 ml-md-1 text-nowrap">
          <%= formatted_fee(@transaction, denomination: :ether, include_label: false) %> <%= gettext "TX Fee" %>
        </span>
      </span>

      <!-- Transfer -->
      <%= if involves_token_transfers?(@transaction) do %>
        <div class="d-flex flex-column mt-2">
          <% [first_token_transfer | remaining_token_transfers] = @transaction.token_transfers %>

          <%= render "_token_transfer.html", address: assigns[:current_address], token_transfer: first_token_transfer %>

          <div class="collapse token-transfer-toggle" id="transaction-<%= @transaction.hash %>">
            <%= for token_transfer <- remaining_token_transfers do %>
              <%= render "_token_transfer.html", address: assigns[:current_address], token_transfer: token_transfer, burn_address_hash: @burn_address_hash %>
            <% end %>
          </div>
        </div>

        <%= if Enum.any?(remaining_token_transfers) do %>
          <div class="token-tile-view-more">
              <%= link gettext("View More Transfers"), to: "#transaction-#{@transaction.hash}", "data-toggle": "collapse", "data-test": "token_transfers_expansion", "data-selector": "token-transfer-open" %>
              <%= link gettext("View Less Transfers"), class: "d-none", to: "#transaction-#{@transaction.hash}", "data-toggle": "collapse", "data-selector": "token-transfer-close" %>
          </div>
        <% end %>
      <% end %>
    </div>
    <!-- Block info -->
    <div class="col-md-3 col-lg-2 d-flex flex-row flex-md-column flex-nowrap justify-content-center text-md-right mt-3 mt-md-0 tile-bottom">
      <span class="mr-2 mr-md-0 order-1">
        <%= @transaction |> block_number() |> BlockScoutWeb.RenderHelpers.render_partial() %>
      </span>
      <span class="mr-2 mr-md-0 order-2" in-tile data-from-now="<%= block_timestamp(@transaction) %>"></span>
      <%= if from_or_to_address?(@transaction, assigns[:current_address]) do %>
        <span class="mr-2 mr-md-0 order-0 order-md-3">
          <%= if @transaction.from_address_hash == assigns[:current_address].hash do %>
            <span data-test="transaction_type" class="badge badge-danger tile-badge">
              <%= gettext "OUT" %>
            </span>
          <% else %>
            <span data-test="transaction_type" class="badge badge-success tile-badge">
              <%= gettext "IN" %>
            </span>
          <% end %>
        </span>
      <% end %>
    </div>
  </div>
</div><|MERGE_RESOLUTION|>--- conflicted
+++ resolved
@@ -46,11 +46,7 @@
       </span>
       <span class="d-flex flex-md-row flex-column mt-3 mt-md-0">
         <span class="tile-title">
-<<<<<<< HEAD
-          <%= value(@transaction, include_label: false) %> <%= gettext "CELO" %>
-=======
           <%= value(@transaction, include_label: false) %> <%= Explorer.coin_name() %>
->>>>>>> d8d13e38
         </span>
         <span class="ml-0 ml-md-1 text-nowrap">
           <%= formatted_fee(@transaction, denomination: :ether, include_label: false) %> <%= gettext "TX Fee" %>
