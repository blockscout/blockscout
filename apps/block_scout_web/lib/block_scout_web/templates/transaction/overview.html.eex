<% block = @transaction.block %>
<% from_address_hash = @transaction.from_address_hash %>
<% to_address_hash = @transaction.to_address_hash %>
<% created_address_hash = @transaction.created_contract_address_hash %>
<% type = if @transaction.type == 2, do: "2 (EIP-1559)", else: @transaction.type %>
<% base_fee_per_gas = if block, do: block.base_fee_per_gas, else: nil %>
<% max_priority_fee_per_gas = @transaction.max_priority_fee_per_gas %>
<% max_fee_per_gas = @transaction.max_fee_per_gas %>
<% burned_fee =
  if !is_nil(max_fee_per_gas) and !is_nil(@transaction.gas_used) and !is_nil(base_fee_per_gas) do
    if Decimal.cmp(max_fee_per_gas.value, 0) == :eq do
      %Wei{value: Decimal.new(0)}
    else
      Wei.mult(base_fee_per_gas, @transaction.gas_used)
    end
  else
    nil
  end %>
<% %Wei{value: burned_fee_decimal} = if is_nil(burned_fee), do: %Wei{value: Decimal.new(0)}, else: burned_fee %>
<% priority_fee_per_gas = if is_nil(max_priority_fee_per_gas) or is_nil(base_fee_per_gas), do: nil, else: Enum.min_by([max_priority_fee_per_gas, Wei.sub(max_fee_per_gas, base_fee_per_gas)], fn x -> Wei.to(x, :wei) end) %>
<% priority_fee = if is_nil(priority_fee_per_gas), do: nil, else: Wei.mult(priority_fee_per_gas, @transaction.gas_used) %>
<% decoded_input_data = decoded_input_data(@transaction) %>
<% status = transaction_status(@transaction) %>
<% circles_addresses_list = CustomContractsHelpers.get_custom_addresses_list(:circles_addresses) %>
<% address_hash_str = if to_address_hash, do: "0x" <> Base.encode16(to_address_hash.bytes, case: :lower), else: nil %>
<% fee_token = get_fee_token_name(@transaction) %>
<% {:ok, created_from_address} = if to_address_hash, do: Chain.hash_to_address(to_address_hash), else: {:ok, nil} %>
<% created_from_address_hash_str = if from_address_hash(created_from_address), do: "0x" <> Base.encode16(from_address_hash(created_from_address).bytes, case: :lower), else: nil %>
<section class="fs-14" data-page="transaction-details" data-page-transaction-hash="<%= @transaction %>">
  <div class="row">
    <div class="col-md-12">
      <!-- Transaction Details -->
      <div class="card mb-3">
        <div class="card-body">
          <%= cond do %>
            <% Enum.member?(circles_addresses_list, address_hash_str) -> %>
              <div class="custom-dapp-header-container">
                <img class="custom-address-icon"/>
              </div>
            <% Enum.member?(circles_addresses_list, created_from_address_hash_str) -> %>
              <div class="custom-dapp-header-container">
                <img class="custom-address-icon"/>
              </div>
            <% true -> %>
              <%= nil %>
          <% end %>
          <h1 class="card-title">
            <div style="display: inline-block; vertical-align: bottom; line-height: 25px;">
              <%= gettext "Transaction Details" %>
            </div>
          </h1>
          <%= if status == :pending do %>
            <div class="tile tile-muted d-flex justify-content-center align-items-center mb-4">
              <div class="loading-spinner">
                <span class="loading-spinner-block-1"></span>
                <span class="loading-spinner-block-2"></span>
              </div>
              <%= gettext("This transaction is pending confirmation.") %>
            </div>
          <% end %>
          <div class="d-flex flex-row">
            <%= if show_tenderly_link?() do %>
              <div class="mr-4 mb-4">
                <%= render BlockScoutWeb.CommonComponentsView, "_tenderly_link.html",
                    transaction_hash: @transaction.hash,
                    tenderly_chain_path: tenderly_chain_path() %>
              </div>
            <% end %>
          </div>
          <dl class="row">
            <dt class="col-sm-3 col-lg-2 text-muted">
              <%= render BlockScoutWeb.CommonComponentsView, "_i_tooltip_2.html",
              text: gettext("Unique character string (TxID) assigned to every verified transaction.") %>
              <%= gettext "Transaction Hash" %>
            </dt>
            <dd class="col-sm-9 col-lg-10" style="word-break: break-all;">
              <span class="transaction-details-address" data-test="transaction_detail_hash"><%= @transaction %> </span>
              <%= render BlockScoutWeb.CommonComponentsView, "_btn_copy.html",
                  additional_classes: ["btn-copy-icon-small", "btn-copy-icon-custom", "btn-copy-icon-no-borders"],
                  clipboard_text: @transaction,
                  aria_label: gettext("Copy Transaction Hash"),
                  title: gettext("Copy Txn Hash") %>
            </dd>
          </dl>
          <!-- Verify in other explorers -->
          <!-- <%= render BlockScoutWeb.AddressView, "_verify_other_explorers.html", hash: hash(@transaction), type: "tx" %> -->
          <!-- Result -->
          <dl class="row">
            <dt class="col-sm-3 col-lg-2 text-muted">
              <%= render BlockScoutWeb.CommonComponentsView, "_i_tooltip_2.html",
              text: gettext("Current transaction state: Success, Failed (Error), or Pending (In Process)") %>
              <%= gettext "Result" %>
            </dt>
            <dd class="col-sm-9 col-lg-10">
              <% formatted_result = BlockScoutWeb.TransactionView.formatted_result(status) %>
              <span class="mr-4" data-transaction-status="<%= formatted_result %>"><%= render BlockScoutWeb.CommonComponentsView, "_status_icon.html", status: status %><%= formatted_result %></span>
            </dd>
          </dl>
          <!-- Status -->
          <dl class="row">
            <dt class="col-sm-3 col-lg-2 text-muted">
              <%= render BlockScoutWeb.CommonComponentsView, "_i_tooltip_2.html",
              text: gettext("The status of the transaction: Confirmed or Unconfirmed.") %>
              <%= gettext "Status" %>
            </dt>
            <dd class="col-sm-9 col-lg-10">
              <% formatted_status = BlockScoutWeb.TransactionView.formatted_status(status) %>
              <% confirmations = confirmations(@transaction, block_height: @block_height) %>
              <span class="mr-4">
                <span data-transaction-status="<%= formatted_status %>">
                  <%= if status == :pending do %>
                    <%= render BlockScoutWeb.FormView, "_tag.html", text: formatted_status, additional_classes: ["large"] %></span>
                  <% else %>
                    <%= render BlockScoutWeb.FormView, "_tag.html", text: formatted_status, additional_classes: ["success", "large"] %></span>
                  <% end %>

                <%= if confirmations > 0 do %>
                  <span class="bs-label large ml-2 confirmations-label"><%= gettext "Confirmed by " %><span data-selector="block-confirmations"><%= confirmations %></span><%= " " <> confirmations_ds_name(confirmations) %></span>
                <% end %>
              </span>
            </dd>
          </dl>
          <!-- Revert reason -->
          <%= if status == {:error, "Reverted"} || status == {:error, "execution reverted"} do %>
          <dl class="row">
            <dt class="col-sm-3 col-lg-2 text-muted">
              <%= render BlockScoutWeb.CommonComponentsView, "_i_tooltip_2.html",
                text: gettext("The revert reason of the transaction.") %>
              <%= gettext "Revert reason" %> </dt>
            <dd class="col-sm-9 col-lg-10">
              <%= case BlockScoutWeb.TransactionView.transaction_revert_reason(@transaction) do %>
                <% {:error, :contract_not_verified, candidates} when candidates != [] -> %>
                  <% {:ok, method_id, text, mapping} = Enum.at(candidates, 0) %>
                  <%= render(BlockScoutWeb.TransactionView, "_decoded_input_body.html", method_id: method_id, text: text, mapping: mapping, error: true) %>
                <% {:ok, method_id, text, mapping} -> %>
                  <%= render(BlockScoutWeb.TransactionView, "_decoded_input_body.html", method_id: method_id, text: text, mapping: mapping, error: true) %>
                <% _ -> %>
                  <% hex = BlockScoutWeb.TransactionView.get_pure_transaction_revert_reason(@transaction) %>
                  <% utf8 = BlockScoutWeb.TransactionView.decoded_revert_reason(@transaction) %>
                  <div class="tile tile-muted">
                      <pre class="pre-scrollable pre-scrollable-shorty pre-wrap mb-0"><code>Raw:<%= raw("\t") %><%= hex %><%= raw("\n") %>UTF-8:<%= raw("\t") %><%= utf8 %></code></pre>
                  </div>
              <% end %>
            </dd>
          </dl>
          <% end %>
          <!-- Block -->
          <dl class="row">
            <dt class="col-sm-3 col-lg-2 text-muted">
              <%= render BlockScoutWeb.CommonComponentsView, "_i_tooltip_2.html",
                text: gettext("Block number containing the transaction.") %>
              <%= gettext "Block" %></dt>
            <dd class="col-sm-9 col-lg-10" data-selector="block-number">
              <%= if block do %>
                <%= link(
                      block,
                      class: "transaction__link",
                      to: block_path(@conn, :show, block)
                    ) %>
              <% else %>
                <%= formatted_result(status) %>
              <% end %>
            </dd>
          </dl>
          <!-- Timestamp -->
          <%= if block && block.timestamp do %>
            <dl class="row">
              <dt class="col-sm-3 col-lg-2 text-muted">
                <%= render BlockScoutWeb.CommonComponentsView, "_i_tooltip_2.html",
                  text: gettext("Date & time of transaction inclusion, including length of time for confirmation.") %>
                <%= gettext "Timestamp" %>
              </dt>
              <dd class="col-sm-9 col-lg-10" data-selector="block-timestamp">
                <i class="fa-regular fa-clock"></i>
                <span>
                  <span data-from-now="<%= block.timestamp %>"></span>
                </span>
                <%= case processing_time_duration(@transaction) do %>
                  <% :pending -> %>
                    <% nil %>
                  <% :unknown -> %>
                    <% nil %>
                  <% {:ok, interval_string} -> %>
                    | <%= gettext("Confirmed within") %> <%= interval_string %>
                <% end %>
              </dd>
            </dl>
          <% end %>
          <!-- From -->
          <dl class="row">
            <dt class="col-sm-3 col-lg-2 text-muted">
              <%= render BlockScoutWeb.CommonComponentsView, "_i_tooltip_2.html",
                text: gettext("Address (external or contract) sending the transaction.") %>
              <%= gettext "From" %></dt>
            <dd class="col-sm-9 col-lg-10">
              <%= link(
                from_address_hash,
                to: address_path(@conn, :show, from_address_hash)
              ) %>
              <%= render BlockScoutWeb.CommonComponentsView, "_btn_copy.html",
                additional_classes: ["btn-copy-icon-small", "btn-copy-icon-custom", "btn-copy-icon-no-borders"],
                clipboard_text: from_address_hash,
                aria_label: gettext("Copy From Address"),
                title: gettext("Copy From Address") %>
            </dd>
          </dl>
          <!-- To -->
          <% to_address = @transaction |> Map.get(:to_address) || @transaction |> Map.get(:created_contract_address) %>
          <% recipient_address_hash = to_address_hash || created_address_hash %>
          <dl class="row">
            <dt class="col-sm-3 col-lg-2 text-muted">
              <%= render BlockScoutWeb.CommonComponentsView, "_i_tooltip_2.html",
                text: gettext("Address (external or contract) receiving the transaction.") %>
              <%= if BlockScoutWeb.AddressView.contract?(to_address) && !created_address_hash do %>
                <%= gettext "Interacted With (To)" %>
              <% else %>
                <%= gettext "To" %>
              <% end %>
            </dt>
            <dd class="col-sm-9 col-lg-10">
              <%= cond do %>
                <% created_address_hash -> %>
                  [<%= gettext("Contract") %>&nbsp;
                  <%= link(
                    recipient_address_hash,
                    to: address_path(@conn, :show, recipient_address_hash)
                  ) %>
                  &nbsp;<%= gettext("created") %>]
                  <%= render BlockScoutWeb.CommonComponentsView, "_btn_copy.html",
                    additional_classes: ["btn-copy-icon-small", "btn-copy-icon-custom", "btn-copy-icon-no-borders"],
                    clipboard_text: recipient_address_hash,
                    aria_label: gettext("Copy To Address"),
                    title: gettext("Copy To Address") %>
                <% recipient_address_hash -> %>
                  <%= link(
                    recipient_address_hash,
                    to: address_path(@conn, :show, recipient_address_hash)
                  ) %>
                  <%= render BlockScoutWeb.CommonComponentsView, "_btn_copy.html",
                    additional_classes: ["btn-copy-icon-small", "btn-copy-icon-custom", "btn-copy-icon-no-borders"],
                    clipboard_text: recipient_address_hash,
                    aria_label: gettext("Copy To Address"),
                    title: gettext("Copy To Address") %>
                <% true -> %>
              <% end %>
            </dd>
          </dl>
          <%= case token_transfer_type(@transaction) do %>
            <% {_type, %{token_transfers: token_transfers} = transaction_with_transfers} when is_list(token_transfers) and token_transfers != [] -> %>
              <!-- Tokens Transferred -->
              <% %{transfers: transfers, mintings: mintings, burnings: burnings, creations: creations} = aggregate_token_transfers(transaction_with_transfers.token_transfers) %>
              <%= if Enum.count(transfers) > 0 do %>
                <dl class="row">
                  <dt class="col-sm-3 col-lg-2 text-muted">
                    <%= render BlockScoutWeb.CommonComponentsView, "_i_tooltip_2.html",
                      text: gettext("List of token transferred in the transaction.") %>
                    <%= gettext "Tokens Transferred" %></dt>
                  <dd class="col-sm-9 col-lg-10 transfers-list-mobile-container">
                    <table cellpadding="3" cellspacing="0">
                      <%= for transfer <- transfers do %>
                        <%= render BlockScoutWeb.TransactionView, "_total_transfers_from_to.html", Map.put(assigns, :transfer, transfer) %>
                      <% end %>
                    </table>
                  </dd>
                </dl>
              <% end %>
              <!-- Tokens Minted -->
              <%= if Enum.count(mintings) > 0 do %>
                <dl class="row">
                  <dt class="col-sm-3 col-lg-2 text-muted">
                    <%= render BlockScoutWeb.CommonComponentsView, "_i_tooltip_2.html",
                      text: gettext("List of token minted in the transaction.") %>
                    <%= gettext "Tokens Minted" %>
                  </dt>
                  <dd class="col-sm-9 col-lg-10 transfers-list-mobile-container">
                    <table cellpadding="3" cellspacing="0">
                      <%= for minting <- mintings do %>
                        <%= render BlockScoutWeb.TransactionView, "_total_transfers_from_to.html", Map.put(assigns, :transfer, minting) %>
                      <% end %>
                    </table>
                  </dd>
                </dl>
              <% end %>
              <!-- Tokens Burnt -->
              <%= if Enum.count(burnings) > 0 do %>
                <dl class="row">
                  <dt class="col-sm-3 col-lg-2 text-muted">
                    <%= render BlockScoutWeb.CommonComponentsView, "_i_tooltip_2.html",
                      text: gettext("List of token burnt in the transaction.") %>
                    <%= gettext "Tokens Burnt" %></dt>
                  <dd class="col-sm-9 col-lg-10 transfers-list-mobile-container">
                  <%= for burning  <- burnings do %>
                    <table cellpadding="3" cellspacing="0">
                      <%= render BlockScoutWeb.TransactionView, "_total_transfers_from_to.html", Map.put(assigns, :transfer, burning) %>
                    </table>
                  <% end %>
                  </dd>
                </dl>
              <% end %>

              <%= if Enum.count(creations) > 0 do %>
                <dl class="row">
                  <dt class="col-sm-3 col-lg-2 text-muted">
                    <%= render BlockScoutWeb.CommonComponentsView, "_i_tooltip_2.html",
                      text: gettext("List of ERC-1155 tokens created in the transaction.") %>
                    <%= gettext "Tokens Created" %></dt>
                  <dd class="col-sm-9 col-lg-10 transfers-list-mobile-container">
                  <%= for creation  <- creations do %>
                    <table cellpadding="3" cellspacing="0">
                      <%= render BlockScoutWeb.TransactionView, "_total_transfers_from_to.html", Map.put(assigns, :transfer, creation) %>
                    </table>
                  <% end %>
                  </dd>
                </dl>
              <% end %>
            <% _ -> %>
          <% end %>
          <!-- Value -->
          <dl class="row">
            <dt class="col-sm-3 col-lg-2 text-muted">
              <%= render BlockScoutWeb.CommonComponentsView, "_i_tooltip_2.html",
                text: gettext("Value sent in CELO (and USD) if applicable.") %>
              <%= gettext "Value" %>
            </dt>
            <dd class="col-sm-9 col-lg-10"> <%= value(@transaction) %>
            <%= if !empty_exchange_rate?(@exchange_rate) do %>
              (<span data-wei-value=<%= @transaction.value.value %>
                data-usd-exchange-rate=<%= @exchange_rate.usd_value %>>
              </span>)
            <% end %>
            </dd>
          </dl>
          <!-- Transaction Fee -->
          <dl class="row">
            <dt class="col-sm-3 col-lg-2 text-muted">
              <%= render BlockScoutWeb.CommonComponentsView, "_i_tooltip_2.html",
                text: gettext("Total transaction fee.") %>
              <%= gettext "Transaction Fee" %>
            </dt>
            <dd class="col-sm-9 col-lg-10">
              <%= formatted_fee(@transaction, denomination: :ether, currency: fee_token.symbol) %>
              <%= if !empty_exchange_rate?(@exchange_rate) do %>
                (<span data-wei-value=<%= fee(@transaction) %> data-usd-exchange-rate=<%= @exchange_rate.usd_value %>></span>)
              <% end %>
            </dd>
          </dl>
          <!-- Gas Price -->
          <dl class="row">
            <dt class="col-sm-3 col-lg-2 text-muted">
              <%= render BlockScoutWeb.CommonComponentsView, "_i_tooltip_2.html",
                text: gettext("Price per unit of gas specified by the sender. Higher gas prices can prioritize transaction inclusion during times of high usage.") %>
              <%= gettext "Gas Price" %>
            </dt>
            <dd class="col-sm-9 col-lg-10">
              <%= formatted_gas_price(@transaction) %> <%= fee_token.symbol %>
            </dd>
          </dl>
          <%= if !is_nil(type) do %>
            <dl class="row">
              <dt class="col-sm-3 col-lg-2 text-muted">
                <%= render BlockScoutWeb.CommonComponentsView, "_i_tooltip_2.html",
                  text: gettext("Transaction type, introduced in EIP-2718.") %>
                <%= gettext "Transaction Type" %>
              </dt>
              <dd class="col-sm-9 col-lg-10"> <%= type %> </dd>
            </dl>
          <% end %>
          <hr>
          <!-- Gas Limit -->
          <dl class="row">
            <dt class="col-sm-3 col-lg-2 text-muted">
              <%= render BlockScoutWeb.CommonComponentsView, "_i_tooltip_2.html",
                text: gettext("Maximum gas amount approved for the transaction.") %>
              <%= gettext "Gas Limit" %>
            </dt>
            <dd class="col-sm-9 col-lg-10"> <%= format_gas_limit(@transaction.gas) %> </dd>
          </dl>
          <%= if !is_nil(max_fee_per_gas) do %>
            <dl class="row">
              <dt class="col-sm-3 col-lg-2 text-muted">
                <%= render BlockScoutWeb.CommonComponentsView, "_i_tooltip_2.html",
                  text: gettext("Maximum total amount per unit of gas a user is willing to pay for a transaction, including base fee and priority fee.") %>
                <%= gettext "Max Fee per Gas" %>
              </dt>
              <dd class="col-sm-9 col-lg-10"> <%= format_wei_value(max_fee_per_gas, :gwei) %> </dd>
            </dl>
          <% end %>
          <%= if !is_nil(max_priority_fee_per_gas) do %>
            <dl class="row">
              <dt class="col-sm-3 col-lg-2 text-muted">
                <%= render BlockScoutWeb.CommonComponentsView, "_i_tooltip_2.html",
                  text: gettext("User defined maximum fee (tip) per unit of gas paid to validator for transaction prioritization.") %>
                <%= gettext "Max Priority Fee per Gas" %>
              </dt>
              <dd class="col-sm-9 col-lg-10"> <%= format_wei_value(max_priority_fee_per_gas, :gwei) %> </dd>
            </dl>
          <% end %>
          <%= if !is_nil(priority_fee) do %>
            <dl class="row">
              <dt class="col-sm-3 col-lg-2 text-muted">
                <%= render BlockScoutWeb.CommonComponentsView, "_i_tooltip_2.html",
                  text: gettext("User-defined tip sent to validator for transaction priority/inclusion.") %>
                <%= gettext "Priority Fee / Tip" %>
              </dt>
              <dd class="col-sm-9 col-lg-10"> <%= format_wei_value(priority_fee, :ether) %> </dd>
            </dl>
          <% end %>
           <%= if !is_nil(burned_fee) do %>
            <dl class="row">
              <dt class="col-sm-3 col-lg-2 text-muted">
                <%= render BlockScoutWeb.CommonComponentsView, "_i_tooltip_2.html",
                  text: gettext("Amount of") <> " " <> gettext("CELO") <> " " <> gettext("burned for this transaction. Equals Block Base Fee per Gas * Gas Used.") %>
                <%= gettext "Transaction Burnt Fee" %>
              </dt>
<<<<<<< HEAD
              <dd class="col-sm-9 col-lg-10"><i class="fas fa-fire i-tooltip-2"></i> <%= format_wei_value(burned_fee, :gwei) %>
=======
              <dd class="col-sm-9 col-lg-10"><i class="fa-solid fa-fire i-tooltip-2"></i> <%= format_wei_value(burned_fee, :ether) %>
>>>>>>> b9ce8757
                <%= unless empty_exchange_rate?(@exchange_rate) do %>
                  (<span data-wei-value=<%= burned_fee_decimal %> data-usd-exchange-rate=<%= @exchange_rate.usd_value %>></span>)
                <% end %>
              </dd>
            </dl>
          <% end %>
          <!-- Gas Used by Transaction -->
          <dl class="row">
            <dt class="col-sm-3 col-lg-2 text-muted transaction-gas-used">
              <%= render BlockScoutWeb.CommonComponentsView, "_i_tooltip_2.html",
                text: gettext("Actual gas amount used by the transaction.") %>
              <%= gettext "Gas Used by Transaction" %>
            </dt>
            <% gas_used_perc = gas_used_perc(@transaction) %>
            <dd class="col-sm-9 col-lg-10"> <%= gas_used(@transaction) %> <%= if gas_used_perc, do: "| #{gas_used_perc}%" %></dd>
          </dl>
          <!-- Nonce, Index in Block -->
          <dl class="row">
            <dt class="col-sm-3 col-lg-2 text-muted">
              <%= render BlockScoutWeb.CommonComponentsView, "_i_tooltip_2.html",
                text: gettext("Transaction number from the sending address. Each transaction sent from an address increments the nonce by 1.") %>
              <%= gettext "Nonce" %><span class="index-label ml-2"
                                          data-toggle="tooltip"
                                          title="<%= gettext("Index position of Transaction in the block.") %>"><%= gettext "Position" %></span>
            </dt>
            <dd class="col-sm-9 col-lg-10"> <%= @transaction.nonce %><span class="index-label ml-2"><%= if block, do: @transaction.index, else: formatted_result(status) %></span> </dd>
          </dl>
          <%= unless value_transfer?(@transaction) do %>
            <dl class="row">
              <dt class="col-sm-3 col-lg-2 text-muted">
                <%= render BlockScoutWeb.CommonComponentsView, "_i_tooltip_2.html",
                  text: gettext("Binary data included with the transaction. See input / logs below for additional info.") %>
                <%= gettext "Raw Input" %>
              </dt>
              <dd class="col-sm-9 col-lg-10">
                <div class="d-flex mb-3 justify-content-between">
                  <!-- Dropdown -->
                  <div class="dropdown">
                    <button class="btn-dropdown-line large dropdown-toggle" type="button" id="tx-input-decoding-button" data-toggle="dropdown" aria-haspopup="true" aria-expanded="false">
                      <%= gettext("Hex (Default)") %>
                    </button>
                    <div class="dropdown-menu" aria-labelledby="transaction-input-decoding-button">
                      <a href class="dropdown-item large tx-input-dropdown" data-target=".tx-raw-input" data-target-to-hide=".tx-utf8-input" id="tx-dropdown-raw">
                        <%= gettext("Hex (Default)") %>
                      </a>
                      <a href class="dropdown-item large tx-input-dropdown" data-target=".tx-utf8-input" data-target-to-hide=".tx-raw-input" id="tx-dropdown-utf8">
                        <%= gettext("UTF-8") %>
                      </a>
                    </div>
                  </div>
                  <div class="btn-copy-tx-raw-input-container">
                    <!-- Copy Hex input -->
                    <%= render BlockScoutWeb.CommonComponentsView, "_btn_copy.html",
                        id: "tx-raw-input",
                        additional_classes: ["btn-copy-icon-small", "btn-copy-icon-no-borders", "btn-copy-icon-ml-0", "btn-copy-tx-raw-input", "tx-raw-input"],
                        clipboard_text: @transaction.input,
                        aria_label: gettext("Copy Value"),
                        title: gettext("Copy Txn Hex Input") %>
                    <!-- Copy UTF-8 input  -->
                    <%= render BlockScoutWeb.CommonComponentsView, "_btn_copy.html",
                        additional_classes: ["btn-copy-icon-small", "btn-copy-icon-no-borders", "btn-copy-icon-ml-0", "btn-copy-tx-raw-input", "tx-utf8-input"],
                        clipboard_text: @transaction.input.bytes,
                        aria_label: gettext("Copy Value"),
                        title: gettext("Copy Txn UTF-8 Input"),
                        style: "display: none;" %>
                  </div>
                </div>
                <!-- Textarea -->
                <div class="tx-raw-input">
                  <div class="tile tile-muted">
                    <pre class="pre-scrollable pre-scrollable-shorty pre-wrap mb-0"><code><%= @transaction.input %></code></pre>
                  </div>
                </div>
                <!-- Textfield -->
                <div class="tx-utf8-input" style="display: none;">
                  <div class="tile tile-muted">
                    <pre class="pre-scrollable pre-scrollable-shorty pre-wrap mb-0"><code><%= @transaction.input.bytes %></code></pre>
                  </div>
                </div>
              </dd>
            </dl>
          <% end %>
        </div>
      </div>
    </div>
  </div>

  <%= unless skip_decoding?(@transaction) do %>
    <div class="row">
      <div class="col-md-12">
        <%= render BlockScoutWeb.TransactionView, "_decoded_input.html", Map.put(assigns, :decoded_input_data, decoded_input_data) %>
      </div>
    </div>
  <% end %>
  <script defer data-cfasync="false" src="<%= static_path(@conn, "/js/transaction.js") %>"></script>
</section><|MERGE_RESOLUTION|>--- conflicted
+++ resolved
@@ -412,11 +412,7 @@
                   text: gettext("Amount of") <> " " <> gettext("CELO") <> " " <> gettext("burned for this transaction. Equals Block Base Fee per Gas * Gas Used.") %>
                 <%= gettext "Transaction Burnt Fee" %>
               </dt>
-<<<<<<< HEAD
-              <dd class="col-sm-9 col-lg-10"><i class="fas fa-fire i-tooltip-2"></i> <%= format_wei_value(burned_fee, :gwei) %>
-=======
               <dd class="col-sm-9 col-lg-10"><i class="fa-solid fa-fire i-tooltip-2"></i> <%= format_wei_value(burned_fee, :ether) %>
->>>>>>> b9ce8757
                 <%= unless empty_exchange_rate?(@exchange_rate) do %>
                   (<span data-wei-value=<%= burned_fee_decimal %> data-usd-exchange-rate=<%= @exchange_rate.usd_value %>></span>)
                 <% end %>
