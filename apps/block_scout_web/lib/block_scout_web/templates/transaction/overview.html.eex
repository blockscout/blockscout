<% block = @transaction.block %>
<% from_address_hash = @transaction.from_address_hash %>
<% from_address = @transaction.from_address %>
<% to_address_hash = @transaction.to_address_hash %>
<% created_address_hash = @transaction.created_contract_address_hash %>
<% type = if @transaction.type == 2, do: "2 (EIP-1559)", else: @transaction.type %>
<% base_fee_per_gas = if block, do: block.base_fee_per_gas, else: nil %>
<% max_priority_fee_per_gas = @transaction.max_priority_fee_per_gas %>
<% max_fee_per_gas = @transaction.max_fee_per_gas %>
<% burned_fee =
  if !is_nil(max_fee_per_gas) and !is_nil(@transaction.gas_used) and !is_nil(base_fee_per_gas) do
    if Decimal.compare(max_fee_per_gas.value, 0) == :eq do
      %Wei{value: Decimal.new(0)}
    else
      Wei.mult(base_fee_per_gas, @transaction.gas_used)
    end
  else
    nil
  end %>
<% %Wei{value: burned_fee_decimal} = if is_nil(burned_fee), do: %Wei{value: Decimal.new(0)}, else: burned_fee %>
<% priority_fee_per_gas = if is_nil(max_priority_fee_per_gas) or is_nil(base_fee_per_gas), do: nil, else: Enum.min_by([max_priority_fee_per_gas, Wei.sub(max_fee_per_gas, base_fee_per_gas)], fn x -> Wei.to(x, :wei) end) %>
<% priority_fee = if is_nil(priority_fee_per_gas), do: nil, else: Wei.mult(priority_fee_per_gas, @transaction.gas_used) %>
<% decoded_input_data = decoded_input_data(@transaction) %>
<% status = transaction_status(@transaction) %>
<% circles_addresses_list = CustomContractsHelpers.get_custom_addresses_list(:circles_addresses) %>
<% address_hash_str = if to_address_hash, do: "0x" <> Base.encode16(to_address_hash.bytes, case: :lower), else: nil %>
<% fee_token = get_fee_token_name(@transaction) %>
<% {:ok, created_from_address} = if to_address_hash, do: Chain.hash_to_address(to_address_hash), else: {:ok, nil} %>
<% created_from_address_hash_str = if from_address_hash(created_from_address), do: "0x" <> Base.encode16(from_address_hash(created_from_address).bytes, case: :lower), else: nil %>
<section class="fs-14" data-page="transaction-details" data-page-transaction-hash="<%= @transaction %>">
  <div class="row">
    <div class="col-md-12">
      <!-- Transaction Details -->
      <div class="card mb-3">
        <div class="card-body">
          <%= cond do %>
            <% Enum.member?(circles_addresses_list, address_hash_str) -> %>
              <div class="custom-dapp-header-container">
                <img class="custom-address-icon"/>
              </div>
            <% Enum.member?(circles_addresses_list, created_from_address_hash_str) -> %>
              <div class="custom-dapp-header-container">
                <img class="custom-address-icon"/>
              </div>
            <% true -> %>
              <%= nil %>
          <% end %>
          <h1 class="card-title">
            <div style="display: inline-block; vertical-align: bottom; line-height: 25px;">
              <%= gettext "Transaction Details" %>
              <% personal_tx_tag = if assigns[:tx_tags], do: @tx_tags.personal_tx_tag, else: nil %>
              <%= if personal_tx_tag && personal_tx_tag.name !== :error do %>
                <%= render BlockScoutWeb.FormView, "_tag.html", text: personal_tx_tag.name, additional_classes: [tag_name_to_label(personal_tx_tag.name), "ml-1"] %>
              <% end %>
              <%= render BlockScoutWeb.AddressView, "_labels.html", tags: @tx_tags %>
            </div>
          </h1>
          <%= if status == :pending do %>
            <div class="tile tile-muted d-flex justify-content-center align-items-center mb-4">
              <div class="loading-spinner">
                <span class="loading-spinner-block-1"></span>
                <span class="loading-spinner-block-2"></span>
              </div>
              <%= gettext("This transaction is pending confirmation.") %>
            </div>
          <% end %>
          <div class="d-flex flex-row">
            <%= if show_tenderly_link?() do %>
              <div class="mr-4 mb-4">
                <%= render BlockScoutWeb.CommonComponentsView, "_tenderly_link.html",
                    transaction_hash: @transaction.hash,
                    tenderly_chain_path: tenderly_chain_path() %>
              </div>
            <% end %>
          </div>
          <dl class="row">
            <dt class="col-sm-3 col-lg-2 text-muted">
              <%= render BlockScoutWeb.CommonComponentsView, "_i_tooltip_2.html",
              text: gettext("Unique character string (TxID) assigned to every verified transaction.") %>
              <%= gettext "Transaction Hash" %>
            </dt>
            <dd class="col-sm-9 col-lg-10" style="word-break: break-all;">
              <span class="transaction-details-address" data-test="transaction_detail_hash"><%= @transaction %> </span>
              <%= render BlockScoutWeb.CommonComponentsView, "_btn_copy.html",
                  additional_classes: ["btn-copy-icon-small", "btn-copy-icon-custom", "btn-copy-icon-no-borders"],
                  clipboard_text: @transaction,
                  aria_label: gettext("Copy Transaction Hash"),
                  title: gettext("Copy Txn Hash") %>
            </dd>
          </dl>
          <!-- Verify in other explorers -->
          <!-- <%= render BlockScoutWeb.AddressView, "_verify_other_explorers.html", hash: hash(@transaction), type: "tx" %> -->
          <!-- Result -->
          <dl class="row">
            <dt class="col-sm-3 col-lg-2 text-muted">
              <%= render BlockScoutWeb.CommonComponentsView, "_i_tooltip_2.html",
              text: gettext("Current transaction state: Success, Failed (Error), or Pending (In Process)") %>
              <%= gettext "Result" %>
            </dt>
            <dd class="col-sm-9 col-lg-10">
              <% formatted_result = BlockScoutWeb.TransactionView.formatted_result(status) %>
              <span class="mr-4" data-transaction-status="<%= formatted_result %>"><%= render BlockScoutWeb.CommonComponentsView, "_status_icon.html", status: status %><%= formatted_result %></span>
            </dd>
          </dl>
          <!-- Status -->
          <dl class="row">
            <dt class="col-sm-3 col-lg-2 text-muted">
              <%= render BlockScoutWeb.CommonComponentsView, "_i_tooltip_2.html",
              text: gettext("The status of the transaction: Confirmed or Unconfirmed.") %>
              <%= gettext "Status" %>
            </dt>
            <dd class="col-sm-9 col-lg-10">
              <% formatted_status = BlockScoutWeb.TransactionView.formatted_status(status) %>
              <% confirmations = confirmations(@transaction, block_height: @block_height) %>
              <span class="mr-4">
                <span data-transaction-status="<%= formatted_status %>">
                  <%= if status == :pending do %>
                    <%= render BlockScoutWeb.FormView, "_tag.html", text: formatted_status, additional_classes: ["large"] %></span>
                  <% else %>
                    <%= render BlockScoutWeb.FormView, "_tag.html", text: formatted_status, additional_classes: ["success", "large"] %></span>
                  <% end %>

                <%= if confirmations > 0 do %>
                  <span class="bs-label large ml-2 confirmations-label"><%= gettext "Confirmed by " %><span data-selector="block-confirmations"><%= confirmations %></span><%= " " <> confirmations_ds_name(confirmations) %></span>
                <% end %>
              </span>
            </dd>
          </dl>
          <!-- Revert reason -->
          <%= if status == {:error, "Reverted"} || status == {:error, "execution reverted"} do %>
          <dl class="row">
            <dt class="col-sm-3 col-lg-2 text-muted">
              <%= render BlockScoutWeb.CommonComponentsView, "_i_tooltip_2.html",
                text: gettext("The revert reason of the transaction.") %>
              <%= gettext "Revert reason" %> </dt>
            <dd class="col-sm-9 col-lg-10">
              <%= case BlockScoutWeb.TransactionView.transaction_revert_reason(@transaction) do %>
                <% {:error, :contract_not_verified, candidates} when candidates != [] -> %>
                  <% {:ok, method_id, text, mapping} = Enum.at(candidates, 0) %>
                  <%= render(BlockScoutWeb.TransactionView, "_decoded_input_body.html", method_id: method_id, text: text, mapping: mapping, error: true) %>
                <% {:ok, method_id, text, mapping} -> %>
                  <%= render(BlockScoutWeb.TransactionView, "_decoded_input_body.html", method_id: method_id, text: text, mapping: mapping, error: true) %>
                <% _ -> %>
                  <% hex = BlockScoutWeb.TransactionView.get_pure_transaction_revert_reason(@transaction) %>
                  <% utf8 = BlockScoutWeb.TransactionView.decoded_revert_reason(@transaction) %>
                  <div class="tile tile-muted">
                      <pre class="pre-scrollable pre-scrollable-shorty pre-wrap mb-0"><code>Raw:<%= raw("\t") %><%= hex %><%= raw("\n") %>UTF-8:<%= raw("\t") %><%= utf8 %></code></pre>
                  </div>
              <% end %>
            </dd>
          </dl>
          <% end %>
          <!-- Block -->
          <dl class="row">
            <dt class="col-sm-3 col-lg-2 text-muted">
              <%= render BlockScoutWeb.CommonComponentsView, "_i_tooltip_2.html",
                text: gettext("Block number containing the transaction.") %>
              <%= gettext "Block" %></dt>
            <dd class="col-sm-9 col-lg-10" data-selector="block-number">
              <%= if block do %>
                <%= link(
                      block,
                      class: "transaction__link",
                      to: block_path(@conn, :show, block)
                    ) %>
              <% else %>
                <%= formatted_result(status) %>
              <% end %>
            </dd>
          </dl>
          <!-- Timestamp -->
          <%= if block && block.timestamp do %>
            <dl class="row">
              <dt class="col-sm-3 col-lg-2 text-muted">
                <%= render BlockScoutWeb.CommonComponentsView, "_i_tooltip_2.html",
                  text: gettext("Date & time of transaction inclusion, including length of time for confirmation.") %>
                <%= gettext "Timestamp" %>
              </dt>
              <dd class="col-sm-9 col-lg-10" data-selector="block-timestamp">
                <i class="fa-regular fa-clock"></i>
                <span>
                  <span data-from-now="<%= block.timestamp %>"></span>
                </span>
                <%= case processing_time_duration(@transaction) do %>
                  <% :pending -> %>
                    <% nil %>
                  <% :unknown -> %>
                    <% nil %>
                  <% {:ok, interval_string} -> %>
                    | <%= gettext("Confirmed within") %> <%= interval_string %>
                <% end %>
              </dd>
            </dl>
          <% end %>
          <!-- From -->
          <dl class="row">
            <dt class="col-sm-3 col-lg-2 text-muted">
              <%= render BlockScoutWeb.CommonComponentsView, "_i_tooltip_2.html",
                text: gettext("Address (external or contract) sending the transaction.") %>
              <%= gettext "From" %></dt>
            <dd class="col-sm-9 col-lg-10">
              <%= render BlockScoutWeb.AddressView, "_link.html", address: from_address, contract: BlockScoutWeb.AddressView.contract?(from_address), use_custom_tooltip: false, trimmed: false %>
              <%= render BlockScoutWeb.AddressView, "_labels.html", tags: @from_tags %>
              <%= render BlockScoutWeb.CommonComponentsView, "_btn_copy.html",
                additional_classes: ["btn-copy-icon-small", "btn-copy-icon-custom", "btn-copy-icon-no-borders"],
                clipboard_text: from_address_hash,
                aria_label: gettext("Copy From Address"),
                title: gettext("Copy From Address") %>
            </dd>
          </dl>
          <!-- To -->
          <% to_address = @transaction |> Map.get(:to_address) || @transaction |> Map.get(:created_contract_address) %>
          <% recipient_address_hash = to_address_hash || created_address_hash %>
          <dl class="row">
            <dt class="col-sm-3 col-lg-2 text-muted">
              <%= render BlockScoutWeb.CommonComponentsView, "_i_tooltip_2.html",
                text: gettext("Address (external or contract) receiving the transaction.") %>
              <%= if BlockScoutWeb.AddressView.contract?(to_address) && !created_address_hash do %>
                <%= gettext "Interacted With (To)" %>
              <% else %>
                <%= gettext "To" %>
              <% end %>
            </dt>
            <dd class="col-sm-9 col-lg-10">
              <%= cond do %>
                <% created_address_hash -> %>
                  [<%= gettext("Contract") %>&nbsp;
                  <%= render BlockScoutWeb.AddressView, "_link.html", address: to_address, contract: BlockScoutWeb.AddressView.contract?(to_address), use_custom_tooltip: false, trimmed: false %>
                  <%= render BlockScoutWeb.AddressView, "_labels.html", tags: @to_tags %>
                  &nbsp;<%= gettext("created") %>]
                  <%= render BlockScoutWeb.CommonComponentsView, "_btn_copy.html",
                    additional_classes: ["btn-copy-icon-small", "btn-copy-icon-custom", "btn-copy-icon-no-borders"],
                    clipboard_text: recipient_address_hash,
                    aria_label: gettext("Copy To Address"),
                    title: gettext("Copy To Address") %>
                <% recipient_address_hash -> %>
                  <%= render BlockScoutWeb.AddressView, "_link.html", address: to_address, contract: BlockScoutWeb.AddressView.contract?(to_address), use_custom_tooltip: false, trimmed: false %>
                  <%= render BlockScoutWeb.AddressView, "_labels.html", tags: @to_tags %>
                  <%= render BlockScoutWeb.CommonComponentsView, "_btn_copy.html",
                    additional_classes: ["btn-copy-icon-small", "btn-copy-icon-custom", "btn-copy-icon-no-borders"],
                    clipboard_text: recipient_address_hash,
                    aria_label: gettext("Copy To Address"),
                    title: gettext("Copy To Address") %>
                <% true -> %>
              <% end %>
            </dd>
          </dl>
          <%= case token_transfer_type(@transaction) do %>
            <% {_type, %{token_transfers: token_transfers} = transaction_with_transfers} when is_list(token_transfers) and token_transfers != [] -> %>
              <!-- Tokens Transferred -->
              <% %{transfers: transfers, mintings: mintings, burnings: burnings, creations: creations} = aggregate_token_transfers(transaction_with_transfers.token_transfers) %>
              <%= if Enum.count(transfers) > 0 do %>
                <dl class="row">
                  <dt class="col-sm-3 col-lg-2 text-muted">
                    <%= render BlockScoutWeb.CommonComponentsView, "_i_tooltip_2.html",
                      text: gettext("List of token transferred in the transaction.") %>
                    <%= gettext "Tokens Transferred" %></dt>
                  <dd class="col-sm-9 col-lg-10 transfers-list-mobile-container">
                    <table cellpadding="3" cellspacing="0">
                      <%= for transfer <- transfers do %>
                        <%= render BlockScoutWeb.TransactionView, "_total_transfers_from_to.html", Map.put(assigns, :transfer, transfer) %>
                      <% end %>
                    </table>
                  </dd>
                </dl>
              <% end %>
              <!-- Tokens Minted -->
              <%= if Enum.count(mintings) > 0 do %>
                <dl class="row">
                  <dt class="col-sm-3 col-lg-2 text-muted">
                    <%= render BlockScoutWeb.CommonComponentsView, "_i_tooltip_2.html",
                      text: gettext("List of token minted in the transaction.") %>
                    <%= gettext "Tokens Minted" %>
                  </dt>
                  <dd class="col-sm-9 col-lg-10 transfers-list-mobile-container">
                    <table cellpadding="3" cellspacing="0">
                      <%= for minting <- mintings do %>
                        <%= render BlockScoutWeb.TransactionView, "_total_transfers_from_to.html", Map.put(assigns, :transfer, minting) %>
                      <% end %>
                    </table>
                  </dd>
                </dl>
              <% end %>
              <!-- Tokens Burnt -->
              <%= if Enum.count(burnings) > 0 do %>
                <dl class="row">
                  <dt class="col-sm-3 col-lg-2 text-muted">
                    <%= render BlockScoutWeb.CommonComponentsView, "_i_tooltip_2.html",
                      text: gettext("List of token burnt in the transaction.") %>
                    <%= gettext "Tokens Burnt" %></dt>
                  <dd class="col-sm-9 col-lg-10 transfers-list-mobile-container">
                  <%= for burning  <- burnings do %>
                    <table cellpadding="3" cellspacing="0">
                      <%= render BlockScoutWeb.TransactionView, "_total_transfers_from_to.html", Map.put(assigns, :transfer, burning) %>
                    </table>
                  <% end %>
                  </dd>
                </dl>
              <% end %>

              <%= if Enum.count(creations) > 0 do %>
                <dl class="row">
                  <dt class="col-sm-3 col-lg-2 text-muted">
                    <%= render BlockScoutWeb.CommonComponentsView, "_i_tooltip_2.html",
                      text: gettext("List of ERC-1155 tokens created in the transaction.") %>
                    <%= gettext "Tokens Created" %></dt>
                  <dd class="col-sm-9 col-lg-10 transfers-list-mobile-container">
                  <%= for creation  <- creations do %>
                    <table cellpadding="3" cellspacing="0">
                      <%= render BlockScoutWeb.TransactionView, "_total_transfers_from_to.html", Map.put(assigns, :transfer, creation) %>
                    </table>
                  <% end %>
                  </dd>
                </dl>
              <% end %>
            <% _ -> %>
          <% end %>
          <!-- Value -->
          <dl class="row">
            <dt class="col-sm-3 col-lg-2 text-muted">
              <%= render BlockScoutWeb.CommonComponentsView, "_i_tooltip_2.html",
                text: gettext("Value sent in CELO (and USD) if applicable.") %>
              <%= gettext "Value" %>
            </dt>
            <dd class="col-sm-9 col-lg-10"> <%= value(@transaction) %>
            <%= if !empty_exchange_rate?(@exchange_rate) do %>
              (<span data-wei-value=<%= @transaction.value.value %>
                data-usd-exchange-rate=<%= @exchange_rate.usd_value %>>
              </span>)
            <% end %>
            </dd>
          </dl>
          <!-- Transaction Fee -->
          <dl class="row">
            <dt class="col-sm-3 col-lg-2 text-muted">
              <%= render BlockScoutWeb.CommonComponentsView, "_i_tooltip_2.html",
                text: gettext("Total transaction fee.") %>
              <%= gettext "Transaction Fee" %>
            </dt>
            <dd class="col-sm-9 col-lg-10">
              <%= formatted_fee(@transaction, denomination: :ether, currency: fee_token.symbol) %>
              <%= if !empty_exchange_rate?(@exchange_rate) do %>
                (<span data-wei-value=<%= fee(@transaction) %> data-usd-exchange-rate=<%= @exchange_rate.usd_value %>></span>)
              <% end %>
            </dd>
          </dl>
          <!-- Gas Price -->
          <dl class="row">
            <dt class="col-sm-3 col-lg-2 text-muted">
              <%= render BlockScoutWeb.CommonComponentsView, "_i_tooltip_2.html",
                text: gettext("Price per unit of gas specified by the sender. Higher gas prices can prioritize transaction inclusion during times of high usage.") %>
              <%= gettext "Gas Price" %>
            </dt>
            <dd class="col-sm-9 col-lg-10">
              <%= formatted_gas_price(@transaction) %> <%= fee_token.symbol %>
            </dd>
          </dl>
          <%= if !is_nil(type) do %>
            <dl class="row">
              <dt class="col-sm-3 col-lg-2 text-muted">
                <%= render BlockScoutWeb.CommonComponentsView, "_i_tooltip_2.html",
                  text: gettext("Transaction type, introduced in EIP-2718.") %>
                <%= gettext "Transaction Type" %>
              </dt>
              <dd class="col-sm-9 col-lg-10"> <%= type %> </dd>
            </dl>
          <% end %>
          <hr>
          <!-- Gas Limit -->
          <dl class="row">
            <dt class="col-sm-3 col-lg-2 text-muted">
              <%= render BlockScoutWeb.CommonComponentsView, "_i_tooltip_2.html",
                text: gettext("Maximum gas amount approved for the transaction.") %>
              <%= gettext "Gas Limit" %>
            </dt>
            <dd class="col-sm-9 col-lg-10"> <%= format_gas_limit(@transaction.gas) %> </dd>
          </dl>
          <%= if !is_nil(max_fee_per_gas) do %>
            <dl class="row">
              <dt class="col-sm-3 col-lg-2 text-muted">
                <%= render BlockScoutWeb.CommonComponentsView, "_i_tooltip_2.html",
                  text: gettext("Maximum total amount per unit of gas a user is willing to pay for a transaction, including base fee and priority fee.") %>
                <%= gettext "Max Fee per Gas" %>
              </dt>
              <dd class="col-sm-9 col-lg-10"> <%= format_wei_value(max_fee_per_gas, :gwei) %> </dd>
            </dl>
          <% end %>
          <%= if !is_nil(max_priority_fee_per_gas) do %>
            <dl class="row">
              <dt class="col-sm-3 col-lg-2 text-muted">
                <%= render BlockScoutWeb.CommonComponentsView, "_i_tooltip_2.html",
                  text: gettext("User defined maximum fee (tip) per unit of gas paid to validator for transaction prioritization.") %>
                <%= gettext "Max Priority Fee per Gas" %>
              </dt>
              <dd class="col-sm-9 col-lg-10"> <%= format_wei_value(max_priority_fee_per_gas, :gwei) %> </dd>
            </dl>
          <% end %>
          <%= if !is_nil(priority_fee) do %>
            <dl class="row">
              <dt class="col-sm-3 col-lg-2 text-muted">
                <%= render BlockScoutWeb.CommonComponentsView, "_i_tooltip_2.html",
                  text: gettext("User-defined tip sent to validator for transaction priority/inclusion.") %>
                <%= gettext "Priority Fee / Tip" %>
              </dt>
              <dd class="col-sm-9 col-lg-10"> <%= format_wei_value(priority_fee, :ether) %> </dd>
            </dl>
          <% end %>
           <%= if !is_nil(burned_fee) do %>
            <dl class="row">
              <dt class="col-sm-3 col-lg-2 text-muted">
                <%= render BlockScoutWeb.CommonComponentsView, "_i_tooltip_2.html",
<<<<<<< HEAD
                  text: gettext("Amount of") <> " " <> gettext("CELO") <> " " <> gettext("burned for this transaction. Equals Block Base Fee per Gas * Gas Used.") %>
=======
                  text: gettext("Amount of") <> " " <> Explorer.coin_name() <> " " <> gettext("burned for this transaction. Equals Block Base Fee per Gas * Gas Used.") %>
>>>>>>> d8d13e38
                <%= gettext "Transaction Burnt Fee" %>
              </dt>
              <dd class="col-sm-9 col-lg-10"><i class="fa-solid fa-fire i-tooltip-2"></i> <%= format_wei_value(burned_fee, :ether) %>
                <%= unless empty_exchange_rate?(@exchange_rate) do %>
                  (<span data-wei-value=<%= burned_fee_decimal %> data-usd-exchange-rate=<%= @exchange_rate.usd_value %>></span>)
                <% end %>
              </dd>
            </dl>
          <% end %>
          <!-- Gas Used by Transaction -->
          <dl class="row">
            <dt class="col-sm-3 col-lg-2 text-muted transaction-gas-used">
              <%= render BlockScoutWeb.CommonComponentsView, "_i_tooltip_2.html",
                text: gettext("Actual gas amount used by the transaction.") %>
              <%= gettext "Gas Used by Transaction" %>
            </dt>
            <% gas_used_perc = gas_used_perc(@transaction) %>
            <dd class="col-sm-9 col-lg-10"> <%= gas_used(@transaction) %> <%= if gas_used_perc, do: "| #{gas_used_perc}%" %></dd>
          </dl>
          <!-- Nonce, Index in Block -->
          <dl class="row">
            <dt class="col-sm-3 col-lg-2 text-muted">
              <%= render BlockScoutWeb.CommonComponentsView, "_i_tooltip_2.html",
                text: gettext("Transaction number from the sending address. Each transaction sent from an address increments the nonce by 1.") %>
              <%= gettext "Nonce" %><span class="index-label ml-2"
                                          data-toggle="tooltip"
                                          title="<%= gettext("Index position of Transaction in the block.") %>"><%= gettext "Position" %></span>
            </dt>
            <dd class="col-sm-9 col-lg-10"> <%= @transaction.nonce %><span class="index-label ml-2"><%= if block, do: @transaction.index, else: formatted_result(status) %></span> </dd>
          </dl>
          <%= unless value_transfer?(@transaction) do %>
            <dl class="row">
              <dt class="col-sm-3 col-lg-2 text-muted">
                <%= render BlockScoutWeb.CommonComponentsView, "_i_tooltip_2.html",
                  text: gettext("Binary data included with the transaction. See input / logs below for additional info.") %>
                <%= gettext "Raw Input" %>
              </dt>
              <dd class="col-sm-9 col-lg-10">
                <div class="d-flex mb-3 justify-content-between">
                  <!-- Dropdown -->
                  <div class="dropdown">
                    <button class="btn-dropdown-line large dropdown-toggle" type="button" id="tx-input-decoding-button" data-toggle="dropdown" aria-haspopup="true" aria-expanded="false">
                      <%= gettext("Hex (Default)") %>
                    </button>
                    <div class="dropdown-menu" aria-labelledby="transaction-input-decoding-button">
                      <a href class="dropdown-item large tx-input-dropdown" data-target=".tx-raw-input" data-target-to-hide=".tx-utf8-input" id="tx-dropdown-raw">
                        <%= gettext("Hex (Default)") %>
                      </a>
                      <a href class="dropdown-item large tx-input-dropdown" data-target=".tx-utf8-input" data-target-to-hide=".tx-raw-input" id="tx-dropdown-utf8">
                        <%= gettext("UTF-8") %>
                      </a>
                    </div>
                  </div>
                  <div class="btn-copy-tx-raw-input-container">
                    <!-- Copy Hex input -->
                    <%= render BlockScoutWeb.CommonComponentsView, "_btn_copy.html",
                        id: "tx-raw-input",
                        additional_classes: ["btn-copy-icon-small", "btn-copy-icon-no-borders", "btn-copy-icon-ml-0", "btn-copy-tx-raw-input", "tx-raw-input"],
                        clipboard_text: @transaction.input,
                        aria_label: gettext("Copy Value"),
                        title: gettext("Copy Txn Hex Input") %>
                    <!-- Copy UTF-8 input  -->
                    <%= render BlockScoutWeb.CommonComponentsView, "_btn_copy.html",
                        additional_classes: ["btn-copy-icon-small", "btn-copy-icon-no-borders", "btn-copy-icon-ml-0", "btn-copy-tx-raw-input", "tx-utf8-input"],
                        clipboard_text: @transaction.input.bytes,
                        aria_label: gettext("Copy Value"),
                        title: gettext("Copy Txn UTF-8 Input"),
                        style: "display: none;" %>
                  </div>
                </div>
                <!-- Textarea -->
                <div class="tx-raw-input">
                  <div class="tile tile-muted">
                    <pre class="pre-scrollable pre-scrollable-shorty pre-wrap mb-0"><code><%= @transaction.input %></code></pre>
                  </div>
                </div>
                <!-- Textfield -->
                <div class="tx-utf8-input" style="display: none;">
                  <div class="tile tile-muted">
                    <pre class="pre-scrollable pre-scrollable-shorty pre-wrap mb-0"><code><%= @transaction.input.bytes %></code></pre>
                  </div>
                </div>
              </dd>
            </dl>
          <% end %>
        </div>
      </div>
    </div>
  </div>

  <%= unless skip_decoding?(@transaction) do %>
    <div class="row">
      <div class="col-md-12">
        <%= render BlockScoutWeb.TransactionView, "_decoded_input.html", Map.put(assigns, :decoded_input_data, decoded_input_data) %>
      </div>
    </div>
  <% end %>
  <script defer data-cfasync="false" src="<%= static_path(@conn, "/js/transaction.js") %>"></script>
</section><|MERGE_RESOLUTION|>--- conflicted
+++ resolved
@@ -409,11 +409,7 @@
             <dl class="row">
               <dt class="col-sm-3 col-lg-2 text-muted">
                 <%= render BlockScoutWeb.CommonComponentsView, "_i_tooltip_2.html",
-<<<<<<< HEAD
-                  text: gettext("Amount of") <> " " <> gettext("CELO") <> " " <> gettext("burned for this transaction. Equals Block Base Fee per Gas * Gas Used.") %>
-=======
                   text: gettext("Amount of") <> " " <> Explorer.coin_name() <> " " <> gettext("burned for this transaction. Equals Block Base Fee per Gas * Gas Used.") %>
->>>>>>> d8d13e38
                 <%= gettext "Transaction Burnt Fee" %>
               </dt>
               <dd class="col-sm-9 col-lg-10"><i class="fa-solid fa-fire i-tooltip-2"></i> <%= format_wei_value(burned_fee, :ether) %>
