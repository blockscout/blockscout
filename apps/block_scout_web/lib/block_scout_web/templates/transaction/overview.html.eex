--- conflicted
+++ resolved
@@ -279,11 +279,7 @@
           <dl class="row">
             <dt class="col-sm-3 col-lg-2 text-muted">
               <%= render BlockScoutWeb.CommonComponentsView, "_i_tooltip_2.html",
-<<<<<<< HEAD
                 text: gettext("Value sent in CELO (and USD) if applicable.") %>
-=======
-                text: gettext("Value sent in the native token (and USD) if applicable.") %>
->>>>>>> 2a723f46
               <%= gettext "Value" %>
             </dt>
             <dd class="col-sm-9 col-lg-10"> <%= value(@transaction) %>
