<% block = @transaction.block %>
<% from_address_hash = @transaction.from_address_hash %>
<% from_address = @transaction.from_address %>
<% to_address_hash = @transaction.to_address_hash %>
<% created_address_hash = @transaction.created_contract_address_hash %>
<% type = if @transaction.type == 2, do: "2 (EIP-1559)", else: @transaction.type %>
<% base_fee_per_gas = if block, do: block.base_fee_per_gas, else: nil %>
<% max_priority_fee_per_gas = @transaction.max_priority_fee_per_gas %>
<% max_fee_per_gas = @transaction.max_fee_per_gas %>
<% burned_fee =
  if !is_nil(max_fee_per_gas) and !is_nil(@transaction.gas_used) and !is_nil(base_fee_per_gas) do
    if Decimal.compare(max_fee_per_gas.value, 0) == :eq do
      %Wei{value: Decimal.new(0)}
    else
      Wei.mult(base_fee_per_gas, @transaction.gas_used)
    end
  else
    nil
  end %>
<% %Wei{value: burned_fee_decimal} = if is_nil(burned_fee), do: %Wei{value: Decimal.new(0)}, else: burned_fee %>
<% priority_fee_per_gas = if is_nil(max_priority_fee_per_gas) or is_nil(base_fee_per_gas), do: nil, else: Enum.min_by([max_priority_fee_per_gas, Wei.sub(max_fee_per_gas, base_fee_per_gas)], fn x -> Wei.to(x, :wei) end) %>
<% priority_fee = if is_nil(priority_fee_per_gas), do: nil, else: Wei.mult(priority_fee_per_gas, @transaction.gas_used) %>
<% decoded_input_data = decoded_input_data(@transaction) %>
<% status = transaction_status(@transaction) %>
<% circles_addresses_list = CustomContractsHelpers.get_custom_addresses_list(:circles_addresses) %>
<% address_hash_str = if to_address_hash, do: "0x" <> Base.encode16(to_address_hash.bytes, case: :lower), else: nil %>
<% fee_token = get_fee_token_name(@transaction) %>
<% {:ok, created_from_address} = if to_address_hash, do: Chain.hash_to_address(to_address_hash), else: {:ok, nil} %>
<% created_from_address_hash_str = if from_address_hash(created_from_address), do: "0x" <> Base.encode16(from_address_hash(created_from_address).bytes, case: :lower), else: nil %>
<section class="fs-14" data-page="transaction-details" data-page-transaction-hash="<%= @transaction %>">
  <div class="row">
    <div class="col-md-12">
      <!-- Transaction Details -->
      <div class="card mb-3">
        <div class="card-body">
          <%= cond do %>
            <% Enum.member?(circles_addresses_list, address_hash_str) -> %>
              <div class="custom-dapp-header-container">
                <img class="custom-address-icon"/>
              </div>
            <% Enum.member?(circles_addresses_list, created_from_address_hash_str) -> %>
              <div class="custom-dapp-header-container">
                <img class="custom-address-icon"/>
              </div>
            <% true -> %>
              <%= nil %>
          <% end %>
          <h1 class="card-title">
            <div style="display: inline-block; vertical-align: bottom; line-height: 25px;">
              <%= gettext "Transaction Details" %>
            </div>
          </h1>
          <%= if status == :pending do %>
            <div class="tile tile-muted d-flex justify-content-center align-items-center mb-4">
              <div class="loading-spinner">
                <span class="loading-spinner-block-1"></span>
                <span class="loading-spinner-block-2"></span>
              </div>
              <%= gettext("This transaction is pending confirmation.") %>
            </div>
          <% end %>
          <div class="d-flex flex-row">
            <%= if show_tenderly_link?() do %>
              <div class="mr-4 mb-4">
                <%= render BlockScoutWeb.CommonComponentsView, "_tenderly_link.html",
                    transaction_hash: @transaction.hash,
                    tenderly_chain_path: tenderly_chain_path() %>
              </div>
            <% end %>
          </div>
          <dl class="row">
            <dt class="col-sm-3 col-lg-2 text-muted">
              <%= render BlockScoutWeb.CommonComponentsView, "_i_tooltip_2.html",
              text: gettext("Unique character string (TxID) assigned to every verified transaction.") %>
              <%= gettext "Transaction Hash" %>
            </dt>
            <dd class="col-sm-9 col-lg-10" style="word-break: break-all;">
              <span class="transaction-details-address" data-test="transaction_detail_hash"><%= @transaction %> </span>
              <%= render BlockScoutWeb.CommonComponentsView, "_btn_copy.html",
                  additional_classes: ["btn-copy-icon-small", "btn-copy-icon-custom", "btn-copy-icon-no-borders"],
                  clipboard_text: @transaction,
                  aria_label: gettext("Copy Transaction Hash"),
                  title: gettext("Copy Txn Hash") %>
            </dd>
          </dl>
          <!-- Verify in other explorers -->
          <!-- <%= render BlockScoutWeb.AddressView, "_verify_other_explorers.html", hash: hash(@transaction), type: "tx" %> -->
          <!-- Result -->
          <dl class="row">
            <dt class="col-sm-3 col-lg-2 text-muted">
              <%= render BlockScoutWeb.CommonComponentsView, "_i_tooltip_2.html",
              text: gettext("Current transaction state: Success, Failed (Error), or Pending (In Process)") %>
              <%= gettext "Result" %>
            </dt>
            <dd class="col-sm-9 col-lg-10">
              <% formatted_result = BlockScoutWeb.TransactionView.formatted_result(status) %>
              <span class="mr-4" data-transaction-status="<%= formatted_result %>"><%= render BlockScoutWeb.CommonComponentsView, "_status_icon.html", status: status %><%= formatted_result %></span>
            </dd>
          </dl>
          <!-- Status -->
          <dl class="row">
            <dt class="col-sm-3 col-lg-2 text-muted">
              <%= render BlockScoutWeb.CommonComponentsView, "_i_tooltip_2.html",
              text: gettext("The status of the transaction: Confirmed or Unconfirmed.") %>
              <%= gettext "Status" %>
            </dt>
            <dd class="col-sm-9 col-lg-10">
              <% formatted_status = BlockScoutWeb.TransactionView.formatted_status(status) %>
              <% confirmations = confirmations(@transaction, block_height: @block_height) %>
              <span class="mr-4">
                <span data-transaction-status="<%= formatted_status %>">
                  <%= if status == :pending do %>
                    <%= render BlockScoutWeb.FormView, "_tag.html", text: formatted_status, additional_classes: ["large"] %></span>
                  <% else %>
                    <%= render BlockScoutWeb.FormView, "_tag.html", text: formatted_status, additional_classes: ["success", "large"] %></span>
                  <% end %>

                <%= if confirmations > 0 do %>
                  <span class="bs-label large ml-2 confirmations-label"><%= gettext "Confirmed by " %><span data-selector="block-confirmations"><%= confirmations %></span><%= " " <> confirmations_ds_name(confirmations) %></span>
                <% end %>
              </span>
            </dd>
          </dl>
          <!-- Revert reason -->
          <%= if status == {:error, "Reverted"} || status == {:error, "execution reverted"} do %>
          <dl class="row">
            <dt class="col-sm-3 col-lg-2 text-muted">
              <%= render BlockScoutWeb.CommonComponentsView, "_i_tooltip_2.html",
                text: gettext("The revert reason of the transaction.") %>
              <%= gettext "Revert reason" %> </dt>
            <dd class="col-sm-9 col-lg-10">
              <%= case BlockScoutWeb.TransactionView.transaction_revert_reason(@transaction) do %>
                <% {:error, :contract_not_verified, candidates} when candidates != [] -> %>
                  <% {:ok, method_id, text, mapping} = Enum.at(candidates, 0) %>
                  <%= render(BlockScoutWeb.TransactionView, "_decoded_input_body.html", method_id: method_id, text: text, mapping: mapping, error: true) %>
                <% {:ok, method_id, text, mapping} -> %>
                  <%= render(BlockScoutWeb.TransactionView, "_decoded_input_body.html", method_id: method_id, text: text, mapping: mapping, error: true) %>
                <% _ -> %>
                  <% hex = BlockScoutWeb.TransactionView.get_pure_transaction_revert_reason(@transaction) %>
                  <% utf8 = BlockScoutWeb.TransactionView.decoded_revert_reason(@transaction) %>
                  <div class="tile tile-muted">
                      <pre class="pre-scrollable pre-scrollable-shorty pre-wrap mb-0"><code>Raw:<%= raw("\t") %><%= hex %><%= raw("\n") %>UTF-8:<%= raw("\t") %><%= utf8 %></code></pre>
                  </div>
              <% end %>
            </dd>
          </dl>
          <% end %>
          <!-- Block -->
          <dl class="row">
            <dt class="col-sm-3 col-lg-2 text-muted">
              <%= render BlockScoutWeb.CommonComponentsView, "_i_tooltip_2.html",
                text: gettext("Block number containing the transaction.") %>
              <%= gettext "Block" %></dt>
            <dd class="col-sm-9 col-lg-10" data-selector="block-number">
              <%= if block do %>
                <%= link(
                      block,
                      class: "transaction__link",
                      to: block_path(@conn, :show, block)
                    ) %>
              <% else %>
                <%= formatted_result(status) %>
              <% end %>
            </dd>
          </dl>
          <!-- Timestamp -->
          <%= if block && block.timestamp do %>
            <dl class="row">
              <dt class="col-sm-3 col-lg-2 text-muted">
                <%= render BlockScoutWeb.CommonComponentsView, "_i_tooltip_2.html",
                  text: gettext("Date & time of transaction inclusion, including length of time for confirmation.") %>
                <%= gettext "Timestamp" %>
              </dt>
              <dd class="col-sm-9 col-lg-10" data-selector="block-timestamp">
                <i class="fa-regular fa-clock"></i>
                <span>
                  <span data-from-now="<%= block.timestamp %>"></span>
                </span>
                <%= case processing_time_duration(@transaction) do %>
                  <% :pending -> %>
                    <% nil %>
                  <% :unknown -> %>
                    <% nil %>
                  <% {:ok, interval_string} -> %>
                    | <%= gettext("Confirmed within") %> <%= interval_string %>
                <% end %>
              </dd>
            </dl>
          <% end %>
          <!-- From -->
          <dl class="row">
            <dt class="col-sm-3 col-lg-2 text-muted">
              <%= render BlockScoutWeb.CommonComponentsView, "_i_tooltip_2.html",
                text: gettext("Address (external or contract) sending the transaction.") %>
              <%= gettext "From" %></dt>
            <dd class="col-sm-9 col-lg-10">
              <%= render BlockScoutWeb.AddressView, "_link.html", address: from_address, contract: BlockScoutWeb.AddressView.contract?(from_address), use_custom_tooltip: false, trimmed: false %>
              <%= render BlockScoutWeb.CommonComponentsView, "_btn_copy.html",
                additional_classes: ["btn-copy-icon-small", "btn-copy-icon-custom", "btn-copy-icon-no-borders"],
                clipboard_text: from_address_hash,
                aria_label: gettext("Copy From Address"),
                title: gettext("Copy From Address") %>
            </dd>
          </dl>
          <!-- To -->
          <% to_address = @transaction |> Map.get(:to_address) || @transaction |> Map.get(:created_contract_address) %>
          <% recipient_address_hash = to_address_hash || created_address_hash %>
          <dl class="row">
            <dt class="col-sm-3 col-lg-2 text-muted">
              <%= render BlockScoutWeb.CommonComponentsView, "_i_tooltip_2.html",
                text: gettext("Address (external or contract) receiving the transaction.") %>
              <%= if BlockScoutWeb.AddressView.contract?(to_address) && !created_address_hash do %>
                <%= gettext "Interacted With (To)" %>
              <% else %>
                <%= gettext "To" %>
              <% end %>
            </dt>
            <dd class="col-sm-9 col-lg-10">
              <%= cond do %>
                <% created_address_hash -> %>
                  [<%= gettext("Contract") %>&nbsp;
<<<<<<< HEAD
                  <%= link(
                    recipient_address_hash,
                    to: address_path(@conn, :show, recipient_address_hash)
                  ) %>
=======
                  <%= render BlockScoutWeb.AddressView, "_link.html", address: to_address, contract: BlockScoutWeb.AddressView.contract?(to_address), use_custom_tooltip: false, trimmed: false %>
>>>>>>> 93b7902e
                  &nbsp;<%= gettext("created") %>]
                  <%= render BlockScoutWeb.CommonComponentsView, "_btn_copy.html",
                    additional_classes: ["btn-copy-icon-small", "btn-copy-icon-custom", "btn-copy-icon-no-borders"],
                    clipboard_text: recipient_address_hash,
                    aria_label: gettext("Copy To Address"),
                    title: gettext("Copy To Address") %>
                <% recipient_address_hash -> %>
                  <%= render BlockScoutWeb.AddressView, "_link.html", address: to_address, contract: BlockScoutWeb.AddressView.contract?(to_address), use_custom_tooltip: false, trimmed: false %>
                  <%= render BlockScoutWeb.CommonComponentsView, "_btn_copy.html",
                    additional_classes: ["btn-copy-icon-small", "btn-copy-icon-custom", "btn-copy-icon-no-borders"],
                    clipboard_text: recipient_address_hash,
                    aria_label: gettext("Copy To Address"),
                    title: gettext("Copy To Address") %>
                <% true -> %>
              <% end %>
            </dd>
          </dl>
          <%= case token_transfer_type(@transaction) do %>
            <% {_type, %{token_transfers: token_transfers} = transaction_with_transfers} when is_list(token_transfers) and token_transfers != [] -> %>
              <!-- Tokens Transferred -->
              <% %{transfers: transfers, mintings: mintings, burnings: burnings, creations: creations} = aggregate_token_transfers(transaction_with_transfers.token_transfers) %>
              <%= if Enum.count(transfers) > 0 do %>
                <dl class="row">
                  <dt class="col-sm-3 col-lg-2 text-muted">
                    <%= render BlockScoutWeb.CommonComponentsView, "_i_tooltip_2.html",
                      text: gettext("List of token transferred in the transaction.") %>
                    <%= gettext "Tokens Transferred" %></dt>
                  <dd class="col-sm-9 col-lg-10 transfers-list-mobile-container">
                    <table cellpadding="3" cellspacing="0">
                      <%= for transfer <- transfers do %>
                        <%= render BlockScoutWeb.TransactionView, "_total_transfers_from_to.html", Map.put(assigns, :transfer, transfer) %>
                      <% end %>
                    </table>
                  </dd>
                </dl>
              <% end %>
              <!-- Tokens Minted -->
              <%= if Enum.count(mintings) > 0 do %>
                <dl class="row">
                  <dt class="col-sm-3 col-lg-2 text-muted">
                    <%= render BlockScoutWeb.CommonComponentsView, "_i_tooltip_2.html",
                      text: gettext("List of token minted in the transaction.") %>
                    <%= gettext "Tokens Minted" %>
                  </dt>
                  <dd class="col-sm-9 col-lg-10 transfers-list-mobile-container">
                    <table cellpadding="3" cellspacing="0">
                      <%= for minting <- mintings do %>
                        <%= render BlockScoutWeb.TransactionView, "_total_transfers_from_to.html", Map.put(assigns, :transfer, minting) %>
                      <% end %>
                    </table>
                  </dd>
                </dl>
              <% end %>
              <!-- Tokens Burnt -->
              <%= if Enum.count(burnings) > 0 do %>
                <dl class="row">
                  <dt class="col-sm-3 col-lg-2 text-muted">
                    <%= render BlockScoutWeb.CommonComponentsView, "_i_tooltip_2.html",
                      text: gettext("List of token burnt in the transaction.") %>
                    <%= gettext "Tokens Burnt" %></dt>
                  <dd class="col-sm-9 col-lg-10 transfers-list-mobile-container">
                  <%= for burning  <- burnings do %>
                    <table cellpadding="3" cellspacing="0">
                      <%= render BlockScoutWeb.TransactionView, "_total_transfers_from_to.html", Map.put(assigns, :transfer, burning) %>
                    </table>
                  <% end %>
                  </dd>
                </dl>
              <% end %>

              <%= if Enum.count(creations) > 0 do %>
                <dl class="row">
                  <dt class="col-sm-3 col-lg-2 text-muted">
                    <%= render BlockScoutWeb.CommonComponentsView, "_i_tooltip_2.html",
                      text: gettext("List of ERC-1155 tokens created in the transaction.") %>
                    <%= gettext "Tokens Created" %></dt>
                  <dd class="col-sm-9 col-lg-10 transfers-list-mobile-container">
                  <%= for creation  <- creations do %>
                    <table cellpadding="3" cellspacing="0">
                      <%= render BlockScoutWeb.TransactionView, "_total_transfers_from_to.html", Map.put(assigns, :transfer, creation) %>
                    </table>
                  <% end %>
                  </dd>
                </dl>
              <% end %>
            <% _ -> %>
          <% end %>
          <!-- Value -->
          <dl class="row">
            <dt class="col-sm-3 col-lg-2 text-muted">
              <%= render BlockScoutWeb.CommonComponentsView, "_i_tooltip_2.html",
                text: gettext("Value sent in CELO (and USD) if applicable.") %>
              <%= gettext "Value" %>
            </dt>
            <dd class="col-sm-9 col-lg-10"> <%= value(@transaction) %>
            <%= if !empty_exchange_rate?(@exchange_rate) do %>
              (<span data-wei-value=<%= @transaction.value.value %>
                data-usd-exchange-rate=<%= @exchange_rate.usd_value %>>
              </span>)
            <% end %>
            </dd>
          </dl>
          <!-- Transaction Fee -->
          <dl class="row">
            <dt class="col-sm-3 col-lg-2 text-muted">
              <%= render BlockScoutWeb.CommonComponentsView, "_i_tooltip_2.html",
                text: gettext("Total transaction fee.") %>
              <%= gettext "Transaction Fee" %>
            </dt>
            <dd class="col-sm-9 col-lg-10">
              <%= formatted_fee(@transaction, denomination: :ether, currency: fee_token.symbol) %>
              <%= if !empty_exchange_rate?(@exchange_rate) do %>
                (<span data-wei-value=<%= fee(@transaction) %> data-usd-exchange-rate=<%= @exchange_rate.usd_value %>></span>)
              <% end %>
            </dd>
          </dl>
          <!-- Gas Price -->
          <dl class="row">
            <dt class="col-sm-3 col-lg-2 text-muted">
              <%= render BlockScoutWeb.CommonComponentsView, "_i_tooltip_2.html",
                text: gettext("Price per unit of gas specified by the sender. Higher gas prices can prioritize transaction inclusion during times of high usage.") %>
              <%= gettext "Gas Price" %>
            </dt>
            <dd class="col-sm-9 col-lg-10">
              <%= formatted_gas_price(@transaction) %> <%= fee_token.symbol %>
            </dd>
          </dl>
          <%= if !is_nil(type) do %>
            <dl class="row">
              <dt class="col-sm-3 col-lg-2 text-muted">
                <%= render BlockScoutWeb.CommonComponentsView, "_i_tooltip_2.html",
                  text: gettext("Transaction type, introduced in EIP-2718.") %>
                <%= gettext "Transaction Type" %>
              </dt>
              <dd class="col-sm-9 col-lg-10"> <%= type %> </dd>
            </dl>
          <% end %>
          <hr>
          <!-- Gas Limit -->
          <dl class="row">
            <dt class="col-sm-3 col-lg-2 text-muted">
              <%= render BlockScoutWeb.CommonComponentsView, "_i_tooltip_2.html",
                text: gettext("Maximum gas amount approved for the transaction.") %>
              <%= gettext "Gas Limit" %>
            </dt>
            <dd class="col-sm-9 col-lg-10"> <%= format_gas_limit(@transaction.gas) %> </dd>
          </dl>
          <%= if !is_nil(max_fee_per_gas) do %>
            <dl class="row">
              <dt class="col-sm-3 col-lg-2 text-muted">
                <%= render BlockScoutWeb.CommonComponentsView, "_i_tooltip_2.html",
                  text: gettext("Maximum total amount per unit of gas a user is willing to pay for a transaction, including base fee and priority fee.") %>
                <%= gettext "Max Fee per Gas" %>
              </dt>
              <dd class="col-sm-9 col-lg-10"> <%= format_wei_value(max_fee_per_gas, :gwei) %> </dd>
            </dl>
          <% end %>
          <%= if !is_nil(max_priority_fee_per_gas) do %>
            <dl class="row">
              <dt class="col-sm-3 col-lg-2 text-muted">
                <%= render BlockScoutWeb.CommonComponentsView, "_i_tooltip_2.html",
                  text: gettext("User defined maximum fee (tip) per unit of gas paid to validator for transaction prioritization.") %>
                <%= gettext "Max Priority Fee per Gas" %>
              </dt>
              <dd class="col-sm-9 col-lg-10"> <%= format_wei_value(max_priority_fee_per_gas, :gwei) %> </dd>
            </dl>
          <% end %>
          <%= if !is_nil(priority_fee) do %>
            <dl class="row">
              <dt class="col-sm-3 col-lg-2 text-muted">
                <%= render BlockScoutWeb.CommonComponentsView, "_i_tooltip_2.html",
                  text: gettext("User-defined tip sent to validator for transaction priority/inclusion.") %>
                <%= gettext "Priority Fee / Tip" %>
              </dt>
              <dd class="col-sm-9 col-lg-10"> <%= format_wei_value(priority_fee, :ether) %> </dd>
            </dl>
          <% end %>
           <%= if !is_nil(burned_fee) do %>
            <dl class="row">
              <dt class="col-sm-3 col-lg-2 text-muted">
                <%= render BlockScoutWeb.CommonComponentsView, "_i_tooltip_2.html",
                  text: gettext("Amount of") <> " " <> gettext("CELO") <> " " <> gettext("burned for this transaction. Equals Block Base Fee per Gas * Gas Used.") %>
                <%= gettext "Transaction Burnt Fee" %>
              </dt>
              <dd class="col-sm-9 col-lg-10"><i class="fa-solid fa-fire i-tooltip-2"></i> <%= format_wei_value(burned_fee, :ether) %>
                <%= unless empty_exchange_rate?(@exchange_rate) do %>
                  (<span data-wei-value=<%= burned_fee_decimal %> data-usd-exchange-rate=<%= @exchange_rate.usd_value %>></span>)
                <% end %>
              </dd>
            </dl>
          <% end %>
          <!-- Gas Used by Transaction -->
          <dl class="row">
            <dt class="col-sm-3 col-lg-2 text-muted transaction-gas-used">
              <%= render BlockScoutWeb.CommonComponentsView, "_i_tooltip_2.html",
                text: gettext("Actual gas amount used by the transaction.") %>
              <%= gettext "Gas Used by Transaction" %>
            </dt>
            <% gas_used_perc = gas_used_perc(@transaction) %>
            <dd class="col-sm-9 col-lg-10"> <%= gas_used(@transaction) %> <%= if gas_used_perc, do: "| #{gas_used_perc}%" %></dd>
          </dl>
          <!-- Nonce, Index in Block -->
          <dl class="row">
            <dt class="col-sm-3 col-lg-2 text-muted">
              <%= render BlockScoutWeb.CommonComponentsView, "_i_tooltip_2.html",
                text: gettext("Transaction number from the sending address. Each transaction sent from an address increments the nonce by 1.") %>
              <%= gettext "Nonce" %><span class="index-label ml-2"
                                          data-toggle="tooltip"
                                          title="<%= gettext("Index position of Transaction in the block.") %>"><%= gettext "Position" %></span>
            </dt>
            <dd class="col-sm-9 col-lg-10"> <%= @transaction.nonce %><span class="index-label ml-2"><%= if block, do: @transaction.index, else: formatted_result(status) %></span> </dd>
          </dl>
          <%= unless value_transfer?(@transaction) do %>
            <dl class="row">
              <dt class="col-sm-3 col-lg-2 text-muted">
                <%= render BlockScoutWeb.CommonComponentsView, "_i_tooltip_2.html",
                  text: gettext("Binary data included with the transaction. See input / logs below for additional info.") %>
                <%= gettext "Raw Input" %>
              </dt>
              <dd class="col-sm-9 col-lg-10">
                <div class="d-flex mb-3 justify-content-between">
                  <!-- Dropdown -->
                  <div class="dropdown">
                    <button class="btn-dropdown-line large dropdown-toggle" type="button" id="tx-input-decoding-button" data-toggle="dropdown" aria-haspopup="true" aria-expanded="false">
                      <%= gettext("Hex (Default)") %>
                    </button>
                    <div class="dropdown-menu" aria-labelledby="transaction-input-decoding-button">
                      <a href class="dropdown-item large tx-input-dropdown" data-target=".tx-raw-input" data-target-to-hide=".tx-utf8-input" id="tx-dropdown-raw">
                        <%= gettext("Hex (Default)") %>
                      </a>
                      <a href class="dropdown-item large tx-input-dropdown" data-target=".tx-utf8-input" data-target-to-hide=".tx-raw-input" id="tx-dropdown-utf8">
                        <%= gettext("UTF-8") %>
                      </a>
                    </div>
                  </div>
                  <div class="btn-copy-tx-raw-input-container">
                    <!-- Copy Hex input -->
                    <%= render BlockScoutWeb.CommonComponentsView, "_btn_copy.html",
                        id: "tx-raw-input",
                        additional_classes: ["btn-copy-icon-small", "btn-copy-icon-no-borders", "btn-copy-icon-ml-0", "btn-copy-tx-raw-input", "tx-raw-input"],
                        clipboard_text: @transaction.input,
                        aria_label: gettext("Copy Value"),
                        title: gettext("Copy Txn Hex Input") %>
                    <!-- Copy UTF-8 input  -->
                    <%= render BlockScoutWeb.CommonComponentsView, "_btn_copy.html",
                        additional_classes: ["btn-copy-icon-small", "btn-copy-icon-no-borders", "btn-copy-icon-ml-0", "btn-copy-tx-raw-input", "tx-utf8-input"],
                        clipboard_text: @transaction.input.bytes,
                        aria_label: gettext("Copy Value"),
                        title: gettext("Copy Txn UTF-8 Input"),
                        style: "display: none;" %>
                  </div>
                </div>
                <!-- Textarea -->
                <div class="tx-raw-input">
                  <div class="tile tile-muted">
                    <pre class="pre-scrollable pre-scrollable-shorty pre-wrap mb-0"><code><%= @transaction.input %></code></pre>
                  </div>
                </div>
                <!-- Textfield -->
                <div class="tx-utf8-input" style="display: none;">
                  <div class="tile tile-muted">
                    <pre class="pre-scrollable pre-scrollable-shorty pre-wrap mb-0"><code><%= @transaction.input.bytes %></code></pre>
                  </div>
                </div>
              </dd>
            </dl>
          <% end %>
        </div>
      </div>
    </div>
  </div>

  <%= unless skip_decoding?(@transaction) do %>
    <div class="row">
      <div class="col-md-12">
        <%= render BlockScoutWeb.TransactionView, "_decoded_input.html", Map.put(assigns, :decoded_input_data, decoded_input_data) %>
      </div>
    </div>
  <% end %>
  <script defer data-cfasync="false" src="<%= static_path(@conn, "/js/transaction.js") %>"></script>
</section><|MERGE_RESOLUTION|>--- conflicted
+++ resolved
@@ -219,14 +219,7 @@
               <%= cond do %>
                 <% created_address_hash -> %>
                   [<%= gettext("Contract") %>&nbsp;
-<<<<<<< HEAD
-                  <%= link(
-                    recipient_address_hash,
-                    to: address_path(@conn, :show, recipient_address_hash)
-                  ) %>
-=======
                   <%= render BlockScoutWeb.AddressView, "_link.html", address: to_address, contract: BlockScoutWeb.AddressView.contract?(to_address), use_custom_tooltip: false, trimmed: false %>
->>>>>>> 93b7902e
                   &nbsp;<%= gettext("created") %>]
                   <%= render BlockScoutWeb.CommonComponentsView, "_btn_copy.html",
                     additional_classes: ["btn-copy-icon-small", "btn-copy-icon-custom", "btn-copy-icon-no-borders"],
