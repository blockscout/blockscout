<% block = @transaction.block %>
<% from_address_hash = @transaction.from_address_hash %>
<% to_address_hash = @transaction.to_address_hash %>
<% created_address_hash = @transaction.created_contract_address_hash %>
<% decoded_input_data = decoded_input_data(@transaction) %>
<% status = transaction_status(@transaction) %>
<% circles_addresses_list = CustomContractsHelpers.get_custom_addresses_list(:circles_addresses) %>
<% address_hash_str = if to_address_hash, do: "0x" <> Base.encode16(to_address_hash.bytes, case: :lower), else: nil %>
<% {:ok, created_from_address} = if to_address_hash, do: Chain.hash_to_address(to_address_hash), else: {:ok, nil} %>
<% created_from_address_hash_str = if from_address_hash(created_from_address), do: "0x" <> Base.encode16(from_address_hash(created_from_address).bytes, case: :lower), else: nil %>
<%= render BlockScoutWeb.Advertisement.TextAdView, "index.html", conn: @conn %>
<section class="transaction-details" data-page="transaction-details" data-page-transaction-hash="<%= @transaction %>">
  <div class="row">
    <div class="col-md-12">
      <!-- Transaction Details -->
      <div class="card js-ad-dependant-mb-3">
        <div class="card-body">
          <%= cond do %>
            <% Enum.member?(circles_addresses_list, address_hash_str) -> %>
              <div class="custom-dapp-header-container">
                <img class="custom-address-icon"/>
              </div>
            <% Enum.member?(circles_addresses_list, created_from_address_hash_str) -> %>
              <div class="custom-dapp-header-container">
                <img class="custom-address-icon"/>
              </div>
            <% true -> %>
              <%= nil %>
          <% end %>
<<<<<<< HEAD
          <h1 class="card-title <%= if show_alm_link?(@transaction.hash), do: "alm", else: "" %>">
            <div style="display: inline-block; vertical-align: bottom; line-height: 25px;">
              <%= gettext "Transaction Details" %>
            </div>
            <!-- <%= if status == :pending do %>
              <span class="btn btn-danger btn-full-primary ml-2 js-cancel-transaction"
                style="display: inline-flex;"
                data-from="<%= from_address_hash %>"
                data-nonce="<%= @transaction.nonce %>"
                data-chain-id="<%= Chain.Cache.NetVersion.get_version() %>"
                data-placement="top"
                data-toggle="tooltip">Cancel transaction</span>
            <% end %> -->
            <%= render BlockScoutWeb.AddressView, "_labels.html", address_hash: @transaction.to_address_hash %>
=======
          <h1 class="card-title">
            <div style="display: inline-block; vertical-align: bottom; line-height: 25px;">
              <%= gettext "Transaction Details" %>
            </div>
>>>>>>> f6a65ca3
          </h1>
          <%= if show_alm_link?(@transaction.hash) do %>
            <div class="mr-4 mb-4">
              <a data-test="external_url" href=<%= "https://#{get_alm_app_link(@transaction.hash)}/100/#{@transaction.hash}" %> target="_blank">
              View In ALM App <span class="external-token-icon"><%= render BlockScoutWeb.IconsView, "_external_link.html" %></span>
              </a>
            </div>
          <% end %>
          <%= if status == :pending do %>
            <div class="tile tile-muted d-flex justify-content-center align-items-center mb-4">
              <div class="loading-spinner">
                <span class="loading-spinner-block-1"></span>
                <span class="loading-spinner-block-2"></span>
              </div>
              <%= gettext("This transaction is pending confirmation.") %>
            </div>
          <% end %>
          <dl class="row">
            <dt class="col-sm-3 col-lg-2 text-muted">
              <%= render BlockScoutWeb.CommonComponentsView, "_i_tooltip_2.html",
              text: gettext("A TxHash or transaction hash is a unique 66 characters identifier that is generated whenever a transaction is executed.") %>
              <%= gettext "Transaction Hash" %>
            </dt>
            <dd class="col-sm-9 col-lg-10 d-flex" style="word-break: break-all;">
              <span class="transaction-details-address" data-test="transaction_detail_hash"><%= @transaction %> </span>
<<<<<<< HEAD
              <span style="width: 21px;">
                <%= render BlockScoutWeb.CommonComponentsView, "_btn_copy.html",
=======
              <span>
              <%= render BlockScoutWeb.CommonComponentsView, "_btn_copy.html",
>>>>>>> f6a65ca3
                  additional_classes: ["btn-copy-icon-small", "btn-copy-icon-custom", "btn-copy-icon-no-borders"],
                  clipboard_text: @transaction,
                  aria_label: gettext("Copy Transaction Hash"),
                  title: gettext("Copy Txn Hash") %>
              </span>
<<<<<<< HEAD
              <span>
                <%= render BlockScoutWeb.CommonComponentsView, "_tendely_link.html",
                  transaction_hash: @transaction.hash %>
              </span>
=======
>>>>>>> f6a65ca3
            </dd>
          </dl>
          <!-- Verify in other explorers -->
          <!-- <%= render BlockScoutWeb.AddressView, "_verify_other_explorers.html", hash: hash(@transaction), type: "tx" %> -->
          <!-- Result -->
          <dl class="row">
            <dt class="col-sm-3 col-lg-2 text-muted">
              <%= render BlockScoutWeb.CommonComponentsView, "_i_tooltip_2.html",
              text: gettext("The result of the transaction: success, error, pending, awaiting internal transactions.") %>
              <%= gettext "Result" %>
            </dt>
            <dd class="col-sm-9 col-lg-10">
              <% formatted_result = BlockScoutWeb.TransactionView.formatted_result(status) %>
              <span class="mr-4" data-transaction-status="<%= formatted_result %>"><%= render BlockScoutWeb.CommonComponentsView, "_status_icon.html", status: status %><%= formatted_result %></span>
            </dd>
          </dl>
          <!-- Status -->
          <dl class="row">
            <dt class="col-sm-3 col-lg-2 text-muted">
              <%= render BlockScoutWeb.CommonComponentsView, "_i_tooltip_2.html",
              text: gettext("The status of the transaction: confirmed, unconfirmed.") %>
              <%= gettext "Status" %>
            </dt>
            <dd class="col-sm-9 col-lg-10">
              <% formatted_status = BlockScoutWeb.TransactionView.formatted_status(status) %>
              <% confirmations = confirmations(@transaction, block_height: @block_height) %>
              <span class="mr-4">
                <span data-transaction-status="<%= formatted_status %>">
                  <%= if status == :pending do %>
                    <%= render BlockScoutWeb.FormView, "_tag.html", text: formatted_status, additional_classes: ["large"] %></span>
                  <% else %>
                    <%= render BlockScoutWeb.FormView, "_tag.html", text: formatted_status, additional_classes: ["success", "large"] %></span>
                  <% end %>
                
                <%= if confirmations > 0 do %>
                  <span class="bs-label large ml-2 confirmations-label"><%= gettext "Confirmed by " %><span data-selector="block-confirmations"><%= confirmations %></span><%= " " <> confirmations_ds_name(confirmations) %></span>
                <% end %>
              </span>
            </dd>
          </dl>
          <!-- Revert reason -->
          <%= if status == {:error, "Reverted"} do %>
          <dl class="row">
            <dt class="col-sm-3 col-lg-2 text-muted">
              <%= render BlockScoutWeb.CommonComponentsView, "_i_tooltip_2.html",
                text: gettext("The revert reason of the transaction.") %>
              <%= gettext "Revert reason" %> </dt>
            <dd class="col-sm-9 col-lg-10">
              <%= BlockScoutWeb.TransactionView.transaction_revert_reason(@transaction) %>
            </dd>
          </dl>
          <% end %>
          <!-- Block -->
          <dl class="row">
            <dt class="col-sm-3 col-lg-2 text-muted">
              <%= render BlockScoutWeb.CommonComponentsView, "_i_tooltip_2.html",
                text: gettext("The number of the block in which the transaction was recorded. Block confirmation indicate how many blocks since the transaction is mined.") %>
              <%= gettext "Block" %></dt>
            <dd class="col-sm-9 col-lg-10" data-selector="block-number">
              <%= if block do %>
                <%= link(
                      block,
                      class: "transaction__link",
                      to: block_path(@conn, :show, block)
                    ) %>
              <% else %>
                <%= formatted_result(status) %>
              <% end %>
            </dd>
          </dl>
          <!-- Timestamp -->
          <%= if block && block.timestamp do %>
            <dl class="row">
              <dt class="col-sm-3 col-lg-2 text-muted">
                <%= render BlockScoutWeb.CommonComponentsView, "_i_tooltip_2.html",
                  text: gettext("The date and time at which a transaction is mined.") %>
                <%= gettext "Timestamp" %>
              </dt>
              <dd class="col-sm-9 col-lg-10" data-selector="block-timestamp">
                <i class="far fa-clock"></i>
                <span>
                  <span data-from-now="<%= block.timestamp %>"></span>
                </span>
                <%= case processing_time_duration(@transaction) do %>
                  <% :pending -> %>
                    <% nil %>
                  <% :unknown -> %>
                    <% nil %>
                  <% {:ok, interval_string} -> %>
                    | <%= gettext("Confirmed within") %> <%= interval_string %>
                <% end %>
              </dd>
            </dl>
          <% end %>
          <!-- From -->
          <dl class="row">
            <dt class="col-sm-3 col-lg-2 text-muted">
              <%= render BlockScoutWeb.CommonComponentsView, "_i_tooltip_2.html",
                text: gettext("The sending party of the transaction (could be from a contract address).") %>
              <%= gettext "From" %></dt>
            <dd class="col-sm-9 col-lg-10 btn-copy-mobile-container">
              <%= link(
                from_address_hash,
                to: address_path(@conn, :show, from_address_hash)
              ) %>
              <span class="float-right">
                <%= render BlockScoutWeb.CommonComponentsView, "_btn_copy.html",
                  additional_classes: ["btn-copy-icon-small", "btn-copy-icon-custom", "btn-copy-icon-no-borders"],
                  clipboard_text: from_address_hash,
                  aria_label: gettext("Copy From Address"),
                  title: gettext("Copy From Address") %>
              </span>
            </dd>
          </dl>
          <!-- To -->
          <% to_address = @transaction |> Map.get(:to_address) || @transaction |> Map.get(:created_contract_address) %>
          <% recipient_address_hash = to_address_hash || created_address_hash %>
<<<<<<< HEAD
          <dl class="row">
            <dt class="col-sm-3 col-lg-2 text-muted">
              <%= render BlockScoutWeb.CommonComponentsView, "_i_tooltip_2.html",
                text: gettext("The receiving party of the transaction (could be a contract address).") %>
              <%= if BlockScoutWeb.AddressView.contract?(to_address) && !created_address_hash do %>
                <%= gettext "Interacted With (To)" %>
              <% else %>
                <%= gettext "To" %>
              <% end %>
            </dt>
            <dd class="col-sm-9 col-lg-10 btn-copy-mobile-container">
              <%= if created_address_hash do %>
                [<%= gettext("Contract") %>&nbsp;
                <%= link(
                  recipient_address_hash,
                  to: address_path(@conn, :show, recipient_address_hash)
                ) %> 
                &nbsp;<%= gettext("created") %>]
              <% else %>
                <%= link(
                  recipient_address_hash,
                  to: address_path(@conn, :show, recipient_address_hash)
                ) %>
              <% end %>
              <span class="float-right">
                <%= render BlockScoutWeb.CommonComponentsView, "_btn_copy.html",
                  additional_classes: ["btn-copy-icon-small", "btn-copy-icon-custom", "btn-copy-icon-no-borders"],
                  clipboard_text: recipient_address_hash,
                  aria_label: gettext("Copy To Address"),
                  title: gettext("Copy To Address") %>
              </span>
            </dd>
          </dl>
          <%= case token_transfer_type(@transaction) do %>
            <% {_type, %{token_transfers: token_transfers} = transaction_with_transfers} when is_list(token_transfers) and token_transfers != [] -> %>
              <!-- Tokens Transferred -->
              <% %{transfers: transfers, mintings: mintings, burnings: burnings, creations: creations} = aggregate_token_transfers(transaction_with_transfers.token_transfers) %>
              <%= if Enum.count(transfers) > 0 do %>
                <dl class="row">
                  <dt class="col-sm-3 col-lg-2 text-muted">
                    <%= render BlockScoutWeb.CommonComponentsView, "_i_tooltip_2.html",
                      text: gettext("List of token transferred in the transaction.") %>
                    <%= gettext "Tokens Transferred" %></dt>
                  <dd class="col-sm-9 col-lg-10 transfers-list-mobile-container">
                  <%= for transfer <- transfers do %>
                    <%= render BlockScoutWeb.TransactionView, "_total_transfers_from_to.html", Map.put(assigns, :transfer, transfer) %>
                  <% end %>
                  </dd>
                </dl>
              <% end %>
              <!-- Tokens Minted -->
              <%= if Enum.count(mintings) > 0 do %>
                <dl class="row">
                  <dt class="col-sm-3 col-lg-2 text-muted">
                    <%= render BlockScoutWeb.CommonComponentsView, "_i_tooltip_2.html",
                      text: gettext("List of token minted in the transaction.") %>
                    <%= gettext "Tokens Minted" %>
                  </dt>
                  <dd class="col-sm-9 col-lg-10 transfers-list-mobile-container">
                  <%= for minting <- mintings do %>
                    <%= render BlockScoutWeb.TransactionView, "_total_transfers_from_to.html", Map.put(assigns, :transfer, minting) %>
                  <% end %>
                  </dd>
                </dl>
              <% end %>
              <!-- Tokens Burnt -->
              <%= if Enum.count(burnings) > 0 do %>
                <dl class="row">
                  <dt class="col-sm-3 col-lg-2 text-muted">
                    <%= render BlockScoutWeb.CommonComponentsView, "_i_tooltip_2.html",
                      text: gettext("List of token burnt in the transaction.") %>
                    <%= gettext "Tokens Burnt" %></dt>
                  <dd class="col-sm-9 col-lg-10 transfers-list-mobile-container">
                  <%= for burning  <- burnings do %>
                    <%= render BlockScoutWeb.TransactionView, "_total_transfers_from_to.html", Map.put(assigns, :transfer, burning) %>
                  <% end %>
                  </dd>
                </dl>
              <% end %>

              <%= if Enum.count(creations) > 0 do %>
                <dl class="row">
                  <dt class="col-sm-3 col-lg-2 text-muted">
                    <%= render BlockScoutWeb.CommonComponentsView, "_i_tooltip_2.html",
                      text: gettext("List of ERC-1155 tokens created in the transaction.") %>
                    <%= gettext "Tokens Created" %></dt>
                  <dd class="col-sm-9 col-lg-10 transfers-list-mobile-container">
                  <%= for creation  <- creations do %>
                    <%= render BlockScoutWeb.TransactionView, "_total_transfers_from_to.html", Map.put(assigns, :transfer, creation) %>
                  <% end %>
                  </dd>
                </dl>
              <% end %>
            <% _ -> %>
          <% end %>
          <!-- Value -->
          <dl class="row">
            <dt class="col-sm-3 col-lg-2 text-muted">
              <%= render BlockScoutWeb.CommonComponentsView, "_i_tooltip_2.html",
                text: gettext("The value being transacted in Ether and fiat value. Note: You can click the fiat value (if available) to see historical value at the time of transaction.") %>
              <%= gettext "Value" %>
            </dt>
            <dd class="col-sm-9 col-lg-10"> <%= value(@transaction) %>
            <%= if !empty_exchange_rate?(@exchange_rate) do %>
              (<span class="address-current-balance large"
                data-wei-value=<%= @transaction.value.value %>
                data-usd-exchange-rate=<%= @exchange_rate.usd_value %>>
              </span>)
            <% end %>
            </dd>
          </dl>
          <!-- Transaction Fee -->
          <dl class="row">
            <dt class="col-sm-3 col-lg-2 text-muted">
              <%= render BlockScoutWeb.CommonComponentsView, "_i_tooltip_2.html",
=======
          <dl class="row">
            <dt class="col-sm-3 col-lg-2 text-muted">
              <%= render BlockScoutWeb.CommonComponentsView, "_i_tooltip_2.html",
                text: gettext("The receiving party of the transaction (could be a contract address).") %>
              <%= if BlockScoutWeb.AddressView.contract?(to_address) && !created_address_hash do %>
                <%= gettext "Interacted With (To)" %>
              <% else %>
                <%= gettext "To" %>
              <% end %>
            </dt>
            <dd class="col-sm-9 col-lg-10 btn-copy-mobile-container">
              <%= if created_address_hash do %>
                [<%= gettext("Contract") %>&nbsp;
                <%= link(
                  recipient_address_hash,
                  to: address_path(@conn, :show, recipient_address_hash)
                ) %> 
                &nbsp;<%= gettext("created") %>]
              <% else %>
                <%= link(
                  recipient_address_hash,
                  to: address_path(@conn, :show, recipient_address_hash)
                ) %>
              <% end %>
              <span class="float-right">
                <%= render BlockScoutWeb.CommonComponentsView, "_btn_copy.html",
                  additional_classes: ["btn-copy-icon-small", "btn-copy-icon-custom", "btn-copy-icon-no-borders"],
                  clipboard_text: recipient_address_hash,
                  aria_label: gettext("Copy To Address"),
                  title: gettext("Copy To Address") %>
              </span>
            </dd>
          </dl>
          <%= case token_transfer_type(@transaction) do %>
            <% {_type, %{token_transfers: token_transfers} = transaction_with_transfers} when is_list(token_transfers) and token_transfers != [] -> %>
              <!-- Tokens Transferred -->
              <% %{transfers: transfers, mintings: mintings, burnings: burnings, creations: creations} = aggregate_token_transfers(transaction_with_transfers.token_transfers) %>
              <%= if Enum.count(transfers) > 0 do %>
                <dl class="row">
                  <dt class="col-sm-3 col-lg-2 text-muted">
                    <%= render BlockScoutWeb.CommonComponentsView, "_i_tooltip_2.html",
                      text: gettext("List of token transferred in the transaction.") %>
                    <%= gettext "Tokens Transferred" %></dt>
                  <dd class="col-sm-9 col-lg-10 transfers-list-mobile-container">
                  <%= for transfer <- transfers do %>
                    <%= render BlockScoutWeb.TransactionView, "_total_transfers_from_to.html", Map.put(assigns, :transfer, transfer) %>
                  <% end %>
                  </dd>
                </dl>
              <% end %>
              <!-- Tokens Minted -->
              <%= if Enum.count(mintings) > 0 do %>
                <dl class="row">
                  <dt class="col-sm-3 col-lg-2 text-muted">
                    <%= render BlockScoutWeb.CommonComponentsView, "_i_tooltip_2.html",
                      text: gettext("List of token minted in the transaction.") %>
                    <%= gettext "Tokens Minted" %>
                  </dt>
                  <dd class="col-sm-9 col-lg-10 transfers-list-mobile-container">
                  <%= for minting <- mintings do %>
                    <%= render BlockScoutWeb.TransactionView, "_total_transfers_from_to.html", Map.put(assigns, :transfer, minting) %>
                  <% end %>
                  </dd>
                </dl>
              <% end %>
              <!-- Tokens Burnt -->
              <%= if Enum.count(burnings) > 0 do %>
                <dl class="row">
                  <dt class="col-sm-3 col-lg-2 text-muted">
                    <%= render BlockScoutWeb.CommonComponentsView, "_i_tooltip_2.html",
                      text: gettext("List of token burnt in the transaction.") %>
                    <%= gettext "Tokens Burnt" %></dt>
                  <dd class="col-sm-9 col-lg-10 transfers-list-mobile-container">
                  <%= for burning  <- burnings do %>
                    <%= render BlockScoutWeb.TransactionView, "_total_transfers_from_to.html", Map.put(assigns, :transfer, burning) %>
                  <% end %>
                  </dd>
                </dl>
              <% end %>

              <%= if Enum.count(creations) > 0 do %>
                <dl class="row">
                  <dt class="col-sm-3 col-lg-2 text-muted">
                    <%= render BlockScoutWeb.CommonComponentsView, "_i_tooltip_2.html",
                      text: gettext("List of ERC-1155 tokens created in the transaction.") %>
                    <%= gettext "Tokens Created" %></dt>
                  <dd class="col-sm-9 col-lg-10 transfers-list-mobile-container">
                  <%= for creation  <- creations do %>
                    <%= render BlockScoutWeb.TransactionView, "_total_transfers_from_to.html", Map.put(assigns, :transfer, creation) %>
                  <% end %>
                  </dd>
                </dl>
              <% end %>
            <% _ -> %>
          <% end %>
          <!-- Value -->
          <dl class="row">
            <dt class="col-sm-3 col-lg-2 text-muted">
              <%= render BlockScoutWeb.CommonComponentsView, "_i_tooltip_2.html",
                text: gettext("The value being transacted in Ether and fiat value. Note: You can click the fiat value (if available) to see historical value at the time of transaction.") %>
              <%= gettext "Value" %>
            </dt>
            <dd class="col-sm-9 col-lg-10"> <%= value(@transaction) %>
            <%= if !empty_exchange_rate?(@exchange_rate) do %>
              (<span class="address-current-balance large"
                data-wei-value=<%= @transaction.value.value %>
                data-usd-exchange-rate=<%= @exchange_rate.usd_value %>>
              </span>)
            <% end %>
            </dd>
          </dl>
          <!-- Transaction Fee -->
          <dl class="row">
            <dt class="col-sm-3 col-lg-2 text-muted">
              <%= render BlockScoutWeb.CommonComponentsView, "_i_tooltip_2.html",
>>>>>>> f6a65ca3
                text: gettext("Amount paid to the miner for processing the transaction.") %>
              <%= gettext "Transaction Fee" %>
            </dt>
            <dd class="col-sm-9 col-lg-10">
              <%= formatted_fee(@transaction, denomination: :ether) %>

              <%= if !empty_exchange_rate?(@exchange_rate) do %>
                (<span data-wei-value=<%= fee(@transaction) %> data-usd-exchange-rate=<%= @exchange_rate.usd_value %>></span>)
              <% end %>
            </dd>
          </dl>
          <!-- Gas Price -->
          <dl class="row">
            <dt class="col-sm-3 col-lg-2 text-muted">
              <%= render BlockScoutWeb.CommonComponentsView, "_i_tooltip_2.html",
                text: gettext("Cost per unit of gas specified for the transaction, in Ether and Gwei. The higher the gas price the higher chance of getting included in a block.") %>
              <%= gettext "Gas Price" %>
            </dt>
            <dd class="col-sm-9 col-lg-10"> <%= gas_price(@transaction, :gwei) %> </dd>
          </dl>
          <hr>
          <!-- Gas Limit -->
          <dl class="row">
            <dt class="col-sm-3 col-lg-2 text-muted">
              <%= render BlockScoutWeb.CommonComponentsView, "_i_tooltip_2.html",
                text: gettext("Maximum amount of gas provided for the transaction. For normal Eth transfers, the value is 21,000. For contract this value is higher and bound by block gas limit.") %>
              <%= gettext "Gas Limit" %>
            </dt>
            <dd class="col-sm-9 col-lg-10"> <%= format_gas_limit(@transaction.gas) %> </dd>
          </dl>
          <!-- Gas Used by Transaction -->
          <dl class="row">
            <dt class="col-sm-3 col-lg-2 text-muted transaction-gas-used">
              <%= render BlockScoutWeb.CommonComponentsView, "_i_tooltip_2.html",
                text: gettext("The exact units of gas that was used for the transaction.") %>
              <%= gettext "Gas Used by Transaction" %>
            </dt>
            <% gas_used_perc = gas_used_perc(@transaction) %>
            <dd class="col-sm-9 col-lg-10"> <%= gas_used(@transaction) %> <%= if gas_used_perc, do: "(#{gas_used_perc} %)" %></dd>
          </dl>
          <!-- Nonce -->
          <dl class="row">
            <dt class="col-sm-3 col-lg-2 text-muted">
              <%= render BlockScoutWeb.CommonComponentsView, "_i_tooltip_2.html",
                text: gettext("Sequential running number for an address, beginning with 0 for the first transaction. For example, if the nonce of a transaction is 10, it would be the 11th transaction sent from the sender's address.") %>
              <%= gettext "Nonce" %>
            </dt>
            <dd class="col-sm-9 col-lg-10"> <%= @transaction.nonce %> </dd>
          </dl>
          <%= unless value_transfer?(@transaction) do %>
            <dl class="row">
              <dt class="col-sm-3 col-lg-2 text-muted">
                <%= render BlockScoutWeb.CommonComponentsView, "_i_tooltip_2.html",
                  text: gettext("Additional information that is required for the transaction.") %>
                <%= gettext "Raw Input" %>
              </dt>
              <dd class="col-sm-9 col-lg-10">
                <div class="d-flex mb-3 justify-content-between">
                  <!-- Dropdown -->
                  <div class="dropdown">
                    <button class="btn-dropdown-line large dropdown-toggle" type="button" id="tx-input-decoding-button" data-toggle="dropdown" aria-haspopup="true" aria-expanded="false">
                      <%= gettext("Hex (Default)") %>
                    </button>
                    <div class="dropdown-menu" aria-labelledby="transaction-input-decoding-button">
                      <a href class="dropdown-item large tx-input-dropdown" data-target=".tx-raw-input" data-target-to-hide=".tx-utf8-input" id="tx-dropdown-raw">
                        <%= gettext("Hex (Default)") %>
                      </a>
                      <a href class="dropdown-item large tx-input-dropdown" data-target=".tx-utf8-input" data-target-to-hide=".tx-raw-input" id="tx-dropdown-utf8">
                        <%= gettext("UTF-8") %>
                      </a>
                    </div>
                  </div>
                  <div class="btn-copy-tx-raw-input-container">
                    <!-- Copy Hex input -->
                    <%= render BlockScoutWeb.CommonComponentsView, "_btn_copy.html",
                        id: "tx-raw-input",
                        additional_classes: ["btn-copy-icon-small", "btn-copy-icon-no-borders", "btn-copy-icon-ml-0", "btn-copy-tx-raw-input", "tx-raw-input"],
                        clipboard_text: @transaction.input,
                        aria_label: gettext("Copy Value"),
                        title: gettext("Copy Txn Hex Input") %>
                    <!-- Copy UTF-8 input  -->
                    <%= render BlockScoutWeb.CommonComponentsView, "_btn_copy.html",
                        additional_classes: ["btn-copy-icon-small", "btn-copy-icon-no-borders", "btn-copy-icon-ml-0", "btn-copy-tx-raw-input", "tx-utf8-input"],
                        clipboard_text: @transaction.input.bytes,
                        aria_label: gettext("Copy Value"),
                        title: gettext("Copy Txn UTF-8 Input"),
                        style: "display: none;" %>
                  </div>
                </div>
                <!-- Textarea -->
                <div class="tx-raw-input">
                  <div class="tile tile-muted">
                    <pre class="pre-scrollable pre-scrollable-shorty pre-wrap mb-0"><code><%= @transaction.input %></code></pre>
                  </div>
                </div>
                <!-- Textfield -->
                <div class="tx-utf8-input" style="display: none;">
                  <div class="tile tile-muted">
                    <pre class="pre-scrollable pre-scrollable-shorty pre-wrap mb-0"><code><%= @transaction.input.bytes %></code></pre>
                  </div>
                </div>
              </dd>
            </dl>
          <% end %>
        </div>
      </div>
    </div>
  </div>

  <%= render BlockScoutWeb.Advertisement.BannersAdView, "_banner_728.html", conn: @conn %>

  <%= unless skip_decoding?(@transaction) do %>
    <div class="row">
      <div class="col-md-12">
        <%= render BlockScoutWeb.TransactionView, "_decoded_input.html", Map.put(assigns, :decoded_input_data, decoded_input_data) %>
      </div>
    </div>
  <% end %>
  <script defer data-cfasync="false" src="<%= static_path(@conn, "/js/transaction.js") %>"></script>
</section><|MERGE_RESOLUTION|>--- conflicted
+++ resolved
@@ -27,7 +27,6 @@
             <% true -> %>
               <%= nil %>
           <% end %>
-<<<<<<< HEAD
           <h1 class="card-title <%= if show_alm_link?(@transaction.hash), do: "alm", else: "" %>">
             <div style="display: inline-block; vertical-align: bottom; line-height: 25px;">
               <%= gettext "Transaction Details" %>
@@ -42,12 +41,6 @@
                 data-toggle="tooltip">Cancel transaction</span>
             <% end %> -->
             <%= render BlockScoutWeb.AddressView, "_labels.html", address_hash: @transaction.to_address_hash %>
-=======
-          <h1 class="card-title">
-            <div style="display: inline-block; vertical-align: bottom; line-height: 25px;">
-              <%= gettext "Transaction Details" %>
-            </div>
->>>>>>> f6a65ca3
           </h1>
           <%= if show_alm_link?(@transaction.hash) do %>
             <div class="mr-4 mb-4">
@@ -73,25 +66,17 @@
             </dt>
             <dd class="col-sm-9 col-lg-10 d-flex" style="word-break: break-all;">
               <span class="transaction-details-address" data-test="transaction_detail_hash"><%= @transaction %> </span>
-<<<<<<< HEAD
               <span style="width: 21px;">
                 <%= render BlockScoutWeb.CommonComponentsView, "_btn_copy.html",
-=======
-              <span>
-              <%= render BlockScoutWeb.CommonComponentsView, "_btn_copy.html",
->>>>>>> f6a65ca3
                   additional_classes: ["btn-copy-icon-small", "btn-copy-icon-custom", "btn-copy-icon-no-borders"],
                   clipboard_text: @transaction,
                   aria_label: gettext("Copy Transaction Hash"),
                   title: gettext("Copy Txn Hash") %>
               </span>
-<<<<<<< HEAD
               <span>
                 <%= render BlockScoutWeb.CommonComponentsView, "_tendely_link.html",
                   transaction_hash: @transaction.hash %>
               </span>
-=======
->>>>>>> f6a65ca3
             </dd>
           </dl>
           <!-- Verify in other explorers -->
@@ -209,7 +194,6 @@
           <!-- To -->
           <% to_address = @transaction |> Map.get(:to_address) || @transaction |> Map.get(:created_contract_address) %>
           <% recipient_address_hash = to_address_hash || created_address_hash %>
-<<<<<<< HEAD
           <dl class="row">
             <dt class="col-sm-3 col-lg-2 text-muted">
               <%= render BlockScoutWeb.CommonComponentsView, "_i_tooltip_2.html",
@@ -325,123 +309,6 @@
           <dl class="row">
             <dt class="col-sm-3 col-lg-2 text-muted">
               <%= render BlockScoutWeb.CommonComponentsView, "_i_tooltip_2.html",
-=======
-          <dl class="row">
-            <dt class="col-sm-3 col-lg-2 text-muted">
-              <%= render BlockScoutWeb.CommonComponentsView, "_i_tooltip_2.html",
-                text: gettext("The receiving party of the transaction (could be a contract address).") %>
-              <%= if BlockScoutWeb.AddressView.contract?(to_address) && !created_address_hash do %>
-                <%= gettext "Interacted With (To)" %>
-              <% else %>
-                <%= gettext "To" %>
-              <% end %>
-            </dt>
-            <dd class="col-sm-9 col-lg-10 btn-copy-mobile-container">
-              <%= if created_address_hash do %>
-                [<%= gettext("Contract") %>&nbsp;
-                <%= link(
-                  recipient_address_hash,
-                  to: address_path(@conn, :show, recipient_address_hash)
-                ) %> 
-                &nbsp;<%= gettext("created") %>]
-              <% else %>
-                <%= link(
-                  recipient_address_hash,
-                  to: address_path(@conn, :show, recipient_address_hash)
-                ) %>
-              <% end %>
-              <span class="float-right">
-                <%= render BlockScoutWeb.CommonComponentsView, "_btn_copy.html",
-                  additional_classes: ["btn-copy-icon-small", "btn-copy-icon-custom", "btn-copy-icon-no-borders"],
-                  clipboard_text: recipient_address_hash,
-                  aria_label: gettext("Copy To Address"),
-                  title: gettext("Copy To Address") %>
-              </span>
-            </dd>
-          </dl>
-          <%= case token_transfer_type(@transaction) do %>
-            <% {_type, %{token_transfers: token_transfers} = transaction_with_transfers} when is_list(token_transfers) and token_transfers != [] -> %>
-              <!-- Tokens Transferred -->
-              <% %{transfers: transfers, mintings: mintings, burnings: burnings, creations: creations} = aggregate_token_transfers(transaction_with_transfers.token_transfers) %>
-              <%= if Enum.count(transfers) > 0 do %>
-                <dl class="row">
-                  <dt class="col-sm-3 col-lg-2 text-muted">
-                    <%= render BlockScoutWeb.CommonComponentsView, "_i_tooltip_2.html",
-                      text: gettext("List of token transferred in the transaction.") %>
-                    <%= gettext "Tokens Transferred" %></dt>
-                  <dd class="col-sm-9 col-lg-10 transfers-list-mobile-container">
-                  <%= for transfer <- transfers do %>
-                    <%= render BlockScoutWeb.TransactionView, "_total_transfers_from_to.html", Map.put(assigns, :transfer, transfer) %>
-                  <% end %>
-                  </dd>
-                </dl>
-              <% end %>
-              <!-- Tokens Minted -->
-              <%= if Enum.count(mintings) > 0 do %>
-                <dl class="row">
-                  <dt class="col-sm-3 col-lg-2 text-muted">
-                    <%= render BlockScoutWeb.CommonComponentsView, "_i_tooltip_2.html",
-                      text: gettext("List of token minted in the transaction.") %>
-                    <%= gettext "Tokens Minted" %>
-                  </dt>
-                  <dd class="col-sm-9 col-lg-10 transfers-list-mobile-container">
-                  <%= for minting <- mintings do %>
-                    <%= render BlockScoutWeb.TransactionView, "_total_transfers_from_to.html", Map.put(assigns, :transfer, minting) %>
-                  <% end %>
-                  </dd>
-                </dl>
-              <% end %>
-              <!-- Tokens Burnt -->
-              <%= if Enum.count(burnings) > 0 do %>
-                <dl class="row">
-                  <dt class="col-sm-3 col-lg-2 text-muted">
-                    <%= render BlockScoutWeb.CommonComponentsView, "_i_tooltip_2.html",
-                      text: gettext("List of token burnt in the transaction.") %>
-                    <%= gettext "Tokens Burnt" %></dt>
-                  <dd class="col-sm-9 col-lg-10 transfers-list-mobile-container">
-                  <%= for burning  <- burnings do %>
-                    <%= render BlockScoutWeb.TransactionView, "_total_transfers_from_to.html", Map.put(assigns, :transfer, burning) %>
-                  <% end %>
-                  </dd>
-                </dl>
-              <% end %>
-
-              <%= if Enum.count(creations) > 0 do %>
-                <dl class="row">
-                  <dt class="col-sm-3 col-lg-2 text-muted">
-                    <%= render BlockScoutWeb.CommonComponentsView, "_i_tooltip_2.html",
-                      text: gettext("List of ERC-1155 tokens created in the transaction.") %>
-                    <%= gettext "Tokens Created" %></dt>
-                  <dd class="col-sm-9 col-lg-10 transfers-list-mobile-container">
-                  <%= for creation  <- creations do %>
-                    <%= render BlockScoutWeb.TransactionView, "_total_transfers_from_to.html", Map.put(assigns, :transfer, creation) %>
-                  <% end %>
-                  </dd>
-                </dl>
-              <% end %>
-            <% _ -> %>
-          <% end %>
-          <!-- Value -->
-          <dl class="row">
-            <dt class="col-sm-3 col-lg-2 text-muted">
-              <%= render BlockScoutWeb.CommonComponentsView, "_i_tooltip_2.html",
-                text: gettext("The value being transacted in Ether and fiat value. Note: You can click the fiat value (if available) to see historical value at the time of transaction.") %>
-              <%= gettext "Value" %>
-            </dt>
-            <dd class="col-sm-9 col-lg-10"> <%= value(@transaction) %>
-            <%= if !empty_exchange_rate?(@exchange_rate) do %>
-              (<span class="address-current-balance large"
-                data-wei-value=<%= @transaction.value.value %>
-                data-usd-exchange-rate=<%= @exchange_rate.usd_value %>>
-              </span>)
-            <% end %>
-            </dd>
-          </dl>
-          <!-- Transaction Fee -->
-          <dl class="row">
-            <dt class="col-sm-3 col-lg-2 text-muted">
-              <%= render BlockScoutWeb.CommonComponentsView, "_i_tooltip_2.html",
->>>>>>> f6a65ca3
                 text: gettext("Amount paid to the miner for processing the transaction.") %>
               <%= gettext "Transaction Fee" %>
             </dt>
