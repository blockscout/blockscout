--- conflicted
+++ resolved
@@ -60,7 +60,6 @@
             </div>
           <% end %>
           <div class="d-flex flex-row">
-<<<<<<< HEAD
             <%= if show_alm_link?(@transaction.hash) do %>
               <div class="mr-4 mb-2">
                 <a data-test="external_url" class="d-flex flex-row" href=<%= "https://#{get_alm_app_link(@transaction.hash)}/100/#{@transaction.hash}" %> target="_blank">
@@ -68,11 +67,6 @@
                 </a>
               </div>
             <% end %>
-            <div class="mr-4 mb-4">
-              <%= render BlockScoutWeb.CommonComponentsView, "_tenderly_link.html",
-                  transaction_hash: @transaction.hash %>
-            </div>
-=======
             <%= if show_tenderly_link?() do %>
               <div class="mr-4 mb-4">
                 <%= render BlockScoutWeb.CommonComponentsView, "_tenderly_link.html",
@@ -80,7 +74,6 @@
                     tenderly_chain_path: tenderly_chain_path() %>
               </div>
             <% end %>
->>>>>>> d352aadb
           </div>
           <dl class="row">
             <dt class="col-sm-3 col-lg-2 text-muted">
