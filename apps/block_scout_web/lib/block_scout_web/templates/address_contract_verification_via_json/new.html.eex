--- conflicted
+++ resolved
@@ -1,48 +1,29 @@
 <section data-page="contract-verification" class="container new-smart-contract-container">
-  <div data-selector="channel-disconnected-message" class="d-none">
-    <div data-selector="reload-button" class="alert alert-danger">
-      <a href="#" class="alert-link"><%= gettext "Connection Lost" %></a>
-    </div>
-  </div>
+  <%= render BlockScoutWeb.CommonComponentsView, "_channel_disconnected_message.html", text: gettext("Connection Lost") %>
 
   <div class="new-smart-contract-form">
       <h1 class="smart-contract-title"><%= gettext "New Smart Contract Verification" %></h1>
-<<<<<<< HEAD
-
-      <div class="smart-contract-form-group">
-        <div class="smart-contract-form-group-inner-wrapper">
-          <label for="smart_contract_address_hash"><%= gettext("Contract Address") %></label>
-          <div class="center-column">
-            <input aria-describedby="contract-address-help-block" class="form-control border-rounded" id="smart_contract_address_hash" name="smart_contract[address_hash]" type="text" value=<%= @address_hash %> readonly="">
-          </div>
-          <div class="smart-contract-form-group-tooltip">The 0x address supplied on contract creation.</div>
-        </div>
-      </div>
-=======
       <%= form_for @changeset,
         address_contract_verification_path(@conn, :create),
         [id: "metadata-json-dropzone-form"],
         fn f -> %>
       <%= render BlockScoutWeb.AddressContractVerificationCommonFieldsView, "_contract_address_field.html", f: f %>
->>>>>>> 7569dace
 
       <div class="smart-contract-form-group">
         <div class="smart-contract-form-group-inner-wrapper">
         <label for="smart_contract_metadata_json"><%= gettext("Sources and Metadata JSON") %></label>
           <div class="center-column">
-            <%= form_for @changeset,
-            address_contract_verification_path(@conn, :create),
-            [class: "dropzone-1", style: "display: flex; margin: 0 auto;", id: "metadata-json-dropzone"],
-            fn f -> %>
+            <div class="dropzone-1 dropzone-previews" style="display: flex; margin: 0 auto;", id="dropzone-previews">
               <div style="text-align: center;">
-                <span class="dz-message btn-full-primary"><%= gettext("Drop sources and metadata JSON file or click here") %></span>
+                <span class="dz-message btn-full-primary" id="dz-button-message"><%= gettext("Drop sources and metadata JSON file or click here") %></span>
                 <%= error_tag f, :file, id: "file-help-block", class: "text-danger form-error", style: "max-width: 600px;" %>
               </div>
-            <% end %>
+            </div>
           </div>
           <div class="smart-contract-form-group-tooltip">Drop all Solidity contract source files and JSON metadata file(s) created during contract compilation into the drop zone.</div>
         </div>
       </div>
+
       <div class="smart-contract-form-buttons">
         <button
           class="position-absolute w-118 btn-full-primary d-none mr-2"
@@ -51,13 +32,9 @@
           name="button"
           type="button"
         >
-          <span class="loading-spinner-small mr-2">
-            <span class="loading-spinner-block-1"></span>
-            <span class="loading-spinner-block-2"></span>
-          </span>
-          <%= gettext("Loading....") %>
+          <%= render BlockScoutWeb.CommonComponentsView, "_loading_spinner.html", loading_text: gettext("Loading...") %>
         </button>
-        <button id="verify-via-json-submit" class="btn-full-primary mr-2" disabled data-button-loading="animation"><%= gettext("Verify & publish") %></button>
+        <button id="verify-via-metadata-json-submit" class="btn-full-primary mr-2" disabled data-button-loading="animation"><%= gettext("Verify & publish") %></button>
         <%= reset gettext("Reset"), class: "btn-line mr-2 js-smart-contract-form-reset" %>
         <%=
           link(
@@ -67,7 +44,8 @@
             )
         %>
       </div>
+      <% end %>
     </div>
     <script defer data-cfasync="false" src="<%= static_path(@conn, "/js/verification-form.js") %>"></script>
-    <script defer data-cfasync="false" src="<%= static_path(@conn, "/js/dropzone.min.js") %>"></script>
+    <script defer data-cfasync="false" src="<%= static_path(@conn, "/js/dropzone.js") %>"></script>
 </section>