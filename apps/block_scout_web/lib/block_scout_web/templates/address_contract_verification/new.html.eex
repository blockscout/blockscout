--- conflicted
+++ resolved
@@ -47,65 +47,7 @@
             </div>
         </div>
         <div class="smart-contract-form-buttons">
-<<<<<<< HEAD
           <input type="submit" id="data-button" value="Next" class="btn-full-primary mr-2" data-button-loading="animation" <%= if Chain.smart_contract_verified?(@address_hash) do "disabled" end %>>
-=======
-          <button
-            class="position-absolute w-118 btn-full-primary d-none mr-2"
-            disabled="true"
-            id="loading"
-            name="button"
-            type="button"
-          >
-            <%= render BlockScoutWeb.CommonComponentsView, "_loading_spinner.html", loading_text: gettext("Loading...") %>
-          </button>
-          <%= link(
-            gettext("Next"),
-            to: address_verify_contract_via_flattened_code_path(@conn, :new, @address_hash),
-            id: "verify_via_flattened_code_button",
-            class: "btn-full-primary mr-2",
-            "data-button-loading": "animation"
-          ) %>
-          <%= link(
-            gettext("Next"),
-            to: address_verify_contract_via_json_path(@conn, :new, @address_hash),
-            id: "verify_via_sourcify_button",
-            class: "btn-full-primary mr-2",
-            style: "display: none;",
-            "data-button-loading": "animation"
-          ) %>
-          <%= link(
-            gettext("Next"),
-            to: address_verify_vyper_contract_path(@conn, :new, @address_hash),
-            id: "verify_vyper_contract_button",
-            class: "btn-full-primary mr-2",
-            style: "display: none;",
-            "data-button-loading": "animation"
-          ) %>
-          <%= link(
-            gettext("Next"),
-            to: address_verify_contract_via_standard_json_input_path(@conn, :new, @address_hash),
-            id: "verify_via_standard_json_input_button",
-            class: "btn-full-primary mr-2",
-            style: "display: none;",
-            "data-button-loading": "animation"
-          ) %>
-          <%= link(
-            gettext("Next"),
-            to: address_verify_contract_via_multi_part_files_path(@conn, :new, @address_hash),
-            id: "verify_via_multi_part_files_button",
-            class: "btn-full-primary mr-2",
-            style: "display: none;",
-            "data-button-loading": "animation"
-          ) %>
-          <%=
-            link(
-              gettext("Cancel"),
-              class: "btn-no-border",
-              to: address_contract_path(@conn, :index, @address_hash)
-              )
-          %>
->>>>>>> d65140ea
         </div>
       <% end %>
     </div>
