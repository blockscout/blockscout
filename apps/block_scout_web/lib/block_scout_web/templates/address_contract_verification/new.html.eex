<section data-page="contract-verification" class="container new-smart-contract-container">
  <div data-selector="channel-disconnected-message" style="display: none;">
    <div data-selector="reload-button" class="alert alert-danger">
      <a href="#" class="alert-link"><%= gettext "Connection Lost" %></a>
    </div>
  </div>

  <div class="new-smart-contract-form">
      <h1 class="smart-contract-title"><%= gettext "New Smart Contract Verification" %></h1>

      <%= form_for @changeset,
          address_contract_verification_path(@conn, :create),
          [],
          fn f -> %>

        <div class="smart-contract-form-group">
          <div class="smart-contract-form-group-inner-wrapper">
            <%= label f, :address_hash, gettext("Contract Address") %>
            <div class="center-column">
              <%= text_input f, :address_hash, class: "form-control border-rounded", "aria-describedby": "contract-address-help-block", readonly: true %>
              <%= error_tag f, :address_hash, id: "contract-address-help-block", class: "text-danger form-error" %>
            </div>
            <div class="smart-contract-form-group-tooltip">The 0x address supplied on contract creation.</div>
          </div>
        </div>

        <div class="smart-contract-form-group">
          <div class="smart-contract-form-group-inner-wrapper">
            <%= label f, :name, gettext("Contract Name") %>
            <div class="center-column">
              <%= text_input f, :name, class: "form-control border-rounded", "aria-describedby": "contract-name-help-block", "data-test": "contract_name" %>
              <%= error_tag f, :name, id: "contract-name-help-block", class: "text-danger form-error" %>
            </div>
            <div class="smart-contract-form-group-tooltip">Must match the name specified in the code. For example, in <span class="tooltip-quote">contract MyContract {..}</span> <strong>MyContract</strong> is the contract name.</div>
          </div>
        </div>

        <div class="smart-contract-form-group">
          <div class="smart-contract-form-group-inner-wrapper">
            <%= label f, "Include nightly builds" %>
            <div class="center-column">
              <div class="form-radios-group">
                <div class="radio-big">
                  <%= radio_button f, :nightly_builds, false, checked: true, class: "form-check-input nightly-builds-false" %>
                  <div class="radio-icon"></div>
                  <%= label :nightly_builds, :false, gettext("No"), class: "radio-text" %>
                </div>
                <div class="radio-big">
                  <%= radio_button f, :nightly_builds, true, class: "form-check-input nightly-builds-true", "aria-describedby": "nightly_builds-help-block" %>
                  <div class="radio-icon"></div>
                  <%= label :nightly_builds, :true, gettext("Yes"), class: "radio-text" %>
                </div>
              </div>
              <%= error_tag f, :nightly_builds, id: "nightly_builds-help-block", class: "text-danger form-error" %>
            </div>
            <div class="smart-contract-form-group-tooltip">Select yes if you want to show nightly builds.</div>
          </div>
        </div>

        <div class="smart-contract-form-group">
          <div class="smart-contract-form-group-inner-wrapper">
            <%= label f, :compiler_version, gettext("Compiler") %>
            <div class="center-column">
              <%= select f, :compiler_version, @compiler_versions, class: "form-control border-rounded", selected: "latest", "aria-describedby": "compiler-help-block" %>
              <%= error_tag f, :compiler_version, id: "compiler-help-block", class: "text-danger form-error" %>
            </div>
            <div class="smart-contract-form-group-tooltip">The compiler version is specified in <span class="tooltip-quote">pragma solidity X.X.X</span>. Use the compiler version rather than the nightly build. If using the Solidity compiler, run <span class="tooltip-quote">solc —version</span> to check.</div>
          </div>
        </div>

        <div class="smart-contract-form-group">
          <div class="smart-contract-form-group-inner-wrapper">
            <%= label :evm_version, :evm_version, gettext("EVM Version") %>
            <div class="center-column">
              <%= select f, :evm_version, @evm_versions, class: "form-control border-rounded", selected: "default", "aria-describedby": "evm-version-help-block" %>
            </div>
            <div class="smart-contract-form-group-tooltip">The EVM version the contract is written for. If the bytecode does not match the version, we try to verify using the latest EVM version. <a href="https://forum.poa.network/t/smart-contract-verification-evm-version-details/2318" target="_blank">EVM version details</a>.</div>
          </div>
        </div>

        <div class="smart-contract-form-group">
          <div class="smart-contract-form-group-inner-wrapper">
            <%= label f, "Optimization" %>
            <div class="center-column">
              <div class="form-radios-group">
                <div class="radio-big">
                  <%= radio_button f, :optimization, false, class: "form-check-input optimization-false" %>
                  <div class="radio-icon"></div>
                  <%= label :smart_contract_optimization, :false, gettext("No"), class: "radio-text" %>
                </div>
                <div class="radio-big">
                  <%= radio_button f, :optimization, true, checked: true, class: "form-check-input optimization-true", "aria-describedby": "optimization-help-block" %>
                  <div class="radio-icon"></div>
                  <%= label :smart_contract_optimization, :true, gettext("Yes"), class: "radio-text" %>
                </div>
              </div>
              <%= error_tag f, :optimization, id: "optimization-help-block", class: "text-danger form-error" %>
            </div>
            <div class="smart-contract-form-group-tooltip">If you enabled optimization during compilation, select yes.</div>
          </div>
        </div>

        <div class="smart-contract-form-group optimization-runs">
          <div class="smart-contract-form-group-inner-wrapper">
            <%= label f, :name, gettext("Optimization runs") %>
            <div class="center-column">
              <%= text_input f, :optimization_runs, value: 200, class: "form-control border-rounded", "aria-describedby": "optimization-runs-help-block", "data-test": "optimization-runs" %>
            </div>
            <div class="smart-contract-form-group-tooltip"></div>
          </div>
        </div>

        <div class="smart-contract-form-group">
          <div class="smart-contract-form-group-inner-wrapper">
            <%= label f, :contract_source_code, gettext("Enter the Solidity Contract Code") %>
            <div class="center-column">
              <%= textarea f, :contract_source_code, class: "form-control border-rounded monospace", rows: 3, "aria-describedby": "contract-source-code-help-block" %>
              <%= error_tag f, :contract_source_code, id: "contract-source-code-help-block", class: "text-danger form-error", "data-test": "contract-source-code-error" %>
            </div>
            <div class="smart-contract-form-group-tooltip">We recommend using flattened code. This is necessary if your code utilizes a library or inherits dependencies. Use the <a href="https://github.com/poanetwork/solidity-flattener" target="_blank">POA solidity flattener or the <a href="https://www.npmjs.com/package/truffle-flattener" target="_blank">truffle flattener</a>.</div>
          </div>
        </div>

        <div class="smart-contract-form-group">
          <div class="smart-contract-form-group-inner-wrapper">
            <%= label f, "Try to fetch contructor arguments automatically" %>
            <div class="center-column">
              <div class="form-radios-group">
                <div class="radio-big">
                  <%= radio_button f, :autodetect_contructor_args, false, checked: true, class: "form-check-input autodetectfalse" %>
                  <div class="radio-icon"></div>
                  <%= label :autodetect_contructor_args, :false, gettext("No"), class: "radio-text" %>
                </div>
                <div class="radio-big">
                  <%= radio_button f, :autodetect_contructor_args, true, class: "form-check-input autodetecttrue", "aria-describedby": "autodetect_contructor_args-help-block" %>
                  <div class="radio-icon"></div>
                  <%= label :autodetect_contructor_args, :true, gettext("Yes"), class: "radio-text" %>
                </div>
              </div>
              <%= error_tag f, :autodetect_contructor_args, id: "autodetect_contructor_args-help-block", class: "text-danger form-error" %>
            </div>
          </div>
        </div>

        <div class="smart-contract-form-group constructor-arguments">
          <div class="smart-contract-form-group-inner-wrapper">
            <%= label f, :contructor_arguments, gettext("ABI-encoded Constructor Arguments (if required by the contract)") %>
            <div class="center-column">
              <%= textarea f, :constructor_arguments, class: "form-control border-rounded monospace", rows: 3, "aria-describedby": "contract-constructor-arguments-help-block" %>
              <%= error_tag f, :constructor_arguments, id: "contract-constructor-arguments-help-block", class: "text-danger form-error", "data-test": "contract-constructor-arguments-error" %>
            </div>
            <div class="smart-contract-form-group-tooltip">Add arguments in <a href="https://solidity.readthedocs.io/en/develop/abi-spec.html" target="_blank">ABI hex encoded form</a>. Constructor arguments are written right to left, and will be found at the end of the input created bytecode. They may also be <a href="https://abi.hashex.org/" target="_blank">parsed here.</a></div>
          </div>
        </div>

        <div class="add-contract-libraries-wrapper">
          <span class="btn btn-primary js-btn-add-contract-libraries">Add Contract Libraries</span>
        </div>

        <div class="smart-contract-libraries-wrapper js-smart-contract-libraries-wrapper">
          <h2 class="smart-contract-title margin-bottom-md"><%= gettext "Contract Libraries" %></h2>

          <div class="contract-library-form-group js-contract-library-form-group active">
            <div class="smart-contract-form-group">
              <div class="smart-contract-form-group-inner-wrapper">
                <%= label :external_libraries, :library1, gettext("Library Name") %>
                <div class="center-column">
                  <%= text_input :external_libraries, :library1_name, class: "form-control border-rounded", "aria-describedby": "contract-name-help-block" %>
                </div>
                <div class="smart-contract-form-group-tooltip">A library name called in the .sol file. Multiple libraries (up to 5) may be added for each contract. Click the Add Library button to add an additional one.</div>
              </div>
            </div>

            <div class="smart-contract-form-group">
              <div class="smart-contract-form-group-inner-wrapper">
                <%= label :external_libraries, :library1, gettext("Library Address") %>
                <div class="center-column">
                  <%= text_input :external_libraries, :library1_address, class: "form-control border-rounded", "aria-describedby": "contract-name-help-block" %>
                </div>
                <div class="smart-contract-form-group-tooltip">The 0x library address. This can be found in the generated json file or Truffle output (if using truffle).</div>
              </div>
            </div>
          </div>

          <div class="contract-library-form-group js-contract-library-form-group">
            <div class="smart-contract-form-group">
              <div class="smart-contract-form-group-inner-wrapper">
                <%= label :external_libraries, :library2, gettext("Library Name") %>
                <div class="center-column">
                  <%= text_input :external_libraries, :library2_name, class: "form-control border-rounded", "aria-describedby": "contract-name-help-block" %>
                </div>
                <div class="smart-contract-form-group-tooltip"></div>
              </div>
            </div>

            <div class="smart-contract-form-group">
              <div class="smart-contract-form-group-inner-wrapper">
                <%= label :external_libraries, :library2, gettext("Library Address") %>
                <div class="center-column">
                  <%= text_input :external_libraries, :library2_address, class: "form-control border-rounded", "aria-describedby": "contract-name-help-block" %>
                </div>
                <div class="smart-contract-form-group-tooltip"></div>
              </div>
            </div>
          </div>

          <div class="contract-library-form-group js-contract-library-form-group">
            <div class="smart-contract-form-group">
              <div class="smart-contract-form-group-inner-wrapper">
                <%= label :external_libraries, :library3, gettext("Library Name") %>
                <div class="center-column">
                  <%= text_input :external_libraries, :library3_name, class: "form-control border-rounded", "aria-describedby": "contract-name-help-block" %>
                </div>
                <div class="smart-contract-form-group-tooltip"></div>
              </div>
            </div>

            <div class="smart-contract-form-group">
              <div class="smart-contract-form-group-inner-wrapper">
                <%= label :external_libraries, :library3, gettext("Library Address") %>
                <div class="center-column">
                  <%= text_input :external_libraries, :library3_address, class: "form-control border-rounded", "aria-describedby": "contract-name-help-block" %>
                </div>
                <div class="smart-contract-form-group-tooltip"></div>
              </div>
            </div>
          </div>

          <div class="contract-library-form-group js-contract-library-form-group">
            <div class="smart-contract-form-group">
              <div class="smart-contract-form-group-inner-wrapper">
                <%= label :external_libraries, :library4, gettext("Library Name") %>
                <div class="center-column">
                  <%= text_input :external_libraries, :library4_name, class: "form-control border-rounded", "aria-describedby": "contract-name-help-block" %>
                </div>
                <div class="smart-contract-form-group-tooltip"></div>
              </div>
            </div>

            <div class="smart-contract-form-group">
              <div class="smart-contract-form-group-inner-wrapper">
                <%= label :external_libraries, :library4, gettext("Library Address") %>
                <div class="center-column">
                  <%= text_input :external_libraries, :library4_address, class: "form-control border-rounded", "aria-describedby": "contract-name-help-block" %>
                </div>
                <div class="smart-contract-form-group-tooltip"></div>
              </div>
            </div>
          </div>

          <div class="contract-library-form-group js-contract-library-form-group">
            <div class="smart-contract-form-group">
              <div class="smart-contract-form-group-inner-wrapper">
                <%= label :external_libraries, :library5, gettext("Library Name") %>
                <div class="center-column">
                  <%= text_input :external_libraries, :library5_name, class: "form-control border-rounded", "aria-describedby": "contract-name-help-block" %>
                </div>
                <div class="smart-contract-form-group-tooltip"></div>
              </div>
            </div>

            <div class="smart-contract-form-group">
              <div class="smart-contract-form-group-inner-wrapper">
                <%= label f, :library5, gettext("Library Address") %>
                <div class="center-column">
                  <%= text_input f, :library5_address, class: "form-control border-rounded", "aria-describedby": "contract-name-help-block" %>
                </div>
                <div class="smart-contract-form-group-tooltip"></div>
              </div>
            </div>
          </div>

          <div class="add-contract-library-wrapper js-add-contract-library-wrapper">
            <span class="btn btn-primary js-btn-add-contract-library">Add Library</span>
          </div>
        </div>

        <div class="smart-contract-form-buttons">
          <button
            class="position-absolute btn-full-primary d-none mr-2"
            disabled="true"
            id="loading"
            name="button"
            type="button"
          >
            <span class="loading-spinner-small mr-2">
              <span class="loading-spinner-block-1"></span>
              <span class="loading-spinner-block-2"></span>
            </span>
            <%= gettext("Loading....") %>
          </button>
<<<<<<< HEAD
          <%= submit gettext("Verify & publish"), class: "btn-full-primary mr-2", "data-button-loading": "animation"  %>
          <%= reset gettext("Reset"), class: "btn-line mr-2 js-smart-contract-form-reset" %>
=======
          <%= submit gettext("Verify & publish"), class: "btn-full-primary mr-2", "data-loading": "animation"  %>
          <%= reset gettext("Reset"), class: "btn btn-primary mr-2 js-smart-contract-form-reset" %>
>>>>>>> 43eb1a55
          <%=
            link(
              gettext("Cancel"),
              class: "btn-no-border",
              to: address_contract_path(@conn, :index, @address_hash)
              )
          %>
        </div>
      <% end %>
    </div>
    <script defer data-cfasync="false" src="<%= static_path(@conn, "/js/verification-form.js") %>"></script>
</section><|MERGE_RESOLUTION|>--- conflicted
+++ resolved
@@ -289,13 +289,8 @@
             </span>
             <%= gettext("Loading....") %>
           </button>
-<<<<<<< HEAD
           <%= submit gettext("Verify & publish"), class: "btn-full-primary mr-2", "data-button-loading": "animation"  %>
           <%= reset gettext("Reset"), class: "btn-line mr-2 js-smart-contract-form-reset" %>
-=======
-          <%= submit gettext("Verify & publish"), class: "btn-full-primary mr-2", "data-loading": "animation"  %>
-          <%= reset gettext("Reset"), class: "btn btn-primary mr-2 js-smart-contract-form-reset" %>
->>>>>>> 43eb1a55
           <%=
             link(
               gettext("Cancel"),
