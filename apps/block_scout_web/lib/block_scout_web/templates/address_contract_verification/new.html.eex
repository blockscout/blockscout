<section data-page="contract-verification-choose-type" class="container new-smart-contract-container">
  <div data-selector="channel-disconnected-message" class="d-none">
    <div data-selector="reload-button" class="alert alert-danger">
      <a href="#" class="alert-link"><%= gettext "Connection Lost" %></a>
    </div>
  </div>

  <div class="new-smart-contract-form">
      <h1 class="smart-contract-title"><%= gettext "New Smart Contract Verification" %></h1>

      <%= form_for @changeset,
          address_contract_verification_path(@conn, :create),
          [],
          fn f -> %>

<<<<<<< HEAD
        <div class="smart-contract-form-group">
          <div class="smart-contract-form-group-inner-wrapper">
            <%= label f, :address_hash, gettext("Contract Address") %>
            <div class="center-column">
              <%= text_input f, :address_hash, class: "form-control border-rounded", "aria-describedby": "contract-address-help-block", readonly: true %>
              <%= error_tag f, :address_hash, id: "contract-address-help-block", class: "text-danger form-error" %>
            </div>
            <div class="smart-contract-form-group-tooltip">The 0x address supplied on contract creation.</div>
          </div>
        </div>
=======
        <%= render BlockScoutWeb.AddressContractVerificationCommonFieldsView, "_contract_address_field.html", f: f %>
>>>>>>> 7569dace

        <div class="smart-contract-form-group">
          <div class="smart-contract-form-group-inner-wrapper">
            <%= label f, "Verification via" %>
            <div class="center-column">
              <div class="form-radios-group vertical">
                <div class="radio-big mb-3">
                  <%= radio_button f, :verify_via, true, checked: true, class: "form-check-input verify-via-flattened-code", "aria-describedby": "verify_via-help-block" %>
                  <div class="radio-icon"></div>
                  <%= label :verify_via, :true, gettext("Flattened source code"), class: "radio-text" %>
                </div>
                <div class="radio-big">
                  <%= radio_button f, :verify_via, false, class: "form-check-input verify-via-sourcify" %>
                  <div class="radio-icon"></div>
                  <%= label :verify_via, :false, gettext("Sourcify: Sources and metadata JSON file"), class: "radio-text" %>
                </div>
              </div>
              <%= error_tag f, :verify_via, id: "verify_via-help-block", class: "text-danger form-error" %>
            </div>
            <div class="smart-contract-form-group-tooltip">Choose a smart-contract verification method. Currently, Blockscout supports 2 methods:<br/>
            1. Verification through flattened source code. <span
                      data-toggle="tooltip"
                      data-placement="top"
                      data-html="true"
                      data-template="<div class='tooltip' role='tooltip'><div class='arrow'></div><div class='tooltip-inner'></div></div>"
                      title="If using a flat file for contract verification, you can use the POA Solidity flattener or the Truffle flattener">
                      <i style="color: #f7b32b;" class="fa fa-info-circle ml-1" data-test="token-bridge-supply"></i></span><br/>
            2. Verification through <a href="https://sourcify.dev">Sourcify</a>.<br/>
              a) if smart-contract already verified on Sourcify, it will automatically fetch the data from the <a href="https://repo.sourcify.dev">repo</a><br/>
              b) otherwise you will be asked to upload source files and JSON metadata file(s).</div>
              
          </div>
        </div>

        <div class="smart-contract-form-buttons">
          <button
            class="position-absolute w-118 btn-full-primary d-none mr-2"
            disabled="true"
            id="loading"
            name="button"
            type="button"
          >
            <span class="loading-spinner-small mr-2">
              <span class="loading-spinner-block-1"></span>
              <span class="loading-spinner-block-2"></span>
            </span>
            <%= gettext("Loading....") %>
          </button>
          <%= link(
            gettext("Next"),
            to: address_verify_contract_via_flattened_code_path(@conn, :new, @address_hash),
            id: "verify_via_flattened_code_button",
            class: "btn-full-primary mr-2",
            "data-button-loading": "animation"
          ) %>
          <%= link(
            gettext("Next"),
            to: address_verify_contract_via_json_path(@conn, :new, @address_hash),
            id: "verify_via_sourcify_button",
            class: "btn-full-primary mr-2",
            style: "display: none;",
            "data-button-loading": "animation"
          ) %>
          <%=
            link(
              gettext("Cancel"),
              class: "btn-no-border",
              to: address_contract_path(@conn, :index, @address_hash)
              )
          %>
        </div>
      <% end %>
    </div>
    <script defer data-cfasync="false" src="<%= static_path(@conn, "/js/verification-form.js") %>"></script>
</section><|MERGE_RESOLUTION|>--- conflicted
+++ resolved
@@ -1,9 +1,5 @@
 <section data-page="contract-verification-choose-type" class="container new-smart-contract-container">
-  <div data-selector="channel-disconnected-message" class="d-none">
-    <div data-selector="reload-button" class="alert alert-danger">
-      <a href="#" class="alert-link"><%= gettext "Connection Lost" %></a>
-    </div>
-  </div>
+  <%= render BlockScoutWeb.CommonComponentsView, "_channel_disconnected_message.html", text: gettext("Connection Lost") %>
 
   <div class="new-smart-contract-form">
       <h1 class="smart-contract-title"><%= gettext "New Smart Contract Verification" %></h1>
@@ -13,35 +9,34 @@
           [],
           fn f -> %>
 
-<<<<<<< HEAD
-        <div class="smart-contract-form-group">
-          <div class="smart-contract-form-group-inner-wrapper">
-            <%= label f, :address_hash, gettext("Contract Address") %>
-            <div class="center-column">
-              <%= text_input f, :address_hash, class: "form-control border-rounded", "aria-describedby": "contract-address-help-block", readonly: true %>
-              <%= error_tag f, :address_hash, id: "contract-address-help-block", class: "text-danger form-error" %>
-            </div>
-            <div class="smart-contract-form-group-tooltip">The 0x address supplied on contract creation.</div>
-          </div>
-        </div>
-=======
         <%= render BlockScoutWeb.AddressContractVerificationCommonFieldsView, "_contract_address_field.html", f: f %>
->>>>>>> 7569dace
 
         <div class="smart-contract-form-group">
           <div class="smart-contract-form-group-inner-wrapper">
-            <%= label f, "Verification via" %>
+            <%= label f, "Verify" %>
             <div class="center-column">
               <div class="form-radios-group vertical">
                 <div class="radio-big mb-3">
                   <%= radio_button f, :verify_via, true, checked: true, class: "form-check-input verify-via-flattened-code", "aria-describedby": "verify_via-help-block" %>
                   <div class="radio-icon"></div>
-                  <%= label :verify_via, :true, gettext("Flattened source code"), class: "radio-text" %>
+                  <%= label :verify_via, :true, gettext("Via flattened source code"), class: "radio-text" %>
                 </div>
                 <div class="radio-big">
-                  <%= radio_button f, :verify_via, false, class: "form-check-input verify-via-sourcify" %>
+                  <%= radio_button f, :verify_via, false, class: "form-check-input verify-via-standard-json-input" %>
                   <div class="radio-icon"></div>
-                  <%= label :verify_via, :false, gettext("Sourcify: Sources and metadata JSON file"), class: "radio-text" %>
+                  <%= label :verify_via, :false, gettext("Via Standard Input JSON"), class: "radio-text" %>
+                </div>
+                <%= if Application.get_env(:explorer, Explorer.ThirdPartyIntegrations.Sourcify)[:enabled] do %>
+                  <div class="radio-big">
+                    <%= radio_button f, :verify_via, false, class: "form-check-input verify-via-sourcify" %>
+                    <div class="radio-icon"></div>
+                    <%= label :verify_via, :false, gettext("Via Sourcify: Sources and metadata JSON file"), class: "radio-text" %>
+                  </div>
+                <% end %>
+                <div class="radio-big">
+                  <%= radio_button f, :verify_via, false, class: "form-check-input verify-vyper-contract" %>
+                  <div class="radio-icon"></div>
+                  <%= label :verify_via, :false, gettext("Vyper contract"), class: "radio-text" %>
                 </div>
               </div>
               <%= error_tag f, :verify_via, id: "verify_via-help-block", class: "text-danger form-error" %>
@@ -54,9 +49,12 @@
                       data-template="<div class='tooltip' role='tooltip'><div class='arrow'></div><div class='tooltip-inner'></div></div>"
                       title="If using a flat file for contract verification, you can use the POA Solidity flattener or the Truffle flattener">
                       <i style="color: #f7b32b;" class="fa fa-info-circle ml-1" data-test="token-bridge-supply"></i></span><br/>
-            2. Verification through <a href="https://sourcify.dev">Sourcify</a>.<br/>
+            2. Verification using <a href="https://docs.soliditylang.org/en/latest/using-the-compiler.html#input-description">Standard input JSON</a> file.<br/>
+            3. Verification through <a href="https://sourcify.dev">Sourcify</a>.<br/>
               a) if smart-contract already verified on Sourcify, it will automatically fetch the data from the <a href="https://repo.sourcify.dev">repo</a><br/>
-              b) otherwise you will be asked to upload source files and JSON metadata file(s).</div>
+              b) otherwise you will be asked to upload source files and JSON metadata file(s).<br/>
+            4. Verification of Vyper contract.
+            </div>
               
           </div>
         </div>
@@ -69,11 +67,7 @@
             name="button"
             type="button"
           >
-            <span class="loading-spinner-small mr-2">
-              <span class="loading-spinner-block-1"></span>
-              <span class="loading-spinner-block-2"></span>
-            </span>
-            <%= gettext("Loading....") %>
+            <%= render BlockScoutWeb.CommonComponentsView, "_loading_spinner.html", loading_text: gettext("Loading...") %>
           </button>
           <%= link(
             gettext("Next"),
@@ -90,6 +84,22 @@
             style: "display: none;",
             "data-button-loading": "animation"
           ) %>
+          <%= link(
+            gettext("Next"),
+            to: address_verify_vyper_contract_path(@conn, :new, @address_hash),
+            id: "verify_vyper_contract_button",
+            class: "btn-full-primary mr-2",
+            style: "display: none;",
+            "data-button-loading": "animation"
+          ) %>
+          <%= link(
+            gettext("Next"),
+            to: address_verify_contract_via_standard_json_input_path(@conn, :new, @address_hash),
+            id: "verify_via_standard_json_input",
+            class: "btn-full-primary mr-2",
+            style: "display: none;",
+            "data-button-loading": "animation"
+          ) %>
           <%=
             link(
               gettext("Cancel"),
