--- conflicted
+++ resolved
@@ -76,29 +76,6 @@
   </div>
   <script defer data-cfasync="false" src="<%= static_path(@conn, "/js/token-counters.js") %>"></script>
 </section>
-<<<<<<< HEAD
-<%= render BlockScoutWeb.AdView, "_banner_728.html" %>
 <!-- Modal QR -->
 <%= render BlockScoutWeb.CommonComponentsView, "_modal_qr_code.html", qr_code: qr_code(@conn, @token_id, @token.contract_address_hash), title: @token.contract_address %>
-=======
-<!-- Modal -->
-<div class="modal fade" id="qrModal" tabindex="-1" role="dialog" aria-labelledby="qrModalLabel" aria-hidden="true">
-  <div class="modal-dialog modal-sm" role="document">
-    <div class="modal-content">
-      <div class="modal-header">
-        <h2 class="modal-title" id="qrModalLabel"><%= gettext "QR Code" %></h2>
-        <button type="button" class="close" data-dismiss="modal" aria-label="<%= gettext("Close") %>">
-          <span aria-hidden="true">&times;</span>
-        </button>
-      </div>
-      <div class="modal-body">
-        <img src="data:image/png;base64, <%= qr_code(@conn, @token_id, @token.contract_address_hash) %> " class="qr-code" alt="qr_code" title="<%= @token.contract_address %>" />
-      </div>
-      <div class="modal-footer">
-        <button type="button" class="btn btn-primary" data-dismiss="modal"><%= gettext "Close" %></button>
-      </div>
-    </div>
-  </div>
-</div>
-<%= render BlockScoutWeb.Advertisement.BannersAdView, "_banner_728.html" %>
->>>>>>> 406ced4f
+<%= render BlockScoutWeb.Advertisement.BannersAdView, "_banner_728.html" %>