--- conflicted
+++ resolved
@@ -3,18 +3,10 @@
 <% {:ok, created_from_address} = if @token.contract_address_hash, do: Chain.hash_to_address(@token.contract_address_hash), else: {:ok, nil} %>
 <% created_from_address_hash = if from_address_hash(created_from_address), do: "0x" <> Base.encode16(from_address_hash(created_from_address).bytes, case: :lower), else: nil %>
 <section class="address-overview" data-page="token-details" data-page-address-hash="<%= @token.contract_address_hash %>">
-<<<<<<< HEAD
   <div class="row">
     <div class="card-section col-md-12 col-lg-8 pr-0-md mb-2">
       <div class="card">
-        <div class="card-body" token-page data-async-counters="<%= @counters_path %>">
-=======
-  <%= render BlockScoutWeb.Advertisement.TextAdView, "index.html", conn: @conn %>
-  <div class="row js-ad-dependant-mb-2 js-ad-dependant-mb-5-reverse">
-    <div class="col-md-12 js-ad-dependant-mb-2">
-      <div class="card js-ad-dependant-mb-2">
         <div class="card-body fs-14" style="line-height: 31px;" token-page data-async-counters="<%= @counters_path %>">
->>>>>>> 82865227
           <h1 class="card-title d-flex" style="justify-content: space-between; margin-bottom: 0.75rem">
             <div style="line-height: 30px;">
               <%= cond do %>
@@ -78,32 +70,6 @@
                   to: AccessHelpers.get_path(@conn, :address_path, :show, 
                   Address.checksum(@token.contract_address_hash)),
                   "data-test": "token_contract_address"
-<<<<<<< HEAD
-              do %>
-                <%=  gettext "View Contract" %>
-              <% end %>
-            </span>
-            <div class="d-flex flex-row justify-content-start text-muted">
-              <span class="mr-4"> <%= @token.type %> </span>
-              <span token-holder-count class="mr-4"></span>
-              <span token-transfer-count class="mr-4"></span>
-              <%= if decimals?(@token) do %>
-                <span  class="mr-4"><%= @token.decimals %> <%= gettext "Decimals" %></span>
-              <% end %>
-            </div>
-          </div>
-        </div>
-      </div>
-    </div>
-
-    <%= if total_supply?(@token) do %>
-      <div class="card-section col-md-12 col-lg-4 pl-0-md mb-2">
-        <div class="card card-background-1">
-          <div class="card-body">
-            <h2 class="card-title balance-card-title"><%= gettext "Total Supply" %></h2>
-            <div class="text-right">
-              <h3 class="text-uppercase">
-=======
                   ) 
               %>
             </dd>
@@ -116,20 +82,10 @@
                 <%= gettext("Total supply") %>
               </dt>
               <dd class="col-sm-8 col-md-8 col-lg-9">
->>>>>>> 82865227
                 <%= if decimals?(@token) do %>
                   <%= format_according_to_decimals(@token.total_supply, @token.decimals) %>
                 <% else %>
                   <%= format_integer_to_currency(@token.total_supply) %>
-<<<<<<< HEAD
-                <% end %>
-                <%= unless is_nil(@token.symbol) do %>
-                <%= Gettext.gettext(BlockScoutWeb.Gettext, @token.symbol) %>
-                <% end %>
-              </h3>
-              <%= if @token.usd_value do %>
-                <div class="text-uppercase">
-=======
                 <% end %> <%= @token.symbol %>
               </dd>
             </dl>
@@ -141,7 +97,6 @@
                   <%= gettext("Market Cap") %>
                 </dt>
                 <dd class="col-sm-8 col-md-8 col-lg-9">
->>>>>>> 82865227
                   <span data-selector="token-supply-usd" data-usd-value="<%= total_supply_usd(@token) %>"></span>
                 </dd>
               </dl>
