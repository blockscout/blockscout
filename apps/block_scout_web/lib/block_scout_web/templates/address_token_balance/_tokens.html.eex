--- conflicted
+++ resolved
@@ -1,54 +1,25 @@
 <div data-token-type="<%= @type %>">
-  <h6 class="dropdown-header">
+  <h6 class="dropdown-header" style="margin-left: 5px;">
     <%= @type %> (<span data-number-of-tokens-by-type="<%= @type %>"><%= Enum.count(@token_balances)%></span>)
   </h6>
 
-<<<<<<< HEAD
-  <%= for {token_balance, bridged_token} <- sort_by_usd_value_and_name(@token_balances) do %>
-=======
   <%= for {token_balance, token} <- sort_by_usd_value_and_name(@token_balances) do %>
->>>>>>> 7569dace
     <div
       class="border-bottom"
       data-dropdown-token-balance-test
       data-token-name="<%= token_name(token_balance.token) %>"
       data-token-symbol="<%= token_symbol(token_balance.token) %>"
     >
+      <% path = cond do
+          token_balance.token_type == "ERC-721" && !is_nil(token_balance.token_id) -> token_instance_path(@conn, :show, token_balance.token.contract_address_hash, to_string(token_balance.token_id))
+          token_balance.token_type == "ERC-1155" && !is_nil(token_balance.token_id) -> token_instance_path(@conn, :show, token_balance.token.contract_address_hash, to_string(token_balance.token_id))
+          true -> token_path(@conn, :show, to_string(token_balance.token.contract_address_hash))
+        end
+      %>
       <%= link(
-            to: token_path(@conn, :show, to_string(token_balance.token.contract_address_hash)),
+            to: path,
             class: "dropdown-item"
           ) do %>
-<<<<<<< HEAD
-        <div class="row">
-          <p class="mb-0 col-md-6"><%= token_name(token_balance.token) %>
-          <%= if bridged_token && bridged_token.custom_metadata do %>
-            <%= "(" <> bridged_token.custom_metadata <> ")" %>
-          <% end %>
-          </p>
-          <%= if bridged_token && bridged_token.lp_token && bridged_token.custom_cap do %>
-            <% lp_token_balance_usd = token_balance.value |> Decimal.div(token_balance.token.total_supply) |> Decimal.mult(bridged_token.custom_cap) |> Decimal.round(4) %>
-            <p class="mb-0 col-md-6 text-right">
-              <span data-selector="token-balance-usd" data-usd-value="<%= lp_token_balance_usd %>"></span>
-            </p>
-          <% else %>
-            <%= if token_balance.token.usd_value do %>
-              <p class="mb-0 col-md-6 text-right">
-                <span data-selector="token-balance-usd" data-usd-value="<%= Chain.balance_in_usd(token_balance) %>"></span>
-              </p>
-            <% end %>
-          <% end %>
-        </div>
-        <div class="row">
-          <% col_md = if token_balance.token.usd_value, do: "col-md-6", else: "col-md-12" %>
-          <p class="mb-0 <%= col_md %> ">
-            <%= format_according_to_decimals(token_balance.value, token_balance.token.decimals) %> <%= token_symbol(token_balance.token) %>
-          </p>
-          <%= if token_balance.token.usd_value do %>
-            <p class="mb-0 col-md-6 text-right text-muted">
-              <span data-selector="token-price" data-token-usd-value="<%= token_balance.token.usd_value %>"></span>
-            </p>
-          <% end %>
-=======
         <div class="row dropdown-row wh-sp">
           <%= if System.get_env("DISPLAY_TOKEN_ICONS") === "true" do %>
             <% chain_id_for_token_icon = System.get_env("CHAIN_ID") %>
@@ -87,7 +58,6 @@
               <%= " TokenID " <> to_string(token_balance.token_id) %>
             <% end %>
           </p>
->>>>>>> 7569dace
         </div>
       <% end %>
     </div>
