--- conflicted
+++ resolved
@@ -50,11 +50,7 @@
               placeholder: gettext("Search tokens")
             ) %>
       </div>
-<<<<<<< HEAD
       <%= if Enum.any?(@token_balances, fn {token_balance, _, _} -> token_balance.token_type == "ERC-721" end) do %>
-=======
-      <%= if Enum.any?(@token_balances, fn {token_balance, _, _} -> token_balance.token.type == "ERC-721" end) do %>
->>>>>>> eaadac2f
         <%= render(
               "_tokens.html",
               conn: @conn,
@@ -63,11 +59,7 @@
             ) %>
       <% end %>
 
-<<<<<<< HEAD
-      <%= if Enum.any?(@token_balances, fn {token_balance, _, _} -> token_balance.token_type == "ERC-1155" end) do %>
-=======
       <%= if Enum.any?(@token_balances, fn {token_balance, _, _} -> token_balance.token.type == "ERC-1155" end) do %>
->>>>>>> eaadac2f
         <%= render(
               "_tokens.html",
               conn: @conn,
@@ -76,11 +68,7 @@
             ) %>
       <% end %>
 
-<<<<<<< HEAD
-      <%= if Enum.any?(@token_balances, fn {token_balance, _, _} -> token_balance.token_type == "ERC-20" end) do %>
-=======
       <%= if Enum.any?(@token_balances, fn {token_balance, _, _} -> token_balance.token.type == "ERC-20" end) do %>
->>>>>>> eaadac2f
         <%= render(
               "_tokens.html",
               conn: @conn,
