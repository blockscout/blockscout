<div class="d-flex">
  <%= if Decimal.cmp(@circles_total_balance, 0) == :gt do %>
    <p class="address-current-balance"><%= format_according_to_decimals(@circles_total_balance, Decimal.new(18)) %> CRC</p>
  <% end %>
  <%= if Enum.any?(@token_balances) do %>
    <a
        href="#"
        data-dropdown-toggle
        data-toggle="dropdown"
        role="button"
        id="dropdown-tokens"
        aria-haspopup="true"
        aria-expanded="false"
        class="btn-dropdown-line basic dropdown-toggle mr-1"
        style="text-decoration: none; height: 31px; padding: 0 10px;">

      <span data-tokens-count><%= tokens_count_title(@token_balances) %></span>
    </a>
    <div class="mr-3" style="line-height: 31px;">
      (<span data-test="address-tokens-worth" data-usd-value=<%= address_tokens_usd_sum_cache(@address_hash, @token_balances) %>></span>)
    </div>
    <%= if @conn.request_path |> String.contains?("/tokens") do %>
      <a href="#tokens" style="text-decoration: none;">
        <span class="btn-wallet-icon">
          <i class="fas fa-wallet " style="line-height: 31px;"></i>
        </span>
      </a>
    <% else %>
      <a href="<%= AccessHelpers.get_path(@conn, :address_token_path, :index, @address_hash) %>#tokens" style="text-decoration: none;">
        <span class="btn-wallet-icon">
          <i class="fas fa-wallet" style="line-height: 31px;"></i>
        </span>
      </a>
    <% end %>
  <% else %>
    <span data-tokens-count style="line-height: 31px;"><%= tokens_count_title(@token_balances) %></span>
  <% end %>

<<<<<<< HEAD
    <%= if Enum.any?(@token_balances, fn {token_balance, _} -> token_balance.token.type == "ERC-1155" end) do %>
      <%= render(
            "_tokens.html",
            conn: @conn,
            token_balances: filter_by_type(@token_balances, "ERC-1155"),
            type: "ERC-1155"
          ) %>
    <% end %>

    <%= if Enum.any?(@token_balances, fn {token_balance, _} -> token_balance.token.type == "ERC-20" end) do %>
      <%= render(
            "_tokens.html",
            conn: @conn,
            token_balances: filter_by_type(@token_balances, "ERC-20"),
            type: "ERC-20"
          ) %>
    <% end %>
=======
  <div class="dropdown-menu dropdown-menu-right token-balance-dropdown p-0" aria-labelledby="dropdown-tokens">
    <div data-dropdown-items class="dropdown-items">
      <div class="position-relative">
        <svg class="position-absolute dropdown-search-icon" viewBox="0 0 16 17" xmlns="http://www.w3.org/2000/svg" width="16" height="17" class="dropdown-search-icon position-absolute">
          <path fill="#7DD79F" fill-rule="evenodd" d="M15.713 15.727a.982.982 0 0 1-1.388 0l-2.289-2.29C10.773 14.403 9.213 15 7.5 15A7.5 7.5 0 1 1 15 7.5c0 1.719-.602 3.284-1.575 4.55l2.288 2.288a.983.983 0 0 1 0 1.389zM7.5 2a5.5 5.5 0 1 0 0 11 5.5 5.5 0 1 0 0-11z"></path>
        </svg>
        <%= text_input(
              :token_search,
              :name,
              class: "w-100 dropdown-search-field",
              'data-filter-dropdown-tokens': true,
              placeholder: gettext("Search tokens")
            ) %>
      </div>
      <%= if Enum.any?(@token_balances, fn {token_balance, _, _} -> token_balance.token.type == "ERC-721" end) do %>
        <%= render(
              "_tokens.html",
              conn: @conn,
              token_balances: filter_by_type(@token_balances, "ERC-721"),
              type: "ERC-721"
            ) %>
      <% end %>

      <%= if Enum.any?(@token_balances, fn {token_balance, _, _} -> token_balance.token.type == "ERC-20" end) do %>
        <%= render(
              "_tokens.html",
              conn: @conn,
              token_balances: filter_by_type(@token_balances, "ERC-20"),
              type: "ERC-20"
            ) %>
      <% end %>
    </div>
>>>>>>> 8588e15e
  </div>
</div><|MERGE_RESOLUTION|>--- conflicted
+++ resolved
@@ -36,25 +36,6 @@
     <span data-tokens-count style="line-height: 31px;"><%= tokens_count_title(@token_balances) %></span>
   <% end %>
 
-<<<<<<< HEAD
-    <%= if Enum.any?(@token_balances, fn {token_balance, _} -> token_balance.token.type == "ERC-1155" end) do %>
-      <%= render(
-            "_tokens.html",
-            conn: @conn,
-            token_balances: filter_by_type(@token_balances, "ERC-1155"),
-            type: "ERC-1155"
-          ) %>
-    <% end %>
-
-    <%= if Enum.any?(@token_balances, fn {token_balance, _} -> token_balance.token.type == "ERC-20" end) do %>
-      <%= render(
-            "_tokens.html",
-            conn: @conn,
-            token_balances: filter_by_type(@token_balances, "ERC-20"),
-            type: "ERC-20"
-          ) %>
-    <% end %>
-=======
   <div class="dropdown-menu dropdown-menu-right token-balance-dropdown p-0" aria-labelledby="dropdown-tokens">
     <div data-dropdown-items class="dropdown-items">
       <div class="position-relative">
@@ -69,6 +50,15 @@
               placeholder: gettext("Search tokens")
             ) %>
       </div>
+      <%= if Enum.any?(@token_balances, fn {token_balance, _, _} -> token_balance.token.type == "ERC-1155" end) do %>
+        <%= render(
+              "_tokens.html",
+              conn: @conn,
+              token_balances: filter_by_type(@token_balances, "ERC-1155"),
+              type: "ERC-1155"
+            ) %>
+      <% end %>
+
       <%= if Enum.any?(@token_balances, fn {token_balance, _, _} -> token_balance.token.type == "ERC-721" end) do %>
         <%= render(
               "_tokens.html",
@@ -87,6 +77,5 @@
             ) %>
       <% end %>
     </div>
->>>>>>> 8588e15e
   </div>
 </div>