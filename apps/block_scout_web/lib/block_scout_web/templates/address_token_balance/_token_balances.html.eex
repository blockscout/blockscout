--- conflicted
+++ resolved
@@ -1,42 +1,34 @@
-<%= if Decimal.cmp(@circles_total_balance, 0) == :gt do %>
-  <p class="address-current-balance"><%= format_according_to_decimals(@circles_total_balance, Decimal.new(18)) %> CRC</p>
-<% end %>
-<%= if Enum.any?(@token_balances) do %>
-  <a
-      href="#"
-      data-dropdown-toggle
-      data-toggle="dropdown"
-      role="button"
-      id="dropdown-tokens"
-      aria-haspopup="true"
-      aria-expanded="false"
-      style="text-decoration: none;">
+<div class="d-flex">
+  <%= if Enum.any?(@token_balances) do %>
+    <a
+        href="#"
+        data-dropdown-toggle
+        data-toggle="dropdown"
+        role="button"
+        id="dropdown-tokens"
+        aria-haspopup="true"
+        aria-expanded="false"
+        class="btn-dropdown-line basic dropdown-toggle mr-1"
+        style="text-decoration: none; height: 31px; padding: 0 10px;">
 
-     <i class="fas fa-chevron-down mr-2"></i>
-     <span data-tokens-count><%= tokens_count_title(@token_balances) %></span>
-     <%= if @token_balances && Decimal.cmp(address_tokens_usd_sum_cache(@address_hash, @token_balances), Decimal.new(0)) == :gt do %>
-      (<span data-usd-value=<%= address_tokens_usd_sum_cache(@address_hash, @token_balances) %> ></span>)
+      <span data-tokens-count><%= tokens_count_title(@token_balances) %></span>
+    </a>
+    <div class="mr-3" style="line-height: 31px;">
+      (<span data-test="address-tokens-worth" data-usd-value=<%= address_tokens_usd_sum_cache(@address_hash, @token_balances) %>></span>)
+    </div>
+    <%= if @conn.request_path |> String.contains?("/tokens") do %>
+      <a href="#tokens" style="text-decoration: none;">
+        <span class="btn-wallet-icon">
+          <i class="fa-solid fa-wallet " style="line-height: 31px;"></i>
+        </span>
+      </a>
+    <% else %>
+      <a href="<%= AccessHelpers.get_path(@conn, :address_token_path, :index, @address_hash) %>#tokens" style="text-decoration: none;">
+        <span class="btn-wallet-icon">
+          <i class="fa-solid fa-wallet" style="line-height: 31px;"></i>
+        </span>
+      </a>
     <% end %>
-<<<<<<< HEAD
-  </a>
-<% else %>
-   <span data-tokens-count><%= tokens_count_title(@token_balances) %></span>
-<% end %>
-
-<div class="dropdown-menu dropdown-menu-right token-balance-dropdown p-0" aria-labelledby="dropdown-tokens">
-  <div data-dropdown-items class="dropdown-items">
-    <div class="position-relative">
-      <svg class="position-absolute dropdown-search-icon" viewBox="0 0 16 17" xmlns="http://www.w3.org/2000/svg" width="16" height="17" class="dropdown-search-icon position-absolute">
-        <path fill="#7DD79F" fill-rule="evenodd" d="M15.713 15.727a.982.982 0 0 1-1.388 0l-2.289-2.29C10.773 14.403 9.213 15 7.5 15A7.5 7.5 0 1 1 15 7.5c0 1.719-.602 3.284-1.575 4.55l2.288 2.288a.983.983 0 0 1 0 1.389zM7.5 2a5.5 5.5 0 1 0 0 11 5.5 5.5 0 1 0 0-11z"></path>
-      </svg>
-      <%= text_input(
-            :token_search,
-            :name,
-            class: "w-100 dropdown-search-field",
-            'data-filter-dropdown-tokens': true,
-            placeholder: gettext("Search tokens")
-          ) %>
-=======
   <% else %>
     <span data-tokens-count style="line-height: 31px;"><%= tokens_count_title(@token_balances) %></span>
   <% end %>
@@ -81,24 +73,6 @@
               type: "ERC-20"
             ) %>
       <% end %>
->>>>>>> 7569dace
     </div>
-    <%= if Enum.any?(@token_balances, fn {token_balance, _} -> token_balance.token.type == "ERC-721" end) do %>
-      <%= render(
-            "_tokens.html",
-            conn: @conn,
-            token_balances: filter_by_type(@token_balances, "ERC-721"),
-            type: "ERC-721"
-          ) %>
-    <% end %>
-
-    <%= if Enum.any?(@token_balances, fn {token_balance, _} -> token_balance.token.type == "ERC-20" end) do %>
-      <%= render(
-            "_tokens.html",
-            conn: @conn,
-            token_balances: filter_by_type(@token_balances, "ERC-20"),
-            type: "ERC-20"
-          ) %>
-    <% end %>
   </div>
 </div>