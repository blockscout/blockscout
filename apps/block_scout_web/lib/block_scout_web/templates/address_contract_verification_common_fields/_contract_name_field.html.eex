--- conflicted
+++ resolved
@@ -2,11 +2,7 @@
     <div class="smart-contract-form-group-inner-wrapper">
         <%= label @f, :name, gettext("Contract Name") %>
         <div class="center-column">
-<<<<<<< HEAD
-            <%= text_input @f, :name, class: "form-control border-rounded", "aria-describedby": "contract-name-help-block", "data-test": "contract_name", required: "required", value: @contract_name_value %>
-=======
-            <%= text_input @f, :name, class: "form-control border-rounded", "aria-describedby": "contract-name-help-block", "data-test": "contract_name" %>
->>>>>>> cb61231b
+            <%= text_input @f, :name, class: "form-control border-rounded", "aria-describedby": "contract-name-help-block", "data-test": "contract_name", required: "required" %>
             <%= error_tag @f, :name, id: "contract-name-help-block", class: "text-danger form-error" %>
         </div>
         <div class="smart-contract-form-group-tooltip"><%= raw @tooltip %></div>
