--- conflicted
+++ resolved
@@ -1,8 +1,6 @@
 <div class='dashboard-banner-container' data-page="chain-details">
   <div class="container">
     <div class="dashboard-banner">
-<<<<<<< HEAD
-=======
       <!-- Graph and legend -->
       <div class="dashboard-banner-network-graph">
         <!-- Graph -->
@@ -74,7 +72,6 @@
           <% end %>
         </div>
       </div>
->>>>>>> 0b47f9b6
       <!-- Stats -->
       <div class="dashboard-banner-network-plain-container">
         <div class="dashboard-banner-network-stats">
