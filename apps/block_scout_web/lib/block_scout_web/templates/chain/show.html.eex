<div class='dashboard-banner-container' data-page="chain-details">
  <div class="container">
    <div class="dashboard-banner">
      <!-- Graph and legend -->
      <div class="dashboard-banner-network-graph">
        <!-- Graph -->
        <div class="dashboard-banner-chart">
          <button data-chart-error-message class="alert alert-danger col-12 text-left mt-5" style="display: none;">
            <span><%= gettext("There was a problem loading the chart.") %></span>
          </button>
          <canvas data-chart="historyChart"
                  data-history_chart_paths=
                  '{<%= for {{key, value}, x} <- Enum.with_index(@chart_data_paths) do %>
                        "<%= key %>":"<%= value %>"
                        <%= if x<(map_size(@chart_data_paths)-1) do %>
                        ,
                        <% end %>
                  <% end %>}'
                  data-history_chart_config = '<%= @chart_config_json %>'
                  width="350" height="152">
          </canvas>
        </div>
        <!-- Legend -->
        <script>
         numChartData = <%= Enum.reduce(@chart_config, 0, fn (source, acc) ->
                        acc + length(elem(source, 1)) end) %>
         document.documentElement.style.setProperty("--numChartData", numChartData);
        </script>
        <div class="dashboard-banner-chart-legend">
<<<<<<< HEAD
          <div class="dashboard-banner-chart-legend-item">
            <span class="dashboard-banner-chart-legend-label">
            <%= gettext "Gas tracker" %>
            </span>
            <div class="dashboard-banner-chart-legend-value-container">
              <% gas_prices_from_oracle = gas_prices() %>
              <%= if gas_prices_from_oracle do %>
                <span class="dashboard-banner-chart-legend-value inline">
                  <div>
                    <div class="d-flex flex-row" style="height: 20px; line-height: 20px;">
                      <div class="flex-column"><%= "#{gas_prices_from_oracle["average"]}" <> " " %><%= gettext "Gwei" %></div>
                      <span
                        data-toggle="tooltip"
                        data-placement="top"
                        data-html="true"
                        data-template="<div class='tooltip tooltip-inversed-color tooltip-gas-tracker' role='tooltip'><div class='arrow'></div><div class='tooltip-inner'></div></div>"
                        title="
                        <div class='custom-tooltip header'><%= gettext "Gas tracker" %></div>
                        <div>
                          <div class='custom-tooltip description left d-flex'><span><%= gettext "Slow" %></span><span class='custom-tooltip description right'><%= gas_prices_from_oracle["slow"] %> <%= gettext "Gwei" %></span></div>
                          <div class='custom-tooltip description left d-flex'><span><%= gettext "Average" %></span><span class='custom-tooltip description right'><%= gas_prices_from_oracle["average"] %> <%= gettext "Gwei" %></span></div>
                          <div class='custom-tooltip description left d-flex'><span><%= gettext "Fast" %></span><span class='custom-tooltip description right'><%= gas_prices_from_oracle["fast"] %> <%= gettext "Gwei" %></span></div>
                        </div>
                        "
                      >
                        <span style="display: inline-block; height: 20px; width: 12px;" class="fontawesome-icon info-circle ml-1"></span>
                      </span>
                    </div>
                  </div>
                </span>
              <% else %>
                <%= if @gas_price do %>
                  <span class="dashboard-banner-chart-legend-value inline ml-2">
                    <span class="gas-price-icon">
                      <%= render BlockScoutWeb.IconsView, "_gas_price_icon.html" %>
=======
          <%= if Map.has_key?(@chart_config, :market) do %>

            <%# THE FOLLOWING LINE PREVENTS COPY/PASTE ERRORS %>
            <%# Explicity put @chart_config.market in a variable %>
            <%# This is done so that when people add a new chart source, x, %>
            <%# They wont just access @chart_config.x w/o first checking if x exists%>
            <% market_chart_config = @chart_config.market%>

            <%= if Enum.member?(market_chart_config, :price) do %>
              <div class="dashboard-banner-chart-legend-item price-per-day">
                  <span class="dashboard-banner-chart-legend-label">
                  <%= System.get_env("COIN_NAME") || System.get_env("COIN") %> <%= gettext "Price" %>
                  </span>
                  <div class="dashboard-banner-chart-legend-value-container">
                    <span class="dashboard-banner-chart-legend-value inline" data-selector="exchange-rate" data-wei-value="<%= Explorer.Chain.Wei.from(Decimal.new(1), :ether).value %>" data-usd-exchange-rate="<%= @exchange_rate.usd_value %>">
                    </span>
                </div>
              </div>
            <% end %>
            <%= if Enum.member?(@chart_config.market, :market_cap) do %>
            <div class="dashboard-banner-chart-legend-item market-cap-per-day">
                <span class="dashboard-banner-chart-legend-label">
                <%= gettext "Market Cap" %>
                </span>
                <div class="d-flex" style="height: 20px; line-height: 20px;">
                  <% total_market_cap = market_cap(@market_cap_calculation, @exchange_rate) %>
                  <span style="display: contents;" class="dashboard-banner-chart-legend-value" data-selector="market-cap" data-usd-value="<%= total_market_cap %>">
                  </span>
                  <%= if token_bridge_supply?() do %>
                    <% token_bridge_market_cap = total_market_cap_from_token_bridge(@exchange_rate) %>
                    <% omni_bridge_market_cap = total_market_cap_from_omni_bridge() %>
                    <% formatted_total_market_cap = if Decimal.cmp(total_market_cap, 0) == :gt, do: format_currency_value(total_market_cap), else: "N/A" %>
                    <% formatted_token_bridge_market_cap = if Decimal.cmp(token_bridge_market_cap, 0) == :gt, do: format_currency_value(token_bridge_market_cap), else: "N/A" %>
                    <% formatted_omni_bridge_market_cap = if Decimal.cmp(omni_bridge_market_cap, 0) == :gt, do: format_currency_value(omni_bridge_market_cap), else: "N/A" %>
                    <span
                      data-toggle="tooltip"
                      data-placement="top"
                      data-html="true"
                      data-template="<div class='tooltip tooltip-inversed-color tooltip-market-cap' role='tooltip'><div class='arrow'></div><div class='tooltip-inner'></div></div>"
                      title="<div class='custom-tooltip header'><b><%= formatted_total_market_cap %></b> is a sum of assets locked in TokenBridge and OmniBridge</div><div class='custom-tooltip description left'><b><%= formatted_token_bridge_market_cap %></b> locked in Dai in TokenBridge <br/><b><%= formatted_omni_bridge_market_cap %></b> locked in different assets on xDai in OmniBridge</div>">
                      <span style="display: inline-block; height: 20px; width: 12px;" class="fontawesome-icon info-circle ml-1" data-test="token-bridge-supply"></span>
>>>>>>> f859545a
                    </span>
                    <%= @gas_price <> " " %>
                    <%= gettext "Gwei" %>
                  </span>
                <% end %>
              <% end %>
            </div>
<<<<<<< HEAD
        </div>
=======
            <% end %>
          <% end %>
          <%= render BlockScoutWeb.ChainView, "gas_price_oracle_legend_item.html", gas_price: @gas_price %>
>>>>>>> f859545a
          <%= if Map.has_key?(@chart_config, :transactions) do %>
            <% transaction_chart_config = @chart_config.transactions%>
            <%= if Enum.member?(transaction_chart_config, :transactions_per_day) do %>
            <div class="dashboard-banner-chart-legend-item tx-per-day">
                <span class="dashboard-banner-chart-legend-label">
                    <%= gettext "Daily Transactions" %>
                </span>
                <span class="dashboard-banner-chart-legend-value" data-selector="tx_per_day">
                    <% num_of_transactions = BlockScoutWeb.Cldr.Number.to_string!(Enum.at(@transaction_stats, 0).number_of_transactions, format: "#,###") %>
                    <%= num_of_transactions %>
                    <% gas_used = Enum.at(@transaction_stats, 0).gas_used %>
                    <%= if gas_used && gas_used > 0 do %>
                      <span
                        data-toggle="tooltip"
                        data-placement="top"
                        data-html="true"
                        data-template="<div class='tooltip tooltip-inversed-color tooltip-gas-usage' role='tooltip'><div class='arrow'></div><div class='tooltip-inner'></div></div>"
                        title="<div class='custom-tooltip-header'>Gas used</div><div class='custom-tooltip-description'><b><%= BlockScoutWeb.Cldr.Number.to_string!(gas_used, format: "#,###") %><b></div>">
                        <i style="color: #ffffff;" class="fa fa-info-circle ml-1"></i>
                      </span>
                    <% end %>
                </span>
            </div>
            <% end %>
          <% end %>
        </div>
      </div>
      <!-- Stats -->
      <div class="dashboard-banner-network-plain-container">
        <div class="dashboard-banner-network-stats">
          <%= case @average_block_time do %>
            <% {:error, :disabled} -> %>
              <%= nil %>
            <% average_block_time -> %>
              <div class="dashboard-banner-network-stats-item dashboard-banner-network-stats-item-1">
                <span class="dashboard-banner-network-stats-label">
                  <%= gettext "Average block time" %>
                </span>
                <span class="dashboard-banner-network-stats-value" data-selector="average-block-time">
                  <%= Timex.format_duration(average_block_time, Explorer.Counters.AverageBlockTimeDurationFormat) %>
                </span>
              </div>
          <% end %>
          <div class="dashboard-banner-network-stats-item dashboard-banner-network-stats-item-2">
            <span class="dashboard-banner-network-stats-label">
              <%= gettext "Total transactions" %>
            </span>
            <div class="d-flex">
              <span class="dashboard-banner-network-stats-value" data-selector="transaction-count">
                <%= BlockScoutWeb.Cldr.Number.to_string!(@transaction_estimated_count, format: "#,###") %>
              </span>
              <%= if @total_gas_usage > 0 do %>
                <span
                  data-toggle="tooltip"
                  data-placement="top"
                  data-html="true"
                  data-template="<div class='tooltip tooltip-inversed-color tooltip-gas-usage' role='tooltip'><div class='arrow'></div><div class='tooltip-inner'></div></div>"
                  title="<div class='custom-tooltip-header'>Total gas used</div><div class='custom-tooltip-description'><b><%= BlockScoutWeb.Cldr.Number.to_string!(@total_gas_usage, format: "#,###") %><b></div>"
                  class="custom-tooltip-total-transactions">
                  <i style="color: #ffffff;" class="fa fa-info-circle ml-2"></i>
                </span>
              <% end %>
            </div>
          </div>
          <div class="dashboard-banner-network-stats-item dashboard-banner-network-stats-item-3">
            <span class="dashboard-banner-network-stats-label">
              <%= gettext "Total blocks" %>
            </span>
            <span class="dashboard-banner-network-stats-value" data-selector="block-count">
              <%= BlockScoutWeb.Cldr.Number.to_string!(@block_count, format: "#,###") %>
            </span>
          </div>
          <div class="dashboard-banner-network-stats-item dashboard-banner-network-stats-item-4">
            <span class="dashboard-banner-network-stats-label">
              <%= gettext "Wallet addresses" %>
            </span>
            <span class="dashboard-banner-network-stats-value" data-selector="address-count">
              <%= BlockScoutWeb.Cldr.Number.to_string!(@address_count, format: "#,###") %>
            </span>
          </div>
        </div>
      </div>
    </div>
  </div>
</div>
<section class="container">
  <div class="card card-chain-blocks js-ad-dependant-mb-3">
    <div class="card-body">
      <%= link(gettext("View All Blocks"), to: blocks_path(BlockScoutWeb.Endpoint, :index), class: "btn-line float-right") %>
      <h2 class="card-title"><%= gettext "Blocks" %></h2>
      <div class="row" data-selector="chain-block-list" data-url="<%= chain_blocks_path(@conn, :chain_blocks) %>">
        <button data-selector="error-message" class="alert alert-danger col-12 text-left" style="display: none;">
          <span class="alert-link">
            <%= gettext "Something went wrong, click to reload." %>
          </span>
        </button>
        <div hidden data-selector="loading-message" class="col-lg-3" >
         <div data-selector="chain-block">
           <div class="tile tile-type-block n-p d-flex flex-column">
             <a class="tile-title"><span class="tile-loader tile-label-loader"></span> </a>
             <div class="tile-bottom-contents">
               <div class="dark-block-loader"></div>
               <div class="dark-block-loader"></div>
             </div>
           </div>
         </div>
        </div>
        <div hidden data-selector="loading-message" class="col-lg-3" >
         <div data-selector="chain-block">
           <div class="tile tile-type-block n-p d-flex flex-column">
             <a class="tile-title"><span class="tile-loader tile-label-loader"></span> </a> 
             <div class="tile-bottom-contents">
               <div class="dark-block-loader"></div>
               <div class="dark-block-loader"></div>
             </div>
           </div>
         </div>
        </div>
        <div hidden data-selector="loading-message" class="col-lg-3" >
         <div data-selector="chain-block">
           <div class="tile tile-type-block n-p d-flex flex-column">
             <a class="tile-title"><span class="tile-loader tile-label-loader"></span> </a> 
             <div class="tile-bottom-contents">
               <div class="dark-block-loader"></div>
               <div class="dark-block-loader"></div>
             </div>
           </div>
         </div>
        </div>
        <div hidden data-selector="loading-message" class="col-lg-3" >
         <div data-selector="chain-block">
           <div class="tile tile-type-block n-p d-flex flex-column">
             <a class="tile-title"><span class="tile-loader tile-label-loader"></span> </a>
             <div class="tile-bottom-contents">
              <div class="dark-block-loader"></div>
              <div class="dark-block-loader"></div>
            </div>
           </div>
         </div>
        </div>   
      </div>
    </div>
  </div>

  <%= render BlockScoutWeb.Advertisement.BannersAdView, "_banner_728.html", conn: @conn %>

  <div class="card card-chain-transactions">
    <div class="card-body">
      <%= link(gettext("View All Transactions"), to: transaction_path(BlockScoutWeb.Endpoint, :index), class: "btn-line float-right") %>
      <h2 class="card-title lg-card-title"><%= gettext "Transactions" %></h2>
      <div data-selector="channel-batching-message" style="display: none;">
        <div data-selector="reload-transactions-button" class="alert alert-info">
          <a href="#" class="alert-link"><span data-selector="channel-batching-count"></span> <%= gettext "More transactions have come in" %></a>
        </div>
      </div>
      <span data-selector="transactions-list" data-transactions-path="<%= @transactions_path %>">
        <button data-selector="error-message" class="alert alert-danger col-12 text-left" style="display: none;">
          <span class="alert-link">
            <%= gettext "Something went wrong, click to retry." %>
          </span>
        </button>
        <div hidden data-selector="loading-message">
          <%= render BlockScoutWeb.CommonComponentsView, "_tile-loader.html" %>
        </div>
      </span>
    </div>
  </div>
</section><|MERGE_RESOLUTION|>--- conflicted
+++ resolved
@@ -27,43 +27,6 @@
          document.documentElement.style.setProperty("--numChartData", numChartData);
         </script>
         <div class="dashboard-banner-chart-legend">
-<<<<<<< HEAD
-          <div class="dashboard-banner-chart-legend-item">
-            <span class="dashboard-banner-chart-legend-label">
-            <%= gettext "Gas tracker" %>
-            </span>
-            <div class="dashboard-banner-chart-legend-value-container">
-              <% gas_prices_from_oracle = gas_prices() %>
-              <%= if gas_prices_from_oracle do %>
-                <span class="dashboard-banner-chart-legend-value inline">
-                  <div>
-                    <div class="d-flex flex-row" style="height: 20px; line-height: 20px;">
-                      <div class="flex-column"><%= "#{gas_prices_from_oracle["average"]}" <> " " %><%= gettext "Gwei" %></div>
-                      <span
-                        data-toggle="tooltip"
-                        data-placement="top"
-                        data-html="true"
-                        data-template="<div class='tooltip tooltip-inversed-color tooltip-gas-tracker' role='tooltip'><div class='arrow'></div><div class='tooltip-inner'></div></div>"
-                        title="
-                        <div class='custom-tooltip header'><%= gettext "Gas tracker" %></div>
-                        <div>
-                          <div class='custom-tooltip description left d-flex'><span><%= gettext "Slow" %></span><span class='custom-tooltip description right'><%= gas_prices_from_oracle["slow"] %> <%= gettext "Gwei" %></span></div>
-                          <div class='custom-tooltip description left d-flex'><span><%= gettext "Average" %></span><span class='custom-tooltip description right'><%= gas_prices_from_oracle["average"] %> <%= gettext "Gwei" %></span></div>
-                          <div class='custom-tooltip description left d-flex'><span><%= gettext "Fast" %></span><span class='custom-tooltip description right'><%= gas_prices_from_oracle["fast"] %> <%= gettext "Gwei" %></span></div>
-                        </div>
-                        "
-                      >
-                        <span style="display: inline-block; height: 20px; width: 12px;" class="fontawesome-icon info-circle ml-1"></span>
-                      </span>
-                    </div>
-                  </div>
-                </span>
-              <% else %>
-                <%= if @gas_price do %>
-                  <span class="dashboard-banner-chart-legend-value inline ml-2">
-                    <span class="gas-price-icon">
-                      <%= render BlockScoutWeb.IconsView, "_gas_price_icon.html" %>
-=======
           <%= if Map.has_key?(@chart_config, :market) do %>
 
             <%# THE FOLLOWING LINE PREVENTS COPY/PASTE ERRORS %>
@@ -105,22 +68,15 @@
                       data-template="<div class='tooltip tooltip-inversed-color tooltip-market-cap' role='tooltip'><div class='arrow'></div><div class='tooltip-inner'></div></div>"
                       title="<div class='custom-tooltip header'><b><%= formatted_total_market_cap %></b> is a sum of assets locked in TokenBridge and OmniBridge</div><div class='custom-tooltip description left'><b><%= formatted_token_bridge_market_cap %></b> locked in Dai in TokenBridge <br/><b><%= formatted_omni_bridge_market_cap %></b> locked in different assets on xDai in OmniBridge</div>">
                       <span style="display: inline-block; height: 20px; width: 12px;" class="fontawesome-icon info-circle ml-1" data-test="token-bridge-supply"></span>
->>>>>>> f859545a
                     </span>
-                    <%= @gas_price <> " " %>
-                    <%= gettext "Gwei" %>
-                  </span>
-                <% end %>
-              <% end %>
-            </div>
-<<<<<<< HEAD
-        </div>
-=======
+                  <% end %>
+                </div>
+            </div>
             <% end %>
           <% end %>
           <%= render BlockScoutWeb.ChainView, "gas_price_oracle_legend_item.html", gas_price: @gas_price %>
->>>>>>> f859545a
           <%= if Map.has_key?(@chart_config, :transactions) do %>
+
             <% transaction_chart_config = @chart_config.transactions%>
             <%= if Enum.member?(transaction_chart_config, :transactions_per_day) do %>
             <div class="dashboard-banner-chart-legend-item tx-per-day">
