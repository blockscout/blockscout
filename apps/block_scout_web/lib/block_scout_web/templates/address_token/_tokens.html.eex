<<<<<<< HEAD
<div class="tile tile-type-token">
  <div class="row justify-content align-items-center">
    <div class="col-md-7 d-flex flex-column mt-3 mt-md-0">
      <%= link(
            to: address_token_transfers_path(@conn, :index, to_string(@address.hash), to_string(@token.contract_address_hash)),
            class: "tile-title-lg",
            "data-test": "token_transfers_#{@token.contract_address_hash}"
        ) do %>
        <%= token_name(@token) %>
      <% end %>
      <span><%= @token.type %> - <%= @token.contract_address_hash %></span>
      <%= if @token.usd_value do %>
        <span data-selector="token-price" data-usd-value="<%= @token.usd_value %>"></span>
      <% end %>
    </div>
    <div class="col-md-5 d-flex flex-column text-md-right mt-3 mt-md-0">
      <span class="tile-title-lg text-md-right align-bottom">
        <%= format_according_to_decimals(@token.balance, @token.decimals) %> <%= @token.symbol %>
      </span>
    </div>
  </div>
</div>
=======
<tr data-identifier-hash="<%= @token.contract_address_hash %>">
  <td class="stakes-td">
  </td>
  <td>
    <%= if System.get_env("DISPLAY_TOKEN_ICONS") === "true" do %>
      <% chain_id_for_token_icon = System.get_env("CHAIN_ID") %>
      <% address_hash = @token.contract_address_hash %>
      <%=
        render BlockScoutWeb.TokensView,
        "_token_icon.html",
        chain_id: chain_id_for_token_icon,
        address: Address.checksum(address_hash)
      %>
    <% end %>
  </td>
  <td class="stakes-td">
    <%= link(
          to: address_token_transfers_path(@conn, :index, to_string(@address.hash), to_string(@token.contract_address_hash)),
          class: "tile-title-lg",
          "data-test": "token_transfers_#{@token_balance.token.contract_address_hash}"
      ) do %>
      <%= token_name(@token) %>
    <% end %>
  </td>
  <td class="stakes-td">
    <%= @token.type  %>
  </td>
  <td class="stakes-td">
    <%= format_according_to_decimals(@token_balance.value, @token.decimals)  %>
  </td>
  <td class="stakes-td">
    <%= @token.symbol %>
  </td>
  <td class="stakes-td">
    <p class="mb-0 col-md-6 text-right text-muted">
      <% token_price = if @token_balance.token.usd_value, do: @token_balance.token.usd_value, else: nil %>
      <span data-selector="token-price" data-token-usd-value="<%= @token_balance.token.usd_value %>"><%= ChainView.format_currency_value(token_price, "@") %></span>
    </p>
  </td>
  <td class="stakes-td">
    <%= if @token_balance.token.usd_value do %>
      <p class="mb-0 col-md-6 text-right">
        <span data-selector="token-balance-usd" data-usd-value="<%= Chain.balance_in_usd(@token_balance) %>"><%= ChainView.format_usd_value(Chain.balance_in_usd(@token_balance)) %></span>
      </p>
    <% end %>
  </td>
  <td class="stakes-td">
    <%= with {:ok, address} <- Chain.hash_to_address(@token.contract_address_hash) do
      render BlockScoutWeb.AddressView,
      "_link.html",
      address: address,
      contract: false,
      use_custom_tooltip: false,
      no_tooltip: true
    end
    %>
  </td>
</tr>
>>>>>>> 7569dace
<|MERGE_RESOLUTION|>--- conflicted
+++ resolved
@@ -1,27 +1,3 @@
-<<<<<<< HEAD
-<div class="tile tile-type-token">
-  <div class="row justify-content align-items-center">
-    <div class="col-md-7 d-flex flex-column mt-3 mt-md-0">
-      <%= link(
-            to: address_token_transfers_path(@conn, :index, to_string(@address.hash), to_string(@token.contract_address_hash)),
-            class: "tile-title-lg",
-            "data-test": "token_transfers_#{@token.contract_address_hash}"
-        ) do %>
-        <%= token_name(@token) %>
-      <% end %>
-      <span><%= @token.type %> - <%= @token.contract_address_hash %></span>
-      <%= if @token.usd_value do %>
-        <span data-selector="token-price" data-usd-value="<%= @token.usd_value %>"></span>
-      <% end %>
-    </div>
-    <div class="col-md-5 d-flex flex-column text-md-right mt-3 mt-md-0">
-      <span class="tile-title-lg text-md-right align-bottom">
-        <%= format_according_to_decimals(@token.balance, @token.decimals) %> <%= @token.symbol %>
-      </span>
-    </div>
-  </div>
-</div>
-=======
 <tr data-identifier-hash="<%= @token.contract_address_hash %>">
   <td class="stakes-td">
   </td>
@@ -79,5 +55,4 @@
     end
     %>
   </td>
-</tr>
->>>>>>> 7569dace
+</tr>