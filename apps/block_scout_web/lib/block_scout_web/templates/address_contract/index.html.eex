<% contract_creation_code = contract_creation_code(@address) %>
<<<<<<< HEAD
<% metadata_for_verification = Chain.address_verified_twin_contract(@address.hash) %>
<% smart_contract_verified = BlockScoutWeb.AddressView.smart_contract_verified?(@address) %>
=======
<% metadata_for_verification = Explorer.Chain.get_address_verified_twin_contract(@address.hash).verified_contract %>
<% smart_contract_verified = BlockScoutWeb.AddressView.smart_contract_verified?(@address) %>
<% additional_sources_from_twin = Explorer.Chain.get_address_verified_twin_contract(@address.hash).additional_sources %>
<% additional_sources = if smart_contract_verified, do: @address.smart_contract_additional_sources, else: additional_sources_from_twin %>
>>>>>>> 0362f9f4

<section class="container">
  <%= render BlockScoutWeb.AddressView, "overview.html", assigns %>

  <div class="card">
    <%= render BlockScoutWeb.AddressView, "_tabs.html", assigns %>
    <div class="card-body">
<<<<<<< HEAD
      <%= unless smart_contract_verified do %>
=======
      <%= unless BlockScoutWeb.AddressView.smart_contract_verified?(@address) do %>
>>>>>>> 0362f9f4
        <%= if metadata_for_verification do %>
          <div class="mb-4">
            <i style="color: #f7b32b;" class="fa fa-info-circle"></i><span> <%= gettext("Contract is not verified. However, we found a verified contract with the same bytecode in Blockscout DB") %> <%= link(
      metadata_for_verification.address_hash,
      to: address_contract_path(@conn, :index, metadata_for_verification.address_hash)) %>.<br/> <%=  gettext("All metadata displayed below is from that contract. In order to verify current contract, click") %> <i><%= gettext("Verify & Publish") %></i> <%= gettext("button") %></span>
          </div>
        <% end %>
      <% end %>
      <%= if smart_contract_verified || (!smart_contract_verified && metadata_for_verification) do %>
        <% target_contract = if smart_contract_verified, do: @address.smart_contract, else: metadata_for_verification %>
<<<<<<< HEAD
=======
        <%= if @address.smart_contract.verified_via_sourcify && smart_contract_verified do %>
          <div class="mb-4">
            <i style="color: #f7b32b;" class="fa fa-info-circle"></i><span> <%= gettext("This contract has been verified via Sourcify.") %>
            <a data-test="external_url" href=<%= sourcify_repo_url(@address.hash) %> target="_blank">
              View contract in Sourcify repository <span class="external-token-icon"><%= render BlockScoutWeb.IconsView, "_external_link.html" %></span>
            </a>
          </div>
        <% end %>
>>>>>>> 0362f9f4
        <div class="mb-4">
          <dl class="row">
            <dt class="col-md-2 text-muted"><%= gettext "Contract name:" %></dt>
            <dd class="col-md-4"><%= target_contract.name %></dd>
            <div class="d-none d-sm-block d-md-none"></br></br></div>
            <div class="d-block d-sm-none"></br></br></div>
            <dt class="col-md-2 text-muted"><%= gettext "Optimization enabled" %></dt>
            <dd class="col-md-4"><%= format_optimization_text(target_contract.optimization) %></dd>
          </dl>
          <%= if @is_proxy do %>
            <dl class="row">
            <dt class="col-md-2 text-muted"><%= gettext "Is a Proxy?" %></dt>
            <dd class="col-md-4"><%= @is_proxy %></dd>
            <div class="d-none d-sm-block d-md-none"></br></br></div>
            <div class="d-block d-sm-none"></br></br></div>
            <%= if @implementation.smart_contract &&  @implementation.smart_contract.name do %>
              <dt class="col-md-2 text-muted"><%= gettext "Implementation Name:" %></dt>
              <dd class="col-md-4"><%= @implementation.smart_contract.name %></dd>
            <% end %>
            </dl>
          <% end %>
          <dl class="row">
            <dt class="col-md-2 text-muted"><%= gettext "Compiler version" %></dt>
            <dd class="col-md-4"><%= target_contract.compiler_version %></dd>
            <div class="d-none d-sm-block d-md-none"></br></br></div>
            <div class="d-block d-sm-none"></br></br></div>
            <%= if target_contract.optimization && target_contract.optimization_runs do %>
              <dt class="col-md-2 text-muted"><%= gettext "Optimization runs" %></dt>
              <dd class="col-md-4"><%= target_contract.optimization_runs %></dd>
            <% end %>
          </dl>
          <%= if smart_contract_verified && target_contract.evm_version do %>
            <dl class="row">
              <dt class="col-sm-4 col-md-2 text-muted"><%= gettext "EVM Version" %></dt>
              <dd class="col-sm-8 col-md-10"><%= target_contract.evm_version %></dd>
            </dl>
          <% end %>
        <hr/>
        <%= if smart_contract_verified && target_contract.constructor_arguments do %>
          <section>
            <div class="d-flex justify-content-between align-items-baseline">
              <h3><%= gettext "Constructor Arguments" %></h3>
            </div>
            <div class="tile tile-muted mb-4">
              <pre class="pre-wrap pre-scrollable"><code class="nohighlight"><%= raw(format_constructor_arguments(target_contract, @conn)) %></code>
              </pre>
            </div>
          </section>
        <% end %>
        <section>
          <div class="d-flex justify-content-between align-items-baseline">
            <h3><%= gettext "Contract source code" %></h3>
            <button type="button" class="btn-line" id="button" data-toggle="tooltip" data-placement="top" data-clipboard-text="<%= target_contract.contract_source_code %>" aria-label="Copy Contract Source Code">
              <%= gettext "Copy Source Code" %>
            </button>
          </div>
          <div class="tile tile-muted mb-4">
            <pre class="pre-scrollable line-numbers" data-activate-highlight><code class="solidity"><%= for {line, number} <- contract_lines_with_index(target_contract.contract_source_code, target_contract.inserted_at) do %><div data-line-number="<%= number %>"><%= line %></div><% end %></code></pre>
          </div>
        </section>

        <%= if target_contract.verified_via_sourcify do %>
          <%= Enum.map(additional_sources, fn additional_source -> %>
            <section>
              <div class="d-flex justify-content-between align-items-baseline">
                <h3><%= additional_source.file_name %></h3>
                <button type="button" class="btn-line" id="button" data-toggle="tooltip" data-placement="top" data-clipboard-text="<%= additional_source.contract_source_code %>" aria-label="Copy Contract Source Code">
                  <%= gettext "Copy Source Code" %>
                </button>
              </div>
              <div class="tile tile-muted mb-4">
                <pre class="pre-scrollable line-numbers" data-activate-highlight><code class="solidity"><%= for {line, number} <- contract_lines_with_index(additional_source.contract_source_code, additional_source.inserted_at) do %><div data-line-number="<%= number %>"><%= line %></div><% end %></code></pre>
              </div>
            </section>
          <% end)%>
        <% end %>

        <section>
          <div class="d-flex justify-content-between align-items-baseline">
            <h3><%= gettext "Contract ABI" %></h3>
            <button type="button" class="btn-line" id="button" data-clipboard-text="<%= format_smart_contract_abi(target_contract.abi) %>" aria-label="Copy Contract ABI">
              <%= gettext "Copy ABI" %>
            </button>
          </div>
          <div class="tile tile-muted mb-4">
            <pre class="pre-wrap pre-scrollable"><code class="nohighlight"><%= format_smart_contract_abi(target_contract.abi) %></code>
            </pre>
          </div>
        </section>

      <% end %>
      <section>
        <%= case contract_creation_code do %>
          <% {:selfdestructed, transaction_init} -> %>
            <div class="d-flex justify-content-between align-items-baseline">
              <h3><%= gettext "Contract Creation Code" %></h3>
              <button type="button" class="btn-line" id="button" data-clipboard-text="<%= transaction_init %>" aria-label="copy contract creation code">
                <%= gettext "Copy Contract Creation Code" %>
              </button>
            </div>
            <div class="alert alert-info">
              <p><%= gettext "Contracts that self destruct in their constructors have no contract code published and cannot be verified." %></p>
              <p><%= gettext "Displaying the init data provided of the creating transaction." %></p>
            </div>
            <div class="tile tile-muted">
              <pre class="pre-wrap pre-scrollable"><code class="nohighlight"><%= transaction_init %></code></pre>
            </div>
          <% {:ok, contract_code} -> %>
            <%= if smart_contract_verified do %>
              <div class="d-flex justify-content-between align-items-baseline">
                <h3><%= gettext "Contract Byte Code" %></h3>
                <button type="button" class="btn-line" style="float: left;" id="button" data-clipboard-text="<%= contract_code %>" aria-label="copy contract creation code">
                  <%= gettext "Copy Byte Code" %>
                </button>
              </div>
            <% else %>
              <div class="d-flex justify-content-between align-items-baseline contract-code-container">
                <div>
                  <h3><%= gettext "Contract Byte Code" %></h3>
                </div>
                <div class="buttons">
                  <button type="button" class="btn-line" style="float: left;" id="button" data-clipboard-text="<%= contract_code %>" aria-label="copy contract creation code">
                    <%= gettext "Copy Byte Code" %>
                  </button>
                  <%= if match?({:selfdestructed, _}, contract_creation_code) do %>
                    <div class="button button-disabled button-sm float-right ml-3">
                      <%= gettext("Verify & Publish") %>
                    </div>
                  <% else %>
                    <%= if !smart_contract_verified do %>
<<<<<<< HEAD
                      <%= link(
                            gettext("Verify & Publish"),
                            to: address_verify_contract_path(@conn, :new, @address.hash),
=======
                      <% path = 
                        if Application.get_env(:explorer, Explorer.ThirdPartyIntegrations.Sourcify)[:enabled] do
                          address_verify_contract_path(@conn, :new, @address.hash)
                        else
                          address_verify_contract_via_flattened_code_path(@conn, :new, @address.hash)
                        end
                      %>
                      <%= link(
                            gettext("Verify & Publish"),
                            to: path,
>>>>>>> 0362f9f4
                            class: "button button-primary button-sm float-right ml-3",
                            "data-test": "verify_and_publish"
                          ) %>
                    <% end %>
                  <% end %>
                </div>
              </div>
            <% end %>
          <div class="tile tile-muted">
            <pre class="pre-wrap pre-scrollable"><code class="nohighlight"><%= contract_code %></code></pre>
          </div>
        <% end %>
      </section>

      <%= if smart_contract_verified || (!smart_contract_verified && metadata_for_verification) do %>
        <% target_contract = if smart_contract_verified, do: @address.smart_contract, else: metadata_for_verification %>
        <%= if target_contract.external_libraries && target_contract.external_libraries != [] do %>
          <section>
            <div class="d-flex justify-content-between align-items-baseline">
              <h3><%= gettext "External libraries" %></h3>
            </div>
            <div class="tile tile-muted mb-4">
              <pre class="pre-wrap pre-scrollable"><code class="nohighlight"><%= raw(format_external_libraries(target_contract.external_libraries, @conn)) %></code>
              </pre>
            </div>
          </section>
        <% end %>
      <% end %>
    </div>
  </div>
  <script defer data-cfasync="false" src="<%= static_path(@conn, "/js/address.js") %>"></script>
</section><|MERGE_RESOLUTION|>--- conflicted
+++ resolved
@@ -1,13 +1,8 @@
 <% contract_creation_code = contract_creation_code(@address) %>
-<<<<<<< HEAD
-<% metadata_for_verification = Chain.address_verified_twin_contract(@address.hash) %>
-<% smart_contract_verified = BlockScoutWeb.AddressView.smart_contract_verified?(@address) %>
-=======
 <% metadata_for_verification = Explorer.Chain.get_address_verified_twin_contract(@address.hash).verified_contract %>
 <% smart_contract_verified = BlockScoutWeb.AddressView.smart_contract_verified?(@address) %>
 <% additional_sources_from_twin = Explorer.Chain.get_address_verified_twin_contract(@address.hash).additional_sources %>
 <% additional_sources = if smart_contract_verified, do: @address.smart_contract_additional_sources, else: additional_sources_from_twin %>
->>>>>>> 0362f9f4
 
 <section class="container">
   <%= render BlockScoutWeb.AddressView, "overview.html", assigns %>
@@ -15,11 +10,7 @@
   <div class="card">
     <%= render BlockScoutWeb.AddressView, "_tabs.html", assigns %>
     <div class="card-body">
-<<<<<<< HEAD
-      <%= unless smart_contract_verified do %>
-=======
       <%= unless BlockScoutWeb.AddressView.smart_contract_verified?(@address) do %>
->>>>>>> 0362f9f4
         <%= if metadata_for_verification do %>
           <div class="mb-4">
             <i style="color: #f7b32b;" class="fa fa-info-circle"></i><span> <%= gettext("Contract is not verified. However, we found a verified contract with the same bytecode in Blockscout DB") %> <%= link(
@@ -30,8 +21,6 @@
       <% end %>
       <%= if smart_contract_verified || (!smart_contract_verified && metadata_for_verification) do %>
         <% target_contract = if smart_contract_verified, do: @address.smart_contract, else: metadata_for_verification %>
-<<<<<<< HEAD
-=======
         <%= if @address.smart_contract.verified_via_sourcify && smart_contract_verified do %>
           <div class="mb-4">
             <i style="color: #f7b32b;" class="fa fa-info-circle"></i><span> <%= gettext("This contract has been verified via Sourcify.") %>
@@ -40,7 +29,6 @@
             </a>
           </div>
         <% end %>
->>>>>>> 0362f9f4
         <div class="mb-4">
           <dl class="row">
             <dt class="col-md-2 text-muted"><%= gettext "Contract name:" %></dt>
@@ -171,11 +159,6 @@
                     </div>
                   <% else %>
                     <%= if !smart_contract_verified do %>
-<<<<<<< HEAD
-                      <%= link(
-                            gettext("Verify & Publish"),
-                            to: address_verify_contract_path(@conn, :new, @address.hash),
-=======
                       <% path = 
                         if Application.get_env(:explorer, Explorer.ThirdPartyIntegrations.Sourcify)[:enabled] do
                           address_verify_contract_path(@conn, :new, @address.hash)
@@ -186,7 +169,6 @@
                       <%= link(
                             gettext("Verify & Publish"),
                             to: path,
->>>>>>> 0362f9f4
                             class: "button button-primary button-sm float-right ml-3",
                             "data-test": "verify_and_publish"
                           ) %>
