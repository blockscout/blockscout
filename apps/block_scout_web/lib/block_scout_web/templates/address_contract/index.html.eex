<% contract_creation_code = contract_creation_code(@address) %>
<<<<<<< HEAD
<% metadata_for_verification = Explorer.Chain.get_address_verified_twin_contract(@address.hash).verified_contract %>
=======
<% minimal_proxy_template = Chain.get_minimal_proxy_template(@address.hash) %>
<% metadata_for_verification = minimal_proxy_template || Chain.get_address_verified_twin_contract(@address.hash).verified_contract %>
>>>>>>> 7d75236f
<% smart_contract_verified = BlockScoutWeb.AddressView.smart_contract_verified?(@address) %>
<% additional_sources_from_twin = Explorer.Chain.get_address_verified_twin_contract(@address.hash).additional_sources %>
<% additional_sources = if smart_contract_verified, do: @address.smart_contract_additional_sources, else: additional_sources_from_twin %>

<section class="container">
  <%= render BlockScoutWeb.AddressView, "overview.html", assigns %>

  <div class="card">
    <%= render BlockScoutWeb.AddressView, "_tabs.html", assigns %>
    <div class="card-body">
<<<<<<< HEAD
      <%= unless BlockScoutWeb.AddressView.smart_contract_verified?(@address) do %>
        <%= if metadata_for_verification do %>
          <div class="mb-4">
            <i style="color: #f7b32b;" class="fa fa-info-circle"></i><span> <%= gettext("Contract is not verified. However, we found a verified contract with the same bytecode in Blockscout DB") %> <%= link(
      metadata_for_verification.address_hash,
      to: address_contract_path(@conn, :index, metadata_for_verification.address_hash)) %>.<br/> <%=  gettext("All metadata displayed below is from that contract. In order to verify current contract, click") %> <i><%= gettext("Verify & Publish") %></i> <%= gettext("button") %></span>
          </div>
=======
      <%= unless smart_contract_verified do %>
        <%= if minimal_proxy_template do %>
          <%= render BlockScoutWeb.CommonComponentsView, "_minimal_proxy_pattern.html", address_hash: metadata_for_verification.address_hash, conn: @conn %>
        <% else %>
          <%= if metadata_for_verification do %>
            <div class="mb-4">
              <%= render BlockScoutWeb.CommonComponentsView, "_info.html" %><span> <%= gettext("Contract is not verified. However, we found a verified contract with the same bytecode in Blockscout DB") %> <%= link(
        metadata_for_verification.address_hash,
        to: address_contract_path(@conn, :index, metadata_for_verification.address_hash)) %>.<br/> <%=  gettext("All metadata displayed below is from that contract. In order to verify current contract, click") %> <i><%= gettext("Verify & Publish") %></i> <%= gettext("button") %></span>
            </div>
          <% end %>
>>>>>>> 7d75236f
        <% end %>
      <% end %>
      <%= if smart_contract_verified || (!smart_contract_verified && metadata_for_verification) do %>
        <% target_contract = if smart_contract_verified, do: @address.smart_contract, else: metadata_for_verification %>
        <%= if @address.smart_contract.verified_via_sourcify && smart_contract_verified do %>
          <div class="mb-4">
            <i style="color: #f7b32b;" class="fa fa-info-circle"></i><span> <%= gettext("This contract has been verified via Sourcify.") %>
            <a data-test="external_url" href=<%= sourcify_repo_url(@address.hash) %> target="_blank">
              View contract in Sourcify repository <span class="external-token-icon"><%= render BlockScoutWeb.IconsView, "_external_link.html" %></span>
            </a>
          </div>
        <% end %>
        <div class="mb-4">
          <dl class="row">
            <dt class="col-md-2 text-muted"><%= gettext "Contract name:" %></dt>
            <dd class="col-md-4"><%= target_contract.name %></dd>
            <div class="d-none d-sm-block d-md-none"></br></br></div>
            <div class="d-block d-sm-none"></br></br></div>
            <dt class="col-md-2 text-muted"><%= gettext "Optimization enabled" %></dt>
            <dd class="col-md-4"><%= format_optimization_text(target_contract.optimization) %></dd>
          </dl>
          <%= if @is_proxy do %>
            <dl class="row">
            <dt class="col-md-2 text-muted"><%= gettext "Is a Proxy?" %></dt>
            <dd class="col-md-4"><%= @is_proxy %></dd>
            <div class="d-none d-sm-block d-md-none"></br></br></div>
            <div class="d-block d-sm-none"></br></br></div>
            <%= if @implementation.smart_contract &&  @implementation.smart_contract.name do %>
              <dt class="col-md-2 text-muted"><%= gettext "Implementation Name:" %></dt>
              <dd class="col-md-4"><%= @implementation.smart_contract.name %></dd>
            <% end %>
            </dl>
          <% end %>
          <dl class="row">
            <dt class="col-md-2 text-muted"><%= gettext "Compiler version" %></dt>
            <dd class="col-md-4"><%= target_contract.compiler_version %></dd>
            <div class="d-none d-sm-block d-md-none"></br></br></div>
            <div class="d-block d-sm-none"></br></br></div>
            <%= if target_contract.optimization && target_contract.optimization_runs do %>
              <dt class="col-md-2 text-muted"><%= gettext "Optimization runs" %></dt>
              <dd class="col-md-4"><%= target_contract.optimization_runs %></dd>
            <% end %>
          </dl>
          <%= if smart_contract_verified && target_contract.evm_version do %>
            <dl class="row">
              <dt class="col-sm-4 col-md-2 text-muted"><%= gettext "EVM Version" %></dt>
              <dd class="col-sm-8 col-md-10"><%= target_contract.evm_version %></dd>
            </dl>
          <% end %>
        <hr/>
        <%= if smart_contract_verified && target_contract.constructor_arguments do %>
          <section>
            <div class="d-flex justify-content-between align-items-baseline">
              <h3><%= gettext "Constructor Arguments" %></h3>
            </div>
            <div class="tile tile-muted mb-4">
              <pre class="pre-wrap pre-scrollable"><code class="nohighlight"><%= raw(format_constructor_arguments(target_contract, @conn)) %></code>
              </pre>
            </div>
          </section>
        <% end %>
        <section>
          <div class="d-flex justify-content-between align-items-baseline">
            <h3><%= gettext "Contract source code" %></h3>
            <button type="button" class="btn-line" id="button" data-toggle="tooltip" data-placement="top" data-clipboard-text="<%= target_contract.contract_source_code %>" aria-label="Copy Contract Source Code">
              <%= gettext "Copy Source Code" %>
            </button>
          </div>
          <div class="tile tile-muted mb-4">
            <pre class="pre-scrollable line-numbers" data-activate-highlight><code class="solidity"><%= for {line, number} <- contract_lines_with_index(target_contract.contract_source_code, target_contract.inserted_at) do %><div data-line-number="<%= number %>"><%= line %></div><% end %></code></pre>
          </div>
        </section>

        <%= if target_contract.verified_via_sourcify do %>
          <%= Enum.map(additional_sources, fn additional_source -> %>
            <section>
              <div class="d-flex justify-content-between align-items-baseline">
                <h3><%= additional_source.file_name %></h3>
                <button type="button" class="btn-line" id="button" data-toggle="tooltip" data-placement="top" data-clipboard-text="<%= additional_source.contract_source_code %>" aria-label="Copy Contract Source Code">
                  <%= gettext "Copy Source Code" %>
                </button>
              </div>
              <div class="tile tile-muted mb-4">
                <pre class="pre-scrollable line-numbers" data-activate-highlight><code class="solidity"><%= for {line, number} <- contract_lines_with_index(additional_source.contract_source_code, additional_source.inserted_at) do %><div data-line-number="<%= number %>"><%= line %></div><% end %></code></pre>
              </div>
            </section>
          <% end)%>
        <% end %>

        <section>
          <div class="d-flex justify-content-between align-items-baseline">
            <h3><%= gettext "Contract ABI" %></h3>
            <button type="button" class="btn-line" id="button" data-clipboard-text="<%= format_smart_contract_abi(target_contract.abi) %>" aria-label="Copy Contract ABI">
              <%= gettext "Copy ABI" %>
            </button>
          </div>
          <div class="tile tile-muted mb-4">
            <pre class="pre-wrap pre-scrollable"><code class="nohighlight"><%= format_smart_contract_abi(target_contract.abi) %></code>
            </pre>
          </div>
        </section>

      <% end %>
      <section>
        <%= case contract_creation_code do %>
          <% {:selfdestructed, transaction_init} -> %>
            <div class="d-flex justify-content-between align-items-baseline">
              <h3><%= gettext "Contract Creation Code" %></h3>
              <button type="button" class="btn-line" id="button" data-clipboard-text="<%= transaction_init %>" aria-label="copy contract creation code">
                <%= gettext "Copy Contract Creation Code" %>
              </button>
            </div>
            <div class="alert alert-info">
              <p><%= gettext "Contracts that self destruct in their constructors have no contract code published and cannot be verified." %></p>
              <p><%= gettext "Displaying the init data provided of the creating transaction." %></p>
            </div>
            <div class="tile tile-muted">
              <pre class="pre-wrap pre-scrollable"><code class="nohighlight"><%= transaction_init %></code></pre>
            </div>
          <% {:ok, contract_code} -> %>
            <%= if smart_contract_verified do %>
              <div class="d-flex justify-content-between align-items-baseline">
                <h3><%= gettext "Contract Byte Code" %></h3>
                <button type="button" class="btn-line" style="float: left;" id="button" data-clipboard-text="<%= contract_code %>" aria-label="copy contract creation code">
                  <%= gettext "Copy Byte Code" %>
                </button>
              </div>
            <% else %>
              <div class="d-flex justify-content-between align-items-baseline contract-code-container">
                <div>
                  <h3><%= gettext "Contract Byte Code" %></h3>
                </div>
                <div class="buttons">
                  <button type="button" class="btn-line" style="float: left;" id="button" data-clipboard-text="<%= contract_code %>" aria-label="copy contract creation code">
                    <%= gettext "Copy Byte Code" %>
                  </button>
                  <%= if match?({:selfdestructed, _}, contract_creation_code) do %>
                    <div class="button button-disabled button-sm float-right ml-3">
                      <%= gettext("Verify & Publish") %>
                    </div>
                  <% else %>
                    <%= if !smart_contract_verified do %>
                      <% path = 
                        if Application.get_env(:explorer, Explorer.ThirdPartyIntegrations.Sourcify)[:enabled] do
                          address_verify_contract_path(@conn, :new, @address.hash)
                        else
                          address_verify_contract_via_flattened_code_path(@conn, :new, @address.hash)
                        end
                      %>
                      <%= link(
                            gettext("Verify & Publish"),
                            to: path,
                            class: "button button-primary button-sm float-right ml-3",
                            "data-test": "verify_and_publish"
                          ) %>
                    <% end %>
                  <% end %>
                </div>
              </div>
            <% end %>
          <div class="tile tile-muted">
            <pre class="pre-wrap pre-scrollable"><code class="nohighlight"><%= contract_code %></code></pre>
          </div>
        <% end %>
      </section>

      <%= if smart_contract_verified || (!smart_contract_verified && metadata_for_verification) do %>
        <% target_contract = if smart_contract_verified, do: @address.smart_contract, else: metadata_for_verification %>
        <%= if target_contract.external_libraries && target_contract.external_libraries != [] do %>
          <section>
            <div class="d-flex justify-content-between align-items-baseline">
              <h3><%= gettext "External libraries" %></h3>
            </div>
            <div class="tile tile-muted mb-4">
              <pre class="pre-wrap pre-scrollable"><code class="nohighlight"><%= raw(format_external_libraries(target_contract.external_libraries, @conn)) %></code>
              </pre>
            </div>
          </section>
        <% end %>
      <% end %>
    </div>
  </div>
  <script defer data-cfasync="false" src="<%= static_path(@conn, "/js/address.js") %>"></script>
</section><|MERGE_RESOLUTION|>--- conflicted
+++ resolved
@@ -1,10 +1,6 @@
 <% contract_creation_code = contract_creation_code(@address) %>
-<<<<<<< HEAD
-<% metadata_for_verification = Explorer.Chain.get_address_verified_twin_contract(@address.hash).verified_contract %>
-=======
 <% minimal_proxy_template = Chain.get_minimal_proxy_template(@address.hash) %>
 <% metadata_for_verification = minimal_proxy_template || Chain.get_address_verified_twin_contract(@address.hash).verified_contract %>
->>>>>>> 7d75236f
 <% smart_contract_verified = BlockScoutWeb.AddressView.smart_contract_verified?(@address) %>
 <% additional_sources_from_twin = Explorer.Chain.get_address_verified_twin_contract(@address.hash).additional_sources %>
 <% additional_sources = if smart_contract_verified, do: @address.smart_contract_additional_sources, else: additional_sources_from_twin %>
@@ -15,15 +11,6 @@
   <div class="card">
     <%= render BlockScoutWeb.AddressView, "_tabs.html", assigns %>
     <div class="card-body">
-<<<<<<< HEAD
-      <%= unless BlockScoutWeb.AddressView.smart_contract_verified?(@address) do %>
-        <%= if metadata_for_verification do %>
-          <div class="mb-4">
-            <i style="color: #f7b32b;" class="fa fa-info-circle"></i><span> <%= gettext("Contract is not verified. However, we found a verified contract with the same bytecode in Blockscout DB") %> <%= link(
-      metadata_for_verification.address_hash,
-      to: address_contract_path(@conn, :index, metadata_for_verification.address_hash)) %>.<br/> <%=  gettext("All metadata displayed below is from that contract. In order to verify current contract, click") %> <i><%= gettext("Verify & Publish") %></i> <%= gettext("button") %></span>
-          </div>
-=======
       <%= unless smart_contract_verified do %>
         <%= if minimal_proxy_template do %>
           <%= render BlockScoutWeb.CommonComponentsView, "_minimal_proxy_pattern.html", address_hash: metadata_for_verification.address_hash, conn: @conn %>
@@ -35,7 +22,6 @@
         to: address_contract_path(@conn, :index, metadata_for_verification.address_hash)) %>.<br/> <%=  gettext("All metadata displayed below is from that contract. In order to verify current contract, click") %> <i><%= gettext("Verify & Publish") %></i> <%= gettext("button") %></span>
             </div>
           <% end %>
->>>>>>> 7d75236f
         <% end %>
       <% end %>
       <%= if smart_contract_verified || (!smart_contract_verified && metadata_for_verification) do %>
