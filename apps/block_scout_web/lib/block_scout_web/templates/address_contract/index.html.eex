--- conflicted
+++ resolved
@@ -18,13 +18,21 @@
           <%= render BlockScoutWeb.CommonComponentsView, "_minimal_proxy_pattern.html", address_hash: metadata_for_verification.address_hash, conn: @conn %>
         <% else %>
           <%= if metadata_for_verification do %>
+            <% path = address_verify_contract_path(@conn, :new, @address.hash) %>
             <div class="mb-4">
-              <%= render BlockScoutWeb.CommonComponentsView, "_info.html" %><span> <%= gettext("Contract is not verified. However, we found a verified contract with the same bytecode in Blockscout DB") %> <%= link(
-        metadata_for_verification.address_hash,
-        to: address_contract_path(@conn, :index, metadata_for_verification.address_hash)) %>.<br/> <%=  gettext("All metadata displayed below is from that contract. In order to verify current contract, click") %> <i><%= gettext("Verify & Publish") %></i> <%= gettext("button") %></span>
+              <div style="display: inline-block;">
+                <%= render BlockScoutWeb.CommonComponentsView, "_info.html" %>
+                <span> <%= gettext("Contract is not verified. However, we found a verified contract with the same bytecode in Blockscout DB") %> <%= link(
+                  metadata_for_verification.address_hash, 
+                  to: address_contract_path(@conn, :index, metadata_for_verification.address_hash)) %>.<br/> <%= gettext("All metadata displayed below is from that contract. In order to verify current contract, click") %> <i><%= gettext("Verify & Publish") %></i> <%= gettext("button") %></span>
+              </div>
+              <%= link(gettext("Verify & Publish"), to: path, class: "button button-primary button-sm float-right ml-3", "data-test": "verify_and_publish") %>
             </div>
           <% end %>
         <% end %>
+      <% end %>
+      <%= if smart_contract_verified && @address.smart_contract.is_changed_bytecode do %>
+        <%= render BlockScoutWeb.CommonComponentsView, "_changed_bytecode_warning.html" %>
       <% end %>
       <%= if smart_contract_verified || (!smart_contract_verified && metadata_for_verification) do %>
         <% target_contract = if smart_contract_verified, do: @address.smart_contract, else: metadata_for_verification %>
@@ -51,7 +59,7 @@
             <div class="d-none d-sm-block d-md-none"></br></br></div>
             <div class="d-block d-sm-none"></br></br></div>
             <dt class="col-md-2 text-muted"><%= gettext "Optimization enabled" %></dt>
-            <dd class="col-md-4"><%= format_optimization_text(target_contract.optimization) %></dd>
+            <dd class="col-md-4"><%= if target_contract.is_vyper_contract, do: "N/A", else: format_optimization_text(target_contract.optimization) %></dd>
           </dl>
           <dl class="row">
             <dt class="col-md-2 text-muted"><%= gettext "Compiler version" %></dt>
@@ -97,23 +105,6 @@
           <pre class="tile-muted tile-code mb-4" id="code_viewer_main" data-additional-sources-length=<%= Enum.count(additional_sources) %>><%= target_contract.contract_source_code %><pre>
         </section>
 
-<<<<<<< HEAD
-        <%= if target_contract.verified_via_sourcify do %>
-          <%= Enum.map(additional_sources, fn additional_source -> %>
-            <section>
-              <div class="d-flex justify-content-between align-items-baseline">
-                <h3><%= additional_source.file_name %></h3>
-                <button type="button" class="btn-line" id="button" data-toggle="tooltip" data-placement="top" data-clipboard-text="<%= additional_source.contract_source_code %>" aria-label="Copy Contract Source Code">
-                  <%= gettext "Copy Source Code" %>
-                </button>
-              </div>
-              <div class="tile tile-muted mb-4">
-                <pre class="pre-scrollable line-numbers" data-activate-highlight><code class="solidity"><%= for {line, number} <- contract_lines_with_index(additional_source.contract_source_code) do %><div data-line-number="<%= number %>"><%= line %></div><% end %></code></pre>
-              </div>
-            </section>
-          <% end)%>
-        <% end %>
-=======
         <%= additional_sources |> Enum.with_index() |> Enum.map(fn {additional_source, index} -> %>
           <section>
             <div class="d-flex justify-content-between align-items-baseline">
@@ -125,7 +116,6 @@
             <pre class="tile-muted tile-code mb-4" id="code_viewer_<%= index %>"><%= additional_source.contract_source_code %><pre>
           </section>
         <% end)%>
->>>>>>> 7569dace
 
         <section>
           <div class="d-flex justify-content-between align-items-baseline">
@@ -171,13 +161,7 @@
                     </div>
                   <% else %>
                     <%= if !fully_verified do %>
-                      <% path = 
-                        if Application.get_env(:explorer, Explorer.ThirdPartyIntegrations.Sourcify)[:enabled] do
-                          address_verify_contract_path(@conn, :new, @address.hash)
-                        else
-                          address_verify_contract_via_flattened_code_path(@conn, :new, @address.hash)
-                        end
-                      %>
+                      <% path = address_verify_contract_path(@conn, :new, @address.hash) %>
                       <%= link(
                             gettext("Verify & Publish"),
                             to: path,
@@ -214,13 +198,7 @@
                     </div>
                   <% else %>
                     <%= if !fully_verified and !creation_code(@address) do %>
-                      <% path = 
-                        if Application.get_env(:explorer, Explorer.ThirdPartyIntegrations.Sourcify)[:enabled] do
-                          address_verify_contract_path(@conn, :new, @address.hash)
-                        else
-                          address_verify_contract_via_flattened_code_path(@conn, :new, @address.hash)
-                        end
-                      %>
+                      <% path = address_verify_contract_path(@conn, :new, @address.hash) %>
                       <%= link(
                             gettext("Verify & Publish"),
                             to: path,
