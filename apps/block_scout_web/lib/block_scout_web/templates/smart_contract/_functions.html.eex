<% minimal_proxy_template = Chain.get_minimal_proxy_template(@address.hash) %>
<% metadata_for_verification = minimal_proxy_template || Chain.get_address_verified_twin_contract(@address.hash).verified_contract %>
<% smart_contract_verified = BlockScoutWeb.AddressView.smart_contract_verified?(@address) %>
<%= unless smart_contract_verified do %>
  <%= if metadata_for_verification do %>
    <%= if minimal_proxy_template do %>
      <%= render BlockScoutWeb.CommonComponentsView, "_minimal_proxy_pattern.html", address_hash: metadata_for_verification.address_hash, conn: @conn %>
    <% else %>
      <% path = address_verify_contract_path(@conn, :new, @address.hash) %>
      <div class="mb-4">
        <%= render BlockScoutWeb.CommonComponentsView, "_info.html" %><span> <%= gettext("Contract is not verified. However, we found a verified contract with the same bytecode in Blockscout DB") %> <%= link(
  metadata_for_verification.address_hash,
  to: address_contract_path(@conn, :index, metadata_for_verification.address_hash)) %>.<br/> <%= gettext("All functions displayed below are from ABI of that contract. In order to verify current contract, proceed with") %> <%= link(
        gettext("Verify & Publish"),
        to: path
      ) %> <%= gettext("page") %></span>
      </div>
    <% end %>
  <% end %>
<% end %>
<%= if smart_contract_verified && @address.smart_contract.is_changed_bytecode do %>
  <%= render BlockScoutWeb.CommonComponentsView, "_changed_bytecode_warning.html" %>
<% end %>
<%= if @action == "write" or (@read_functions_required_wallet && @read_functions_required_wallet != []) do %>
  <%= render BlockScoutWeb.SmartContractView, "_connect_container.html" %>
<% end %>
<%= if @contract_type == "proxy" do %>
<div class="implementation-container">
    <h2 class="implementation-title">Implementation address: </h2><h3  class="implementation-value"><%= link(
                  @implementation_address,
                  to: address_path(@conn, :show, @implementation_address)
                ) %></h3>
</div>
<% end %>
<%= for {function, counter} <- Enum.with_index(@read_only_functions ++ @read_functions_required_wallet, 1) do %>
  <div class="d-flex py-2 border-bottom" data-function>
    <div class="py-2 pr-2 text-nowrap">
      <%= counter %>.
      <%= case function["type"] do %>
        <% "fallback" -> %>
          <%= gettext "fallback" %><%= render BlockScoutWeb.CommonComponentsView, "_i_tooltip_2.html", text: gettext("The fallback function is executed on a call to the contract if none of the other functions match the given function signature, or if no data was supplied at all and there is no receive CELO function. The fallback function always receives data, but in order to also receive CELO it must be marked payable.") %>
        <% "receive" -> %>
          <%= gettext "receive" %><%= render BlockScoutWeb.CommonComponentsView, "_i_tooltip_2.html", text: gettext("The receive function is executed on a call to the contract with empty calldata. This is the function that is executed on plain CELO transfers (e.g. via .send() or .transfer()). If no such function exists, but a payable fallback function exists, the fallback function will be called on a plain CELO transfer. If neither a receive CELO nor a payable fallback function is present, the contract cannot receive CELO through regular transactions and throws an exception.") %>
        <% _ -> %>
          <%= function["name"] %>
      <% end %>
      &#8594;
    </div>

    <%= if queryable?(function["inputs"]) || writable?(function) || Helper.read_with_wallet_method?(function) do %>
      <div style="width: 100%; overflow: hidden;">
        <%=
          for status <- ["error", "warning", "success", "question"] do
            render BlockScoutWeb.CommonComponentsView, "_modal_status.html", status: status
          end
        %>
        <%= render BlockScoutWeb.SmartContractView, "_pending_contract_write.html" %>
        <form class="form-inline" data-function-form data-action="<%= if @action == "write", do: :write, else: :read %>" data-type="<%= @contract_type %>" data-url="<%= smart_contract_path(@conn, :show, Address.checksum(@address.hash)) %>" data-contract-address="<%= @address.hash %>" data-contract-abi="<%= @contract_abi %>" data-implementation-abi="<%= @implementation_abi  %>" data-chain-id="<%= Application.get_env(:block_scout_web, :chain_id) %>">
          <input type="hidden" name="function_name" value='<%= function["name"] %>' />
          <input type="hidden" name="method_id" value='<%= function["method_id"] %>' />

          <%= if queryable?(function["inputs"]) do %>
            <%= for input <- function["inputs"] do %>
              <div class="form-group pr-3 d-flex" style="margin: 0.5rem 0 !important;">
                <%= if int?(input["type"]) do %>
                  <input type="number" name="function_input" class="form-control form-control-sm address-input-sm"
                  placeholder='<%= input["name"] %>(<%= input["type"] %>)'
                  style="width: <%= (String.length(input["name"]) + String.length(input["type"]) + 2) * 10 %>px;"/>
                  <span data-dropdown-toggle="" data-toggle="dropdown">
                    <span class="button btn-line button-xs contract-plus-btn-container ml-1">
                      <i class="fa fa-plus contract-plus-btn"></i>
                    </span>
                    <div class="dropdown-menu exponention-dropdown">  
                      <div class="dropdown-item contract-exponentiation-btn" data-power=6>10<sup>6</sup></div>
                      <div class="dropdown-item contract-exponentiation-btn" data-power=8>10<sup>8</sup></div>
                      <div class="dropdown-item contract-exponentiation-btn" data-power=18>10<sup>18</sup></div>
                      <div class="dropdown-item contract-exponentiation-btn" data-power><input type="number" name="custom_power" class="form-control form-control-sm address-input-sm ml-1 custom-power-input" />10</div> 
                    </div>
                  </span>

                <% else %>
                  <input type="text" name="function_input" class="form-control form-control-sm address-input-sm" 
                  placeholder='<%= input["name"] %>(<%= input["type"] %>)' 
                  size="<%= String.length(input["name"]) + String.length(input["type"]) + 2 %>" />
                <% end %>
              </div>
            <% end %>
          <% end %>

          <%= if Helper.payable?(function) do %>
            <div class="form-group pr-3 d-flex">
              <input type="number" name="function_input" tx-value
              data-toggle="tooltip" title='Amount in native token <<%= gettext("CELO")%>>' class="form-control form-control-sm address-input-sm" placeholder='value(<%= gettext("CELO")%>)' min="0" step="1e-18" />
            </div>
          <% end %>

          <div>
            <input type="submit" value='<%= if @action == "write", do: gettext("Write"), else: gettext("Query")%>' class="button btn-line button-xs py-0 write-contract-btn" />
          </div>
        </form>

        <div class="alert alert-danger py-2 word-break-all" style="margin-bottom: 0; display: none;" input-parse-error-container></div>
        <%= if outputs?(function["outputs"]) do %>
          <div class='p-2 text-muted <%= if (queryable?(function["inputs"]) == true), do: "w-100" %>'>
            <%= if (queryable?(function["inputs"])), do: raw "&#8627;" %>

            <%= for output <- function["outputs"] do %>
              <%= if output["name"] && output["name"] !== "", do: "#{output["name"]}(#{output["type"]})", else: output["type"] %>
            <% end %>
          </div>
        <% end %>
        <div data-function-response></div>
      </div>
    <% else %>
      <%= cond do %>
        <%= outputs?(function["outputs"]) -> %>
          <div class="align-self-center">
            <% length = Enum.count(function["outputs"]) %>
            <%= for {output, index} <- Enum.with_index(function["outputs"]) do %>
              <%= if address?(output["type"]) do %>
                <div class="py-2 word-break-all">
<<<<<<< HEAD
                  <div data-wei-ether-converter>
                    <span data-conversion-unit data-original-value="<%= output["value"] %>"><%= output["value"] %></span>
                    <span class="py-2 px-2">
                      <input class="wei-ether" type="checkbox" autocomplete="off">
                      <span class="d-inline-block" data-conversion-text-wei><%= gettext("WEI")%></span>
                      <span class="d-none" data-conversion-text-eth><%= gettext("CELO")%></span>
                    </span>
                  </div>
                </div> 
=======
                  <%= link(
                    output["value"],
                    to: address_path(@conn, :show, output["value"])) %><%= if not_last_element?(length, index) do %>,&#160;<% end %>
                </div>
>>>>>>> 49bb299e
              <% else %>
                <%= if output["type"] == "uint256" do %>
                  <div class="py-2 word-break-all">
                    <div data-wei-ether-converter>
                      <i>(uint256):</i>
                      <span data-conversion-unit data-original-value="<%= output["value"] %>"><%= output["value"] %></span>
                      <span class="py-2 px-2">
                        <input class="wei-ether" type="checkbox" autocomplete="off">
                        <span class="d-inline-block" data-conversion-text-wei><%= gettext("WEI")%></span>
                        <span class="d-none" data-conversion-text-eth><%= gettext("ETH")%></span>
                      </span>
                    </div>
                  </div> 
                <% else %>
                  <div class="align-self-center function-output <%= if not_last_element?(length, index), do: "mb-1" %>"><%= raw(values_with_type(output["value"], output["type"], [output["name"]], 0, output["components"])) %></div>
                <% end %>
              <% end %>
            <% end %>
          </div>
        <% error?(function["outputs"]) -> %>
          <% {:error, text_error} = function["outputs"] %>
          <div class="alert alert-danger py-2 word-break-all" style="margin-bottom: 0;"><%= text_error %></div>
        <% true -> %>
          <% nil %>
      <% end %>
    <% end %>
  </div>
<% end %><|MERGE_RESOLUTION|>--- conflicted
+++ resolved
@@ -119,22 +119,10 @@
             <%= for {output, index} <- Enum.with_index(function["outputs"]) do %>
               <%= if address?(output["type"]) do %>
                 <div class="py-2 word-break-all">
-<<<<<<< HEAD
-                  <div data-wei-ether-converter>
-                    <span data-conversion-unit data-original-value="<%= output["value"] %>"><%= output["value"] %></span>
-                    <span class="py-2 px-2">
-                      <input class="wei-ether" type="checkbox" autocomplete="off">
-                      <span class="d-inline-block" data-conversion-text-wei><%= gettext("WEI")%></span>
-                      <span class="d-none" data-conversion-text-eth><%= gettext("CELO")%></span>
-                    </span>
-                  </div>
-                </div> 
-=======
                   <%= link(
                     output["value"],
                     to: address_path(@conn, :show, output["value"])) %><%= if not_last_element?(length, index) do %>,&#160;<% end %>
                 </div>
->>>>>>> 49bb299e
               <% else %>
                 <%= if output["type"] == "uint256" do %>
                   <div class="py-2 word-break-all">
@@ -144,7 +132,7 @@
                       <span class="py-2 px-2">
                         <input class="wei-ether" type="checkbox" autocomplete="off">
                         <span class="d-inline-block" data-conversion-text-wei><%= gettext("WEI")%></span>
-                        <span class="d-none" data-conversion-text-eth><%= gettext("ETH")%></span>
+                        <span class="d-none" data-conversion-text-eth><%= gettext("CELO")%></span>
                       </span>
                     </div>
                   </div> 
