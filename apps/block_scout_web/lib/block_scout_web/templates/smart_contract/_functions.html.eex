<% minimal_proxy_template = if assigns[:custom_abi], do: nil, else: Chain.get_minimal_proxy_template(@address.hash) %>
<% metadata_for_verification = if assigns[:custom_abi], do: nil, else: minimal_proxy_template || Chain.get_address_verified_twin_contract(@address.hash).verified_contract %>
<% smart_contract_verified = if assigns[:custom_abi], do: false, else: BlockScoutWeb.AddressView.smart_contract_verified?(@address) %>
<%= unless smart_contract_verified do %>
  <%= if metadata_for_verification do %>
    <%= if minimal_proxy_template do %>
      <%= render BlockScoutWeb.CommonComponentsView, "_minimal_proxy_pattern.html", address_hash: metadata_for_verification.address_hash, conn: @conn %>
    <% else %>
      <% path = address_verify_contract_path(@conn, :new, @address.hash) %>
      <div class="mb-4">
        <%= render BlockScoutWeb.CommonComponentsView, "_info.html" %><span> <%= gettext("Contract is not verified. However, we found a verified contract with the same bytecode in Blockscout DB") %> <%= link(
  metadata_for_verification.address_hash,
  to: address_contract_path(@conn, :index, metadata_for_verification.address_hash)) %>.<br/> <%= gettext("All functions displayed below are from ABI of that contract. In order to verify current contract, proceed with") %> <%= link(
        gettext("Verify & Publish"),
        to: path
      ) %> <%= gettext("page") %></span>
      </div>
    <% end %>
  <% end %>
<% end %>
<%= if smart_contract_verified && @address.smart_contract.is_changed_bytecode do %>
  <%= render BlockScoutWeb.CommonComponentsView, "_changed_bytecode_warning.html" %>
<% end %>
<%= if @contract_type == "proxy" do %>
<div class="implementation-container">
    <h2 class="implementation-title">Implementation address: </h2><h3  class="implementation-value"><%= link(
                  @implementation_address,
                  to: address_path(@conn, :show, @implementation_address)
                ) %></h3>
</div>
<% end %>
<%= for {function, counter} <- Enum.with_index(@read_only_functions ++ @read_functions_required_wallet, 1) do %>
  <div class="d-flex py-2 border-bottom" data-function<%= if assigns[:custom_abi], do: "-custom" %>>
    <div class="py-2 pr-2 text-nowrap">
      <%= counter %>.
      <%= case function["type"] do %>
        <% "fallback" -> %>
          <%= gettext "fallback" %><%= render BlockScoutWeb.CommonComponentsView, "_i_tooltip_2.html", text: gettext("The fallback function is executed on a call to the contract if none of the other functions match the given function signature, or if no data was supplied at all and there is no receive CELO function. The fallback function always receives data, but in order to also receive CELO it must be marked payable.") %>
        <% "receive" -> %>
          <%= gettext "receive" %><%= render BlockScoutWeb.CommonComponentsView, "_i_tooltip_2.html", text: gettext("The receive function is executed on a call to the contract with empty calldata. This is the function that is executed on plain CELO transfers (e.g. via .send() or .transfer()). If no such function exists, but a payable fallback function exists, the fallback function will be called on a plain CELO transfer. If neither a receive CELO nor a payable fallback function is present, the contract cannot receive CELO through regular transactions and throws an exception.") %>
        <% _ -> %>
          <%= function["name"] %>
      <% end %>
      &#8594;
    </div>

    <%= if queryable?(function["inputs"]) || writable?(function) || Helper.read_with_wallet_method?(function) do %>
      <div style="width: 100%; overflow: hidden;">
<<<<<<< HEAD
        <%=
          for status <- ["error", "warning", "success", "question"] do
            render BlockScoutWeb.CommonComponentsView, "_modal_status.html", status: status
          end
        %>
        <%= render BlockScoutWeb.SmartContractView, "_pending_contract_write.html" %>
        <% function_abi =
                    case Jason.encode([function]) do
=======
        <% function_abi = 
                    case Jason.encode([function]) do 
>>>>>>> 25d80b44
                      {:ok, abi_string} ->
                        abi_string
                      _ ->
                        if @contract_type == "proxy" do
                          @implementation_abi
                        else
                          @contract_abi
                        end
                    end %>
        <form class="form-inline" data-function-form data-action="<%= if @action == "write", do: :write, else: :read %>" data-type="<%= @contract_type %>" data-url="<%= smart_contract_path(@conn, :show, Address.checksum(@address.hash)) %>" data-contract-address="<%= @address.hash %>" data-contract-abi="<%= function_abi %>" data-implementation-abi="<%= function_abi %>" data-chain-id="<%= Explorer.Chain.Cache.NetVersion.get_version() %>" data-custom-abi="<%= if assigns[:custom_abi], do: true, else: false %>">
          <input type="hidden" name="function_name" value='<%= function["name"] %>' />
          <input type="hidden" name="method_id" value='<%= function["method_id"] %>' />

          <%= if queryable?(function["inputs"]) do %>
            <%= for input <- function["inputs"] do %>
              <div class="form-group pr-3 d-flex" style="margin: 0.5rem 0 !important;">
                <%= if int?(input["type"]) do %>
                  <input type="number" name="function_input" class="form-control form-control-sm address-input-sm"
                  placeholder='<%= input["name"] %>(<%= input["type"] %>)'
                  style="width: <%= (String.length(input["name"]) + String.length(input["type"]) + 2) * 10 %>px;"/>
                  <span data-dropdown-toggle="" data-toggle="dropdown">
                    <span class="button btn-line button-xs contract-plus-btn-container ml-1">
                      <i class="fa fa-plus contract-plus-btn"></i>
                    </span>
                    <div class="dropdown-menu exponention-dropdown">  
                      <div class="dropdown-item contract-exponentiation-btn" data-power=6>10<sup>6</sup></div>
                      <div class="dropdown-item contract-exponentiation-btn" data-power=8>10<sup>8</sup></div>
                      <div class="dropdown-item contract-exponentiation-btn" data-power=18>10<sup>18</sup></div>
                      <div class="dropdown-item contract-exponentiation-btn" data-power><input type="number" name="custom_power" class="form-control form-control-sm address-input-sm ml-1 custom-power-input" />10</div> 
                    </div>
                  </span>

                <% else %>
                  <input type="text" name="function_input" class="form-control form-control-sm address-input-sm" 
                  placeholder='<%= input["name"] %>(<%= input["type"] %>)' 
                  size="<%= String.length(input["name"]) + String.length(input["type"]) + 2 %>" />
                <% end %>
              </div>
            <% end %>
          <% end %>

          <%= if Helper.payable?(function) do %>
            <div class="form-group pr-3 d-flex">
              <input type="number" name="function_input" tx-value
              data-toggle="tooltip" title='Amount in native token <<%= gettext("CELO")%>>' class="form-control form-control-sm address-input-sm" placeholder='value(<%= gettext("CELO")%>)' min="0" step="1e-18" />
            </div>
          <% end %>

          <div>
            <input type="submit" value='<%= if @action == "write", do: gettext("Write"), else: gettext("Query")%>' class="button btn-line button-xs py-0 write-contract-btn" />
          </div>
        </form>

        <div class="alert alert-danger py-2 word-break-all" style="margin-bottom: 0; display: none;" input-parse-error-container></div>
        <%= if outputs?(function["outputs"]) do %>
          <div class='p-2 text-muted <%= if (queryable?(function["inputs"]) == true), do: "w-100" %>'>
            <%= if (queryable?(function["inputs"])), do: raw "&#8627;" %>

            <%= for output <- function["outputs"] do %>
              <%= if output["name"] && output["name"] !== "", do: "#{output["name"]}(#{output["type"]})", else: output["type"] %>
            <% end %>
          </div>
        <% end %>
        <div data-function-response></div>
      </div>
    <% else %>
      <%= cond do %>
        <%= outputs?(function["outputs"]) -> %>
          <div class="align-self-center">
            <% length = Enum.count(function["outputs"]) %>
            <%= for {output, index} <- Enum.with_index(function["outputs"]) do %>
              <%= if address?(output["type"]) do %>
                <div class="py-2 word-break-all">
                  <%= link(
                    output["value"],
                    to: address_path(@conn, :show, output["value"])) %><%= if not_last_element?(length, index) do %>,&#160;<% end %>
                </div>
              <% else %>
                <%= if output["type"] == "uint256" do %>
                  <div class="py-2 word-break-all">
                    <div data-wei-ether-converter>
                      <i>(uint256):</i>
                      <span data-conversion-unit data-original-value="<%= output["value"] %>"><%= output["value"] %></span>
                      <span class="py-2 px-2">
                        <input class="wei-ether" type="checkbox" autocomplete="off">
                        <span class="d-inline-block" data-conversion-text-wei><%= gettext("WEI")%></span>
                        <span class="d-none" data-conversion-text-eth><%= gettext("CELO")%></span>
                      </span>
                    </div>
                  </div>
                <% else %>
                  <div class="align-self-center function-output word-break-all <%= if not_last_element?(length, index), do: "mb-1" %>"><%= raw(values_with_type(output["value"], output["type"], [output["name"]], 0, output["components"])) %></div>
                <% end %>
              <% end %>
            <% end %>
          </div>
        <% error?(function["outputs"]) -> %>
          <% {:error, text_error} = function["outputs"] %>
          <div class="alert alert-danger py-2 word-break-all" style="margin-bottom: 0;"><%= text_error %></div>
        <% true -> %>
          <% nil %>
      <% end %>
    <% end %>
  </div>
<% end %><|MERGE_RESOLUTION|>--- conflicted
+++ resolved
@@ -46,19 +46,8 @@
 
     <%= if queryable?(function["inputs"]) || writable?(function) || Helper.read_with_wallet_method?(function) do %>
       <div style="width: 100%; overflow: hidden;">
-<<<<<<< HEAD
-        <%=
-          for status <- ["error", "warning", "success", "question"] do
-            render BlockScoutWeb.CommonComponentsView, "_modal_status.html", status: status
-          end
-        %>
-        <%= render BlockScoutWeb.SmartContractView, "_pending_contract_write.html" %>
-        <% function_abi =
-                    case Jason.encode([function]) do
-=======
         <% function_abi = 
                     case Jason.encode([function]) do 
->>>>>>> 25d80b44
                       {:ok, abi_string} ->
                         abi_string
                       _ ->
