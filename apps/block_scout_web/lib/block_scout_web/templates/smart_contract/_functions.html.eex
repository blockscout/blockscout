<% minimal_proxy_template = Chain.get_minimal_proxy_template(@address.hash) %>
<% metadata_for_verification = minimal_proxy_template || Chain.get_address_verified_twin_contract(@address.hash).verified_contract %>
<%= unless BlockScoutWeb.AddressView.smart_contract_verified?(@address) do %>
  <%= if metadata_for_verification do %>
    <%= if minimal_proxy_template do %>
      <%= render BlockScoutWeb.CommonComponentsView, "_minimal_proxy_pattern.html", address_hash: metadata_for_verification.address_hash, conn: @conn %>
    <% else %>
      <% path = address_verify_contract_path(@conn, :new, @address.hash) %>
      <div class="mb-4">
        <%= render BlockScoutWeb.CommonComponentsView, "_info.html" %><span> <%= gettext("Contract is not verified. However, we found a verified contract with the same bytecode in Blockscout DB") %> <%= link(
  metadata_for_verification.address_hash,
  to: address_contract_path(@conn, :index, metadata_for_verification.address_hash)) %>.<br/> <%= gettext("All functions displayed below are from ABI of that contract. In order to verify current contract, proceed with") %> <%= link(
        gettext("Verify & Publish"),
        to: path
      ) %> <%= gettext("page") %></span>
      </div>
    <% end %>
  <% end %>
<% end %>
<%= if @action == "write" or (@read_functions_required_wallet && @read_functions_required_wallet != []) do %>
  <%= render BlockScoutWeb.SmartContractView, "_connect_container.html" %>
<% end %>
<%= if @contract_type == "proxy" do %>
<div class="implementation-container">
    <h2 class="implementation-title">Implementation address: </h2><h3  class="implementation-value"><%= link(
                  @implementation_address,
                  to: address_path(@conn, :show, @implementation_address)
                ) %></h3>
</div>
<% end %>
<%= for {function, counter} <- Enum.with_index(@read_only_functions ++ @read_functions_required_wallet, 1) do %>
  <div class="d-flex py-2 border-bottom" data-function>
    <div class="py-2 pr-2 text-nowrap">
      <%= counter %>.
      <%= case function["type"] do %>
        <% "fallback" -> %>
          <%= gettext "fallback" %><%= render BlockScoutWeb.CommonComponentsView, "_i_tooltip_2.html", text: gettext("The fallback function is executed on a call to the contract if none of the other functions match the given function signature, or if no data was supplied at all and there is no receive CELO function. The fallback function always receives data, but in order to also receive CELO it must be marked payable.") %>
        <% "receive" -> %>
          <%= gettext "receive" %><%= render BlockScoutWeb.CommonComponentsView, "_i_tooltip_2.html", text: gettext("The receive function is executed on a call to the contract with empty calldata. This is the function that is executed on plain CELO transfers (e.g. via .send() or .transfer()). If no such function exists, but a payable fallback function exists, the fallback function will be called on a plain CELO transfer. If neither a receive CELO nor a payable fallback function is present, the contract cannot receive CELO through regular transactions and throws an exception.") %>
        <% _ -> %>
          <%= function["name"] %>
      <% end %>
      &#8594;
    </div>

    <%= if queryable?(function["inputs"]) || writable?(function) || Helper.read_with_wallet_method?(function) do %>
      <div style="width: 100%; overflow: hidden;">
        <%=
          for status <- ["error", "warning", "success", "question"] do
            render BlockScoutWeb.CommonComponentsView, "_modal_status.html", status: status
          end
        %>
        <%= render BlockScoutWeb.SmartContractView, "_pending_contract_write.html" %>
        <form class="form-inline" data-function-form data-action="<%= if @action == "write", do: :write, else: :read %>" data-type="<%= @contract_type %>" data-url="<%= smart_contract_path(@conn, :show, Address.checksum(@address.hash)) %>" data-contract-address="<%= @address.hash %>" data-contract-abi="<%= @contract_abi %>" data-implementation-abi="<%= @implementation_abi  %>" data-chain-id="<%= Explorer.Chain.Cache.NetVersion.get_version() %>">
          <input type="hidden" name="function_name" value='<%= function["name"] %>' />
          <input type="hidden" name="method_id" value='<%= function["method_id"] %>' />

          <%= if queryable?(function["inputs"]) do %>
            <%= for input <- function["inputs"] do %>
              <div class="form-group pr-3 d-flex" style="margin: 0.5rem 0 !important;">
                <%= if int?(input["type"]) do %>
                  <input type="number" name="function_input" class="form-control form-control-sm address-input-sm"
                  placeholder='<%= input["name"] %>(<%= input["type"] %>)'
                  style="width: <%= (String.length(input["name"]) + String.length(input["type"]) + 2) * 10 %>px;"/>
                  <span data-dropdown-toggle="" data-toggle="dropdown">
                    <span class="button btn-line button-xs contract-plus-btn-container ml-1">
                      <i class="fa fa-plus contract-plus-btn"></i>
                    </span>
                    <div class="dropdown-menu exponention-dropdown">  
                      <div class="dropdown-item contract-exponentiation-btn" data-power=6>10<sup>6</sup></div>
                      <div class="dropdown-item contract-exponentiation-btn" data-power=8>10<sup>8</sup></div>
                      <div class="dropdown-item contract-exponentiation-btn" data-power=18>10<sup>18</sup></div>
                      <div class="dropdown-item contract-exponentiation-btn" data-power><input type="number" name="custom_power" class="form-control form-control-sm address-input-sm ml-1 custom-power-input" />10</div> 
                    </div>
                  </span>

                <% else %>
                  <input type="text" name="function_input" class="form-control form-control-sm address-input-sm" 
                  placeholder='<%= input["name"] %>(<%= input["type"] %>)' 
                  size="<%= String.length(input["name"]) + String.length(input["type"]) + 2 %>" />
                <% end %>
              </div>
            <% end %>
          <% end %>

          <%= if Helper.payable?(function) do %>
            <div class="form-group pr-3 d-flex">
              <input type="number" name="function_input" tx-value
<<<<<<< HEAD
              data-toggle="tooltip" title='Amount in native token <<%= gettext("CELO")%>>' class="form-control form-control-sm address-input-sm mt-2" placeholder='value(<%= gettext("CELO")%>)' min="0" step="1e-18" />
=======
              data-toggle="tooltip" title='Amount in native token <<%= gettext("ETH")%>>' class="form-control form-control-sm address-input-sm" placeholder='value(<%= gettext("ETH")%>)' min="0" step="1e-18" />
>>>>>>> b5bae303
            </div>
          <% end %>

          <div>
            <input type="submit" value='<%= if @action == "write", do: gettext("Write"), else: gettext("Query")%>' class="button btn-line button-xs py-0 write-contract-btn" />
          </div>
        </form>

        <div class="alert alert-danger py-2 word-break-all" style="margin-bottom: 0; display: none;" input-parse-error-container></div>
        <%= if outputs?(function["outputs"]) do %>
          <div class='p-2 text-muted <%= if (queryable?(function["inputs"]) == true), do: "w-100" %>'>
            <%= if (queryable?(function["inputs"])), do: raw "&#8627;" %>

            <%= for output <- function["outputs"] do %>
              <%= if output["name"] && output["name"] !== "", do: "#{output["name"]}(#{output["type"]})", else: output["type"] %>
            <% end %>
          </div>
        <% end %>
        <div data-function-response></div>
      </div>
    <% else %>
      <%= cond do %>
        <%= outputs?(function["outputs"]) -> %>
          <% length = Enum.count(function["outputs"]) %>
          <%= for {output, index} <- Enum.with_index(function["outputs"]) do %>
            <%= if address?(output["type"]) do %>
              <div class="py-2 word-break-all">
                <%= link(
                  output["value"],
                  to: address_path(@conn, :show, output["value"])) %><%= if length > 1 and index < length - 1 do %>,&#160;<% end %>
              </div>
            <% else %>
              <%= if output["type"] == "uint256" do %>
                <div class="py-2 word-break-all">
                  <div data-wei-ether-converter>
                    <span data-conversion-unit data-original-value="<%= output["value"] %>"><%= output["value"] %></span>
                    <span class="py-2 px-2">
                      <input class="wei-ether" type="checkbox" autocomplete="off">
                      <span class="d-inline-block" data-conversion-text-wei><%= gettext("WEI")%></span>
                      <span class="d-none" data-conversion-text-eth><%= gettext("CELO")%></span>
                    </span>
                  </div>
                </div> 
              <% else %>
                <%= raw(values_only(output["value"], output["type"], output["components"])) %>
              <% end %>
            <% end %>
          <% end %>
        <% error?(function["outputs"]) -> %>
          <% {:error, text_error} = function["outputs"] %>
          <div class="alert alert-danger py-2 word-break-all" style="margin-bottom: 0;"><%= text_error %></div>
        <% true -> %>
          <% nil %>
      <% end %>
    <% end %>
  </div>
<% end %><|MERGE_RESOLUTION|>--- conflicted
+++ resolved
@@ -86,11 +86,7 @@
           <%= if Helper.payable?(function) do %>
             <div class="form-group pr-3 d-flex">
               <input type="number" name="function_input" tx-value
-<<<<<<< HEAD
-              data-toggle="tooltip" title='Amount in native token <<%= gettext("CELO")%>>' class="form-control form-control-sm address-input-sm mt-2" placeholder='value(<%= gettext("CELO")%>)' min="0" step="1e-18" />
-=======
-              data-toggle="tooltip" title='Amount in native token <<%= gettext("ETH")%>>' class="form-control form-control-sm address-input-sm" placeholder='value(<%= gettext("ETH")%>)' min="0" step="1e-18" />
->>>>>>> b5bae303
+              data-toggle="tooltip" title='Amount in native token <<%= gettext("CELO")%>>' class="form-control form-control-sm address-input-sm" placeholder='value(<%= gettext("CELO")%>)' min="0" step="1e-18" />
             </div>
           <% end %>
 
