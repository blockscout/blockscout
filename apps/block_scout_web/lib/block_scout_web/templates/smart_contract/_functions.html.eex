<% minimal_proxy_template = Chain.get_minimal_proxy_template(@address.hash) %>
<% metadata_for_verification = minimal_proxy_template || Chain.get_address_verified_twin_contract(@address.hash).verified_contract %>
<%= unless BlockScoutWeb.AddressView.smart_contract_verified?(@address) do %>
  <%= if metadata_for_verification do %>
    <%= if minimal_proxy_template do %>
      <%= render BlockScoutWeb.CommonComponentsView, "_minimal_proxy_pattern.html", address_hash: metadata_for_verification.address_hash, conn: @conn %>
    <% else %>
      <% path = 
        if Application.get_env(:explorer, Explorer.ThirdPartyIntegrations.Sourcify)[:enabled] do
          address_verify_contract_path(@conn, :new, @address.hash)
        else
          address_verify_contract_via_flattened_code_path(@conn, :new, @address.hash)
        end
      %>
      <div class="mb-4">
        <%= render BlockScoutWeb.CommonComponentsView, "_info.html" %><span> <%= gettext("Contract is not verified. However, we found a verified contract with the same bytecode in Blockscout DB") %> <%= link(
  metadata_for_verification.address_hash,
  to: address_contract_path(@conn, :index, metadata_for_verification.address_hash)) %>.<br/> <%= gettext("All functions displayed below are from ABI of that contract. In order to verify current contract, proceed with") %> <%= link(
        gettext("Verify & Publish"),
        to: path
      ) %> <%= gettext("page") %></span>
      </div>
    <% end %>
  <% end %>
<% end %>
<%= if @action == "write" or (@read_functions_required_wallet && @read_functions_required_wallet != []) do %>
  <%= render BlockScoutWeb.SmartContractView, "_connect_container.html" %>
<% end %>
<%= if @contract_type == "proxy" do %>
<div class="implementation-container">
    <h2 class="implementation-title">Implementation address: </h2><h3  class="implementation-value"><%= link(
                  @implementation_address,
                  to: address_path(@conn, :show, @implementation_address)
                ) %></h3>
</div>
<% end %>
<%= for {function, counter} <- Enum.with_index(@read_only_functions ++ @read_functions_required_wallet, 1) do %>
  <div class="d-flex py-2 border-bottom" data-function>
    <div class="py-2 pr-2 text-nowrap">
      <%= counter %>.
      <%= case function["type"] do %>
        <% "fallback" -> %>
          <%= gettext "fallback" %><%= render BlockScoutWeb.CommonComponentsView, "_i_tooltip_2.html", text: gettext("The fallback function is executed on a call to the contract if none of the other functions match the given function signature, or if no data was supplied at all and there is no receive Ether function. The fallback function always receives data, but in order to also receive Ether it must be marked payable.") %>
        <% "receive" -> %>
          <%= gettext "receive" %><%= render BlockScoutWeb.CommonComponentsView, "_i_tooltip_2.html", text: gettext("The receive function is executed on a call to the contract with empty calldata. This is the function that is executed on plain Ether transfers (e.g. via .send() or .transfer()). If no such function exists, but a payable fallback function exists, the fallback function will be called on a plain Ether transfer. If neither a receive Ether nor a payable fallback function is present, the contract cannot receive Ether through regular transactions and throws an exception.") %>
        <% _ -> %>
          <%= function["name"] %>
      <% end %>
      &#8594;
    </div>

    <%= if queryable?(function["inputs"]) || writable?(function) || Helper.read_with_wallet_method?(function) do %>
      <div style="width: 100%; overflow: hidden;">
        <%=
          for status <- ["error", "warning", "success", "question"] do
            render BlockScoutWeb.CommonComponentsView, "_modal_status.html", status: status
          end
        %>
        <%= render BlockScoutWeb.SmartContractView, "_pending_contract_write.html" %>
        <form class="form-inline" data-function-form data-action="<%= if @action == "write", do: :write, else: :read %>" data-type="<%= @contract_type %>" data-url="<%= smart_contract_path(@conn, :show, Address.checksum(@address.hash)) %>" data-contract-address="<%= @address.hash %>" data-contract-abi="<%= @contract_abi %>" data-implementation-abi="<%= @implementation_abi  %>" data-chain-id="<%= Explorer.Chain.Cache.NetVersion.get_version() %>">
          <input type="hidden" name="function_name" value='<%= function["name"] %>' />
          <input type="hidden" name="method_id" value='<%= function["method_id"] %>' />

          <%= if queryable?(function["inputs"]) do %>
            <%= for input <- function["inputs"] do %>
              <div class="form-group pr-3">
                <%= if int?(input["type"]) do %>
                  <input type="number" name="function_input" class="form-control form-control-sm address-input-sm mt-2"
                  placeholder='<%= input["name"] %>(<%= input["type"] %>)'
                  style="width: <%= (String.length(input["name"]) + String.length(input["type"]) + 2) * 10 %>px;"/>
                  <span data-dropdown-toggle="" data-toggle="dropdown">
                    <span class="button btn-line button-xs contract-plus-btn-container ml-1 mt-2">
                      <i class="fa fa-plus contract-plus-btn"></i>
                    </span>
                    <div class="dropdown-menu exponention-dropdown">  
                      <div class="dropdown-item contract-exponentiation-btn" data-power=6>10<sup>6</sup></div>
                      <div class="dropdown-item contract-exponentiation-btn" data-power=8>10<sup>8</sup></div>
                      <div class="dropdown-item contract-exponentiation-btn" data-power=18>10<sup>18</sup></div>
                      <div class="dropdown-item contract-exponentiation-btn" data-power><input type="number" name="custom_power" class="form-control form-control-sm address-input-sm ml-1 custom-power-input" />10</div> 
                    </div>
                  </span>

                <% else %>
                  <input type="text" name="function_input" class="form-control form-control-sm address-input-sm mt-2" 
                  placeholder='<%= input["name"] %>(<%= input["type"] %>)' 
                  size="<%= String.length(input["name"]) + String.length(input["type"]) + 2 %>" />
                <% end %>
              </div>
            <% end %>
          <% end %>

          <%= if Helper.payable?(function) do %>
            <div class="form-group pr-3">
              <input type="number" name="function_input" tx-value
              data-toggle="tooltip" title='Amount in native token <<%= gettext("ETH")%>>' class="form-control form-control-sm address-input-sm mt-2" placeholder='value(<%= gettext("ETH")%>)' min="0" step="1e-18" />
            </div>
          <% end %>

          <input type="submit" value='<%= if @action == "write", do: gettext("Write"), else: gettext("Query")%>' class="button btn-line button-xs py-0 mt-2 write-contract-btn" />
        </form>

        <%= if outputs?(function["outputs"]) do %>
          <div class='p-2 text-muted <%= if (queryable?(function["inputs"]) == true), do: "w-100" %>'>
            <%= if (queryable?(function["inputs"])), do: raw "&#8627;" %>

            <%= for output <- function["outputs"] do %>
              <%= if output["name"] && output["name"] !== "", do: "#{output["name"]}(#{output["type"]})", else: output["type"] %>
            <% end %>
          </div>
        <% end %>
        <div data-function-response></div>
      </div>
    <% else %>
      <%= if outputs?(function["outputs"]) do %>
        <% length = Enum.count(function["outputs"]) %>
        <%= for {output, index} <- Enum.with_index(function["outputs"]) do %>
          <%= if address?(output["type"]) do %>
            <div class="py-2 word-break-all">
              <%= link(
                output["value"],
                to: address_path(@conn, :show, output["value"])) %><%= if length > 1 and index < length - 1 do %>,&#160;<% end %>
            </div>
          <% else %>
            <%= if output["type"] == "uint256" do %>
              <div class="py-2 word-break-all">
                <div data-wei-ether-converter>
                  <span data-conversion-unit data-original-value="<%= output["value"] %>"><%= output["value"] %></span>
                  <span class="py-2 px-2">
                    <input class="wei-ether" type="checkbox" autocomplete="off">
                    <span class="d-inline-block" data-conversion-text-wei><%= gettext("WEI")%></span>
                    <span class="d-none" data-conversion-text-eth><%= gettext("ETH")%></span>
                  </span>
                </div>
<<<<<<< HEAD
              </div> 
            <% else %>
              <%= raw(values_only(output["value"], output["type"], output["components"])) %>
=======
              <% else %>
                <%= if output["type"] == "uint256" do %>
                  <div class="py-2 word-break-all">
                    <div data-wei-ether-converter>
                      <i>(uint256):</i>
                      <span data-conversion-unit data-original-value="<%= output["value"] %>"><%= output["value"] %></span>
                      <span class="py-2 px-2">
                        <input class="wei-ether" type="checkbox" autocomplete="off">
                        <span class="d-inline-block" data-conversion-text-wei><%= gettext("WEI")%></span>
                        <span class="d-none" data-conversion-text-eth><%= gettext("ETH")%></span>
                      </span>
                    </div>
                  </div> 
                <% else %>
                  <div class="align-self-center function-output word-break-all <%= if not_last_element?(length, index), do: "mb-1" %>"><%= raw(values_with_type(output["value"], output["type"], [output["name"]], 0, output["components"])) %></div>
                <% end %>
              <% end %>
>>>>>>> 7569dace
            <% end %>
          <% end %>
        <% end %>
      <% end %>
    <% end %>
  </div>
<% end %><|MERGE_RESOLUTION|>--- conflicted
+++ resolved
@@ -1,17 +1,12 @@
 <% minimal_proxy_template = Chain.get_minimal_proxy_template(@address.hash) %>
 <% metadata_for_verification = minimal_proxy_template || Chain.get_address_verified_twin_contract(@address.hash).verified_contract %>
-<%= unless BlockScoutWeb.AddressView.smart_contract_verified?(@address) do %>
+<% smart_contract_verified = BlockScoutWeb.AddressView.smart_contract_verified?(@address) %>
+<%= unless smart_contract_verified do %>
   <%= if metadata_for_verification do %>
     <%= if minimal_proxy_template do %>
       <%= render BlockScoutWeb.CommonComponentsView, "_minimal_proxy_pattern.html", address_hash: metadata_for_verification.address_hash, conn: @conn %>
     <% else %>
-      <% path = 
-        if Application.get_env(:explorer, Explorer.ThirdPartyIntegrations.Sourcify)[:enabled] do
-          address_verify_contract_path(@conn, :new, @address.hash)
-        else
-          address_verify_contract_via_flattened_code_path(@conn, :new, @address.hash)
-        end
-      %>
+      <% path = address_verify_contract_path(@conn, :new, @address.hash) %>
       <div class="mb-4">
         <%= render BlockScoutWeb.CommonComponentsView, "_info.html" %><span> <%= gettext("Contract is not verified. However, we found a verified contract with the same bytecode in Blockscout DB") %> <%= link(
   metadata_for_verification.address_hash,
@@ -22,6 +17,9 @@
       </div>
     <% end %>
   <% end %>
+<% end %>
+<%= if smart_contract_verified && @address.smart_contract.is_changed_bytecode do %>
+  <%= render BlockScoutWeb.CommonComponentsView, "_changed_bytecode_warning.html" %>
 <% end %>
 <%= if @action == "write" or (@read_functions_required_wallet && @read_functions_required_wallet != []) do %>
   <%= render BlockScoutWeb.SmartContractView, "_connect_container.html" %>
@@ -57,19 +55,30 @@
           end
         %>
         <%= render BlockScoutWeb.SmartContractView, "_pending_contract_write.html" %>
-        <form class="form-inline" data-function-form data-action="<%= if @action == "write", do: :write, else: :read %>" data-type="<%= @contract_type %>" data-url="<%= smart_contract_path(@conn, :show, Address.checksum(@address.hash)) %>" data-contract-address="<%= @address.hash %>" data-contract-abi="<%= @contract_abi %>" data-implementation-abi="<%= @implementation_abi  %>" data-chain-id="<%= Explorer.Chain.Cache.NetVersion.get_version() %>">
+        <% function_abi = 
+                    case Jason.encode([function]) do 
+                      {:ok, abi_string} ->
+                        abi_string
+                      _ ->
+                        if @contract_type == "proxy" do
+                          @implementation_abi
+                        else
+                          @contract_abi
+                        end 
+                    end %>
+        <form class="form-inline" data-function-form data-action="<%= if @action == "write", do: :write, else: :read %>" data-type="<%= @contract_type %>" data-url="<%= smart_contract_path(@conn, :show, Address.checksum(@address.hash)) %>" data-contract-address="<%= @address.hash %>" data-contract-abi="<%= function_abi %>" data-implementation-abi="<%= function_abi %>" data-chain-id="<%= Explorer.Chain.Cache.NetVersion.get_version() %>">
           <input type="hidden" name="function_name" value='<%= function["name"] %>' />
           <input type="hidden" name="method_id" value='<%= function["method_id"] %>' />
 
           <%= if queryable?(function["inputs"]) do %>
             <%= for input <- function["inputs"] do %>
-              <div class="form-group pr-3">
+              <div class="form-group pr-3 d-flex" style="margin: 0.5rem 0 !important;">
                 <%= if int?(input["type"]) do %>
-                  <input type="number" name="function_input" class="form-control form-control-sm address-input-sm mt-2"
+                  <input type="number" name="function_input" class="form-control form-control-sm address-input-sm"
                   placeholder='<%= input["name"] %>(<%= input["type"] %>)'
                   style="width: <%= (String.length(input["name"]) + String.length(input["type"]) + 2) * 10 %>px;"/>
                   <span data-dropdown-toggle="" data-toggle="dropdown">
-                    <span class="button btn-line button-xs contract-plus-btn-container ml-1 mt-2">
+                    <span class="button btn-line button-xs contract-plus-btn-container ml-1">
                       <i class="fa fa-plus contract-plus-btn"></i>
                     </span>
                     <div class="dropdown-menu exponention-dropdown">  
@@ -81,7 +90,7 @@
                   </span>
 
                 <% else %>
-                  <input type="text" name="function_input" class="form-control form-control-sm address-input-sm mt-2" 
+                  <input type="text" name="function_input" class="form-control form-control-sm address-input-sm" 
                   placeholder='<%= input["name"] %>(<%= input["type"] %>)' 
                   size="<%= String.length(input["name"]) + String.length(input["type"]) + 2 %>" />
                 <% end %>
@@ -90,15 +99,18 @@
           <% end %>
 
           <%= if Helper.payable?(function) do %>
-            <div class="form-group pr-3">
+            <div class="form-group pr-3 d-flex">
               <input type="number" name="function_input" tx-value
-              data-toggle="tooltip" title='Amount in native token <<%= gettext("ETH")%>>' class="form-control form-control-sm address-input-sm mt-2" placeholder='value(<%= gettext("ETH")%>)' min="0" step="1e-18" />
+              data-toggle="tooltip" title='Amount in native token <<%= gettext("ETH")%>>' class="form-control form-control-sm address-input-sm" placeholder='value(<%= gettext("ETH")%>)' min="0" step="1e-18" />
             </div>
           <% end %>
 
-          <input type="submit" value='<%= if @action == "write", do: gettext("Write"), else: gettext("Query")%>' class="button btn-line button-xs py-0 mt-2 write-contract-btn" />
+          <div>
+            <input type="submit" value='<%= if @action == "write", do: gettext("Write"), else: gettext("Query")%>' class="button btn-line button-xs py-0 write-contract-btn" />
+          </div>
         </form>
 
+        <div class="alert alert-danger py-2 word-break-all" style="margin-bottom: 0; display: none;" input-parse-error-container></div>
         <%= if outputs?(function["outputs"]) do %>
           <div class='p-2 text-muted <%= if (queryable?(function["inputs"]) == true), do: "w-100" %>'>
             <%= if (queryable?(function["inputs"])), do: raw "&#8627;" %>
@@ -111,31 +123,17 @@
         <div data-function-response></div>
       </div>
     <% else %>
-      <%= if outputs?(function["outputs"]) do %>
-        <% length = Enum.count(function["outputs"]) %>
-        <%= for {output, index} <- Enum.with_index(function["outputs"]) do %>
-          <%= if address?(output["type"]) do %>
-            <div class="py-2 word-break-all">
-              <%= link(
-                output["value"],
-                to: address_path(@conn, :show, output["value"])) %><%= if length > 1 and index < length - 1 do %>,&#160;<% end %>
-            </div>
-          <% else %>
-            <%= if output["type"] == "uint256" do %>
-              <div class="py-2 word-break-all">
-                <div data-wei-ether-converter>
-                  <span data-conversion-unit data-original-value="<%= output["value"] %>"><%= output["value"] %></span>
-                  <span class="py-2 px-2">
-                    <input class="wei-ether" type="checkbox" autocomplete="off">
-                    <span class="d-inline-block" data-conversion-text-wei><%= gettext("WEI")%></span>
-                    <span class="d-none" data-conversion-text-eth><%= gettext("ETH")%></span>
-                  </span>
+      <%= cond do %>
+        <%= outputs?(function["outputs"]) -> %>
+          <div class="align-self-center">
+            <% length = Enum.count(function["outputs"]) %>
+            <%= for {output, index} <- Enum.with_index(function["outputs"]) do %>
+              <%= if address?(output["type"]) do %>
+                <div class="py-2 word-break-all">
+                  <%= link(
+                    output["value"],
+                    to: address_path(@conn, :show, output["value"])) %><%= if not_last_element?(length, index) do %>,&#160;<% end %>
                 </div>
-<<<<<<< HEAD
-              </div> 
-            <% else %>
-              <%= raw(values_only(output["value"], output["type"], output["components"])) %>
-=======
               <% else %>
                 <%= if output["type"] == "uint256" do %>
                   <div class="py-2 word-break-all">
@@ -153,10 +151,13 @@
                   <div class="align-self-center function-output word-break-all <%= if not_last_element?(length, index), do: "mb-1" %>"><%= raw(values_with_type(output["value"], output["type"], [output["name"]], 0, output["components"])) %></div>
                 <% end %>
               <% end %>
->>>>>>> 7569dace
             <% end %>
-          <% end %>
-        <% end %>
+          </div>
+        <% error?(function["outputs"]) -> %>
+          <% {:error, text_error} = function["outputs"] %>
+          <div class="alert alert-danger py-2 word-break-all" style="margin-bottom: 0;"><%= text_error %></div>
+        <% true -> %>
+          <% nil %>
       <% end %>
     <% end %>
   </div>
