--- conflicted
+++ resolved
@@ -21,11 +21,7 @@
       </span>
       <span class="d-flex flex-md-row flex-column mt-3 mt-md-0">
         <span class="tile-title">
-<<<<<<< HEAD
-          <%= BlockScoutWeb.TransactionView.value(@internal_transaction, include_label: false) %> <%= gettext "CELO" %>
-=======
           <%= BlockScoutWeb.TransactionView.value(@internal_transaction, include_label: false) %> <%= Explorer.coin_name() %>
->>>>>>> d8d13e38
         </span>
       </span>
     </div>
