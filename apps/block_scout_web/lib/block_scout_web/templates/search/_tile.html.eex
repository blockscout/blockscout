<% address_hash_checksummed = @result.address_hash %>
<tr data-identifier-hash="<%= @result.address_hash %>-<%= if @result.tx_hash, do: Base.encode16(@result.tx_hash, case: :lower), else: "" %>-<%= if @result.block_hash, do: Base.encode16(@result.block_hash, case: :lower), else: "" %>">
  <td class="stakes-td">
      <!-- incremented number by order in the list -->
      <span class="color-lighten">
      </span>
  </td>
  <td class="stakes-td">
    <%= case @result.type do %>
        <% "token" -> %>
<<<<<<< HEAD
            <span
                class="token-icon mr-1"
                data-address-hash="<%= address_hash_checksummed %>"
            >
            <%= if System.get_env("DISPLAY_TOKEN_ICONS") === "true" do %>
                <% chain_id_for_token_icon = if @result.foreign_chain_id, do: @result.foreign_chain_id |> Decimal.to_integer() |> to_string(), else: System.get_env("CHAIN_ID") %>
                <% address_hash = if @result.foreign_token_hash, do: @result.foreign_token_hash, else: @result.address_hash %>
                <% token_icon_url = Chain.get_token_icon_url_by(chain_id_for_token_icon, address_hash) %>

                <%= if token_icon_url do %>
                    <img heigth=15 width=15 src="<%= token_icon_url %>" style="margin-top: -2px;"/>
=======
            <td class="token-icon">
                <span
                    class="token-icon mr-1"
                    data-address-hash="<%= @result.address_hash %>"
                >
                <%= if System.get_env("DISPLAY_TOKEN_ICONS") === "true" do %>
                    <% chain_id_for_token_icon = System.get_env("CHAIN_ID") %>
                    <% address_hash = @result.address_hash %>
                    <%=
                        render BlockScoutWeb.TokensView,
                        "_token_icon.html",
                        chain_id: chain_id_for_token_icon,
                        address: address_hash
                    %>
>>>>>>> 7569dace
                <% end %>
            <% end %>
            </span>
            <% res = @result.name <> " (" <> @result.symbol <> ")" %>
            <a href="<%= token_path(@conn, :show, address_hash_checksummed) %>">
                <%= highlight_search_result(res, @query) %>
            </a>
        <% "address" -> %>
            <%= if @result.name do %>
                <a href="<%= address_path(@conn, :show, address_hash_checksummed) %>">
                    <%= highlight_search_result(@result.name, @query) %>
                </a>
            <% end %>
        <% "contract" -> %>
            <%= if @result.name do %>
                <a href="<%= address_path(@conn, :show, address_hash_checksummed) %>">
                    <%= highlight_search_result(@result.name, @query) %>
                </a>
            <% end %>
        <% "block" -> %>
            <%= link(
                highlight_search_result(to_string(@result.block_number), @query),
                to: block_path(@conn, :show, @result.block_number)
            ) %>
        <% _ -> %>
    <% end %>
  </td>
  <td class="stakes-td">
    <%= case @result.type do %>
        <% "token" -> %>
            <%= with {:ok, address_hash} = Chain.string_to_address_hash(@result.address_hash),
            {:ok, address} <- Chain.hash_to_address(address_hash) do %>
                <%= render BlockScoutWeb.AddressView,
                "_link.html",
                address: address,
                contract: false,
                use_custom_tooltip: false
                %>
            <% end %>
        <% "address" -> %>
            <%= with {:ok, address_hash} = Chain.string_to_address_hash(@result.address_hash),
            {:ok, address} <- Chain.hash_to_address(address_hash) do %>
                <%= render BlockScoutWeb.AddressView,
                "_link.html",
                address: address,
                contract: false,
                use_custom_tooltip: false
                %>
            <% end %>
        <% "contract" -> %>
            <%= with {:ok, address_hash} = Chain.string_to_address_hash(@result.address_hash),
            {:ok, address} <- Chain.hash_to_address(address_hash) do %>
                <%= render BlockScoutWeb.AddressView,
                "_link.html",
                address: address,
                contract: true,
                use_custom_tooltip: false
                %>
            <% end %>
        <% "transaction" -> %>
            <%= render BlockScoutWeb.TransactionView,
            "_link.html",
            transaction_hash: "0x" <> Base.encode16(@result.tx_hash, case: :lower) %>
        <% "block" -> %>
            <%= link(
                "0x" <> Base.encode16(@result.block_hash, case: :lower),
                to: block_path(@conn, :show, @result.block_number)
            ) %>
    <% end %>
  </td>
  <td class="stakes-td">
    <div class="bs-label <%= @result.type %>"><%= @result.type %></div>
  </td>
</tr><|MERGE_RESOLUTION|>--- conflicted
+++ resolved
@@ -1,26 +1,8 @@
-<% address_hash_checksummed = @result.address_hash %>
 <tr data-identifier-hash="<%= @result.address_hash %>-<%= if @result.tx_hash, do: Base.encode16(@result.tx_hash, case: :lower), else: "" %>-<%= if @result.block_hash, do: Base.encode16(@result.block_hash, case: :lower), else: "" %>">
-  <td class="stakes-td">
-      <!-- incremented number by order in the list -->
-      <span class="color-lighten">
-      </span>
-  </td>
-  <td class="stakes-td">
-    <%= case @result.type do %>
+  <!-- incremented number by order in the list -->
+  <%= render BlockScoutWeb.SearchView, "_empty_td.html" %>
+  <%= case @result.type do %>
         <% "token" -> %>
-<<<<<<< HEAD
-            <span
-                class="token-icon mr-1"
-                data-address-hash="<%= address_hash_checksummed %>"
-            >
-            <%= if System.get_env("DISPLAY_TOKEN_ICONS") === "true" do %>
-                <% chain_id_for_token_icon = if @result.foreign_chain_id, do: @result.foreign_chain_id |> Decimal.to_integer() |> to_string(), else: System.get_env("CHAIN_ID") %>
-                <% address_hash = if @result.foreign_token_hash, do: @result.foreign_token_hash, else: @result.address_hash %>
-                <% token_icon_url = Chain.get_token_icon_url_by(chain_id_for_token_icon, address_hash) %>
-
-                <%= if token_icon_url do %>
-                    <img heigth=15 width=15 src="<%= token_icon_url %>" style="margin-top: -2px;"/>
-=======
             <td class="token-icon">
                 <span
                     class="token-icon mr-1"
@@ -35,34 +17,33 @@
                         chain_id: chain_id_for_token_icon,
                         address: address_hash
                     %>
->>>>>>> 7569dace
                 <% end %>
-            <% end %>
-            </span>
-            <% res = @result.name <> " (" <> @result.symbol <> ")" %>
-            <a href="<%= token_path(@conn, :show, address_hash_checksummed) %>">
-                <%= highlight_search_result(res, @query) %>
-            </a>
+                </span>
+            </td>
+            <td class="stakes-td">
+                <% res = @result.name <> " (" <> @result.symbol <> ")" %>
+                <a href="<%= token_path(@conn, :show, @result.address_hash) %>">
+                    <%= highlight_search_result(res, @query) %>
+                </a>
+            </td>
         <% "address" -> %>
-            <%= if @result.name do %>
-                <a href="<%= address_path(@conn, :show, address_hash_checksummed) %>">
-                    <%= highlight_search_result(@result.name, @query) %>
-                </a>
-            <% end %>
+            <%= render BlockScoutWeb.SearchView, "_empty_td.html" %>
+            <%= render BlockScoutWeb.SearchView, "_name_td.html", result: @result, query: @query, conn: @conn %>
         <% "contract" -> %>
-            <%= if @result.name do %>
-                <a href="<%= address_path(@conn, :show, address_hash_checksummed) %>">
-                    <%= highlight_search_result(@result.name, @query) %>
-                </a>
-            <% end %>
+            <%= render BlockScoutWeb.SearchView, "_empty_td.html" %>
+            <%= render BlockScoutWeb.SearchView, "_name_td.html", result: @result, query: @query, conn: @conn %>
         <% "block" -> %>
-            <%= link(
-                highlight_search_result(to_string(@result.block_number), @query),
-                to: block_path(@conn, :show, @result.block_number)
-            ) %>
+            <%= render BlockScoutWeb.SearchView, "_empty_td.html" %>
+            <td class="stakes-td">
+                <%= link(
+                    highlight_search_result(to_string(@result.block_number), @query),
+                    to: block_path(@conn, :show, @result.block_number)
+                ) %>
+            </td>
         <% _ -> %>
-    <% end %>
-  </td>
+            <%= render BlockScoutWeb.SearchView, "_empty_td.html" %>
+            <%= render BlockScoutWeb.SearchView, "_empty_td.html" %>
+  <% end %>
   <td class="stakes-td">
     <%= case @result.type do %>
         <% "token" -> %>
@@ -104,6 +85,7 @@
                 "0x" <> Base.encode16(@result.block_hash, case: :lower),
                 to: block_path(@conn, :show, @result.block_number)
             ) %>
+        <% _ -> %>
     <% end %>
   </td>
   <td class="stakes-td">
