--- conflicted
+++ resolved
@@ -22,28 +22,17 @@
       </div>
 
       <div id="recaptcha" class=mb-3></div>
-<<<<<<< HEAD
-      <input type="hidden" name="_csrf_token" value="<%= Plug.CSRFProtection.get_csrf_token() %>">
-      <button id="export-csv-button" class="button button-primary" style="padding: 10px 25px;" data-link=<%= address_transaction_path(@conn, type_download_path(@type), %{"address_id" => address_checksum(@address_hash_string), "from_period" => default_period_start(), "to_period" => default_period_end()}) %>><%= gettext("Download") %></button>
+      <button id="export-csv-button" class="button button-primary" disabled style="padding: 10px 25px;" data-link=<%= address_transaction_path(@conn, type_download_path(@type), %{"address_id" => address_checksum(@address_hash_string), "from_period" => default_period_start(), "to_period" => default_period_end()}) %>><%= gettext("Download") %></button>
       <span id="downloading-message" class="hidden"><%= gettext("CSV is being prepared, please wait...") %> </span>
-=======
-      <button id="export-csv-button" class="button button-primary" disabled style="padding: 10px 25px;" data-link=<%= address_transaction_path(@conn, type_download_path(@type), %{"address_id" => address_checksum(@address_hash_string), "from_period" => default_period_start(), "to_period" => default_period_end()}) %>><%= gettext("Download") %></button>
->>>>>>> 9e867947
       </a>
     </div>
   </div>
   <script type="text/javascript">
     var widgetId1
     var onloadCallback = function() {
-<<<<<<< HEAD
-      widgetId1 = grecaptcha.enterprise.render('recaptcha', {
-        'sitekey': '<%= Application.get_env(:block_scout_web, :re_captcha_site_key) %>',
-        'theme': localStorage.getItem('current-color-mode')
-      })
-=======
-      var reCaptchaClientKey = '<%= Application.get_env(:block_scout_web, :re_captcha_client_key) %>' 
+      var reCaptchaClientKey = '<%= Application.get_env(:block_scout_web, :re_captcha_site_key) %>' 
       if (reCaptchaClientKey) {
-        widgetId1 = grecaptcha.render('recaptcha', {
+        widgetId1 = grecaptcha.enterprise.render('recaptcha', {
           'sitekey': reCaptchaClientKey,
           'theme': localStorage.getItem('current-color-mode'),
           'callback': function () {
@@ -53,11 +42,10 @@
       } else {
         Swal.fire({
           title: 'Warning',
-          html: 'CSV download will not work since reCAPTCHA is not configured. Please advise server maintainer to configure RE_CAPTCHA_CLIENT_KEY and RE_CAPTCHA_SECRET_KEY environment variables.',
+          html: 'CSV download will not work since reCAPTCHA is not configured. Please advise server maintainer to configure RE_CAPTCHA_SITE_KEY and RE_CAPTCHA_API_KEY environment variables.',
           icon: 'warning'
         })
       }
->>>>>>> 9e867947
     }
   </script>
   <script src="https://www.google.com/recaptcha/enterprise.js?onload=onloadCallback&render=explicit" async defer>
