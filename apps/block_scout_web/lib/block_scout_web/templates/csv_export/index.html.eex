<%=
          for status <- ["error", "warning", "success", "question"] do
            render BlockScoutWeb.CommonComponentsView, "_modal_status.html", status: status
          end
        %>
<link rel="stylesheet" href="<%= static_path(@conn, "/css/export-csv.css") %>">
<section class="container">
  <div class="card">
    <div class="card-body">
      <h1 class="card-title list-title-description"><%= gettext "Export Data" %></h1>

      <div>
        <p class="card-subtitle list-title-description">Export <%= type_display_name(@type) %> for address <%= link(
              @address_hash_string,
              to: address_path(@conn, :show, @address_hash_string)
            ) %> to CSV file</p>
	    </div>

      <div class="dates-container">
      from <input class="js-datepicker js-datepicker-from form-control" type="text" /> to <input class="js-datepicker js-datepicker-to form-control" type="text" />
      </div>

      <div id="recaptcha" class=mb-3></div>
<<<<<<< HEAD
      <input type="hidden" name="_csrf_token" value="<%= Plug.CSRFProtection.get_csrf_token() %>">
      <a href="<%= address_transaction_path(@conn, type_download_path(@type), %{"address_id" => address_checksum(@address_hash_string), "from_period" => default_period_start(), "to_period" => default_period_end()}) %>" download>
        <button id="export-csv-button" class="button button-primary" style="padding: 10px 25px;"><%= gettext("Download") %></button>
      </a>
      </a>
    </div>
  </div>
  <!--
  TODO: uncomment reCaptcha
  <script type="text/javascript">
    var widgetId1
    var onloadCallback = function() {
      widgetId1 = grecaptcha.render('recaptcha', {
        'sitekey': '<%= Application.get_env(:block_scout_web, :re_captcha_client_key) %>',
        'theme': localStorage.getItem('current-color-mode')
      })
    }
  </script>
  <script src="https://www.google.com/recaptcha/api.js?onload=onloadCallback&render=explicit" async defer>
  </script>
  !-->
  <script defer data-cfasync="false" src="<%= static_path(@conn, "/js/datepicker.js") %>"></script>
=======
      <button
        <%= if Application.get_env(:block_scout_web, :recaptcha)[:v2_client_key], do: "disabled", else: "" %>
        id="export-csv-button"
        class="button button-primary"
        style="padding: 10px 25px;"
        data-link=<%= address_transaction_path(@conn, type_download_path(@type)) %>
        data-address-hash=<%= address_checksum(@address_hash_string) %>
        data-type=<%= @type %>
      ><%= gettext("Download") %></button>
      </a>
    </div>
  </div>
  <script defer data-cfasync="false" src="<%= static_path(@conn, "/js/csv-download.js") %>"></script>
  <%= cond do %>
    <% Application.get_env(:block_scout_web, :recaptcha)[:v2_client_key] -> %>
      <script src="https://www.google.com/recaptcha/api.js?onload=onloadCallback&render=explicit" defer></script>
    <% Application.get_env(:block_scout_web, :recaptcha)[:v3_client_key] -> %>
      <script src="https://www.google.com/recaptcha/api.js?render=<%= Application.get_env(:block_scout_web, :recaptcha)[:v3_client_key] %>" defer></script>
    <% true -> %>
  <% end %>
>>>>>>> c07ffb2f
</section><|MERGE_RESOLUTION|>--- conflicted
+++ resolved
@@ -21,30 +21,6 @@
       </div>
 
       <div id="recaptcha" class=mb-3></div>
-<<<<<<< HEAD
-      <input type="hidden" name="_csrf_token" value="<%= Plug.CSRFProtection.get_csrf_token() %>">
-      <a href="<%= address_transaction_path(@conn, type_download_path(@type), %{"address_id" => address_checksum(@address_hash_string), "from_period" => default_period_start(), "to_period" => default_period_end()}) %>" download>
-        <button id="export-csv-button" class="button button-primary" style="padding: 10px 25px;"><%= gettext("Download") %></button>
-      </a>
-      </a>
-    </div>
-  </div>
-  <!--
-  TODO: uncomment reCaptcha
-  <script type="text/javascript">
-    var widgetId1
-    var onloadCallback = function() {
-      widgetId1 = grecaptcha.render('recaptcha', {
-        'sitekey': '<%= Application.get_env(:block_scout_web, :re_captcha_client_key) %>',
-        'theme': localStorage.getItem('current-color-mode')
-      })
-    }
-  </script>
-  <script src="https://www.google.com/recaptcha/api.js?onload=onloadCallback&render=explicit" async defer>
-  </script>
-  !-->
-  <script defer data-cfasync="false" src="<%= static_path(@conn, "/js/datepicker.js") %>"></script>
-=======
       <button
         <%= if Application.get_env(:block_scout_web, :recaptcha)[:v2_client_key], do: "disabled", else: "" %>
         id="export-csv-button"
@@ -65,5 +41,4 @@
       <script src="https://www.google.com/recaptcha/api.js?render=<%= Application.get_env(:block_scout_web, :recaptcha)[:v3_client_key] %>" defer></script>
     <% true -> %>
   <% end %>
->>>>>>> c07ffb2f
 </section>