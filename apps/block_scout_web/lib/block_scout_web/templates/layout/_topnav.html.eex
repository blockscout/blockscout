<% apps_menu = Application.get_env(:block_scout_web, :apps_menu) %>
<% other_nets = dropdown_other_nets() %>
<% test_nets = test_nets(dropdown_nets()) %>
<% main_nets = dropdown_head_main_nets() %>
<nav class="navbar navbar-dark navbar-expand-lg navbar-primary" data-selector="navbar" id="top-navbar">
  <div class="container-fluid navbar-container">
    <%= link to: webapp_url(@conn), class: "navbar-brand", "data-test": "header_logo" do %>
      <%= if logo() do %>
        <img class="navbar-logo" id="navbar-logo" src="<%= static_path(@conn, logo()) %>" alt="<%= subnetwork_title() %>" />
      <% end %>
      <%= if logo_text() do %>
        <span class="logo-text <%= unless logo(), do: "no-logo" %>"> <%= logo_text() %> </span>
      <% end %>
      <%= if Application.get_env(:block_scout_web, BlockScoutWeb.Chain)[:enable_testnet_label] do %>
        <%= render BlockScoutWeb.FormView, "_tag.html", text: Application.get_env(:block_scout_web, BlockScoutWeb.Chain)[:testnet_label_text], additional_classes: ["testnet-label", "ml-2"] %>
      <% end %>
    <% end %>
    <button class="navbar-toggler" type="button" data-toggle="collapse" data-target="#navbarSupportedContent" aria-controls="navbarSupportedContent" aria-expanded="false" aria-label="<%= gettext("Toggle navigation") %>">
      <span class="navbar-toggler-icon"></span>
    </button>
    <div class="collapse navbar-collapse" id="navbarSupportedContent">
      <ul class="navbar-nav">
        <%= if Application.get_env(:block_scout_web, BlockScoutWeb.WebRouter)[:enabled] do %>
          <li class="nav-item dropdown">
            <a class="nav-link topnav-nav-link dropdown-toggle" href="#" id="navbarBlocksDropdown" role="button" data-toggle="dropdown" aria-haspopup="true" aria-expanded="false">
              <span class="nav-link-icon">
                <%= render BlockScoutWeb.IconsView, "_block_icon.html" %>
              </span>
              <%= gettext("Blocks") %>
            </a>
            <div class="dropdown-menu" aria-labelledby="navbarBlocksDropdown">
              <%= link to: blocks_path(@conn, :index), class: "dropdown-item #{tab_status("blocks", @conn.request_path)}" do %>
                <%= gettext("Blocks") %>
              <% end %>
              <%= link to: uncle_path(@conn, :uncle), class: "dropdown-item #{tab_status("uncles", @conn.request_path)}" do %>
                <%= gettext("Uncles") %>
              <% end %>
              <%= link to: reorg_path(@conn, :reorg), class: "dropdown-item #{tab_status("reorgs", @conn.request_path)}" do %>
                <%= gettext("Forked Blocks (Reorgs)") %>
              <% end %>
            </div>
          </li>
          <li class="nav-item dropdown" id="activeTransactions">
            <a href="#" role="button" id="navbarTransactionsDropdown" class="nav-link topnav-nav-link dropdown-toggle" data-toggle="dropdown" aria-haspopup="true" aria-expanded="false">
              <span class="nav-link-icon">
                <%= render BlockScoutWeb.IconsView, "_transaction_icon.html" %>
              </span>
              <%= gettext("Transactions") %>
            </a>
            <div class="dropdown-menu" aria-labeledby="navbarTransactionsDropdown">
              <%= link(
                    gettext("Validated"),
                    class: "dropdown-item #{tab_status("txs", @conn.request_path)}",
                    to: transaction_path(@conn, :index)
                  ) %>
              <% json_rpc_named_arguments = Application.fetch_env!(:indexer, :json_rpc_named_arguments)%>
              <% variant = Keyword.fetch!(json_rpc_named_arguments, :variant) %>
              <%= if variant !== EthereumJSONRPC.Besu do %>
                <%= link(
                      gettext("Pending"),
                      class: "dropdown-item #{tab_status("pending-transactions", @conn.request_path)}",
                      "data-test": "pending_transactions_link",
                      to: pending_transaction_path(@conn, :index)
                    ) %>
              <% end %>
            </div>
          </li>
          <li class="nav-item dropdown">
            <a href="#" role="button" id="navbarTokensDropdown" class="nav-link topnav-nav-link dropdown-toggle" data-toggle="dropdown" aria-haspopup="true" aria-expanded="false">
              <span class="nav-link-icon">
                <%= render BlockScoutWeb.IconsView, "_tokens_icon.html" %>
              </span>
              <%= gettext("Tokens") %>
            </a>
            <div class="dropdown-menu" aria-labeledby="navbarTransactionsDropdown">
              <%= link(
                    gettext("All"),
                    class: "dropdown-item #{tab_status("tokens", @conn.request_path)}",
                    to: tokens_path(@conn, :index)
                  ) %>
              <%= link(
                    gettext("Ether"),
                    class: "dropdown-item #{tab_status("accounts", @conn.request_path)}",
                    to: address_path(@conn, :index)
                  ) %>
            </div>
          </li>
        <% end %>
        <%= if Application.get_env(:block_scout_web, BlockScoutWeb.ApiRouter)[:reading_enabled] || Application.get_env(:block_scout_web, :api_url) do %>
          <li class="nav-item dropdown">
            <a href="#" role="button" id="navbarAPIsDropdown" class="nav-link topnav-nav-link dropdown-toggle" data-toggle="dropdown" aria-haspopup="true" aria-expanded="false">
              <span class="nav-link-icon">
                <%= render BlockScoutWeb.IconsView, "_api_icon.html" %>
              </span>
              <%= gettext("APIs") %>
            </a>
            <div class="dropdown-menu" aria-labeledby="navbarTransactionsDropdown">
              <%= link(
                    gettext("GraphQL"),
                    class: "dropdown-item #{tab_status("graphiql", @conn.request_path)}",
                    to: api_url() <> "/graphiql"
                  ) %>
              <%= link(
                    gettext("RPC"),
                    class: "dropdown-item #{tab_status("api-docs", @conn.request_path)}",
                    to: api_url() <> api_docs_path(@conn, :index)
                  ) %>
              <%= link(
                    gettext("Eth RPC"),
                    class: "dropdown-item #{tab_status("eth-rpc-api-docs", @conn.request_path)}",
                    to: api_url() <> api_docs_path(@conn, :eth_rpc)
                  ) %>
            </div>
          </li>
        <% end %>
        <%= if apps_menu == true do %>
          <li class="nav-item dropdown">
            <a href="#" role="button" id="navbarAppsDropdown" class="nav-link topnav-nav-link dropdown-toggle" data-toggle="dropdown" aria-haspopup="true" aria-expanded="false">
              <span class="nav-link-icon">
                <%= render BlockScoutWeb.IconsView, "_apps_icon.html" %>
              </span>
              <%= if apps_menu == true do %>
                <%= gettext("Apps") %>
              <% else %>
                <%= gettext("Stakes") %>
              <% end %>
            </a>
            <div class="dropdown-menu" aria-labeledby="navbarAppsDropdown">
              <%= if apps_menu == true do %>
                <%= for %{url: url, title: title} <- external_apps_list() do %>
                    <a href="<%= url %>" class="dropdown-item" target="_blank"><%= title %>
                      <span class="external-link-icon">
                        <%= render BlockScoutWeb.IconsView, "_external_link.html" %>
                      </span>
                    </a>
                <% end %>
              <% end %>
            </div>
          </li>
        <% end %>
        <li class="nav-item dropdown">
          <a class="nav-link topnav-nav-link active-icon <%= if dropdown_nets() != [], do: "dropdown-toggle" %>" href="#" id="navbarDropdown" role="button" data-toggle="dropdown" aria-haspopup="true" aria-expanded="false">
            <span class="nav-link-icon">
              <%= render BlockScoutWeb.IconsView, "_active_icon.html" %>
            </span>
            <%= subnetwork_title() %>
          </a>
<<<<<<< HEAD
          <div class="dropdown-menu dropdown-menu-right" aria-labelledby="navbarDropdown">
            <a class="dropdown-item header division">Mainnets</a>
            <%= for %{url: url, title: title} <- dropdown_head_main_nets() do %>
              <a class="dropdown-item" href="<%= url %>"><%= title %></a>
            <% end %>
            <a class="dropdown-item header division">Testnets</a>
            <%= for %{url: url, title: title} <- test_nets(dropdown_nets()) do %>
              <a class="dropdown-item" href="<%= url %>"><%= title %></a>
            <% end %>
            <a class="dropdown-item header division">Other Networks</a>
            <%= for %{url: url, title: title} <- dropdown_other_nets() do %>
              <a class="dropdown-item" href="<%= url %>"><%= title %></a>
=======
          <div class="dropdown-menu dropdown-menu-right" aria-labelledby="navbarDropdown"> 
            <%= if Enum.count(main_nets) > 0 do %>
              <a class="dropdown-item header division">Mainnets</a> 
              <%= for %{url: url, title: title} <- main_nets do %>  
                <a class="dropdown-item" href="<%= url %>"><%= title %></a>
              <% end %>
            <% end %>
            <%= if Enum.count(test_nets) > 0 do %>
              <a class="dropdown-item header division">Testnets</a> 
              <%= for %{url: url, title: title} <- test_nets do %> 
                <a class="dropdown-item" href="<%= url %>"><%= title %></a>
              <% end %>
            <% end %>
            <%= if Enum.count(other_nets) > 0 do %>
              <a class="dropdown-item header division">Other Networks</a> 
              <%= for %{url: url, title: title} <- other_nets do %>  
                <a class="dropdown-item" href="<%= url %>"><%= title %></a>
              <% end %> 
>>>>>>> d7177a59
            <% end %>
          </div>
        </li>
      </ul>
      <!-- Dark mode changer -->
      <button class="dark-mode-changer" id="dark-mode-changer">
        <svg xmlns="http://www.w3.org/2000/svg" width="15" height="16">
            <path fill="#084593" fill-rule="evenodd" d="M14.88 11.578a.544.544 0 0 0-.599-.166 5.7 5.7 0 0 1-1.924.321c-3.259 0-5.91-2.632-5.91-5.866 0-1.947.968-3.759 2.59-4.849a.534.534 0 0 0-.225-.97A5.289 5.289 0 0 0 8.059 0C3.615 0 0 3.588 0 8s3.615 8 8.059 8c2.82 0 5.386-1.423 6.862-3.806a.533.533 0 0 0-.041-.616z"/>
        </svg>
      </button>
      <%= render BlockScoutWeb.LayoutView, "_search.html", conn: @conn, id: "main-search-autocomplete", additional_classes: ["mobile-search-hide"] %>
    </div>
  </div>
  <%= render BlockScoutWeb.LayoutView, "_search.html", conn: @conn, id: "main-search-autocomplete-mobile", additional_classes: ["mobile-search-show"] %>
</nav><|MERGE_RESOLUTION|>--- conflicted
+++ resolved
@@ -145,39 +145,24 @@
             </span>
             <%= subnetwork_title() %>
           </a>
-<<<<<<< HEAD
           <div class="dropdown-menu dropdown-menu-right" aria-labelledby="navbarDropdown">
-            <a class="dropdown-item header division">Mainnets</a>
-            <%= for %{url: url, title: title} <- dropdown_head_main_nets() do %>
-              <a class="dropdown-item" href="<%= url %>"><%= title %></a>
-            <% end %>
-            <a class="dropdown-item header division">Testnets</a>
-            <%= for %{url: url, title: title} <- test_nets(dropdown_nets()) do %>
-              <a class="dropdown-item" href="<%= url %>"><%= title %></a>
-            <% end %>
-            <a class="dropdown-item header division">Other Networks</a>
-            <%= for %{url: url, title: title} <- dropdown_other_nets() do %>
-              <a class="dropdown-item" href="<%= url %>"><%= title %></a>
-=======
-          <div class="dropdown-menu dropdown-menu-right" aria-labelledby="navbarDropdown"> 
             <%= if Enum.count(main_nets) > 0 do %>
-              <a class="dropdown-item header division">Mainnets</a> 
-              <%= for %{url: url, title: title} <- main_nets do %>  
+              <a class="dropdown-item header division">Mainnets</a>
+              <%= for %{url: url, title: title} <- main_nets do %>
                 <a class="dropdown-item" href="<%= url %>"><%= title %></a>
               <% end %>
             <% end %>
             <%= if Enum.count(test_nets) > 0 do %>
-              <a class="dropdown-item header division">Testnets</a> 
-              <%= for %{url: url, title: title} <- test_nets do %> 
+              <a class="dropdown-item header division">Testnets</a>
+              <%= for %{url: url, title: title} <- test_nets do %>
                 <a class="dropdown-item" href="<%= url %>"><%= title %></a>
               <% end %>
             <% end %>
             <%= if Enum.count(other_nets) > 0 do %>
-              <a class="dropdown-item header division">Other Networks</a> 
-              <%= for %{url: url, title: title} <- other_nets do %>  
+              <a class="dropdown-item header division">Other Networks</a>
+              <%= for %{url: url, title: title} <- other_nets do %>
                 <a class="dropdown-item" href="<%= url %>"><%= title %></a>
-              <% end %> 
->>>>>>> d7177a59
+              <% end %>
             <% end %>
           </div>
         </li>
