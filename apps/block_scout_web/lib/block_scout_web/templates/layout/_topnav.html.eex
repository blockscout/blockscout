--- conflicted
+++ resolved
@@ -182,8 +182,6 @@
             </div>
           </li>
         <% end %>
-<<<<<<< HEAD
-=======
         <li class="nav-item dropdown">
           <a class="nav-link topnav-nav-link active-icon <%= if dropdown_nets() != [], do: "dropdown-toggle" %>" href="#" id="navbarDropdown" role="button" data-toggle="dropdown" aria-haspopup="true" aria-expanded="false">
             <span class="nav-link-icon">
@@ -212,7 +210,6 @@
             <% end %>
           </div>
         </li>
->>>>>>> f2d7bd4d
         <!-- Dark mode changer -->
         <%= unless Application.get_env(:block_scout_web, :permanent_light_mode_enabled) || Application.get_env(:block_scout_web, :permanent_dark_mode_enabled) do %>
           <button class="dark-mode-changer" id="dark-mode-changer">
