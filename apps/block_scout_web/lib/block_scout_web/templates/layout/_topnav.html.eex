<% apps_menu = Application.get_env(:block_scout_web, :apps_menu) %>
<<<<<<< HEAD
<% stats_enabled = Application.get_env(:block_scout_web, :stats_enabled) %>
=======
<% other_nets = dropdown_other_nets() %>
<% test_nets = test_nets(dropdown_nets()) %>
<% main_nets = dropdown_head_main_nets() %>
>>>>>>> 93b7902e
<nav class="navbar navbar-dark navbar-expand-lg navbar-primary" data-selector="navbar" id="top-navbar">
  <div class="container-fluid navbar-container">
    <%= link to: webapp_url(@conn), class: "navbar-brand", "data-test": "header_logo" do %>
      <%= if logo() do %>
        <img class="navbar-logo" id="navbar-logo" src="<%= static_path(@conn, logo()) %>" alt="<%= subnetwork_title() %>" />
      <% end %>
      <%= if logo_text() do %>
        <span class="logo-text <%= unless logo(), do: "no-logo" %>"> <%= logo_text() %> </span>
      <% end %>
      <%= if Application.get_env(:block_scout_web, BlockScoutWeb.Chain)[:enable_testnet_label] do %>
        <%= render BlockScoutWeb.FormView, "_tag.html", text: Application.get_env(:block_scout_web, BlockScoutWeb.Chain)[:testnet_label_text], additional_classes: ["testnet-label", "ml-2"] %>
      <% end %>
    <% end %>
    <button class="navbar-toggler" type="button" data-toggle="collapse" data-target="#navbarSupportedContent" aria-controls="navbarSupportedContent" aria-expanded="false" aria-label="<%= gettext("Toggle navigation") %>">
      <span class="navbar-toggler-icon"></span>
    </button>
    <div class="collapse navbar-collapse" id="navbarSupportedContent">
      <ul class="navbar-nav">
        <%= if Application.get_env(:block_scout_web, BlockScoutWeb.WebRouter)[:enabled] do %>
          <li class="nav-item dropdown">
            <a class="nav-link topnav-nav-link dropdown-toggle" href="#" id="navbarBlocksDropdown" role="button" data-toggle="dropdown" aria-haspopup="true" aria-expanded="false">
              <span class="nav-link-icon">
                <%= render BlockScoutWeb.IconsView, "_block_icon.html" %>
              </span>
              <%= gettext("Blockchain") %>
            </a>
            <div class="dropdown-menu" aria-labelledby="navbarBlocksDropdown">
              <%= link to: blocks_path(@conn, :index), class: "dropdown-item #{tab_status("blocks", @conn.request_path)}" do %>
                <%= gettext("Blocks") %>
              <% end %>
              <%= link(
                    gettext("Validated Txs"),
                    class: "dropdown-item #{tab_status("txs", @conn.request_path)}",
                    to: transaction_path(@conn, :index)
                  ) %>
              <% json_rpc_named_arguments = Application.fetch_env!(:indexer, :json_rpc_named_arguments)%>
              <% variant = Keyword.fetch!(json_rpc_named_arguments, :variant) %>
              <%= if variant !== EthereumJSONRPC.Besu do %>
                <%= link(
                      gettext("Pending Txs"),
                      class: "dropdown-item #{tab_status("pending-transactions", @conn.request_path)}",
                      "data-test": "pending_transactions_link",
                      to: pending_transaction_path(@conn, :index)
                    ) %>
              <% end %>
              <%= link(
                    gettext("Top Celo Holders"),
                    class: "dropdown-item #{tab_status("accounts", @conn.request_path)}",
                    to: address_path(@conn, :index)
                  ) %>
            </div>
          </li>
          <li class="nav-item dropdown">
            <a href="#" role="button" id="navbarTokensDropdown" class="nav-link topnav-nav-link dropdown-toggle" data-toggle="dropdown" aria-haspopup="true" aria-expanded="false">
              <span class="nav-link-icon">
                <%= render BlockScoutWeb.IconsView, "_tokens_icon.html" %>
              </span>
              <%= gettext("Contracts") %>
            </a>
            <div class="dropdown-menu" aria-labeledby="navbarTransactionsDropdown">
              <%= link(
                    gettext("All Tokens"),
                    class: "dropdown-item #{tab_status("tokens", @conn.request_path)}",
                    to: tokens_path(@conn, :index)
                  ) %>
            <%= link(
                  gettext("Verified Contracts"),
                  class: "dropdown-item #{tab_status("verified-contracts", @conn.request_path)}",
                  to: verified_contracts_path(@conn, :index)
              ) %>
            <%= link(
                  gettext("Verify Contract"),
                  class: "dropdown-item #{tab_status("verify-new-contract", @conn.request_path)}",
                  to: verify_contract_path(@conn, :new)
              ) %>
            </div>
          </li>
        <% end %>
        <%= if stats_enabled do %>
          <li class="nav-item dropdown">
              <a href="#" role="button" id="navbarStatsDropdown" class="nav-link topnav-nav-link dropdown-toggle" data-toggle="dropdown" aria-haspopup="true" aria-expanded="false">
                <span class="nav-link-icon">
                  <%= render BlockScoutWeb.IconsView, "_stats_icon.html" %>
                </span>
                <%= gettext("Stats") %>
              </a>
              <div class="dropdown-menu" aria-labeledby="navbarTransactionsDropdown">
                <%= link(
                      gettext("cLabs"),
                      class: "dropdown-item #{tab_status("stats", @conn.request_path)}",
                      to: stats_path(@conn, :index)
                    ) %>
                <%= link(
                      gettext("MakerDojo"),
                      class: "dropdown-item #{tab_status("makerdojo", @conn.request_path)}",
                      to: makerdojo_path(@conn, :index)
                    ) %>
              </div>
            </li>
        <% end %>
        <%= if Application.get_env(:block_scout_web, BlockScoutWeb.ApiRouter)[:reading_enabled] || Application.get_env(:block_scout_web, :api_url) do %>
          <li class="nav-item dropdown">
            <a href="#" role="button" id="navbarAPIsDropdown" class="nav-link topnav-nav-link dropdown-toggle" data-toggle="dropdown" aria-haspopup="true" aria-expanded="false">
              <span class="nav-link-icon">
                <%= render BlockScoutWeb.IconsView, "_api_icon.html" %>
              </span>
              <%= gettext("APIs") %>
            </a>
            <div class="dropdown-menu" aria-labeledby="navbarTransactionsDropdown">
              <%= link(
                    gettext("GraphQL"),
                    class: "dropdown-item #{tab_status("graphiql", @conn.request_path)}",
                    to: static_path(@conn, "/graphiql")
                  ) %>
              <%= link(
                    gettext("RPC"),
                    class: "dropdown-item #{tab_status("api-docs", @conn.request_path)}",
                    to: api_url() <> api_docs_path(@conn, :index)
                  ) %>
              <%= link(
                    gettext("Eth RPC"),
                    class: "dropdown-item #{tab_status("eth-rpc-api-docs", @conn.request_path)}",
                    to: api_url() <> api_docs_path(@conn, :eth_rpc)
                  ) %>
            </div>
          </li>
        <% end %>
        <%= if apps_menu == true do %>
        <li class="nav-item dropdown">
          <a href="#" role="button" id="navbarAppsDropdown" class="nav-link topnav-nav-link dropdown-toggle" data-toggle="dropdown" aria-haspopup="true" aria-expanded="false">
              <span class="nav-link-icon">
                <%= render BlockScoutWeb.IconsView, "_apps_icon.html" %>
              </span>
            <%= gettext("More") %>
          </a>
          <div class="dropdown-menu dropdown-menu-apps large" aria-labeledby="navbarAppsDropdown">
            <div class="element" style="padding: 10px;">
              <div class="row">
                <div class="col-xs-12 col-md-3 col-lg-3">
                  <h3 class="apps-menu-header pl-2"><b><%= gettext("Swap") %></b></h3>
                  <%= for %{url: url, title: title} <- swap_list() do %>
                  <a href="<%= url%>" class="dropdown-item" target="_blank"><%= title %></a>
                  <% end %>
                </div>
                 <div class="col-xs-12 col-md-3 col-lg-3">
                  <% wallets_apps = wallet_list() %>
                  <h3 class="apps-menu-header pl-2"><b><%= gettext("Wallet") %></b></h3>
                  <%= unless Enum.empty?(wallets_apps) do %>
                  <%= for %{url: url, title: title} <- wallets_apps do %>
                  <a href="<%= url%>" class="dropdown-item" target="_blank"><%= title %></a>
                  <% end %>
                  <% end %>
                </div>
                <div class="col-xs-12 col-md-3 col-lg-3">
                  <h3 class="apps-menu-header pl-2"><b><%= gettext("Connect") %></b></h3>
                  <%= for %{url: url, title: title} <- connect_list() do %>
                  <a href="<%= url%>" class="dropdown-item" target="_blank"><%= title %></a>
                <% end %>
                </div>
                <div class="col-xs-12 col-md-3 col-lg-3">
                  <h3 class="apps-menu-header pl-2"><b><%= gettext("Learn") %></b></h3>
                  <%= for %{url: url, title: title} <- learning_list() do %>
                  <a href="<%= url%>" class="dropdown-item" target="_blank"><%= title %></a>
                  <% end %>
                </div>
              </div>
              <div class="row">
                  <div class="col-xs-12 col-md-3 col-lg-3">
                    <h3 class="apps-menu-header pl-2"><b><%= gettext("Learn, Borrow, Earn") %></b></h3>
                    <%= for %{url: url, title: title} <- defi_list() do %>
                    <a href="<%= url%>" class="dropdown-item" target="_blank"><%= title %></a>
                    <% end %>
                  </div>
                  <div class="col-xs-12 col-md-3 col-lg-3">
                    <% nft_apps = nft_list() %>
                    <h3 class="apps-menu-header pl-2"><b><%= gettext("NFT") %></b></h3>
                    <%= for %{url: url, title: title} <- nft_apps do %>
                    <a href="<%= url%>" class="dropdown-item" target="_blank"><%= title %></a>
                    <% end %>
                  </div>
                  <div class="col-xs-12 col-md-3 col-lg-3">
                    <h3 class="apps-menu-header pl-2"><b><%= gettext("Spend") %></b></h3>
                    <%= for %{url: url, title: title} <- spend_list() do %>
                    <a href="<%= url%>" class="dropdown-item" target="_blank"><%= title %></a>
                    <% end %>
                  </div>
                  <div class="col-xs-12 col-md-3 col-lg-3">
                    <h3 class="apps-menu-header pl-2"><b><%= gettext("Resources") %></b></h3>
                    <%= for %{url: url, title: title} <- resources_list() do %>
                    <a href="<%= url%>" class="dropdown-item" target="_blank"><%= title %></a>
                    <% end %>
                  </div>
              </div>
              <div class="row">
                  <div class="col-xs-12 col-md-3 col-lg-3">
                    <h3 class="apps-menu-header pl-2"><b><%= gettext("Finance Tools") %></b></h3>
                    <%= for %{url: url, title: title} <- finance_tools_list() do %>
                    <a href="<%= url%>" class="dropdown-item" target="_blank"><%= title %></a>
                    <% end %>
                  </div>
                  <div class="col-xs-12 col-md-3 col-lg-3">
                    <%= if Application.get_env(:block_scout_web, :gas_tracker)[:enabled_in_menu] == true do %>
                    <a class="dropdown-item" href="/gas-tracker-consumers-3hrs">
                      <%= gettext("Gas Tracker") %>
                      <span class="bs-label secondary right from-dropdown">New</span>
                    </a>
                    <% end %>
                  </div>
              </div>
            </div>
          </div>
        </li>
        <% end %>
        <li class="nav-item dropdown">
          <a class="nav-link topnav-nav-link active-icon <%= if dropdown_nets() != [], do: "dropdown-toggle" %>" href="#" id="navbarDropdown" role="button" data-toggle="dropdown" aria-haspopup="true" aria-expanded="false">
            <span class="nav-link-icon">
              <%= render BlockScoutWeb.IconsView, "_active_icon.html" %>
            </span>
            <%= subnetwork_title() %>
          </a>
<<<<<<< HEAD
          <div class="dropdown-menu dropdown-menu-right" aria-labelledby="navbarDropdown">
            <a class="dropdown-item header division">Mainnets</a>
            <%= for %{url: url, title: title} <- dropdown_head_main_nets() do %>
              <a class="dropdown-item" href="<%= url %>"><%= title %></a>
            <% end %>
            <a class="dropdown-item header division">Testnets</a>
            <%= for %{url: url, title: title} <- test_nets(dropdown_nets()) do %>
              <a class="dropdown-item" href="<%= url %>"><%= title %></a>
            <% end %>
            <%= if dropdown_other_nets() != [] do %>
              <a class="dropdown-item header division">Other Networks</a>
              <%= for %{url: url, title: title} <- dropdown_other_nets() do %>
                <a class="dropdown-item" href="<%= url %>"><%= title %></a>
              <% end %>
            <% end %>
=======
          <div class="dropdown-menu dropdown-menu-right" aria-labelledby="navbarDropdown"> 
            <%= if Enum.count(main_nets) > 0 do %>
              <a class="dropdown-item header division">Mainnets</a> 
              <%= for %{url: url, title: title} <- main_nets do %>  
                <a class="dropdown-item" href="<%= url %>"><%= title %></a>
              <% end %>
            <% end %>
            <%= if Enum.count(test_nets) > 0 do %>
              <a class="dropdown-item header division">Testnets</a> 
              <%= for %{url: url, title: title} <- test_nets do %> 
                <a class="dropdown-item" href="<%= url %>"><%= title %></a>
              <% end %>
            <% end %>
            <%= if Enum.count(other_nets) > 0 do %>
              <a class="dropdown-item header division">Other Networks</a> 
              <%= for %{url: url, title: title} <- other_nets do %>  
                <a class="dropdown-item" href="<%= url %>"><%= title %></a>
              <% end %> 
            <% end %>
>>>>>>> 93b7902e
          </div>
        </li>
      </ul>
      <!-- Dark mode changer -->
      <button class="dark-mode-changer" id="dark-mode-changer">
        <svg xmlns="http://www.w3.org/2000/svg" width="15" height="16">
            <path fill="#9B62FF" fill-rule="evenodd" d="M14.88 11.578a.544.544 0 0 0-.599-.166 5.7 5.7 0 0 1-1.924.321c-3.259 0-5.91-2.632-5.91-5.866 0-1.947.968-3.759 2.59-4.849a.534.534 0 0 0-.225-.97A5.289 5.289 0 0 0 8.059 0C3.615 0 0 3.588 0 8s3.615 8 8.059 8c2.82 0 5.386-1.423 6.862-3.806a.533.533 0 0 0-.041-.616z"/>
        </svg>
      </button>
      <%= render BlockScoutWeb.LayoutView, "_search.html", conn: @conn, id: "main-search-autocomplete", additional_classes: ["mobile-search-hide"] %>
    </div>
  </div>
  <%= render BlockScoutWeb.LayoutView, "_search.html", conn: @conn, id: "main-search-autocomplete-mobile", additional_classes: ["mobile-search-show"] %>
</nav><|MERGE_RESOLUTION|>--- conflicted
+++ resolved
@@ -1,11 +1,8 @@
 <% apps_menu = Application.get_env(:block_scout_web, :apps_menu) %>
-<<<<<<< HEAD
 <% stats_enabled = Application.get_env(:block_scout_web, :stats_enabled) %>
-=======
 <% other_nets = dropdown_other_nets() %>
 <% test_nets = test_nets(dropdown_nets()) %>
 <% main_nets = dropdown_head_main_nets() %>
->>>>>>> 93b7902e
 <nav class="navbar navbar-dark navbar-expand-lg navbar-primary" data-selector="navbar" id="top-navbar">
   <div class="container-fluid navbar-container">
     <%= link to: webapp_url(@conn), class: "navbar-brand", "data-test": "header_logo" do %>
@@ -226,43 +223,25 @@
             </span>
             <%= subnetwork_title() %>
           </a>
-<<<<<<< HEAD
           <div class="dropdown-menu dropdown-menu-right" aria-labelledby="navbarDropdown">
-            <a class="dropdown-item header division">Mainnets</a>
-            <%= for %{url: url, title: title} <- dropdown_head_main_nets() do %>
-              <a class="dropdown-item" href="<%= url %>"><%= title %></a>
-            <% end %>
-            <a class="dropdown-item header division">Testnets</a>
-            <%= for %{url: url, title: title} <- test_nets(dropdown_nets()) do %>
-              <a class="dropdown-item" href="<%= url %>"><%= title %></a>
-            <% end %>
-            <%= if dropdown_other_nets() != [] do %>
-              <a class="dropdown-item header division">Other Networks</a>
-              <%= for %{url: url, title: title} <- dropdown_other_nets() do %>
-                <a class="dropdown-item" href="<%= url %>"><%= title %></a>
-              <% end %>
-            <% end %>
-=======
-          <div class="dropdown-menu dropdown-menu-right" aria-labelledby="navbarDropdown"> 
             <%= if Enum.count(main_nets) > 0 do %>
-              <a class="dropdown-item header division">Mainnets</a> 
-              <%= for %{url: url, title: title} <- main_nets do %>  
+              <a class="dropdown-item header division">Mainnets</a>
+              <%= for %{url: url, title: title} <- main_nets do %>
                 <a class="dropdown-item" href="<%= url %>"><%= title %></a>
               <% end %>
             <% end %>
             <%= if Enum.count(test_nets) > 0 do %>
-              <a class="dropdown-item header division">Testnets</a> 
-              <%= for %{url: url, title: title} <- test_nets do %> 
+              <a class="dropdown-item header division">Testnets</a>
+              <%= for %{url: url, title: title} <- test_nets do %>
                 <a class="dropdown-item" href="<%= url %>"><%= title %></a>
               <% end %>
             <% end %>
             <%= if Enum.count(other_nets) > 0 do %>
-              <a class="dropdown-item header division">Other Networks</a> 
-              <%= for %{url: url, title: title} <- other_nets do %>  
+              <a class="dropdown-item header division">Other Networks</a>
+              <%= for %{url: url, title: title} <- other_nets do %>
                 <a class="dropdown-item" href="<%= url %>"><%= title %></a>
-              <% end %> 
+              <% end %>
             <% end %>
->>>>>>> 93b7902e
           </div>
         </li>
       </ul>
