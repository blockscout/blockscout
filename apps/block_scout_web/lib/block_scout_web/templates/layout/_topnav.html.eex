--- conflicted
+++ resolved
@@ -30,44 +30,19 @@
               <%= gettext("Blockchain") %>
             </a>
             <div class="dropdown-menu" aria-labelledby="navbarBlockchainDropdown">
-<<<<<<< HEAD
+              <div class="nav-submenu">
+                <span>
+                  <%= gettext("Blocks") %>
+                </span>
+              </div>
               <%= link to: blocks_path(@conn, :index), class: "dropdown-item #{tab_status("blocks", @conn.request_path)}" do %>
                 <%= gettext("All Blocks") %>
               <% end %>
               <%= link to: epochs_path(@conn, :epochs), class: "dropdown-item #{tab_status("epochs", @conn.request_path)}" do %>
                 <%= gettext("Epoch Blocks") %>
               <% end %>
-              <%= link(
-                    gettext("Validated Txs"),
-                    class: "dropdown-item #{tab_status("txs", @conn.request_path)}",
-                    to: transaction_path(@conn, :index)
-                  ) %>
-              <div class="px-3 py-2">
-                <span class="mr-1">
-=======
               <div class="nav-submenu">
                 <span>
->>>>>>> 8d3433b6
-                  <%= gettext("Blocks") %>
-                </span>
-              </div>
-              <%= link(
-                    gettext("Blocks"),
-                    to: blocks_path(@conn, :index),
-                    class: "dropdown-item #{tab_status("blocks", @conn.request_path)}")%>
-<<<<<<< HEAD
-              <div class="px-3 py-2">
-                <span class="mr-1">
-=======
-              <%= link(gettext("Uncles"),
-                    to: uncle_path(@conn, :uncle),
-                    class: "dropdown-item #{tab_status("uncles", @conn.request_path)}")%>
-              <%= link(gettext("Forked Blocks (Reorgs)"),
-                    to: reorg_path(@conn, :reorg),
-                    class: "border-bottom dropdown-item #{tab_status("reorgs", @conn.request_path)}")%>
-              <div class="nav-submenu">
-                <span>
->>>>>>> 8d3433b6
                   <%= gettext("Transactions") %>
                 </span>
               </div>
