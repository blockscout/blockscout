<footer class="footer">
  <div class="footer-body container">
    <!-- Logo -->
    <div class="row footer-logo-row">
      <div class="col-md-12">
        <%= link to: webapp_url(@conn), class: "footer-brand" do %>
          <%= if logo_footer() do %>
            <img class="footer-logo" src="<%= static_path(@conn, logo_footer()) %>" alt="<%= subnetwork_title() %>" />
          <% end %>
          <%= if logo_text() do %>
            <span class="logo-text in-footer <%= unless logo_footer(), do: "no-logo" %>"> <%= logo_text() %> </span>
          <% end %>
        <% end %>
      </div>
    </div>

    <% other_explorers = other_explorers() %>
    <% col_size = if Enum.empty?(other_explorers), do: 3, else: 2 %>

    <div class="row">
      <div class="col-xs-12 col-lg-3">
        <p class="footer-info-text"><%= gettext("Blockscout is a tool for inspecting and analyzing EVM based blockchains. Blockchain explorer for the Celo Network.") %></p>
        <div class="footer-social-icons">
          <a href="https://github.com/celo-org/blockscout" rel="noreferrer" target="_blank" class="footer-social-icon" title='<%= gettext("Github") %>'>
              <div class="footer-social-icon-container fontawesome-icon github"></div>
          </a>
          <a href="https://www.twitter.com/CeloOrg/" rel="noreferrer" target="_blank" class="footer-social-icon" title='<%= gettext("Twitter") %>'>
              <div class="footer-social-icon-container fontawesome-icon twitter"></div>
          </a>
        </div>
      </div>

      <div class="col-xs-12 col-md-4 col-lg-<%= col_size %> footer-list">
        <h3>BlockScout</h3>
        <ul>
          <li><a href="<%= issue_link(@conn) %>" rel="noreferrer" class="footer-link" target="_blank"><%= gettext("Submit an Issue") %></a></li>
<<<<<<< HEAD
          <li><a href="https://github.com/celo-org/blockscout" rel="noreferrer" class="footer-link"><%= gettext("Contribute") %></a></li>
          <li><a href="http://celo.acemlna.com/lt.php?s=db4fc05eafff8b3d37fcbb07a289a00e&i=87A3829A1A1306" rel="noreferrer" class="footer-link"><%= gettext("Chat") %></a></li>
          <li><a href="https://forum.celo.org/" rel="noreferrer" class="footer-link"><%= gettext("Forum") %></a></li>
=======
          <li><a href="https://github.com/blockscout/blockscout" rel="noreferrer" class="footer-link"><%= gettext("Contribute") %></a></li>
          <li><a href="http://discord.gg/gnosischain" rel="noreferrer" class="footer-link"><%= gettext("Chat (#blockscout)") %></a></li>
          <li><a href="https://forum.poa.network/c/blockscout" rel="noreferrer" class="footer-link"><%= gettext("Forum") %></a></li>
>>>>>>> c678f93d
        </ul>
      </div>
      <% main_nets = main_nets(other_networks()) %>

      <%= unless Enum.empty?(main_nets) do %>
        <div class="col-xs-12 col-md-4 col-lg-<%= col_size %> footer-list">
          <h3><%= gettext("Main Networks") %></h3>
          <ul>
            <%= for %{title: title, url: url} <- main_nets do %>
              <li><a href="<%= url %>" rel="norefferer" class="footer-link"> <%= title %> </a></li>
            <% end %>
          </ul>
        </div>
      <% end %>

      <% test_nets = test_nets(other_networks()) %>

      <%= unless Enum.empty?(test_nets) do %>
        <div class="col-xs-12 col-md-4 col-lg-<%= col_size %> footer-list">
          <h3><%= gettext("Test Networks") %></h3>
          <ul>
            <%= for %{title: title, url: url} <- test_nets do %>
              <li><a href="<%= url %>" rel="noreferrer" class="footer-link"> <%= title %> </a></li>
            <% end %>
          </ul>
        </div>
      <% end %>

      <%= unless Enum.empty?(other_explorers) do %>
        <div class="col-xs-12 col-md-4 col-lg-<%= col_size %> footer-list">
          <h3><%= gettext("Other Explorers") %></h3>
          <ul>
            <%= for {name, url} <- other_explorers do %>
              <li><a href="<%= url %>" rel="noreferrer" class="footer-link"> <%= name %> </a></li>
            <% end %>
          </ul>
        </div>
      <% end %>
    </div>

    <% version = version() %>

    <%= unless ignore_version?(version) do %>
      <% release_link = release_link(version) %>
      <div>
        <%= gettext("Version") %>: <%= release_link %>
      </div>
    <% end %>
  </div>
</footer><|MERGE_RESOLUTION|>--- conflicted
+++ resolved
@@ -34,15 +34,9 @@
         <h3>BlockScout</h3>
         <ul>
           <li><a href="<%= issue_link(@conn) %>" rel="noreferrer" class="footer-link" target="_blank"><%= gettext("Submit an Issue") %></a></li>
-<<<<<<< HEAD
           <li><a href="https://github.com/celo-org/blockscout" rel="noreferrer" class="footer-link"><%= gettext("Contribute") %></a></li>
-          <li><a href="http://celo.acemlna.com/lt.php?s=db4fc05eafff8b3d37fcbb07a289a00e&i=87A3829A1A1306" rel="noreferrer" class="footer-link"><%= gettext("Chat") %></a></li>
+          <li><a href="http://discord.gg/celo" rel="noreferrer" class="footer-link"><%= gettext("Chat") %></a></li>
           <li><a href="https://forum.celo.org/" rel="noreferrer" class="footer-link"><%= gettext("Forum") %></a></li>
-=======
-          <li><a href="https://github.com/blockscout/blockscout" rel="noreferrer" class="footer-link"><%= gettext("Contribute") %></a></li>
-          <li><a href="http://discord.gg/gnosischain" rel="noreferrer" class="footer-link"><%= gettext("Chat (#blockscout)") %></a></li>
-          <li><a href="https://forum.poa.network/c/blockscout" rel="noreferrer" class="footer-link"><%= gettext("Forum") %></a></li>
->>>>>>> c678f93d
         </ul>
       </div>
       <% main_nets = main_nets(other_networks()) %>
