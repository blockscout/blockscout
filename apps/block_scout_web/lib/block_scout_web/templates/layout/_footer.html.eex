--- conflicted
+++ resolved
@@ -44,15 +44,10 @@
         <ul>
           <li><a href="<%= issue_link(@conn) %>" rel="noreferrer" class="footer-link" target="_blank"><%= gettext("Submit an Issue") %></a></li>
           <li><a href="https://github.com/blockscout/blockscout" rel="noreferrer" class="footer-link"><%= gettext("Contribute") %></a></li>
-<<<<<<< HEAD
-          <li><a href="https://gitter.im/poanetwork/blockscout" rel="noreferrer" class="footer-link"><%= gettext("Chat") %></a></li>
-          <li><a href="https://forum.poa.network/c/blockscout" rel="noreferrer" class="footer-link"><%= gettext("Support") %></a></li>
+          <li><a href="http://discord.gg/gnosischain" rel="noreferrer" class="footer-link"><%= gettext("Chat (#blockscout)") %></a></li>
+          <li><a href="https://forum.poa.network/c/blockscout" rel="noreferrer" class="footer-link"><%= gettext("Forum") %></a></li>
           <li><a href="https://duneanalytics.com/maxaleks/xdai-staking" rel="noreferrer" class="footer-link"><%= gettext("Staking stats") %></a></li>
           <li><a href="https://duneanalytics.com/maxaleks/xDai-Usage" rel="noreferrer" class="footer-link"><%= gettext("Gnosis Chain Usage stats") %></a></li>
-=======
-          <li><a href="http://discord.gg/gnosischain" rel="noreferrer" class="footer-link"><%= gettext("Chat (#blockscout)") %></a></li>
-          <li><a href="https://forum.poa.network/c/blockscout" rel="noreferrer" class="footer-link"><%= gettext("Forum") %></a></li>
->>>>>>> 0e678a1b
         </ul>
       </div>
       <% main_nets = main_nets(other_networks()) %>
