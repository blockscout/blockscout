<footer class="footer">
  <div class="footer-body container">
    <!-- Logo -->
    <div class="row footer-logo-row">
      <div class="col-md-12">
        <%= link to: webapp_url(@conn), class: "footer-brand" do %>
          <%= if logo_footer() do %>
            <img class="footer-logo" src="<%= static_path(@conn, logo_footer()) %>" alt="<%= subnetwork_title() %>" />
          <% end %>
          <%= if logo_text() do %>
            <span class="logo-text in-footer <%= unless logo_footer(), do: "no-logo" %>"> <%= logo_text() %> </span>
          <% end %>
        <% end %>
      </div>
    </div>

    <% other_explorers = other_explorers() %>
    <% col_size = if Enum.empty?(other_explorers), do: 3, else: 2 %>

    <div class="row">
      <div class="col-xs-12 col-lg-3">
        <p class="footer-info-text"><%= gettext("Bharat Blockchain Network (BBN) is India’s nationwide hybrid Blockchain Network visioned to enable blockchain projects of academic interest. This pioneering platform is powered by Imperial Data Solutions Private Limited. (IDS) and supported by AICTE.") %></p>
        <div class="footer-social-icons">
          <a href="<%= Application.get_env(:block_scout_web, :footer)[:github_link] %>" rel="noreferrer" target="_blank" class="footer-social-icon" title='<%= gettext("Github") %>'>
            <div class="footer-social-icon-container fontawesome-icon linkedin"></div>
          </a>
<<<<<<< HEAD
          <a href="https://twitter.com/IDSBiz" rel="noreferrer" target="_blank" class="footer-social-icon" title='<%= gettext("Twitter") %>'>
=======
          <a href="https://www.x.com/blockscoutcom/" rel="noreferrer" target="_blank" class="footer-social-icon" title='<%= gettext("Twitter") %>'>
>>>>>>> ec7190e5
            <div class="footer-social-icon-container fontawesome-icon twitter"></div>
          </a>
          <%= if Application.get_env(:block_scout_web, :footer)[:telegram_link_enabled] && Application.get_env(:block_scout_web, :footer)[:telegram_link] do %>
            <a href="<%= Application.get_env(:block_scout_web, :footer)[:telegram_link] %>" rel="noreferrer" target="_blank" class="footer-social-icon" title='<%= gettext("Telegram") %>'>
              <div class="footer-social-icon-container fontawesome-icon telegram"></div>
            </a>
          <% end %>
        </div>
      </div>

      <div class="col-xs-12 col-md-4 col-lg-<%= col_size %> footer-list">
        <h3>BBN Help</h3>
        <ul>
          <li><a href="<%= issue_link() %>" rel="noreferrer" class="footer-link" target="_blank"><%= gettext("Submit an Issue") %></a></li>
          <li><a href="<%= Application.get_env(:block_scout_web, :footer)[:github_link] %>" rel="noreferrer" class="footer-link"><%= gettext("Contribute") %></a></li>
          <li><a href="<%= Application.get_env(:block_scout_web, :footer)[:chat_link] %>" rel="noreferrer" class="footer-link"><%= gettext("Chat (#bbn)") %></a></li>
          <%= if Application.get_env(:block_scout_web, :footer)[:forum_link_enabled] && Application.get_env(:block_scout_web, :footer)[:forum_link] do %>
            <li><a href="<%= Application.get_env(:block_scout_web, :footer)[:forum_link] %>" rel="noreferrer" class="footer-link"><%= gettext("Forum") %></a></li>
          <% end %>
          <%= render BlockScoutWeb.LayoutView, "_add_chain_to_mm.html" %>
        </ul>
      </div>
      <% main_nets = main_nets(other_networks()) %>

      <%= unless Enum.empty?(main_nets) do %>
        <div class="col-xs-12 col-md-4 col-lg-<%= col_size %> footer-list">
          <h3><%= gettext("Main Networks") %></h3>
          <ul>
            <%= for %{title: title, url: url} <- main_nets do %>
              <li><a href="<%= url %>" rel="noreferrer" class="footer-link"> <%= title %> </a></li>
            <% end %>
          </ul>
        </div>
      <% end %>

      <% test_nets = test_nets(other_networks()) %>

      <%= unless Enum.empty?(test_nets) do %>
        <div class="col-xs-12 col-md-4 col-lg-<%= col_size %> footer-list">
          <h3><%= gettext("Test Networks") %></h3>
          <ul>
            <%= for %{title: title, url: url} <- test_nets do %>
              <li><a href="<%= url %>" rel="noreferrer" class="footer-link"> <%= title %> </a></li>
            <% end %>
          </ul>
        </div>
      <% end %>

      <%= unless Enum.empty?(other_explorers) do %>
        <div class="col-xs-12 col-md-4 col-lg-<%= col_size %> footer-list">
          <h3><%= gettext("Other Explorers") %></h3>
          <ul>
            <%= for {name, url} <- other_explorers do %>
              <li><a href="<%= url %>" rel="noreferrer" class="footer-link"> <%= name %> </a></li>
            <% end %>
          </ul>
        </div>
      <% end %>
    </div>

    <% version = version() %>

    <%= unless ignore_version?(version) do %>
      <% release_link = release_link(version) %>
      <div>
        <%= gettext("Version") %>: <%= release_link %>
      </div>
    <% end %>
  </div>
</footer><|MERGE_RESOLUTION|>--- conflicted
+++ resolved
@@ -24,11 +24,10 @@
           <a href="<%= Application.get_env(:block_scout_web, :footer)[:github_link] %>" rel="noreferrer" target="_blank" class="footer-social-icon" title='<%= gettext("Github") %>'>
             <div class="footer-social-icon-container fontawesome-icon linkedin"></div>
           </a>
-<<<<<<< HEAD
+
           <a href="https://twitter.com/IDSBiz" rel="noreferrer" target="_blank" class="footer-social-icon" title='<%= gettext("Twitter") %>'>
-=======
-          <a href="https://www.x.com/blockscoutcom/" rel="noreferrer" target="_blank" class="footer-social-icon" title='<%= gettext("Twitter") %>'>
->>>>>>> ec7190e5
+
+          
             <div class="footer-social-icon-container fontawesome-icon twitter"></div>
           </a>
           <%= if Application.get_env(:block_scout_web, :footer)[:telegram_link_enabled] && Application.get_env(:block_scout_web, :footer)[:telegram_link] do %>
