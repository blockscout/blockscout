<footer class="footer">
  <div class="footer-body container">
    <!-- Logo -->
    <div class="row footer-logo-row">
      <div class="col-md-12">
        <%= link to: webapp_url(@conn), class: "footer-brand" do %>
          <%= if logo_footer() do %>
            <img class="footer-logo" src="<%= static_path(@conn, logo_footer()) %>" alt="<%= subnetwork_title() %>" />
          <% end %>
          <%= if logo_text() do %>
            <span class="logo-text in-footer <%= unless logo_footer(), do: "no-logo" %>"> <%= logo_text() %> </span>
          <% end %>
        <% end %>
      </div>
    </div>

    <% other_explorers = other_explorers() %>
    <% col_size = if Enum.empty?(other_explorers), do: 3, else: 2 %>

    <div class="row">
      <div class="col-xs-12 col-lg-3">
        <p class="footer-info-text"><%= gettext("Blockscout is a tool for inspecting and analyzing EVM based blockchains. Blockchain explorer for the Celo Network.") %></p>
        <div class="footer-social-icons">
          <a href="<%= Application.get_env(:block_scout_web, :footer)[:github_link] %>" rel="noreferrer" target="_blank" class="footer-social-icon" title='<%= gettext("Github") %>'>
            <div class="footer-social-icon-container fontawesome-icon github"></div>
          </a>
          <a href="https://www.twitter.com/CeloOrg/" rel="noreferrer" target="_blank" class="footer-social-icon" title='<%= gettext("Twitter") %>'>
              <div class="footer-social-icon-container fontawesome-icon twitter"></div>
          </a>
        </div>
      </div>

      <div class="col-xs-12 col-md-4 col-lg-<%= col_size %> footer-list">
        <h3>BlockScout</h3>
        <ul>
          <li><a href="<%= issue_link(@conn) %>" rel="noreferrer" class="footer-link" target="_blank"><%= gettext("Submit an Issue") %></a></li>
          <li><a href="<%= Application.get_env(:block_scout_web, :footer)[:github_link] %>" rel="noreferrer" class="footer-link"><%= gettext("Contribute") %></a></li>
<<<<<<< HEAD
          <li><a href="<%= Application.get_env(:block_scout_web, :footer)[:chat_link] %>" rel="noreferrer" class="footer-link"><%= gettext("Chat") %></a></li>
          <li><a href="<%= Application.get_env(:block_scout_web, :footer)[:forum_link] %>" rel="noreferrer" class="footer-link"><%= gettext("Forum") %></a></li>
=======
          <li><a href="<%= Application.get_env(:block_scout_web, :footer)[:chat_link] %>" rel="noreferrer" class="footer-link"><%= gettext("Chat (#blockscout)") %></a></li>
          <%= if Application.get_env(:block_scout_web, :footer)[:enable_forum_link] do %>
            <li><a href="<%= Application.get_env(:block_scout_web, :footer)[:forum_link] %>" rel="noreferrer" class="footer-link"><%= gettext("Forum") %></a></li>
          <% end %>
>>>>>>> a1c0cf80
          <%= render BlockScoutWeb.LayoutView, "_add_chain_to_mm.html" %>
        </ul>
      </div>
      <% main_nets = main_nets(other_networks()) %>

      <%= unless Enum.empty?(main_nets) do %>
        <div class="col-xs-12 col-md-4 col-lg-<%= col_size %> footer-list">
          <h3><%= gettext("Main Networks") %></h3>
          <ul>
            <%= for %{title: title, url: url} <- main_nets do %>
              <li><a href="<%= url %>" rel="norefferer" class="footer-link"> <%= title %> </a></li>
            <% end %>
          </ul>
        </div>
      <% end %>

      <% test_nets = test_nets(other_networks()) %>

      <%= unless Enum.empty?(test_nets) do %>
        <div class="col-xs-12 col-md-4 col-lg-<%= col_size %> footer-list">
          <h3><%= gettext("Test Networks") %></h3>
          <ul>
            <%= for %{title: title, url: url} <- test_nets do %>
              <li><a href="<%= url %>" rel="noreferrer" class="footer-link"> <%= title %> </a></li>
            <% end %>
          </ul>
        </div>
      <% end %>

      <%= unless Enum.empty?(other_explorers) do %>
        <div class="col-xs-12 col-md-4 col-lg-<%= col_size %> footer-list">
          <h3><%= gettext("Other Explorers") %></h3>
          <ul>
            <%= for {name, url} <- other_explorers do %>
              <li><a href="<%= url %>" rel="noreferrer" class="footer-link"> <%= name %> </a></li>
            <% end %>
          </ul>
        </div>
      <% end %>
    </div>

    <% version = version() %>

    <%= unless ignore_version?(version) do %>
      <% release_link = release_link(version) %>
      <div>
        <%= gettext("Version") %>: <%= release_link %>
      </div>
    <% end %>
  </div>
</footer><|MERGE_RESOLUTION|>--- conflicted
+++ resolved
@@ -35,15 +35,10 @@
         <ul>
           <li><a href="<%= issue_link(@conn) %>" rel="noreferrer" class="footer-link" target="_blank"><%= gettext("Submit an Issue") %></a></li>
           <li><a href="<%= Application.get_env(:block_scout_web, :footer)[:github_link] %>" rel="noreferrer" class="footer-link"><%= gettext("Contribute") %></a></li>
-<<<<<<< HEAD
           <li><a href="<%= Application.get_env(:block_scout_web, :footer)[:chat_link] %>" rel="noreferrer" class="footer-link"><%= gettext("Chat") %></a></li>
-          <li><a href="<%= Application.get_env(:block_scout_web, :footer)[:forum_link] %>" rel="noreferrer" class="footer-link"><%= gettext("Forum") %></a></li>
-=======
-          <li><a href="<%= Application.get_env(:block_scout_web, :footer)[:chat_link] %>" rel="noreferrer" class="footer-link"><%= gettext("Chat (#blockscout)") %></a></li>
           <%= if Application.get_env(:block_scout_web, :footer)[:enable_forum_link] do %>
             <li><a href="<%= Application.get_env(:block_scout_web, :footer)[:forum_link] %>" rel="noreferrer" class="footer-link"><%= gettext("Forum") %></a></li>
           <% end %>
->>>>>>> a1c0cf80
           <%= render BlockScoutWeb.LayoutView, "_add_chain_to_mm.html" %>
         </ul>
       </div>
