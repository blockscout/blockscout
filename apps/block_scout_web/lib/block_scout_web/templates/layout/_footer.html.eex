<footer class="footer">
  <div class="footer-body container">
    <!-- Logo -->
    <div class="row footer-logo-row">
      <div class="col-md-12">
        <%= link to: webapp_url(@conn), class: "footer-brand" do %>
          <%= if logo_footer() do %>
            <img class="footer-logo" src="<%= static_path(@conn, logo_footer()) %>" alt="<%= subnetwork_title() %>" />
          <% end %>
          <%= if logo_text() do %>
            <span class="logo-text in-footer <%= unless logo_footer(), do: "no-logo" %>"> <%= logo_text() %> </span>
          <% end %>
        <% end %>
      </div>
    </div>

    <% other_explorers = other_explorers() %>
    <% col_size = if Enum.empty?(other_explorers), do: 3, else: 2 %>

    <div class="row">
      <div class="col-xs-12 col-lg-3">
        <p class="footer-info-text"><%= gettext("edeXa is The leading POS enabled and scalable blockchain network built for businesses with instant finality, low gas fees and high throughput.") %></p>
        <div class="footer-social-icons">
          <a href="https://twitter.com/edexablockchain" rel="noreferrer" target="_blank" class="footer-social-icon" title='<%= gettext("Twitter") %>'>
            <div class="footer-social-icon-container fontawesome-icon twitter"></div>
          </a>
          <a href="https://github.com/devEdexa" rel="noreferrer" target="_blank" class="footer-social-icon" title='<%= gettext("Github") %>'>
            <div class="footer-social-icon-container fontawesome-icon github"></div>
          </a>
         <!-- <a href="https://www.linkedin.com/company/edexablockchain/" rel="noreferrer" target="_blank" class="footer-social-icon" title='<%= gettext("LinkedIn") %>'>
            <div class="footer-social-icon-container fontawesome-icon linkedin"></div>
          </a> -->
        </div>
      </div>

<<<<<<< HEAD

=======
      <div class="col-xs-12 col-md-4 col-lg-<%= col_size %> footer-list">
        <h3>BlockScout</h3>
        <ul>
          <li><a href="<%= issue_link(@conn) %>" rel="noreferrer" class="footer-link" target="_blank"><%= gettext("Submit an Issue") %></a></li>
          <li><a href="<%= Application.get_env(:block_scout_web, :footer)[:github_link] %>" rel="noreferrer" class="footer-link"><%= gettext("Contribute") %></a></li>
          <li><a href="<%= Application.get_env(:block_scout_web, :footer)[:chat_link] %>" rel="noreferrer" class="footer-link"><%= gettext("Chat (#blockscout)") %></a></li>
          <%= if Application.get_env(:block_scout_web, :footer)[:enable_forum_link] do %>
            <li><a href="<%= Application.get_env(:block_scout_web, :footer)[:forum_link] %>" rel="noreferrer" class="footer-link"><%= gettext("Forum") %></a></li>
          <% end %>
          <%= render BlockScoutWeb.LayoutView, "_add_chain_to_mm.html" %>
        </ul>
      </div>
>>>>>>> 1b621c72
      <% main_nets = main_nets(other_networks()) %>

      <%= unless Enum.empty?(main_nets) do %>
        <div class="col-xs-12 col-md-4 col-lg-<%= col_size %> footer-list">
          <h3><%= gettext("Main Networks") %></h3>
          <ul>
            <%= for %{title: title, url: url} <- main_nets do %>
              <li><a href="<%= url %>" rel="norefferer" class="footer-link"> <%= title %> </a></li>
            <% end %>
          </ul>
        </div>
      <% end %>

      <% test_nets = test_nets(other_networks()) %>

      <%= unless Enum.empty?(test_nets) do %>
        <div class="col-xs-12 col-md-4 col-lg-<%= col_size %> footer-list">
          <h3><%= gettext("Test Networks") %></h3>
          <ul>
            <%= for %{title: title, url: url} <- test_nets do %>
              <li><a href="<%= url %>" rel="noreferrer" class="footer-link"> <%= title %> </a></li>
            <% end %>
          </ul>
        </div>
      <% end %>

      <%= unless Enum.empty?(other_explorers) do %>
        <div class="col-xs-12 col-md-4 col-lg-<%= col_size %> footer-list">
          <h3><%= gettext("Other Explorers") %></h3>
          <ul>
            <%= for {name, url} <- other_explorers do %>
              <li><a href="<%= url %>" rel="noreferrer" class="footer-link"> <%= name %> </a></li>
            <% end %>
          </ul>
        </div>
      <% end %>
    </div>

    <% version = version() %>

    <%= unless ignore_version?(version) do %>
      <% release_link = release_link(version) %>
      <div>
        <!-- <%= gettext("Version") %>: <%= release_link || 0.1 %> -->
      </div>
    <% end %>
  </div>
</footer><|MERGE_RESOLUTION|>--- conflicted
+++ resolved
@@ -33,22 +33,6 @@
         </div>
       </div>
 
-<<<<<<< HEAD
-
-=======
-      <div class="col-xs-12 col-md-4 col-lg-<%= col_size %> footer-list">
-        <h3>BlockScout</h3>
-        <ul>
-          <li><a href="<%= issue_link(@conn) %>" rel="noreferrer" class="footer-link" target="_blank"><%= gettext("Submit an Issue") %></a></li>
-          <li><a href="<%= Application.get_env(:block_scout_web, :footer)[:github_link] %>" rel="noreferrer" class="footer-link"><%= gettext("Contribute") %></a></li>
-          <li><a href="<%= Application.get_env(:block_scout_web, :footer)[:chat_link] %>" rel="noreferrer" class="footer-link"><%= gettext("Chat (#blockscout)") %></a></li>
-          <%= if Application.get_env(:block_scout_web, :footer)[:enable_forum_link] do %>
-            <li><a href="<%= Application.get_env(:block_scout_web, :footer)[:forum_link] %>" rel="noreferrer" class="footer-link"><%= gettext("Forum") %></a></li>
-          <% end %>
-          <%= render BlockScoutWeb.LayoutView, "_add_chain_to_mm.html" %>
-        </ul>
-      </div>
->>>>>>> 1b621c72
       <% main_nets = main_nets(other_networks()) %>
 
       <%= unless Enum.empty?(main_nets) do %>
