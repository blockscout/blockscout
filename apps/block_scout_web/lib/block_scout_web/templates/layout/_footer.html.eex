<footer class="footer">
  <div class="footer-body container">
    <div class="row">
      <div class="col-md-4">
        <%= link to: chain_path(@conn, :show), class: "footer-brand" do %>
          <img class="footer-logo" src="<%= logo() %>" alt="<%= subnetwork_title() %>" />
        <% end %>
      </div>
      <div class="col-md-5">
      </div>

      <div class="col-md-3">
        <div class="icon-links icon-links-primary footer-social-icons">
          <a href="https://github.com/poanetwork/blockscout" rel="noreferrer" target="_blank" class="icon-link" data-toggle="tooltip" data-placement="top" title="<%= gettext("Github") %>">
            <i class="fab fa-github"></i>
          </a>
          <a href="https://www.twitter.com/_blockscout/" rel="noreferrer" target="_blank" class="icon-link" data-toggle="tooltip" data-placement="top" title="<%= gettext("Twitter") %>">
            <i class="fab fa-twitter"></i>
          </a>
<<<<<<< HEAD
          <a href="http://t.me/poa_network" rel="noreferrer" target="_blank" class="icon-link" data-toggle="tooltip" data-placement="top" title="<%= gettext("Telegram") %>">
=======
          <a href="https://t.me/poa_network" rel="noreferrer" target="_blank" class="icon-link" data-toggle="tooltip" data-placement="top" title="<%= gettext("Telegram") %>">
>>>>>>> 4862f9dd
            <i class="fab fa-telegram-plane"></i>
          </a>
        </div>
      </div>
    </div>

    <div class="row footer-info">
      <div class="col-12">
        <%= gettext("Blockscout is a tool for inspecting and analyzing EVM based blockchains. Blockchain explorer for Ethereum Networks.") %>
      </div>
    </div>

    <% other_explorers = other_explorers() %>

    <% col_size = if Enum.empty?(other_explorers), do: 4, else: 3 %>

    <div class="row">
      <div class="col-md-<%= col_size %> footer-list">
        <h3>BlockScout</h3>
        <hr>
        <ul>
          <li><a href="<%= issue_link(@conn) %>" rel="noreferrer" class="footer-link" target="_blank"><%= gettext("Submit an Issue") %></a></li>
          <li><a href="https://github.com/poanetwork/blockscout" rel="noreferrer" class="footer-link"><%= gettext("Contribute") %></a></li>
          <li><a href="https://gitter.im/poanetwork/blockscout" rel="noreferrer" class="footer-link"><%= gettext("Chat") %></a></li>
          <li><a href="https://forum.poa.network/c/blockscout" rel="noreferrer" class="footer-link"><%= gettext("Support") %></a></li>
        </ul>
      </div>
      <% main_nets = main_nets() %>

      <%= unless Enum.empty?(main_nets) do %>
        <div class="col-md-<%= col_size %> footer-list">
          <h3><%= gettext("Main Networks") %></h3>
          <hr>
          <ul>
            <%= for %{title: title, url: url} <- main_nets do %>
              <li><a href="<%= url%>" rel="norefferer" class="footer-link"> <%= title %> </a></li>
            <% end %>
          </ul>
        </div>
      <% end %>

      <% test_nets = test_nets() %>

      <%= unless Enum.empty?(test_nets) do %>
        <div class="col-md-<%= col_size %> footer-list">
          <h3><%= gettext("Test Networks") %></h3>
          <hr>
          <ul>
            <%= for %{title: title, url: url} <- test_nets do %>
              <li><a href="<%= url%>" rel="noreferrer" class="footer-link"> <%= title %> </a></li>
            <% end %>
          </ul>
        </div>
      <% end %>


      <%= unless Enum.empty?(other_explorers) do %>
        <div class="col-md-<%= col_size %> footer-list">
          <h3><%= gettext("Other Explorers") %></h3>
          <hr>
          <ul>
            <%= for {name, url} <- other_explorers do %>
              <li><a href="<%= url%>" rel="noreferrer" class="footer-link"> <%= name %> </a></li>
            <% end %>
          </ul>
        </div>
      <% end %>
    </div>

    <% version = version() %>

    <%= unless ignore_version?(version) do %>
      <% release_link = release_link(version) %>
      <div>
        <%= gettext("Version") %>: <%= release_link %>
      </div>
    <% end %>
  </div>
</footer>

<!-- Matomo -->
<script type="text/javascript">
  var _paq = _paq || [];
  /* tracker methods like "setCustomDimension" should be called before "trackPageView" */
  _paq.push(['trackPageView']);
  _paq.push(['enableLinkTracking']);
  (function() {
    var u="https://blockscout.matomo.cloud/";
    _paq.push(['setTrackerUrl', u+'piwik.php']);
    _paq.push(['setSiteId', '1']);
    var d=document, g=d.createElement('script'), s=d.getElementsByTagName('script')[0];
    g.type='text/javascript'; g.async=true; g.defer=true; g.src=u+'piwik.js'; s.parentNode.insertBefore(g,s);
  })();
</script>
<!-- End Matomo Code --><|MERGE_RESOLUTION|>--- conflicted
+++ resolved
@@ -17,11 +17,7 @@
           <a href="https://www.twitter.com/_blockscout/" rel="noreferrer" target="_blank" class="icon-link" data-toggle="tooltip" data-placement="top" title="<%= gettext("Twitter") %>">
             <i class="fab fa-twitter"></i>
           </a>
-<<<<<<< HEAD
-          <a href="http://t.me/poa_network" rel="noreferrer" target="_blank" class="icon-link" data-toggle="tooltip" data-placement="top" title="<%= gettext("Telegram") %>">
-=======
           <a href="https://t.me/poa_network" rel="noreferrer" target="_blank" class="icon-link" data-toggle="tooltip" data-placement="top" title="<%= gettext("Telegram") %>">
->>>>>>> 4862f9dd
             <i class="fab fa-telegram-plane"></i>
           </a>
         </div>
