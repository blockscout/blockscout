<!DOCTYPE html>
<html lang="en-US">
  <head>
    <meta charset="utf-8">
    <meta http-equiv="X-UA-Compatible" content="IE=edge">
    <meta name="viewport" content="width=device-width, initial-scale=1">

    <%= case @view_module do %>
      <% Elixir.BlockScoutWeb.ChainView -> %>
        <link rel="stylesheet" href="<%= static_path(@conn, "/css/main-page.css") %>">
        <link rel="preload" href="<%= static_path(@conn, "/js/chain.js") %>" as="script">
        <link rel="preload" href="<%= static_path(@conn, "/js/chart-loader.js") %>" as="script">
        <link rel="preload" href="<%= static_path(@conn, "/js/token-transfers-toggle.js") %>" as="script">
      <% _ -> %>
        <link rel="stylesheet" href="<%= static_path(@conn, "/css/app.css") %>">
    <% end %>
    <link rel="preload" href="<%= static_path(@conn, "/js/autocomplete.js") %>" as="script">
    <link rel="preload" href="<%= static_path(@conn, "/images/icons/fontawesome/github.svg") %>" as="image" crossorigin>
    <link rel="preload" href="<%= static_path(@conn, "/images/icons/fontawesome/twitter.svg") %>" as="image" crossorigin>
    <link rel="preload" href="<%= static_path(@conn, "/images/icons/fontawesome/telegram.svg") %>" as="image" crossorigin>
    <link rel="preload" href="<%= static_path(@conn, "/images/icons/fontawesome/bar-chart.svg") %>" as="image" crossorigin>
    <link rel="preload" href="<%= static_path(@conn, "/images/icons/fontawesome/info-circle.svg") %>" as="image" crossorigin>
    <link rel="preload" href="<%= static_path(@conn, "/images/icons/fontawesome/tag.svg") %>" as="image" crossorigin>
    <link rel="preload" href="<%= static_path(@conn, "/css/non-critical.css") %>" as="style" onload="this.onload=null;this.rel='stylesheet'">
    <link rel="stylesheet" href="<%= static_path(@conn, "/css/non-critical.css") %>">
    <%= render_existing(@view_module, "styles.html", assigns) %>

    <link rel="apple-touch-icon" sizes="180x180" href="<%= static_path(@conn, "/apple-touch-icon.png") %>">
    <link rel="icon" type="image/png" sizes="32x32" href="<%= static_path(@conn, "/images/favicon-32x32.png") %>">
    <link rel="icon" type="image/png" sizes="16x16" href="<%= static_path(@conn, "/images/favicon-16x16.png") %>">
    <link rel="manifest" href="<%= static_path(@conn, "/manifest.webmanifest") %>">
    <link rel="mask-icon" href="<%= static_path(@conn, "/safari-pinned-tab.svg") %>" color="#5bbad5">
    <link rel="shortcut icon" type='image/x-icon' href="<%= static_path(@conn, "/images/favicon.ico") %>">
    <link rel="stylesheet" href="https://fonts.googleapis.com/icon?family=Material+Icons">
    <meta name="msapplication-TileColor" content="#7dd79f">
    <meta name="msapplication-config" content="<%= static_path(@conn, "/browserconfig.xml") %>">
    <meta name="theme-color" content="#ffffff">

    <%= render_existing(@view_module, "_metatags.html", assigns) || render("_default_title.html") %>

    <script defer data-cfasync="false">
      window.localized = {
        'Blocks Indexed': '<%= gettext("Blocks Indexed") %>',
        'Block Processing': '<%= gettext("Block Proposed, awaiting import...") %>',
        'Indexing Tokens': '<%= gettext("Indexing Tokens") %>',
        'Less than': '<%= gettext("Less than") %>',
        'Market Cap': '<%= gettext("Market Cap") %>',
        'Price': '<%= gettext("Price") %>',
        'Ether': '<%= gettext("CELO") %>',
        'Tx/day': '<%= gettext("Tx/day") %>'
      }
      // make analytics key variable accessible from js files
      window.ANALYTICS_KEY = '<%= segment_key() %>'
    </script>
  </head>

  <body
    data-network-path="<%= network_path() %>"
    data-chain-id="<%= chain_id() %>"
    data-subnetwork="<%= subnetwork() %>"
    data-coin-name="<%= coin_name() %>"
    data-json-rpc="<%= json_rpc() %>"
  >
    <script defer data-cfasync="false">
      function applyDarkMode() {
        if (localStorage.getItem("current-color-mode") === "dark") {
          document.body.className += " " + "dark-theme-applied";
          document.body.style.backgroundColor = "#1c1d31";
        }
      }
      window.onload = applyDarkMode()
    </script>
    <script defer data-cfasync="false">
      if (localStorage.getItem("current-color-mode") === "dark") {
        if (document.getElementById("top-navbar")) {
          document.getElementById("top-navbar").style.backgroundColor = "#282945";
        }
        if (document.getElementById("navbar-logo")) {
          document.getElementById("navbar-logo").style.filter = "brightness(0) invert(1)";
        }
        let modeChanger = document.getElementById("dark-mode-changer");
        if (modeChanger) {
          modeChanger.className += " " + "dark-mode-changer--dark";
        }
      }
    </script>
    <script defer data-cfasync="false">
      if (localStorage.getItem("current-color-mode") === "dark") {
        const search = document.getElementById("main-search-autocomplete")
        const searchMobile = document.getElementById("main-search-autocomplete-mobile")
            if (search && search.style) {
          search.style.backgroundColor = "#22223a";
              search.style.borderColor = "#22223a";
        }
        if (searchMobile && searchMobile.style) {
          searchMobile.style.backgroundColor = "#22223a";
          searchMobile.style.borderColor = "#22223a";
        }
      }
    </script>
    <% raw_dark_forest_addresses_0_4 = CustomContractsHelpers.get_raw_custom_addresses_list(:dark_forest_addresses) || "" %>
    <% raw_dark_forest_addresses_0_5 = CustomContractsHelpers.get_raw_custom_addresses_list(:dark_forest_addresses_v_0_5) || "" %>
    <% raw_dark_forest_addresses_0_6 = CustomContractsHelpers.get_raw_custom_addresses_list(:dark_forest_addresses_v_0_6) || "" %>
    <% raw_dark_forest_addresses_0_6_r2 = CustomContractsHelpers.get_raw_custom_addresses_list(:dark_forest_addresses_v_0_6_r2) || "" %>
    <% raw_dark_forest_addresses = raw_dark_forest_addresses_0_4 %>
    <% raw_dark_forest_addresses = if raw_dark_forest_addresses_0_5 !== "", do: raw_dark_forest_addresses <> "," <> raw_dark_forest_addresses_0_5, else: raw_dark_forest_addresses %>
    <% raw_dark_forest_addresses = if raw_dark_forest_addresses_0_6 !== "", do: raw_dark_forest_addresses <> "," <> raw_dark_forest_addresses_0_6, else: raw_dark_forest_addresses %>
    <% raw_dark_forest_addresses = if raw_dark_forest_addresses_0_6_r2 !== "", do: raw_dark_forest_addresses <> "," <> raw_dark_forest_addresses_0_6_r2, else: raw_dark_forest_addresses %>

    <% raw_circles_addresses = CustomContractsHelpers.get_raw_custom_addresses_list(:circles_addresses) %>
    <%= cond do %>
      <% (
        @view_module == Elixir.BlockScoutWeb.TransactionInternalTransactionView ||
        @view_module == Elixir.BlockScoutWeb.TransactionLogView ||
        @view_module == Elixir.BlockScoutWeb.TransactionRawTraceView ||
        @view_module == Elixir.BlockScoutWeb.TransactionTokenTransferView
      ) -> %>
        <% to_address = @transaction && @transaction.to_address && "0x" <> Base.encode16(@transaction.to_address.hash.bytes, case: :lower) %>
        <% {:ok, created_from_address} = if @transaction.to_address_hash, do: Chain.hash_to_address(@transaction.to_address_hash), else: {:ok, nil} %>
        <% created_from_address_hash_str = if from_address_hash(created_from_address), do: "0x" <> Base.encode16(from_address_hash(created_from_address).bytes, case: :lower), else: nil %>
        <script>
          function applyCustomMode() {
            applyCustomTheme("<%= raw_dark_forest_addresses %>", "dark-forest-theme-applied")
            applyCustomTheme("<%= raw_circles_addresses %>", "circles-theme-applied")
          }
          function applyCustomTheme(contractAddressHashesRaw, customClass) {
            if (contractAddressHashesRaw !== "") {
              const contractAddressHashes = contractAddressHashesRaw.split(',').map(hash => hash.toLowerCase())
              const to_address = "<%= to_address %>"
              const created_from_address_hash_str = "<%= created_from_address_hash_str %>"

              contractAddressHashes.forEach(contractAddressHash => {
                if (contractAddressHash == to_address) {
                  document.body.className += " " + customClass;
                  return;
                } else if (contractAddressHash == created_from_address_hash_str) {
                  document.body.className += " " + customClass;
                  return;
                }
              })
            }

          }

          window.onload = applyCustomMode()
        </script>
      <% (
        @view_module == Elixir.BlockScoutWeb.AddressTransactionView ||
        @view_module == Elixir.BlockScoutWeb.AddressTokenTransferView ||
        @view_module == Elixir.BlockScoutWeb.AddressTokenView ||
        @view_module == Elixir.BlockScoutWeb.AddressInternalTransactionView ||
        @view_module == Elixir.BlockScoutWeb.AddressCoinBalanceView ||
        @view_module == Elixir.BlockScoutWeb.AddressLogsView ||
        @view_module == Elixir.BlockScoutWeb.AddressValidationView ||
        @view_module == Elixir.BlockScoutWeb.AddressContractView ||
        @view_module == Elixir.BlockScoutWeb.AddressReadContractView ||
        @view_module == Elixir.BlockScoutWeb.AddressReadProxyView ||
        @view_module == Elixir.BlockScoutWeb.AddressWriteContractView ||
        @view_module == Elixir.BlockScoutWeb.AddressWriteProxyView
      ) -> %>
        <% created_from_address = if @address && from_address_hash(@address), do: "0x" <> Base.encode16(from_address_hash(@address).bytes, case: :lower), else: nil %>
        <script>
          function applyCustomMode() {
            applyCustomTheme("<%= raw_dark_forest_addresses %>", "dark-forest-theme-applied")
            applyCustomTheme("<%= raw_circles_addresses %>", "circles-theme-applied")
          }
          function applyCustomTheme(contractAddressHashesRaw, customClass) {
            if (contractAddressHashesRaw !== "") {
              const contractAddressHashes = contractAddressHashesRaw.split(',').map(hash => hash.toLowerCase())
              const created_from_address = "<%= created_from_address %>"
              contractAddressHashes.forEach(contractAddressHash => {
                if (window.location.pathname.toLowerCase().includes(contractAddressHash)) {
                  document.body.className += " " + customClass;
                  return;
                } else if (contractAddressHash == created_from_address) {
                  document.body.className += " " + customClass;
                  return;
                }
              })
            }
          }

          window.onload = applyCustomMode()
        </script>
      <% (
        @view_module == Elixir.BlockScoutWeb.Tokens.TransferView ||
        @view_module == Elixir.BlockScoutWeb.Tokens.ReadContractView ||
        @view_module == Elixir.BlockScoutWeb.Tokens.HolderView ||
        @view_module == Elixir.BlockScoutWeb.Tokens.Instance.TransferView ||
        @view_module == Elixir.BlockScoutWeb.Tokens.Instance.MetadataView ||
        @view_module == Elixir.BlockScoutWeb.PageNotFoundView
      ) -> %>
        <% {:ok, created_from_address} = if @token && @token.contract_address_hash, do: Chain.hash_to_address(@token.contract_address_hash), else: {:ok, nil} %>
        <% created_from_address_hash = if from_address_hash(created_from_address), do: "0x" <> Base.encode16(from_address_hash(created_from_address).bytes, case: :lower), else: nil %>
        <script>
          function applyCustomMode() {
            applyCustomTheme("<%= raw_dark_forest_addresses %>", "dark-forest-theme-applied")
            applyCustomTheme("<%= raw_circles_addresses %>", "circles-theme-applied")
          }
          function applyCustomTheme(contractAddressHashesRaw, customClass) {
            if (contractAddressHashesRaw !== "") {
              const contractAddressHashes = contractAddressHashesRaw.split(',').map(hash => hash.toLowerCase())
              const created_from_address_hash = "<%= created_from_address_hash %>"
              contractAddressHashes.forEach(contractAddressHash => {
                if (window.location.pathname.toLowerCase().includes(contractAddressHash)) {
                  document.body.className += " " + customClass;
                  return;
                } else if (contractAddressHash == created_from_address_hash) {
                  document.body.className += " " + customClass;
                  return;
                }
              })
            }
          }

          window.onload = applyCustomMode()
        </script>
      <% true -> %>
        <%= nil %>
    <% end %>
    <div class="layout-container">
      <% show_maintenance_alert = Application.get_env(:block_scout_web, BlockScoutWeb.Chain)[:show_maintenance_alert] %>
      <%= if show_maintenance_alert do %>
        <div class="alert alert-warning text-center mb-0 p-3" data-selector="indexed-status">
          <%= raw(System.get_env("MAINTENANCE_ALERT_MESSAGE")) %>
        </div>
      <% end %>
      <%= if not Explorer.Chain.finished_indexing?() do %>
        <div class="alert alert-warning text-center mb-0 p-3" data-selector="indexed-status">
          <%= render BlockScoutWeb.CommonComponentsView, "_loading_spinner.html" %>
          <span data-indexed-ratio="<%=Explorer.Chain.indexed_ratio() %>"></span>
          <%= gettext("- We're indexing this chain right now. Some of the counts may be inaccurate.") %>
        </div>
      <% end %>

      <% campaign_data = BlockScoutWeb.CampaignBannerCache.get_campaign_data() %>
      <%= for banner <- campaign_data do %>
        <%= render BlockScoutWeb.LayoutView, "_campaign_banner.html", banner %>
      <% end %>

      <%= render BlockScoutWeb.LayoutView, "_cookie_banner.html", assigns %>
      <%= render BlockScoutWeb.LayoutView, "_topnav.html", assigns %>

      <main class="pt pt-5">
        <p class="alert alert-info" role="alert"><%= get_flash(@conn, :info) %></p>
        <p class="alert alert-danger" role="alert"><%= get_flash(@conn, :error) %></p>
        <%= @inner_content %>
      </main>
      <%= render BlockScoutWeb.LayoutView, "_footer.html", assigns %>
    </div>
    <%= if (
      @view_module != Elixir.BlockScoutWeb.ChainView &&
      @view_module != Elixir.BlockScoutWeb.BlockView &&
      @view_module != Elixir.BlockScoutWeb.BlockTransactionView &&
      @view_module != Elixir.BlockScoutWeb.AddressView &&
      @view_module != Elixir.BlockScoutWeb.TokensView &&
      @view_module != Elixir.BlockScoutWeb.TransactionView &&
      @view_module != Elixir.BlockScoutWeb.PendingTransactionView &&
      @view_module != Elixir.BlockScoutWeb.TransactionInternalTransactionView &&
      @view_module != Elixir.BlockScoutWeb.TransactionLogView &&
      @view_module != Elixir.BlockScoutWeb.TransactionRawTraceView &&
      @view_module != Elixir.BlockScoutWeb.TransactionTokenTransferView &&
      @view_module != Elixir.BlockScoutWeb.AddressTransactionView &&
      @view_module != Elixir.BlockScoutWeb.AddressTokenTransferView &&
      @view_module != Elixir.BlockScoutWeb.AddressTokenView &&
      @view_module != Elixir.BlockScoutWeb.AddressInternalTransactionView &&
      @view_module != Elixir.BlockScoutWeb.AddressCoinBalanceView &&
      @view_module != Elixir.BlockScoutWeb.AddressLogsView &&
      @view_module != Elixir.BlockScoutWeb.AddressValidationView &&
      @view_module != Elixir.BlockScoutWeb.AddressSignedView &&
      @view_module != Elixir.BlockScoutWeb.AddressCeloView &&
      @view_module != Elixir.BlockScoutWeb.AddressContractView &&
      @view_module != Elixir.BlockScoutWeb.AddressContractVerificationView &&
      @view_module != Elixir.BlockScoutWeb.AddressContractVerificationViaJsonView &&
      @view_module != Elixir.BlockScoutWeb.AddressContractVerificationViaFlattenedCodeView &&
      @view_module != Elixir.BlockScoutWeb.AddressContractVerificationVyperView &&
      @view_module != Elixir.BlockScoutWeb.AddressReadContractView &&
      @view_module != Elixir.BlockScoutWeb.AddressReadProxyView &&
      @view_module != Elixir.BlockScoutWeb.AddressWriteContractView &&
      @view_module != Elixir.BlockScoutWeb.AddressWriteProxyView &&
      @view_module != Elixir.BlockScoutWeb.Tokens.TransferView &&
      @view_module != Elixir.BlockScoutWeb.Tokens.ContractView &&
      @view_module != Elixir.BlockScoutWeb.Tokens.HolderView &&
      @view_module != Elixir.BlockScoutWeb.Tokens.InventoryView &&
      @view_module != Elixir.BlockScoutWeb.Tokens.InstanceView &&
      @view_module != Elixir.BlockScoutWeb.Tokens.Instance.MetadataView &&
      @view_module != Elixir.BlockScoutWeb.Tokens.Instance.OverviewView &&
      @view_module != Elixir.BlockScoutWeb.Tokens.Instance.TransferView &&
      @view_module != Elixir.BlockScoutWeb.APIDocsView &&
      @view_module != Elixir.BlockScoutWeb.Admin.DashboardView &&
      @view_module != Elixir.BlockScoutWeb.SearchView &&
      @view_module != Elixir.BlockScoutWeb.AddressContractVerificationViaStandardJsonInputView &&
<<<<<<< HEAD
      @view_module != Elixir.BlockScoutWeb.BlockEpochTransactionView &&
      @view_module != Elixir.BlockScoutWeb.StakesView &&
      @view_module != Elixir.BlockScoutWeb.AddressEpochTransactionView
=======
      @view_module != Elixir.BlockScoutWeb.AddressContractVerificationViaMultiPartFilesView &&
      @view_module != Elixir.BlockScoutWeb.StakesView
>>>>>>> d65140ea
    ) do %>
      <script defer data-cfasync="false" src="<%= static_path(@conn, "/js/app.js") %>"></script>
    <% end %>
    <%=
      for status <- ["error", "warning", "success", "question"] do
        render BlockScoutWeb.CommonComponentsView, "_modal_status.html", status: status
      end
    %>
    <%= render_existing(@view_module, "scripts.html", assigns) %>
    <%= if @view_module == Elixir.BlockScoutWeb.ChainView do %>
      <script defer data-cfasync="false" src="<%= static_path(@conn, "/js/chain.js") %>"></script>
      <script defer data-cfasync="false" src="<%= static_path(@conn, "/js/chart-loader.js") %>"></script>
      <script defer data-cfasync="false" src="<%= static_path(@conn, "/js/token-transfers-toggle.js") %>"></script>
    <% end %>
    <script defer src="<%= static_path(@conn, "/js/autocomplete.js") %>"></script>
    <%= if @view_module in [Elixir.BlockScoutWeb.AddressContractVerificationView, Elixir.BlockScoutWeb.AddressContractVerificationVyperView, Elixir.BlockScoutWeb.AddressContractVerificationViaFlattenedCodeView, Elixir.BlockScoutWeb.AddressContractVerificationViaMultiPartFilesView, Elixir.BlockScoutWeb.AddressContractVerificationViaJsonView, Elixir.BlockScoutWeb.AddressContractVerificationViaStandardJsonInputView] do %>
      <script defer data-cfasync="false" src="<%= static_path(@conn, "/js/verification-form.js") %>"></script>
    <% end %>
    <%= if @view_module in [Elixir.BlockScoutWeb.AddressContractVerificationViaMultiPartFilesView, Elixir.BlockScoutWeb.AddressContractVerificationViaJsonView, Elixir.BlockScoutWeb.AddressContractVerificationViaStandardJsonInputView] do %>
      <script defer data-cfasync="false" src="<%= static_path(@conn, "/js/dropzone.js") %>"></script>
    <% end %>
  </body>
</html><|MERGE_RESOLUTION|>--- conflicted
+++ resolved
@@ -290,14 +290,10 @@
       @view_module != Elixir.BlockScoutWeb.Admin.DashboardView &&
       @view_module != Elixir.BlockScoutWeb.SearchView &&
       @view_module != Elixir.BlockScoutWeb.AddressContractVerificationViaStandardJsonInputView &&
-<<<<<<< HEAD
+      @view_module != Elixir.BlockScoutWeb.AddressContractVerificationViaMultiPartFilesView &&
       @view_module != Elixir.BlockScoutWeb.BlockEpochTransactionView &&
       @view_module != Elixir.BlockScoutWeb.StakesView &&
       @view_module != Elixir.BlockScoutWeb.AddressEpochTransactionView
-=======
-      @view_module != Elixir.BlockScoutWeb.AddressContractVerificationViaMultiPartFilesView &&
-      @view_module != Elixir.BlockScoutWeb.StakesView
->>>>>>> d65140ea
     ) do %>
       <script defer data-cfasync="false" src="<%= static_path(@conn, "/js/app.js") %>"></script>
     <% end %>
