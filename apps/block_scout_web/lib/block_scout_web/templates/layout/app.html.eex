--- conflicted
+++ resolved
@@ -39,13 +39,8 @@
     <script defer data-cfasync="false">
       window.localized = {
         'Blocks Indexed': '<%= gettext("Blocks Indexed") %>',
-<<<<<<< HEAD
         'Block Processing': '<%= gettext("Block Proposed, awaiting import...") %>',
-        'Indexing Internal Transactions': '<%= gettext("Indexing Internal Transactions") %>',
-=======
-        'Block Processing': '<%= gettext("Block Mined, awaiting import...") %>',
         'Blocks With Internal Transactions Indexed': '<%= gettext("Blocks With Internal Transactions Indexed") %>',
->>>>>>> 8e279b58
         'Less than': '<%= gettext("Less than") %>',
         'Market Cap': '<%= gettext("Market Cap") %>',
         'Price': '<%= gettext("Price") %>',
