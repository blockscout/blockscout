<!DOCTYPE html>
<html lang="en-US">
  <head>
    <meta charset="utf-8">
    <meta http-equiv="X-UA-Compatible" content="IE=edge">
    <meta name="viewport" content="width=device-width, initial-scale=1">

    <%= case @view_module do %>
      <% Elixir.BlockScoutWeb.ChainView -> %>
        <link rel="stylesheet" href="<%= static_path(@conn, "/css/main-page.css") %>">
        <link rel="preload" href="<%= static_path(@conn, "/js/chain.js") %>" as="script">
        <link rel="preload" href="<%= static_path(@conn, "/js/chart-loader.js") %>" as="script">
        <link rel="preload" href="<%= static_path(@conn, "/js/token-transfers-toggle.js") %>" as="script">
      <% Elixir.BlockScoutWeb.StakesView -> %>
        <link rel="stylesheet" href="<%= static_path(@conn, "/css/staking.css") %>">
        <link rel="stylesheet" href="<%= static_path(@conn, "/css/app.css") %>">
      <% _ -> %>
        <link rel="stylesheet" href="<%= static_path(@conn, "/css/app.css") %>">
    <% end %>
    <link rel="preload" href="<%= static_path(@conn, "/js/autocomplete.js") %>" as="script">
    <link rel="preload" href="<%= static_path(@conn, "/images/icons/fontawesome/github.svg") %>" as="image" crossorigin>
    <link rel="preload" href="<%= static_path(@conn, "/images/icons/fontawesome/twitter.svg") %>" as="image" crossorigin>
    <link rel="preload" href="<%= static_path(@conn, "/images/icons/fontawesome/telegram.svg") %>" as="image" crossorigin>
    <link rel="preload" href="<%= static_path(@conn, "/images/icons/fontawesome/bar-chart.svg") %>" as="image" crossorigin>
    <link rel="preload" href="<%= static_path(@conn, "/images/icons/fontawesome/info-circle.svg") %>" as="image" crossorigin>
    <link rel="preload" href="<%= static_path(@conn, "/images/icons/fontawesome/tag.svg") %>" as="image" crossorigin>
    <link rel="preload" href="<%= static_path(@conn, "/css/non-critical.css") %>" as="style" onload="this.onload=null;this.rel='stylesheet'">
    <link rel="stylesheet" href="<%= static_path(@conn, "/css/non-critical.css") %>">
    <%= render_existing(@view_module, "styles.html", assigns) %>

    <link rel="apple-touch-icon" sizes="180x180" href="<%= static_path(@conn, "/apple-touch-icon.png") %>">
    <link rel="icon" type="image/png" sizes="32x32" href="<%= static_path(@conn, "/images/favicon-32x32.png") %>">
    <link rel="icon" type="image/png" sizes="16x16" href="<%= static_path(@conn, "/images/favicon-16x16.png") %>">
    <link rel="manifest" href="<%= static_path(@conn, "/manifest.webmanifest") %>">
    <link rel="mask-icon" href="<%= static_path(@conn, "/safari-pinned-tab.svg") %>" color="#5bbad5">
    <link rel="shortcut icon" type='image/x-icon' href="<%= static_path(@conn, "/images/favicon.ico") %>">
    <link rel="stylesheet" href="https://fonts.googleapis.com/icon?family=Material+Icons">
    <meta name="msapplication-TileColor" content="#7dd79f">
    <meta name="msapplication-config" content="<%= static_path(@conn, "/browserconfig.xml") %>">
    <meta name="theme-color" content="#ffffff">

    <%= render_existing(@view_module, "_metatags.html", assigns) || render("_default_title.html") %>

    <script defer data-cfasync="false">
      window.localized = {
        'Blocks Indexed': '<%= gettext("Blocks Indexed") %>',
        'Block Processing': '<%= gettext("Block Proposed, awaiting import...") %>',
        'Indexing Tokens': '<%= gettext("Indexing Tokens") %>',
        'Less than': '<%= gettext("Less than") %>',
        'Market Cap': '<%= gettext("Market Cap") %>',
        'Price': '<%= gettext("Price") %>',
        'Ether': '<%= gettext("CELO") %>',
        'Tx/day': '<%= gettext("Tx/day") %>'
      }
      // make analytics key variable accessible from js files
      window.ANALYTICS_KEY = '<%= segment_key() %>'
    </script>
  </head>

<<<<<<< HEAD
  <body
    data-network-path="<%= network_path() %>"
    data-chain-id="<%= chain_id() %>"
    data-subnetwork="<%= subnetwork() %>"
    data-coin-name="<%= coin_name() %>"
    data-json-rpc="<%= json_rpc() %>"
  >
=======
  <body>
    <script defer data-cfasync="false">
      function applyDarkMode() {
        if (localStorage.getItem("current-color-mode") === "dark") {
          document.body.className += " " + "dark-theme-applied";
          document.body.style.backgroundColor = "#1c1d31";
        }
      }
      window.onload = applyDarkMode()
    </script>
    <script defer data-cfasync="false">
      if (localStorage.getItem("current-color-mode") === "dark") {
        document.getElementById("top-navbar").style.backgroundColor = "#282945";
        document.getElementById("navbar-logo").style.filter = "brightness(0) invert(1)";
        let modeChanger = document.getElementById("dark-mode-changer");
        modeChanger.className += " " + "dark-mode-changer--dark";
      }
    </script>
    <script defer data-cfasync="false">
      if (localStorage.getItem("current-color-mode") === "dark") {
        const search = document.getElementById("main-search-autocomplete")
        const searchMobile = document.getElementById("main-search-autocomplete-mobile")
            if (search && search.style) {
          search.style.backgroundColor = "#22223a";
              search.style.borderColor = "#22223a";
        }
        if (searchMobile && searchMobile.style) {
          searchMobile.style.backgroundColor = "#22223a";
          searchMobile.style.borderColor = "#22223a";
        }
      }
    </script>
>>>>>>> caa84efe
    <% raw_dark_forest_addresses_0_4 = CustomContractsHelpers.get_raw_custom_addresses_list(:dark_forest_addresses) || "" %>
    <% raw_dark_forest_addresses_0_5 = CustomContractsHelpers.get_raw_custom_addresses_list(:dark_forest_addresses_v_0_5) || "" %>
    <% raw_dark_forest_addresses_0_6 = CustomContractsHelpers.get_raw_custom_addresses_list(:dark_forest_addresses_v_0_6) || "" %>
    <% raw_dark_forest_addresses_0_6_r2 = CustomContractsHelpers.get_raw_custom_addresses_list(:dark_forest_addresses_v_0_6_r2) || "" %>
    <% raw_dark_forest_addresses = raw_dark_forest_addresses_0_4 %>
    <% raw_dark_forest_addresses = if raw_dark_forest_addresses_0_5 !== "", do: raw_dark_forest_addresses <> "," <> raw_dark_forest_addresses_0_5, else: raw_dark_forest_addresses %>
    <% raw_dark_forest_addresses = if raw_dark_forest_addresses_0_6 !== "", do: raw_dark_forest_addresses <> "," <> raw_dark_forest_addresses_0_6, else: raw_dark_forest_addresses %>
    <% raw_dark_forest_addresses = if raw_dark_forest_addresses_0_6_r2 !== "", do: raw_dark_forest_addresses <> "," <> raw_dark_forest_addresses_0_6_r2, else: raw_dark_forest_addresses %>

    <% raw_circles_addresses = CustomContractsHelpers.get_raw_custom_addresses_list(:circles_addresses) %>
    <%= cond do %>
      <% (
        @view_module == Elixir.BlockScoutWeb.TransactionInternalTransactionView ||
        @view_module == Elixir.BlockScoutWeb.TransactionLogView ||
        @view_module == Elixir.BlockScoutWeb.TransactionRawTraceView ||
        @view_module == Elixir.BlockScoutWeb.TransactionTokenTransferView
      ) -> %>
        <% to_address = @transaction && @transaction.to_address && "0x" <> Base.encode16(@transaction.to_address.hash.bytes, case: :lower) %>
        <% {:ok, created_from_address} = if @transaction.to_address_hash, do: Chain.hash_to_address(@transaction.to_address_hash), else: {:ok, nil} %>
        <% created_from_address_hash_str = if from_address_hash(created_from_address), do: "0x" <> Base.encode16(from_address_hash(created_from_address).bytes, case: :lower), else: nil %>
        <script>
          function applyCustomMode() {
            applyCustomTheme("<%= raw_dark_forest_addresses %>", "dark-forest-theme-applied")
            applyCustomTheme("<%= raw_circles_addresses %>", "circles-theme-applied")
          }
          function applyCustomTheme(contractAddressHashesRaw, customClass) {
            if (contractAddressHashesRaw !== "") {
              const contractAddressHashes = contractAddressHashesRaw.split(',').map(hash => hash.toLowerCase())
              const to_address = "<%= to_address %>"
              const created_from_address_hash_str = "<%= created_from_address_hash_str %>"

              contractAddressHashes.forEach(contractAddressHash => {
                if (contractAddressHash == to_address) {
                  document.body.className += " " + customClass;
                  return;
                } else if (contractAddressHash == created_from_address_hash_str) {
                  document.body.className += " " + customClass;
                  return;
                }
              })
            }

          }

          window.onload = applyCustomMode()
        </script>
      <% (
        @view_module == Elixir.BlockScoutWeb.AddressTransactionView ||
        @view_module == Elixir.BlockScoutWeb.AddressTokenTransferView ||
        @view_module == Elixir.BlockScoutWeb.AddressTokenView ||
        @view_module == Elixir.BlockScoutWeb.AddressInternalTransactionView ||
        @view_module == Elixir.BlockScoutWeb.AddressCoinBalanceView ||
        @view_module == Elixir.BlockScoutWeb.AddressLogsView ||
        @view_module == Elixir.BlockScoutWeb.AddressValidationView ||
        @view_module == Elixir.BlockScoutWeb.AddressContractView ||
        @view_module == Elixir.BlockScoutWeb.AddressReadContractView ||
        @view_module == Elixir.BlockScoutWeb.AddressReadProxyView ||
        @view_module == Elixir.BlockScoutWeb.AddressWriteContractView ||
        @view_module == Elixir.BlockScoutWeb.AddressWriteProxyView
      ) -> %>
        <% created_from_address = if @address && from_address_hash(@address), do: "0x" <> Base.encode16(from_address_hash(@address).bytes, case: :lower), else: nil %>
        <script>
          function applyCustomMode() {
            applyCustomTheme("<%= raw_dark_forest_addresses %>", "dark-forest-theme-applied")
            applyCustomTheme("<%= raw_circles_addresses %>", "circles-theme-applied")
          }
          function applyCustomTheme(contractAddressHashesRaw, customClass) {
            if (contractAddressHashesRaw !== "") {
              const contractAddressHashes = contractAddressHashesRaw.split(',').map(hash => hash.toLowerCase())
              const created_from_address = "<%= created_from_address %>"
              contractAddressHashes.forEach(contractAddressHash => {
                if (window.location.pathname.toLowerCase().includes(contractAddressHash)) {
                  document.body.className += " " + customClass;
                  return;
                } else if (contractAddressHash == created_from_address) {
                  document.body.className += " " + customClass;
                  return;
                }
              })
            }
          }

          window.onload = applyCustomMode()
        </script>
      <% (
        @view_module == Elixir.BlockScoutWeb.Tokens.TransferView ||
        @view_module == Elixir.BlockScoutWeb.Tokens.ReadContractView ||
        @view_module == Elixir.BlockScoutWeb.Tokens.HolderView ||
        @view_module == Elixir.BlockScoutWeb.Tokens.Instance.TransferView ||
        @view_module == Elixir.BlockScoutWeb.Tokens.Instance.MetadataView ||
        @view_module == Elixir.BlockScoutWeb.PageNotFoundView
      ) -> %>
        <% {:ok, created_from_address} = if @token && @token.contract_address_hash, do: Chain.hash_to_address(@token.contract_address_hash), else: {:ok, nil} %>
        <% created_from_address_hash = if from_address_hash(created_from_address), do: "0x" <> Base.encode16(from_address_hash(created_from_address).bytes, case: :lower), else: nil %>
        <script>
          function applyCustomMode() {
            applyCustomTheme("<%= raw_dark_forest_addresses %>", "dark-forest-theme-applied")
            applyCustomTheme("<%= raw_circles_addresses %>", "circles-theme-applied")
          }
          function applyCustomTheme(contractAddressHashesRaw, customClass) {
            if (contractAddressHashesRaw !== "") {
              const contractAddressHashes = contractAddressHashesRaw.split(',').map(hash => hash.toLowerCase())
              const created_from_address_hash = "<%= created_from_address_hash %>"
              contractAddressHashes.forEach(contractAddressHash => {
                if (window.location.pathname.toLowerCase().includes(contractAddressHash)) {
                  document.body.className += " " + customClass;
                  return;
                } else if (contractAddressHash == created_from_address_hash) {
                  document.body.className += " " + customClass;
                  return;
                }
              })
            }
          }

          window.onload = applyCustomMode()
        </script>
      <% true -> %>
        <%= nil %>
    <% end %>
    <div class="layout-container">
      <% show_maintenance_alert = Application.get_env(:block_scout_web, BlockScoutWeb.Chain)[:show_maintenance_alert] %>
      <%= if show_maintenance_alert do %>
        <div class="alert alert-warning text-center mb-0 p-3" data-selector="indexed-status">
          <%= raw(System.get_env("MAINTENANCE_ALERT_MESSAGE")) %>
        </div>
      <% end %>
      <%= if not Explorer.Chain.finished_indexing?() do %>
        <div class="alert alert-warning text-center mb-0 p-3" data-selector="indexed-status">
          <%= render BlockScoutWeb.CommonComponentsView, "_loading_spinner.html" %>
          <span data-indexed-ratio="<%=Explorer.Chain.indexed_ratio() %>"></span>
          <%= gettext("- We're indexing this chain right now. Some of the counts may be inaccurate.") %>
        </div>
      <% end %>

      <% campaign_data = BlockScoutWeb.CampaignBannerCache.get_campaign_data() %>
      <%= for banner <- campaign_data do %>
        <%= render BlockScoutWeb.LayoutView, "_campaign_banner.html", banner %>
      <% end %>

      <%= render BlockScoutWeb.LayoutView, "_cookie_banner.html", assigns %>
      <%= render BlockScoutWeb.LayoutView, "_topnav.html", assigns %>

      <main class="pt pt-5">
        <p class="alert alert-info" role="alert"><%= get_flash(@conn, :info) %></p>
        <p class="alert alert-danger" role="alert"><%= get_flash(@conn, :error) %></p>
        <%= @inner_content %>
      </main>
      <%= render BlockScoutWeb.LayoutView, "_footer.html", assigns %>
    </div>
    <%= if (
      @view_module != Elixir.BlockScoutWeb.ChainView &&
      @view_module != Elixir.BlockScoutWeb.BlockView &&
      @view_module != Elixir.BlockScoutWeb.BlockTransactionView &&
      @view_module != Elixir.BlockScoutWeb.AddressView &&
      @view_module != Elixir.BlockScoutWeb.BridgedTokensView &&
      @view_module != Elixir.BlockScoutWeb.TokensView &&
      @view_module != Elixir.BlockScoutWeb.TransactionView &&
      @view_module != Elixir.BlockScoutWeb.PendingTransactionView &&
      @view_module != Elixir.BlockScoutWeb.TransactionInternalTransactionView &&
      @view_module != Elixir.BlockScoutWeb.TransactionLogView &&
      @view_module != Elixir.BlockScoutWeb.TransactionRawTraceView &&
      @view_module != Elixir.BlockScoutWeb.TransactionTokenTransferView &&
      @view_module != Elixir.BlockScoutWeb.AddressTransactionView &&
      @view_module != Elixir.BlockScoutWeb.AddressTokenTransferView &&
      @view_module != Elixir.BlockScoutWeb.AddressTokenView &&
      @view_module != Elixir.BlockScoutWeb.AddressInternalTransactionView &&
      @view_module != Elixir.BlockScoutWeb.AddressCoinBalanceView &&
      @view_module != Elixir.BlockScoutWeb.AddressLogsView &&
      @view_module != Elixir.BlockScoutWeb.AddressValidationView &&
      @view_module != Elixir.BlockScoutWeb.AddressSignedView &&
      @view_module != Elixir.BlockScoutWeb.AddressCeloView &&
      @view_module != Elixir.BlockScoutWeb.AddressContractView &&
      @view_module != Elixir.BlockScoutWeb.AddressContractVerificationView &&
      @view_module != Elixir.BlockScoutWeb.AddressContractVerificationViaJsonView &&
      @view_module != Elixir.BlockScoutWeb.AddressContractVerificationViaFlattenedCodeView &&
      @view_module != Elixir.BlockScoutWeb.AddressContractVerificationVyperView &&
      @view_module != Elixir.BlockScoutWeb.AddressReadContractView &&
      @view_module != Elixir.BlockScoutWeb.AddressReadProxyView &&
      @view_module != Elixir.BlockScoutWeb.AddressWriteContractView &&
      @view_module != Elixir.BlockScoutWeb.AddressWriteProxyView &&
      @view_module != Elixir.BlockScoutWeb.Tokens.TransferView &&
      @view_module != Elixir.BlockScoutWeb.Tokens.ContractView &&
      @view_module != Elixir.BlockScoutWeb.Tokens.HolderView &&
      @view_module != Elixir.BlockScoutWeb.Tokens.InventoryView &&
      @view_module != Elixir.BlockScoutWeb.Tokens.InstanceView &&
      @view_module != Elixir.BlockScoutWeb.Tokens.Instance.MetadataView &&
      @view_module != Elixir.BlockScoutWeb.Tokens.Instance.OverviewView &&
      @view_module != Elixir.BlockScoutWeb.Tokens.Instance.TransferView &&
      @view_module != Elixir.BlockScoutWeb.APIDocsView &&
      @view_module != Elixir.BlockScoutWeb.Admin.DashboardView &&
      @view_module != Elixir.BlockScoutWeb.SearchView &&
      @view_module != Elixir.BlockScoutWeb.AddressContractVerificationViaStandardJsonInputView &&
      @view_module != Elixir.BlockScoutWeb.BlockEpochTransactionView &&
      @view_module != Elixir.BlockScoutWeb.StakesView &&
      @view_module != Elixir.BlockScoutWeb.AddressEpochTransactionView
    ) do %>
      <script defer data-cfasync="false" src="<%= static_path(@conn, "/js/app.js") %>"></script>
    <% end %>
    <%=
      for status <- ["error", "warning", "success", "question"] do
        render BlockScoutWeb.CommonComponentsView, "_modal_status.html", status: status
      end
    %>
    <%= render_existing(@view_module, "scripts.html", assigns) %>
    <%= if @view_module == Elixir.BlockScoutWeb.ChainView do %>
      <script defer data-cfasync="false" src="<%= static_path(@conn, "/js/chain.js") %>"></script>
      <script defer data-cfasync="false" src="<%= static_path(@conn, "/js/chart-loader.js") %>"></script>
      <script defer data-cfasync="false" src="<%= static_path(@conn, "/js/token-transfers-toggle.js") %>"></script>
    <% end %>
    <script defer src="<%= static_path(@conn, "/js/autocomplete.js") %>"></script>
  </body>
</html><|MERGE_RESOLUTION|>--- conflicted
+++ resolved
@@ -57,7 +57,6 @@
     </script>
   </head>
 
-<<<<<<< HEAD
   <body
     data-network-path="<%= network_path() %>"
     data-chain-id="<%= chain_id() %>"
@@ -65,8 +64,6 @@
     data-coin-name="<%= coin_name() %>"
     data-json-rpc="<%= json_rpc() %>"
   >
-=======
-  <body>
     <script defer data-cfasync="false">
       function applyDarkMode() {
         if (localStorage.getItem("current-color-mode") === "dark") {
@@ -98,7 +95,6 @@
         }
       }
     </script>
->>>>>>> caa84efe
     <% raw_dark_forest_addresses_0_4 = CustomContractsHelpers.get_raw_custom_addresses_list(:dark_forest_addresses) || "" %>
     <% raw_dark_forest_addresses_0_5 = CustomContractsHelpers.get_raw_custom_addresses_list(:dark_forest_addresses_v_0_5) || "" %>
     <% raw_dark_forest_addresses_0_6 = CustomContractsHelpers.get_raw_custom_addresses_list(:dark_forest_addresses_v_0_6) || "" %>
