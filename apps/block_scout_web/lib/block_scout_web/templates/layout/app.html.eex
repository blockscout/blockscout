<!DOCTYPE html>
<html lang="en-US">
  <head>
    <meta charset="utf-8">
    <meta http-equiv="X-UA-Compatible" content="IE=edge">
    <meta name="viewport" content="width=device-width, initial-scale=1">

    <%= case @view_module do %>
      <% Elixir.BlockScoutWeb.ChainView -> %>
        <link rel="stylesheet" href="<%= static_path(@conn, "/css/main-page.css") %>">
        <link rel="preload" href="<%= static_path(@conn, "/js/chain.js") %>" as="script">
        <link rel="preload" href="<%= static_path(@conn, "/js/chart-loader.js") %>" as="script">
        <link rel="preload" href="<%= static_path(@conn, "/js/token-transfers-toggle.js") %>" as="script">
      <% Elixir.BlockScoutWeb.TransactionView -> %>
        <link rel="stylesheet" href="<%= static_path(@conn, "/css/app.css") %>">
        <link rel="stylesheet" href="<%= static_path(@conn, "/css/custom-scrollbar-styles.css") %>">
        <link rel="preload" href="<%= static_path(@conn, "/js/custom-scrollbar.js") %>" as="script">
      <% _ -> %>
        <link rel="stylesheet" href="<%= static_path(@conn, "/css/app.css") %>">
    <% end %>
    <link rel="preload" href="<%= static_path(@conn, "/js/autocomplete.js") %>" as="script">
    <link rel="preload" href="<%= static_path(@conn, "/images/icons/fontawesome/github.svg") %>" as="image" crossorigin>
    <link rel="preload" href="<%= static_path(@conn, "/images/icons/fontawesome/twitter.svg") %>" as="image" crossorigin>
    <link rel="preload" href="<%= static_path(@conn, "/images/icons/fontawesome/telegram.svg") %>" as="image" crossorigin>
    <link rel="preload" href="<%= static_path(@conn, "/images/icons/fontawesome/bar-chart.svg") %>" as="image" crossorigin>
    <link rel="preload" href="<%= static_path(@conn, "/images/icons/fontawesome/info-circle.svg") %>" as="image" crossorigin>
    <link rel="preload" href="<%= static_path(@conn, "/images/icons/fontawesome/tag.svg") %>" as="image" crossorigin>
    <link rel="preload" href="<%= static_path(@conn, "/css/non-critical.css") %>" as="style" onload="this.onload=null;this.rel='stylesheet'">
    <link rel="stylesheet" href="<%= static_path(@conn, "/css/non-critical.css") %>">
    <%= render_existing(@view_module, "styles.html", assigns) %>

    <link rel="apple-touch-icon" sizes="180x180" href="<%= static_path(@conn, "/apple-touch-icon.png") %>">
    <link rel="icon" type="image/png" sizes="32x32" href="<%= static_path(@conn, "/images/favicon-32x32.png") %>">
    <link rel="icon" type="image/png" sizes="16x16" href="<%= static_path(@conn, "/images/favicon-16x16.png") %>">
    <link rel="manifest" href="<%= static_path(@conn, "/manifest.webmanifest") %>">
    <link rel="mask-icon" href="<%= static_path(@conn, "/safari-pinned-tab.svg") %>" color="#5bbad5">
    <link rel="shortcut icon" type='image/x-icon' href="<%= static_path(@conn, "/images/favicon.ico") %>">
    <meta name="msapplication-TileColor" content="#7dd79f">
    <meta name="msapplication-config" content="<%= static_path(@conn, "/browserconfig.xml") %>">
    <meta name="theme-color" content="#ffffff">

    <%= render_existing(@view_module, "_metatags.html", assigns) || render("_default_title.html") %>

    <script defer data-cfasync="false">
      window.localized = {
        'Blocks Indexed': '<%= gettext("Blocks Indexed") %>',
        'Block Processing': '<%= gettext("Block Mined, awaiting import...") %>',
        'Blocks With Internal Transactions Indexed': '<%= gettext("Blocks With Internal Transactions Indexed") %>',
        'Less than': '<%= gettext("Less than") %>',
        'Market Cap': '<%= gettext("Market Cap") %>',
        'Price': '<%= gettext("Price") %>',
        'Ether': '<%= Explorer.coin_name() %>',
        'Tx/day': '<%= gettext("Tx/day") %>'
      }
    </script>
  </head>

  <body>
    <div class="layout-container">
      <!-- Block for passing backend runtime env variables to frontend -->
      <div id="permanent-dark-mode" class="d-none" ><%= Application.get_env(:block_scout_web, :permanent_dark_mode_enabled) %></div>
      <div id="permanent-light-mode" class="d-none" ><%= Application.get_env(:block_scout_web, :permanent_light_mode_enabled) %></div>
      <div id="indexer-first-block" class="d-none" ><%= Application.get_env(:indexer, :first_block) %></div>
      <input id="js-chain-id" class="d-none" value="<%= Application.get_env(:block_scout_web, :chain_id) %>" />
      <input id="js-json-rpc" class="d-none" value="<%= Application.get_env(:block_scout_web, :json_rpc) %>" />
      <input id="re-captcha-client-key" class="d-none" value="<%= Application.get_env(:block_scout_web, :re_captcha_client_key) %>" />
      <input id="network-path" class="d-none" value="<%= Application.get_env(:block_scout_web, BlockScoutWeb.Endpoint)[:url][:path] %>" />
      <!-- -->
      <% show_maintenance_alert = Application.get_env(:block_scout_web, BlockScoutWeb.Chain)[:show_maintenance_alert] %>
      <%= if show_maintenance_alert do %>
        <div class="alert alert-warning text-center mb-0 p-3" data-selector="indexed-status">
          <%= raw(System.get_env("MAINTENANCE_ALERT_MESSAGE")) %>
        </div>
      <% end %>
      <% indexed_ratio_blocks = Chain.indexed_ratio_blocks() %>
      <% indexed_ratio =
      case Chain.finished_indexing_from_ratio?(indexed_ratio_blocks) do
       false -> indexed_ratio_blocks
       _ -> Chain.indexed_ratio_internal_transactions()
      end %>
      <%= if not Chain.finished_indexing_from_ratio?(indexed_ratio) do %>
        <div class="alert alert-warning text-center mb-0 p-3" data-seindexed_ratiolector="indexed-status">
          <%= render BlockScoutWeb.CommonComponentsView, "_loading_spinner.html" %>
          <span data-indexed-ratio-blocks="<%= indexed_ratio_blocks %>" data-indexed-ratio="<%= indexed_ratio %>"></span>
          <%= gettext("- We're indexing this chain right now. Some of the counts may be inaccurate.") %>
        </div>
      <% end %>
      <%= render BlockScoutWeb.LayoutView, "_topnav.html", current_user: Conn.get_session(@conn, :current_user), conn: @conn %>

      <main class="js-ad-dependant-pt pt-5">
        <p class="alert alert-info" role="alert"><%= get_flash(@conn, :info) %></p>
        <p class="alert alert-danger" role="alert"><%= get_flash(@conn, :error) %></p>
        <%= @inner_content %>
      </main>
      <%= render BlockScoutWeb.LayoutView, "_aurora_footer.html", assigns %>
    </div>
    <%= if (
      @view_module != Elixir.BlockScoutWeb.ChainView &&
      @view_module != Elixir.BlockScoutWeb.BlockView &&
      @view_module != Elixir.BlockScoutWeb.BlockTransactionView &&
      @view_module != Elixir.BlockScoutWeb.AddressView &&
      @view_module != Elixir.BlockScoutWeb.TokensView &&
      @view_module != Elixir.BlockScoutWeb.TransactionView &&
      @view_module != Elixir.BlockScoutWeb.PendingTransactionView &&
      @view_module != Elixir.BlockScoutWeb.TransactionInternalTransactionView &&
      @view_module != Elixir.BlockScoutWeb.TransactionLogView &&
      @view_module != Elixir.BlockScoutWeb.TransactionRawTraceView &&
      @view_module != Elixir.BlockScoutWeb.TransactionTokenTransferView &&
      @view_module != Elixir.BlockScoutWeb.TransactionStateView &&
      @view_module != Elixir.BlockScoutWeb.AddressTransactionView &&
      @view_module != Elixir.BlockScoutWeb.AddressTokenTransferView &&
      @view_module != Elixir.BlockScoutWeb.AddressTokenView &&
      @view_module != Elixir.BlockScoutWeb.AddressInternalTransactionView &&
      @view_module != Elixir.BlockScoutWeb.AddressCoinBalanceView &&
      @view_module != Elixir.BlockScoutWeb.AddressLogsView &&
      @view_module != Elixir.BlockScoutWeb.AddressValidationView &&
      @view_module != Elixir.BlockScoutWeb.AddressContractView &&
      @view_module != Elixir.BlockScoutWeb.AddressContractVerificationView &&
      @view_module != Elixir.BlockScoutWeb.AddressContractVerificationViaJsonView &&
      @view_module != Elixir.BlockScoutWeb.AddressContractVerificationViaFlattenedCodeView &&
      @view_module != Elixir.BlockScoutWeb.AddressContractVerificationVyperView &&
      @view_module != Elixir.BlockScoutWeb.AddressReadContractView &&
      @view_module != Elixir.BlockScoutWeb.AddressReadProxyView &&
      @view_module != Elixir.BlockScoutWeb.AddressWriteContractView &&
      @view_module != Elixir.BlockScoutWeb.AddressWriteProxyView &&
      @view_module != Elixir.BlockScoutWeb.Tokens.TransferView &&
      @view_module != Elixir.BlockScoutWeb.Tokens.ContractView &&
      @view_module != Elixir.BlockScoutWeb.Tokens.HolderView &&
      @view_module != Elixir.BlockScoutWeb.Tokens.InventoryView &&
      @view_module != Elixir.BlockScoutWeb.Tokens.InstanceView &&
      @view_module != Elixir.BlockScoutWeb.Tokens.Instance.MetadataView &&
      @view_module != Elixir.BlockScoutWeb.Tokens.Instance.OverviewView &&
      @view_module != Elixir.BlockScoutWeb.Tokens.Instance.TransferView &&
      @view_module != Elixir.BlockScoutWeb.VerifiedContractsView &&
      @view_module != Elixir.BlockScoutWeb.APIDocsView &&
      @view_module != Elixir.BlockScoutWeb.Admin.DashboardView &&
      @view_module != Elixir.BlockScoutWeb.SearchView &&
      @view_module != Elixir.BlockScoutWeb.AddressContractVerificationViaStandardJsonInputView &&
      @view_module != Elixir.BlockScoutWeb.AddressContractVerificationViaMultiPartFilesView &&
      @view_module != Elixir.BlockScoutWeb.StakesView
    ) do %>
      <script defer data-cfasync="false" src="<%= static_path(@conn, "/js/app.js") %>"></script>
    <% end %>
    <%=
      for status <- ["error", "warning", "success", "question"] do
        render BlockScoutWeb.CommonComponentsView, "_modal_status.html", status: status
      end
    %>
    <%= render_existing(@view_module, "scripts.html", assigns) %>
    <%= if @view_module == Elixir.BlockScoutWeb.ChainView do %>
      <script defer data-cfasync="false" src="<%= static_path(@conn, "/js/chain.js") %>"></script>
      <script defer data-cfasync="false" src="<%= static_path(@conn, "/js/chart-loader.js") %>"></script>
      <script defer data-cfasync="false" src="<%= static_path(@conn, "/js/token-transfers-toggle.js") %>"></script>
    <% end %>
    <%= if @view_module == Elixir.BlockScoutWeb.TransactionView do %>
      <script defer data-cfasync="false" src="<%= static_path(@conn, "/js/custom-scrollbar.js") %>"></script>
    <% end %>
    <script defer src="<%= static_path(@conn, "/js/autocomplete.js") %>"></script>
    <%= if @view_module in [Elixir.BlockScoutWeb.AddressContractVerificationView, Elixir.BlockScoutWeb.AddressContractVerificationVyperView, Elixir.BlockScoutWeb.AddressContractVerificationViaFlattenedCodeView, Elixir.BlockScoutWeb.AddressContractVerificationViaMultiPartFilesView, Elixir.BlockScoutWeb.AddressContractVerificationViaJsonView, Elixir.BlockScoutWeb.AddressContractVerificationViaStandardJsonInputView] do %>
      <script defer data-cfasync="false" src="<%= static_path(@conn, "/js/verification-form.js") %>"></script>
    <% end %>
    <%= if @view_module in [Elixir.BlockScoutWeb.AddressContractVerificationViaMultiPartFilesView, Elixir.BlockScoutWeb.AddressContractVerificationViaJsonView, Elixir.BlockScoutWeb.AddressContractVerificationViaStandardJsonInputView] do %>
      <script defer data-cfasync="false" src="<%= static_path(@conn, "/js/dropzone.js") %>"></script>
    <% end %>
<<<<<<< HEAD
    <script defer data-cfasync="false">
      function getCookie(name) {
        const value = `; ${document.cookie}`;
        const parts = value.split(`; ${name}=`);
        if (parts.length === 2) return parts.pop().split(';').shift();
      }

      function isDarkMode() {
        const permanentDarkModeEnabled = document.getElementById('permanent-dark-mode').textContent === 'true'
        if (!permanentDarkModeEnabled) {
          return getCookie('chakra-ui-color-mode') === 'dark'
        } else {
          return true
        }
      }

      function applyDarkMode() {
        if (isDarkMode()) {
          document.body.className += " " + "dark-theme-applied";
          document.body.style.backgroundColor = "#1c1d31";
        }
      }
      window.onload = applyDarkMode()

      if (isDarkMode()) {
        if (document.getElementById("top-navbar")) {
          document.getElementById("top-navbar").style.backgroundColor = "#282945";
        }
        if (document.getElementById("navbar-logo")) {
          //document.getElementById("navbar-logo").style.filter = "brightness(0) invert(1)";
        }
        let modeChanger = document.getElementById("dark-mode-changer");
        if (modeChanger) {
          modeChanger.className += " " + "dark-mode-changer--dark";
        }

        const search = document.getElementById("main-search-autocomplete")
        const searchMobile = document.getElementById("main-search-autocomplete-mobile")
            if (search && search.style) {
          search.style.backgroundColor = "#22223a";
              search.style.borderColor = "#22223a";
        }
        if (searchMobile && searchMobile.style) {
          searchMobile.style.backgroundColor = "#22223a";
          searchMobile.style.borderColor = "#22223a";
        }
      }
    </script>
=======
    <script defer data-cfasync="false" src="<%= static_path(@conn, "/js/app_extra.js") %>"></script>
>>>>>>> d7816191
  </body>
</html><|MERGE_RESOLUTION|>--- conflicted
+++ resolved
@@ -162,57 +162,6 @@
     <%= if @view_module in [Elixir.BlockScoutWeb.AddressContractVerificationViaMultiPartFilesView, Elixir.BlockScoutWeb.AddressContractVerificationViaJsonView, Elixir.BlockScoutWeb.AddressContractVerificationViaStandardJsonInputView] do %>
       <script defer data-cfasync="false" src="<%= static_path(@conn, "/js/dropzone.js") %>"></script>
     <% end %>
-<<<<<<< HEAD
-    <script defer data-cfasync="false">
-      function getCookie(name) {
-        const value = `; ${document.cookie}`;
-        const parts = value.split(`; ${name}=`);
-        if (parts.length === 2) return parts.pop().split(';').shift();
-      }
-
-      function isDarkMode() {
-        const permanentDarkModeEnabled = document.getElementById('permanent-dark-mode').textContent === 'true'
-        if (!permanentDarkModeEnabled) {
-          return getCookie('chakra-ui-color-mode') === 'dark'
-        } else {
-          return true
-        }
-      }
-
-      function applyDarkMode() {
-        if (isDarkMode()) {
-          document.body.className += " " + "dark-theme-applied";
-          document.body.style.backgroundColor = "#1c1d31";
-        }
-      }
-      window.onload = applyDarkMode()
-
-      if (isDarkMode()) {
-        if (document.getElementById("top-navbar")) {
-          document.getElementById("top-navbar").style.backgroundColor = "#282945";
-        }
-        if (document.getElementById("navbar-logo")) {
-          //document.getElementById("navbar-logo").style.filter = "brightness(0) invert(1)";
-        }
-        let modeChanger = document.getElementById("dark-mode-changer");
-        if (modeChanger) {
-          modeChanger.className += " " + "dark-mode-changer--dark";
-        }
-
-        const search = document.getElementById("main-search-autocomplete")
-        const searchMobile = document.getElementById("main-search-autocomplete-mobile")
-            if (search && search.style) {
-          search.style.backgroundColor = "#22223a";
-              search.style.borderColor = "#22223a";
-        }
-        if (searchMobile && searchMobile.style) {
-          searchMobile.style.backgroundColor = "#22223a";
-          searchMobile.style.borderColor = "#22223a";
-        }
-      }
-    </script>
-=======
     <script defer data-cfasync="false" src="<%= static_path(@conn, "/js/app_extra.js") %>"></script>
->>>>>>> d7816191
   </body>
 </html>