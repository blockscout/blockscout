<div class="card card-primary" data-test="outside_of_dropdown">
  <div class="card-body">
    <span></span>
    <h2 class="card-title text-white balance-card-title"><%= gettext "Balance" %></h2>
    <div class="text-right">
      <h3 class="text-white" data-test="address_balance"><%= balance(@address) %></h3>
<<<<<<< HEAD
      <span class="text-white text-faded coinmarket-value">
        <span
          data-wei-value="<%= if @address.fetched_coin_balance, do: @address.fetched_coin_balance.value %>"
          data-usd-exchange-rate="<%= @exchange_rate.usd_value %>">
=======
      <%= unless match?({:pending, _}, @coin_balance_status) do %>
        <span class="text-white text-faded">
          <span class="current-balance-in-wei"
            data-wei-value="<%= if @address.fetched_coin_balance, do: @address.fetched_coin_balance.value %>"
            data-usd-exchange-rate="<%= @exchange_rate.usd_value %>">
          </spanc>
          <small>(@ <span data-usd-unit-price="<%= @exchange_rate.usd_value %>"></span>/<%= gettext("Ether") %>)</small>
          <br>
>>>>>>> 845f0bdd
        </span>
      <% end %>

      <div class="mt-3" data-token-balance-dropdown data-api_path="<%= address_token_balance_path(BlockScoutWeb.Endpoint, :index, @address.hash) %>">
          <div data-loading class="mb-0 text-white text-faded">
            <span class="loading-spinner-small mr-2">
              <span class="loading-spinner-block-1"></span>
              <span class="loading-spinner-block-2"></span>
            </span>
            <%= gettext("Fetching tokens...") %>
          </div>

          <div data-error-message class="mb-0 text-white text-faded" style="display: none;">
            <%= gettext("Error trying to fetch balances.") %>
          </div>
      </div>
    </div>
  </div>
</div><|MERGE_RESOLUTION|>--- conflicted
+++ resolved
@@ -4,21 +4,14 @@
     <h2 class="card-title text-white balance-card-title"><%= gettext "Balance" %></h2>
     <div class="text-right">
       <h3 class="text-white" data-test="address_balance"><%= balance(@address) %></h3>
-<<<<<<< HEAD
-      <span class="text-white text-faded coinmarket-value">
-        <span
-          data-wei-value="<%= if @address.fetched_coin_balance, do: @address.fetched_coin_balance.value %>"
-          data-usd-exchange-rate="<%= @exchange_rate.usd_value %>">
-=======
       <%= unless match?({:pending, _}, @coin_balance_status) do %>
-        <span class="text-white text-faded">
+        <span class="text-white text-faded coinmarket-value">
           <span class="current-balance-in-wei"
             data-wei-value="<%= if @address.fetched_coin_balance, do: @address.fetched_coin_balance.value %>"
             data-usd-exchange-rate="<%= @exchange_rate.usd_value %>">
-          </spanc>
+          </span>
           <small>(@ <span data-usd-unit-price="<%= @exchange_rate.usd_value %>"></span>/<%= gettext("Ether") %>)</small>
           <br>
->>>>>>> 845f0bdd
         </span>
       <% end %>
 
