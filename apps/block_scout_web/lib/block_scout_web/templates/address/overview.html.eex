--- conflicted
+++ resolved
@@ -161,11 +161,7 @@
           <dl class="row">
             <dt class="col-sm-4 col-md-4 col-lg-3 text-muted">
               <%= render BlockScoutWeb.CommonComponentsView, "_i_tooltip_2.html",
-<<<<<<< HEAD
-              text: gettext("Address balance in CELO (doesn't include ERC20, ERC721, ERC1155 tokens).") %>
-=======
               text: gettext("Address balance in") <> " " <> Explorer.coin_name() <> " " <> gettext("doesn't include ERC20, ERC721, ERC1155 tokens).") %>
->>>>>>> 4b98f301
               <%= gettext("Balance") %>
             </dt>
             <dd data-selector="current-coin-balance" class="col-sm-8 col-md-8 col-lg-9" data-test="address_balance">
