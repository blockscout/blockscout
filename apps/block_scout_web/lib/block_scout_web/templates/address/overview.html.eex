--- conflicted
+++ resolved
@@ -152,8 +152,6 @@
             </dt>
             <dd data-selector="current-coin-balance" class="col-sm-8 col-md-8 col-lg-9" data-test="address_balance">
               <%= balance(@address) %>
-<<<<<<< HEAD
-=======
               <%= if !match?({:pending, _}, @coin_balance_status) && !empty_exchange_rate?(@exchange_rate) do %>
                 <% usd_value = to_string(@exchange_rate.usd_value) %>
                 <span class="address-current-balance">
@@ -168,7 +166,6 @@
                   </span>)
                 </span>
               <% end %>
->>>>>>> ea9f6e5e
             </dd>
           </dl>
           <!-- Tokens -->
