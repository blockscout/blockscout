<section class="address-overview" data-page="address-details" data-page-address-hash="<%= @address.hash %>" data-async-counters="<%= @counters_path %>">
  <% dark_forest_addresses_list_0_4 = CustomContractsHelpers.get_custom_addresses_list(:dark_forest_addresses) %>
  <% dark_forest_addresses_list_0_5 = CustomContractsHelpers.get_custom_addresses_list(:dark_forest_addresses_v_0_5) %>
  <% circles_addresses_list = CustomContractsHelpers.get_custom_addresses_list(:circles_addresses) %>
  <% current_address = "0x" <> Base.encode16(@address.hash.bytes, case: :lower) %>
  <% created_from_address_hash = if from_address_hash(@address), do: "0x" <> Base.encode16(from_address_hash(@address).bytes, case: :lower), else: nil %>
  <div class="row mb-2 mb-5">
    <!-- Address details -->
    <div class="col-md-12 mb-2">
      <div class="card mb-2">
        <div class="card-body fs-14" style="line-height: 31px;">
          <%= cond do %>
            <% Enum.member?(dark_forest_addresses_list_0_4, current_address) -> %>
              <%= render BlockScoutWeb.AddressView, "_custom_view_df_title.html", title: "zkSnark space warfare (v0.4)" %>
            <% Enum.member?(dark_forest_addresses_list_0_5, current_address) -> %>
              <%= render BlockScoutWeb.AddressView, "_custom_view_df_title.html", title: "zkSnark space warfare (v0.5)" %>
            <% Enum.member?(circles_addresses_list, current_address) -> %>
              <div class="custom-dapp-header-container">
                <img class="custom-address-icon"/>
              </div>
            <% Enum.member?(circles_addresses_list, created_from_address_hash) -> %>
              <div class="custom-dapp-header-container">
                <img class="custom-address-icon"/>
              </div>
            <% true -> %>
              <%= nil %>
          <% end %>
          <h1 class="card-title lg-card-title mb-2">
            <div class="title-with-label"><%= address_title(@address) %> <%= gettext "Details" %></div>
            <%= render BlockScoutWeb.AddressView, "_labels.html", address_hash: @address.hash, tags: @tags %>
            <!-- buttons -->
            <span class="overview-title-buttons float-right">
              <%= render BlockScoutWeb.CommonComponentsView, "_btn_copy.html",
                      id: "tx-raw-input",
                      additional_classes: ["overview-title-item"],
                      clipboard_text: @address,
                      aria_label: gettext("Copy Address"),
                      title: gettext("Copy Address") %>
              <%= render BlockScoutWeb.CommonComponentsView, "_btn_qr_code.html" %>
            </span>
          </h1>
          <h3 class="address-detail-hash-title mb-4 <%= if BlockScoutWeb.AddressView.contract?(@address) do %>contract-address<% end %>" data-test="address_detail_hash"><%= @address %></h3>
          <!-- Verify in other explorers -->
          <!--
          <%# <%= render "_verify_other_explorers.html", hash: @address.hash, type: "address" %> %>
          -->
          <% address_name = primary_name(@address) %>
          <%= cond do %>
            <% @address.token -> %>
              <dl class="row">
                <dt class="col-sm-4 col-md-4 col-lg-3 text-muted">
                  <%= render BlockScoutWeb.CommonComponentsView, "_i_tooltip_2.html",
                  text: gettext("Token name and symbol.") %>
                  <%= gettext("Token") %>
                </dt>
                <dd class="col-sm-8 col-md-8 col-lg-9" data-test="address_token">
                  <%= link(
                    token_title(@address.token),
                    to: token_path(@conn,
                    :show,
                    @address.hash),
                    "data-test":
                    "token_hash_link"
                  )
                  %>
                </dd>
              </dl>
            <% address_name -> %>
              <%= if contract?(@address) do %>
                <dl class="row">
                  <dt class="col-sm-4 col-md-4 col-lg-3 text-muted">
                    <%= render BlockScoutWeb.CommonComponentsView, "_i_tooltip_2.html",
                    text: gettext("The name found in the source code of the Contract.") %>
                    <%= gettext("Contract Name") %>
                  </dt>
                  <dd class="col-sm-8 col-md-8 col-lg-9" data-test="address_contract">
                    <%= short_contract_name(address_name, 30) %>
                  </dd>
                </dl>
              <% else %>
                <dl class="row">
                  <dt class="col-sm-4 col-md-4 col-lg-3 text-muted">
                    <%= render BlockScoutWeb.CommonComponentsView, "_i_tooltip_2.html",
                    text: gettext("The name of the validator.") %>
                    <%= gettext("Validator Name") %>
                  </dt>
                  <dd class="col-sm-8 col-md-8 col-lg-9" data-test="address_contract">
                    <%= short_contract_name(address_name, 30) %>
                  </dd>
                </dl>
              <% end %>
            <% true -> %>
          <% end %>
          <!-- Creator -->
          <% from_address_hash = from_address_hash(@address) %>
          <%= if contract?(@address) do %>
            <dl class="row">
              <dt class="col-sm-4 col-md-4 col-lg-3 text-muted">
                <%= render BlockScoutWeb.CommonComponentsView, "_i_tooltip_2.html",
                text: gettext("Transactions and address of creation.") %>
                <%= gettext("Creator") %>
              </dt>
              <dd class="col-sm-8 col-md-8 col-lg-9" data-test="address_contract_creator">
                <%= if from_address_hash do %>
                  <%= link(
                    trimmed_hash(from_address_hash(@address)),
                    to: address_path(@conn, :show, from_address_hash(@address))
                  ) %>

                  <%= gettext "at" %>

                  <%= link(
                    trimmed_hash(transaction_hash(@address)),
                    to: transaction_path(@conn, :show, transaction_hash(@address)),
                    "data-test": "transaction_hash_link"
                  ) %>
                <% else %>
                  <p class="alert alert-danger" role="alert"><%= gettext("Error: Could not determine contract creator.") %></p>
                <% end %>
              </dd>
            </dl>
          <% end %>
          <!-- Implementation -->
          <%= if @is_proxy do %>
            <% {implementation_address, name} = Chain.get_implementation_address_hash(@address.hash, @address.smart_contract.abi) || "0x0000000000000000000000000000000000000000" %>
            <%= if implementation_address do %>
              <dl class="row">
                <dt class="col-sm-4 col-md-4 col-lg-3 text-muted">
                  <%= render BlockScoutWeb.CommonComponentsView, "_i_tooltip_2.html",
                  text: gettext("Implementation address of the proxy contract.") %>
                  <%= gettext("Implementation") %>
                </dt>
                <dd class="col-sm-8 col-md-8 col-lg-9" data-test="address_contract_implementation">
                  <%= link(
                    (if name, do: name <> " | " <> implementation_address, else: implementation_address),
                    to: address_path(@conn, :show, implementation_address),
                    class: "contract-address"
                  ) 
                  %>
                </dd>
              </dl>
            <% end %>
          <% end %>
          <!-- Balance -->
          <dl class="row">
            <dt class="col-sm-4 col-md-4 col-lg-3 text-muted">
              <%= render BlockScoutWeb.CommonComponentsView, "_i_tooltip_2.html",
              text: gettext("Address balance in") <> " " <> Explorer.coin_name() <> " " <> gettext("doesn't include ERC20, ERC721, ERC1155 tokens).") %>
              <%= gettext("Balance") %>
            </dt>
            <dd data-selector="current-coin-balance" class="col-sm-8 col-md-8 col-lg-9" data-test="address_balance">
              <%= balance(@address) %>
              <%= if !match?({:pending, _}, @coin_balance_status) && !empty_exchange_rate?(@exchange_rate) do %>
                <% usd_value = to_string(@exchange_rate.usd_value) %>
                <span class="address-current-balance">
                  (<span
                    data-wei-value="<%= if @address.fetched_coin_balance, do: @address.fetched_coin_balance.value %>"
                    data-usd-exchange-rate="<%= @exchange_rate.usd_value %>"
                    data-placement="top"
                    data-toggle="tooltip"
                    data-html="true"
<<<<<<< HEAD
                    title='<%= "@ " <> usd_value <> "/" <> gettext("CELO") %>'
=======
                    title='<%= "@ " <> usd_value <> "/" <> Explorer.coin_name() %>'  
>>>>>>> d8d13e38
                  >
                  </span>)
                </span>
              <% end %>
            </dd>
          </dl>
          <%= if assigns[:locked_gold] do %>
          <!-- Locked -->
          <dl class="row">
            <dt class="col-sm-4 col-md-4 col-lg-3 text-muted">
              <%= render BlockScoutWeb.CommonComponentsView, "_i_tooltip_2.html",
                text: gettext("Amount of locked CELO in the protocol") %>
                <%= gettext("Locked CELO Balance") %>
            </dt>
            <dd class="col-sm-8 col-md-8 col-lg-9">
              <%= wei_to_ether_rounded(@locked_gold) %> <%= gettext "CELO" %>
            </dd>
          </dl>
          <% end %>
          <%= if assigns[:vote_activated_gold] do %>
          <!-- Activated -->
          <dl class="row">
            <dt class="col-sm-4 col-md-4 col-lg-3 text-muted">
              <%= render BlockScoutWeb.CommonComponentsView, "_i_tooltip_2.html",
                text: gettext("Amount of locked CELO that has been activated to vote for validator(s)") %>
              <%= gettext("Voting CELO Balance") %>
            </dt>
            <dd class="col-sm-8 col-md-8 col-lg-9">
              <%= wei_to_ether_rounded(@vote_activated_gold) %> <%= gettext "CELO" %>
            </dd>
          </dl>
          <% end %>
          <%= if assigns[:pending_gold] do %>
          <!-- Pending unlocked -->
          <dl class="row">
            <dt class="col-sm-4 col-md-4 col-lg-3 text-muted">
              <%= render BlockScoutWeb.CommonComponentsView, "_i_tooltip_2.html",
                text: gettext("Amount of CELO that’s in the process of being unlocked (3 days)") %>
                <%= gettext("Pending Unlocked Gold") %>
            </dt>
            <dd class="col-sm-8 col-md-8 col-lg-9">
              <%= wei_to_ether_rounded(@pending_gold) %> <%= gettext "CELO" %>
            </dd>
          </dl>
          <% end %>
          <%= if not is_nil(assigns[:voting_sum]) and @address.celo_account.account_type == "normal" do %>
          <!-- Voter Rewards -->
          <dl class="row">
            <dt class="col-sm-4 col-md-4 col-lg-3 text-muted">
              <%= render BlockScoutWeb.CommonComponentsView, "_i_tooltip_2.html",
                text: gettext("Voting rewards accumulated over time.") %>
                <%= gettext("Lifetime Voting Rewards") %>
            </dt>
            <dd class="col-sm-8 col-md-8 col-lg-9">
              <%= wei_to_ether_rounded(@voting_sum) %> <%= gettext "CELO" %>
            </dd>
          </dl>
          <% end %>
          <%= if not is_nil(assigns[:validator_or_group_sum]) and not is_nil(assigns[:voting_sum]) and (@address.celo_account.account_type == "validator" or @address.celo_account.account_type == "group") do %>
          <!-- Validator / Group Rewards -->
          <dl class="row">
            <dt class="col-sm-4 col-md-4 col-lg-3 text-muted">
              <%= render BlockScoutWeb.CommonComponentsView, "_i_tooltip_2.html",
                text: gettext("Total amount of epoch rewards this address has received, all time.") %>
              <%= gettext("Validator Rewards | Voting Rewards") %>
            </dt>
            <dd class="col-sm-8 col-md-8 col-lg-9">
              <%= wei_to_ether_rounded(@validator_or_group_sum) %> <%= gettext "cUSD" %> | <%= wei_to_ether_rounded(@voting_sum) %> <%= gettext "CELO" %>
            </dd>
          </dl>
          <% end %>
          <!-- Tokens -->
          <dl class="row" data-test="outside_of_dropdown">
            <dt class="col-sm-4 col-md-4 col-lg-3 text-muted">
              <%= render BlockScoutWeb.CommonComponentsView, "_i_tooltip_2.html",
              text: gettext("All tokens in the account and total value.") %>
              <%= gettext("Tokens") %>
            </dt>
            <dd class="col-sm-8 col-md-8 col-lg-9" data-test="address_tokens" data-selector="balance-card">
              <%= render BlockScoutWeb.AddressView, "_balance_dropdown.html", conn: @conn, address: @address %>
            </dd>
          </dl>
          <!-- Transaction count -->
          <dl class="row address-transactions-count-item">
            <dt class="col-sm-4 col-md-4 col-lg-3 text-muted">
              <%= render BlockScoutWeb.CommonComponentsView, "_i_tooltip_2.html",
              text: gettext("Number of transactions related to this address.") %>
              <%= gettext("Transactions") %>
            </dt>
            <dd class="col-sm-8 col-md-8 col-lg-9" data-test="address_transaction_count">
              <%= if @conn.request_path |> String.contains?("/transactions") do %>
                <a href="#txs" class="page-link bs-label large btn-no-border-link-to-tems" data-selector="transaction-count">
                  <%= if @address.transactions_count do %>
                    <%= Number.Delimit.number_to_delimited(@address.transactions_count, precision: 0) %> <%= gettext("Transactions") %>
                  <% else %>
                    <%= render BlockScoutWeb.CommonComponentsView, "_loading_spinner.html", loading_text: gettext("Fetching transactions...") %>
                  <% end %>
                </a>
              <% else %>
                <a href="<%= AccessHelpers.get_path(@conn, :address_transaction_path, :index, @address.hash)%>#txs" class="page-link bs-label large btn-no-border-link-to-tems" data-selector="transaction-count">
                  <%= if @address.token_transfers_count do %>
                    <%= Number.Delimit.number_to_delimited(@address.transactions_count, precision: 0) %> <%= gettext("Transactions") %>
                  <% else %>
                    <%= render BlockScoutWeb.CommonComponentsView, "_loading_spinner.html", loading_text: gettext("Fetching transactions...") %>
                  <% end %>
                </a>
              <% end %>
            </dd>
          </dl>
          <!-- Transfers count -->
          <dl class="row address-transfers-count-item">
            <dt class="col-sm-4 col-md-4 col-lg-3 text-muted">
              <%= render BlockScoutWeb.CommonComponentsView, "_i_tooltip_2.html",
              text: gettext("Number of transfers to/from this address.") %>
              <%= gettext("Transfers") %>
            </dt>
            <dd class="col-sm-8 col-md-8 col-lg-9" data-test="address_transfer_count">
              <%= if @conn.request_path |> String.contains?("/token-transfers") do %>
                <a href="#transfers" class="page-link bs-label large btn-no-border-link-to-tems" data-selector="transfer-count">
                  <%= if @address.token_transfers_count do %>
                    <%= Number.Delimit.number_to_delimited(@address.token_transfers_count, precision: 0) %> <%= gettext("Transfers") %>
                  <% else %>
                    <%= render BlockScoutWeb.CommonComponentsView, "_loading_spinner.html", loading_text: gettext("Fetching transfers...") %>
                  <% end %>
                </a>
              <% else %>
                <a href="<%= AccessHelpers.get_path(@conn, :address_token_transfers_path, :index, @address.hash)%>#transfers" class="page-link bs-label large btn-no-border-link-to-tems" data-selector="transfer-count">
                  <%= if @address.token_transfers_count do %>
                    <%= Number.Delimit.number_to_delimited(@address.token_transfers_count, precision: 0) %> <%= gettext("Transfers") %>
                  <% else %>
                    <%= render BlockScoutWeb.CommonComponentsView, "_loading_spinner.html", loading_text: gettext("Fetching transfers...") %>
                  <% end %>
                </a>
              <% end %>
            </dd>
          </dl>
          <!-- Gas used -->
          <dl class="row address-gas-used-item">
            <dt class="col-sm-4 col-md-4 col-lg-3 text-muted">
              <%= render BlockScoutWeb.CommonComponentsView, "_i_tooltip_2.html",
              text: gettext("Gas used by the address.") %>
              <%= gettext("Gas Used") %>
            </dt>
            <dd class="col-sm-8 col-md-8 col-lg-9" data-test="address_gas_used">
              <span data-selector="gas-usage-count">
                <%= if @address.gas_used do %>
                  <%= Number.Delimit.number_to_delimited(@address.gas_used, precision: 0) %>
                <% else %>
                  <%= render BlockScoutWeb.CommonComponentsView, "_loading_spinner.html", loading_text: gettext("Fetching gas used...") %>
                <% end %>
              </span>
            </dd>
          </dl>
          <!-- Last balance update -->
          <%= if @address.fetched_coin_balance_block_number do %>
            <dl class="row">
              <dt class="col-sm-4 col-md-4 col-lg-3 text-muted">
                <%= render BlockScoutWeb.CommonComponentsView, "_i_tooltip_2.html",
                text: gettext("Block number in which the address was updated.") %>
                <%= gettext("Last Balance Update") %>
              </dt>
              <dd data-selector="last-balance-update" class="col-sm-8 col-md-8 col-lg-9" data-test="address_last_balance_update">
                <%= link(
                    @address.fetched_coin_balance_block_number,
                    to: block_path(@conn, :show, @address.fetched_coin_balance_block_number),
                    class: "tile-title-lg"
                ) %>
              </dd>
            </dl>
          <% end %>
          <div data-last-balance-update="<%= @address.fetched_coin_balance_block_number %>"></div>
          <!-- Blocks Validated -->
          <dl class="row address-validation-count-item" style="display: none;">
            <dt class="col-sm-4 col-md-4 col-lg-3 text-muted">
              <%= render BlockScoutWeb.CommonComponentsView, "_i_tooltip_2.html",
              text: gettext("Number of blocks validated by this validator.") %>
              <%= gettext("Blocks Validated") %>
            </dt>
            <dd class="col-sm-8 col-md-8 col-lg-9" data-test="address_blocks_validated">
              <span data-selector="validation-count">
              </span>
            </dd>
          </dl>
        </div>
      </div>
    </div>
  </div>
</section>

<!-- Modal QR -->
<%= render BlockScoutWeb.CommonComponentsView, "_modal_qr_code.html", qr_code: qr_code(@address), title: @address %><|MERGE_RESOLUTION|>--- conflicted
+++ resolved
@@ -159,11 +159,7 @@
                     data-placement="top"
                     data-toggle="tooltip"
                     data-html="true"
-<<<<<<< HEAD
-                    title='<%= "@ " <> usd_value <> "/" <> gettext("CELO") %>'
-=======
                     title='<%= "@ " <> usd_value <> "/" <> Explorer.coin_name() %>'  
->>>>>>> d8d13e38
                   >
                   </span>)
                 </span>
