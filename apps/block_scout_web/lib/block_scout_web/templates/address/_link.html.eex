<%= if @address do %>
  <%= if assigns[:show_full_hash] do %>
<<<<<<< HEAD
    <%= if name = implementation_name(@address) || primary_name(@address) do %>
      <span><%= name %> |
=======
    <%= if name = if assigns[:ignore_implementation_name], do: primary_name(@address), else: implementation_name(@address) || primary_name(@address) do %>
      <span><%= name %> | 
>>>>>>> 4c634650
    <% end %>
    <%= link to: address_transaction_path(BlockScoutWeb.Endpoint, :index, to_string(@address)), "data-test": "address_hash_link", class: assigns[:class] do %>
      <%= @address %>
    <% end %>
    </span>
  <% else %>
<<<<<<< HEAD
    <%= link to: address_transaction_path(BlockScoutWeb.Endpoint, :index, to_string(@address)), "data-test": "address_hash_link", class: assigns[:class] do %>
      <%= render BlockScoutWeb.AddressView, "_responsive_hash.html", address: @address, contract: @contract, truncate: assigns[:truncate], use_custom_tooltip: @use_custom_tooltip, no_tooltip: assigns[:no_tooltip], custom_classes_tooltip: assigns[:custom_classes_tooltip] %>
=======
    <%= link to: address_path(BlockScoutWeb.Endpoint, :show, @address), "data-test": "address_hash_link", class: assigns[:class] do %>
      <%= render BlockScoutWeb.AddressView, "_responsive_hash.html", address: @address, contract: @contract, truncate: assigns[:truncate], use_custom_tooltip: @use_custom_tooltip, no_tooltip: assigns[:no_tooltip], custom_classes_tooltip: assigns[:custom_classes_tooltip], ignore_implementation_name: assigns[:ignore_implementation_name] %>
>>>>>>> 4c634650
    <% end %>
  <% end %>
<% end %><|MERGE_RESOLUTION|>--- conflicted
+++ resolved
@@ -1,25 +1,15 @@
 <%= if @address do %>
   <%= if assigns[:show_full_hash] do %>
-<<<<<<< HEAD
-    <%= if name = implementation_name(@address) || primary_name(@address) do %>
+    <%= if name = if assigns[:ignore_implementation_name], do: primary_name(@address), else: implementation_name(@address) || primary_name(@address) do %>
       <span><%= name %> |
-=======
-    <%= if name = if assigns[:ignore_implementation_name], do: primary_name(@address), else: implementation_name(@address) || primary_name(@address) do %>
-      <span><%= name %> | 
->>>>>>> 4c634650
     <% end %>
     <%= link to: address_transaction_path(BlockScoutWeb.Endpoint, :index, to_string(@address)), "data-test": "address_hash_link", class: assigns[:class] do %>
       <%= @address %>
     <% end %>
     </span>
   <% else %>
-<<<<<<< HEAD
     <%= link to: address_transaction_path(BlockScoutWeb.Endpoint, :index, to_string(@address)), "data-test": "address_hash_link", class: assigns[:class] do %>
-      <%= render BlockScoutWeb.AddressView, "_responsive_hash.html", address: @address, contract: @contract, truncate: assigns[:truncate], use_custom_tooltip: @use_custom_tooltip, no_tooltip: assigns[:no_tooltip], custom_classes_tooltip: assigns[:custom_classes_tooltip] %>
-=======
-    <%= link to: address_path(BlockScoutWeb.Endpoint, :show, @address), "data-test": "address_hash_link", class: assigns[:class] do %>
       <%= render BlockScoutWeb.AddressView, "_responsive_hash.html", address: @address, contract: @contract, truncate: assigns[:truncate], use_custom_tooltip: @use_custom_tooltip, no_tooltip: assigns[:no_tooltip], custom_classes_tooltip: assigns[:custom_classes_tooltip], ignore_implementation_name: assigns[:ignore_implementation_name] %>
->>>>>>> 4c634650
     <% end %>
   <% end %>
 <% end %>