--- conflicted
+++ resolved
@@ -7,9 +7,5 @@
     data-toggle="tooltip"
     title="<%= @text %>"
 >
-<<<<<<< HEAD
-    <i class="fas fa-info-circle"></i>
-=======
     <i class="fa-solid fa-circle-info"></i>
->>>>>>> 7569dace
 </span>