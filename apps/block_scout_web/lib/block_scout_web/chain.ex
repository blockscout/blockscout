defmodule BlockScoutWeb.Chain do
  @moduledoc """
  Converts the `param` to the corresponding resource that uses that format of param.
  """

  import Explorer.Chain,
    only: [
      balance_in_fiat: 2,
      find_or_insert_address_from_hash: 1,
      hash_to_block: 1,
      hash_to_transaction: 1,
      number_to_block: 1,
      string_to_address_hash: 1,
      string_to_block_hash: 1,
      string_to_transaction_hash: 1,
      token_contract_address_from_token_name: 1
    ]

  alias Explorer.Chain.Block.Reward

  alias Explorer.Chain.{
    Address,
    Address.CoinBalance,
    Address.CurrentTokenBalance,
    Block,
    InternalTransaction,
    Log,
    OptimismDeposit,
    OptimismOutputRoot,
    SmartContract,
    Token,
    Token.Instance,
    TokenTransfer,
    Transaction,
    Wei,
    Withdrawal
  }

  alias Explorer.PagingOptions

  defimpl Poison.Encoder, for: Decimal do
    def encode(value, _opts) do
      # silence the xref warning
      decimal = Decimal

      [?\", decimal.to_string(value), ?\"]
    end
  end

  @page_size 50
  @default_paging_options %PagingOptions{page_size: @page_size + 1}
  @address_hash_len 40
  @tx_block_hash_len 64

  def default_paging_options do
    @default_paging_options
  end

  def current_filter(%{paging_options: paging_options} = params) do
    params
    |> Map.get("filter")
    |> case do
      "to" -> [direction: :to, paging_options: paging_options]
      "from" -> [direction: :from, paging_options: paging_options]
      _ -> [paging_options: paging_options]
    end
  end

  def current_filter(params) do
    params
    |> Map.get("filter")
    |> case do
      "to" -> [direction: :to]
      "from" -> [direction: :from]
      _ -> []
    end
  end

  @spec from_param(String.t()) :: {:ok, Address.t() | Block.t() | Transaction.t()} | {:error, :not_found}
  def from_param(param)

  def from_param("0x" <> number_string = param) when byte_size(number_string) == @address_hash_len,
    do: address_from_param(param)

  def from_param("0x" <> number_string = param) when byte_size(number_string) == @tx_block_hash_len,
    do: block_or_transaction_from_param(param)

  def from_param(param) when byte_size(param) == @address_hash_len,
    do: address_from_param("0x" <> param)

  def from_param(param) when byte_size(param) == @tx_block_hash_len,
    do: block_or_transaction_from_param("0x" <> param)

  def from_param(string) when is_binary(string) do
    case param_to_block_number(string) do
      {:ok, number} -> number_to_block(number)
      _ -> token_address_from_name(string)
    end
  end

  def next_page_params([], _list, _params), do: nil

  def next_page_params(_, list, params) do
    next_page_params = Map.merge(params, paging_params(List.last(list)))
    current_items_count_str = Map.get(next_page_params, "items_count")

    items_count =
      if current_items_count_str do
        {current_items_count, _} = Integer.parse(current_items_count_str)
        current_items_count + Enum.count(list)
      else
        Enum.count(list)
      end

    Map.put(next_page_params, "items_count", items_count)
  end

  def paging_options(%{"hash" => hash, "fetched_coin_balance" => fetched_coin_balance}) do
    with {coin_balance, ""} <- Integer.parse(fetched_coin_balance),
         {:ok, address_hash} <- string_to_address_hash(hash) do
      [paging_options: %{@default_paging_options | key: {%Wei{value: Decimal.new(coin_balance)}, address_hash}}]
    else
      _ ->
        [paging_options: @default_paging_options]
    end
  end

  def paging_options(%{
        "address_hash" => address_hash,
        "tx_hash" => tx_hash,
        "block_hash" => block_hash,
        "holder_count" => holder_count,
        "name" => name,
        "inserted_at" => inserted_at,
        "item_type" => item_type
      }) do
    [
      paging_options: %{
        @default_paging_options
        | key: {address_hash, tx_hash, block_hash, holder_count, name, inserted_at, item_type}
      }
    ]
  end

  def paging_options(%{"market_cap" => market_cap, "holder_count" => holder_count, "name" => token_name}) do
    market_cap_decimal =
      case Decimal.parse(market_cap) do
        {decimal, ""} -> Decimal.round(decimal, 16)
        _ -> nil
      end

    case Integer.parse(holder_count) do
      {holder_count, ""} ->
        [paging_options: %{@default_paging_options | key: {market_cap_decimal, holder_count, token_name}}]

      _ ->
        [paging_options: @default_paging_options]
    end
  end

  def paging_options(%{
        "block_number" => block_number_string,
        "transaction_index" => transaction_index_string,
        "index" => index_string
      }) do
    with {block_number, ""} <- Integer.parse(block_number_string),
         {transaction_index, ""} <- Integer.parse(transaction_index_string),
         {index, ""} <- Integer.parse(index_string) do
      [paging_options: %{@default_paging_options | key: {block_number, transaction_index, index}}]
    else
      _ ->
        [paging_options: @default_paging_options]
    end
  end

  def paging_options(%{
        "block_number" => block_number_string,
        "index" => index_string,
        "batch_log_index" => batch_log_index_string,
        "batch_block_hash" => batch_block_hash_string,
        "batch_transaction_hash" => batch_transaction_hash_string,
        "index_in_batch" => index_in_batch_string
      }) do
    with {block_number, ""} <- Integer.parse(block_number_string),
         {index, ""} <- Integer.parse(index_string),
         {index_in_batch, ""} <- Integer.parse(index_in_batch_string),
         {:ok, batch_transaction_hash} <- string_to_transaction_hash(batch_transaction_hash_string),
         {:ok, batch_block_hash} <- string_to_block_hash(batch_block_hash_string),
         {batch_log_index, ""} <- Integer.parse(batch_log_index_string) do
      [
        paging_options: %{
          @default_paging_options
          | key: {block_number, index},
            batch_key: {batch_block_hash, batch_transaction_hash, batch_log_index, index_in_batch}
        }
      ]
    else
      _ ->
        [paging_options: @default_paging_options]
    end
  end

  def paging_options(%{
        "batch_log_index" => batch_log_index_string,
        "batch_block_hash" => batch_block_hash_string,
        "batch_transaction_hash" => batch_transaction_hash_string,
        "index_in_batch" => index_in_batch_string
      }) do
    with {index_in_batch, ""} <- Integer.parse(index_in_batch_string),
         {:ok, batch_transaction_hash} <- string_to_transaction_hash(batch_transaction_hash_string),
         {:ok, batch_block_hash} <- string_to_block_hash(batch_block_hash_string),
         {batch_log_index, ""} <- Integer.parse(batch_log_index_string) do
      [
        paging_options: %{
          @default_paging_options
          | batch_key: {batch_block_hash, batch_transaction_hash, batch_log_index, index_in_batch}
        }
      ]
    else
      _ ->
        [paging_options: @default_paging_options]
    end
  end

  def paging_options(%{"block_number" => block_number_string, "index" => index_string}) do
    with {block_number, ""} <- Integer.parse(block_number_string),
         {index, ""} <- Integer.parse(index_string) do
      [paging_options: %{@default_paging_options | key: {block_number, index}}]
    else
      _ ->
        [paging_options: @default_paging_options]
    end
  end

  def paging_options(%{"block_number" => block_number_string}) do
    case Integer.parse(block_number_string) do
      {block_number, ""} ->
        [paging_options: %{@default_paging_options | key: {block_number}}]

      _ ->
        [paging_options: @default_paging_options]
    end
  end

  def paging_options(%{"index" => index_string}) when is_binary(index_string) do
    case Integer.parse(index_string) do
      {index, ""} ->
        [paging_options: %{@default_paging_options | key: {index}}]

      _ ->
        [paging_options: @default_paging_options]
    end
  end

  def paging_options(%{"index" => index}) when is_integer(index) do
    [paging_options: %{@default_paging_options | key: {index}}]
  end

  def paging_options(%{"nonce" => nonce_string}) when is_binary(nonce_string) do
    case Integer.parse(nonce_string) do
      {nonce, ""} ->
        [paging_options: %{@default_paging_options | key: {nonce}}]

      _ ->
        [paging_options: @default_paging_options]
    end
  end

  def paging_options(%{"nonce" => nonce}) when is_integer(nonce) do
    [paging_options: %{@default_paging_options | key: {nonce}}]
  end

  def paging_options(%{"inserted_at" => inserted_at_string, "hash" => hash_string}) do
    with {:ok, inserted_at, _} <- DateTime.from_iso8601(inserted_at_string),
         {:ok, hash} <- string_to_transaction_hash(hash_string) do
      [paging_options: %{@default_paging_options | key: {inserted_at, hash}, is_pending_tx: true}]
    else
      _ ->
        [paging_options: @default_paging_options]
    end
  end

  def paging_options(%{"token_name" => name, "token_type" => type, "token_inserted_at" => inserted_at}),
    do: [paging_options: %{@default_paging_options | key: {name, type, inserted_at}}]

  def paging_options(%{"value" => value, "address_hash" => address_hash}) do
    [paging_options: %{@default_paging_options | key: {value, address_hash}}]
  end

  def paging_options(%{"fiat_value" => fiat_value_string, "value" => value, "id" => id_string}) do
    with {id, ""} <- Integer.parse(id_string),
         {value, ""} <- Decimal.parse(value),
         {_id, _value, {fiat_value, ""}} <- {id, value, Decimal.parse(fiat_value_string)} do
      [paging_options: %{@default_paging_options | key: {Decimal.round(fiat_value, 16), value, id}}]
    else
      {id, value, :error} ->
        [paging_options: %{@default_paging_options | key: {nil, value, id}}]

      _ ->
        [paging_options: @default_paging_options]
    end
  end

  def paging_options(%{"smart_contract_id" => id}) do
    [paging_options: %{@default_paging_options | key: {id}}]
  end

  def paging_options(%{"l1_block_number" => block_number, "tx_hash" => tx_hash}) do
    with {block_number, ""} <- Integer.parse(block_number),
         {:ok, tx_hash} <- string_to_transaction_hash(tx_hash) do
      [paging_options: %{@default_paging_options | key: {block_number, tx_hash}}]
    else
      _ ->
        [paging_options: @default_paging_options]
    end
  end

  def paging_options(_params), do: [paging_options: @default_paging_options]

  def put_key_value_to_paging_options([paging_options: paging_options], key, value) do
    [paging_options: Map.put(paging_options, key, value)]
  end

  def fetch_page_number(%{"page_number" => page_number_string}) do
    case Integer.parse(page_number_string) do
      {number, ""} ->
        number

      _ ->
        1
    end
  end

  def fetch_page_number(%{"items_count" => item_count_str}) do
    {items_count, _} = Integer.parse(item_count_str)
    div(items_count, @page_size) + 1
  end

  def fetch_page_number(_), do: 1

  def update_page_parameters(new_page_number, new_page_size, %PagingOptions{} = options) do
    %PagingOptions{options | page_number: new_page_number, page_size: new_page_size}
  end

  def param_to_block_number(formatted_number) when is_binary(formatted_number) do
    case Integer.parse(formatted_number) do
      {number, ""} -> {:ok, number}
      _ -> {:error, :invalid}
    end
  end

  def param_to_block_timestamp(timestamp_string) when is_binary(timestamp_string) do
    case Integer.parse(timestamp_string) do
      {timestamp_int, ""} ->
        timestamp =
          timestamp_int
          |> DateTime.from_unix!(:second)

        {:ok, timestamp}

      _ ->
        {:error, :invalid_timestamp}
    end
  end

  def param_to_block_closest(closest) when is_binary(closest) do
    case closest do
      "before" -> {:ok, :before}
      "after" -> {:ok, :after}
      _ -> {:error, :invalid_closest}
    end
  end

  def split_list_by_page(list_plus_one), do: Enum.split(list_plus_one, @page_size)

  defp address_from_param(param) do
    case string_to_address_hash(param) do
      {:ok, hash} ->
        find_or_insert_address_from_hash(hash)

      :error ->
        {:error, :not_found}
    end
  end

  defp token_address_from_name(name) do
    case token_contract_address_from_token_name(name) do
      {:ok, hash} -> find_or_insert_address_from_hash(hash)
      _ -> {:error, :not_found}
    end
  end

  defp paging_params({%Address{hash: hash, fetched_coin_balance: fetched_coin_balance}, _}) do
    %{"hash" => hash, "fetched_coin_balance" => Decimal.to_string(fetched_coin_balance.value)}
  end

  defp paging_params(%Token{
         circulating_market_cap: circulating_market_cap,
         holder_count: holder_count,
         name: token_name
       }) do
    %{"market_cap" => circulating_market_cap, "holder_count" => holder_count, "name" => token_name}
  end

  defp paging_params([
         %Token{circulating_market_cap: circulating_market_cap, holder_count: holder_count, name: token_name},
         _
       ]) do
    %{"market_cap" => circulating_market_cap, "holder_count" => holder_count, "name" => token_name}
  end

  defp paging_params({%Reward{block: %{number: number}}, _}) do
    %{"block_number" => number, "index" => 0}
  end

  defp paging_params(%Block{number: number}) do
    %{"block_number" => number}
  end

  defp paging_params(%InternalTransaction{index: index, transaction_hash: transaction_hash}) do
    {:ok, %Transaction{block_number: block_number, index: transaction_index}} = hash_to_transaction(transaction_hash)
    %{"block_number" => block_number, "transaction_index" => transaction_index, "index" => index}
  end

  defp paging_params(%Log{index: index} = log) do
    if Ecto.assoc_loaded?(log.transaction) do
      %{"block_number" => log.transaction.block_number, "transaction_index" => log.transaction.index, "index" => index}
    else
      %{"index" => index}
    end
  end

  defp paging_params(%Transaction{block_number: nil, inserted_at: inserted_at, hash: hash}) do
    %{"inserted_at" => DateTime.to_iso8601(inserted_at), "hash" => hash}
  end

  defp paging_params(%Transaction{block_number: block_number, index: index}) do
    %{"block_number" => block_number, "index" => index}
  end

  defp paging_params(%TokenTransfer{block_number: block_number, log_index: index}) do
    %{"block_number" => block_number, "index" => index}
  end

  defp paging_params(%Address.Token{name: name, type: type, inserted_at: inserted_at}) do
    inserted_at_datetime = DateTime.to_iso8601(inserted_at)

    %{"token_name" => name, "token_type" => type, "token_inserted_at" => inserted_at_datetime}
  end

  defp paging_params(%CurrentTokenBalance{address_hash: address_hash, value: value}) do
    %{"address_hash" => to_string(address_hash), "value" => Decimal.to_integer(value)}
  end

  defp paging_params({%CurrentTokenBalance{id: id, value: value} = ctb, token}) do
    %{"fiat_value" => balance_in_fiat(ctb, token), "value" => value, "id" => id}
  end

  defp paging_params(%CoinBalance{block_number: block_number}) do
    %{"block_number" => block_number}
  end

  defp paging_params(%SmartContract{} = smart_contract) do
    %{"smart_contract_id" => smart_contract.id}
  end

<<<<<<< HEAD
  defp paging_params(%OptimismDeposit{l1_block_number: l1_block_number, l2_transaction_hash: l2_tx_hash}) do
    %{"l1_block_number" => l1_block_number, "tx_hash" => l2_tx_hash}
  end

  defp paging_params(%OptimismOutputRoot{l2_output_index: index}) do
    %{"index" => index}
  end

  defp paging_params(%{msg_nonce: nonce}) do
    %{"nonce" => nonce}
  end

  defp paging_params(%{l2_block_number: block_number}) do
    %{"block_number" => block_number}
  end

=======
  defp paging_params(%Withdrawal{index: index}) do
    %{"index" => index}
  end

>>>>>>> a1f6b6fc
  # clause for search results pagination
  defp paging_params(%{
         address_hash: address_hash,
         tx_hash: tx_hash,
         block_hash: block_hash,
         holder_count: holder_count,
         name: name,
         inserted_at: inserted_at,
         type: type
       }) do
    inserted_at_datetime = DateTime.to_iso8601(inserted_at)

    %{
      "address_hash" => address_hash,
      "tx_hash" => tx_hash,
      "block_hash" => block_hash,
      "holder_count" => holder_count,
      "name" => name,
      "inserted_at" => inserted_at_datetime,
      "item_type" => type
    }
  end

  defp paging_params(%Instance{token_id: token_id}) do
    %{"unique_token" => Decimal.to_integer(token_id)}
  end

  defp block_or_transaction_from_param(param) do
    with {:error, :not_found} <- transaction_from_param(param) do
      hash_string_to_block(param)
    end
  end

  defp transaction_from_param(param) do
    case string_to_transaction_hash(param) do
      {:ok, hash} ->
        hash_to_transaction(hash)

      :error ->
        {:error, :not_found}
    end
  end

  defp hash_string_to_block(hash_string) do
    case string_to_block_hash(hash_string) do
      {:ok, hash} ->
        hash_to_block(hash)

      :error ->
        {:error, :not_found}
    end
  end

  def unique_tokens_paging_options(%{"unique_token" => token_id}),
    do: [paging_options: %{default_paging_options() | key: {token_id}}]

  def unique_tokens_paging_options(_params), do: [paging_options: default_paging_options()]

  def unique_tokens_next_page([], _list, _params), do: nil

  def unique_tokens_next_page(_, list, params) do
    Map.merge(params, paging_params(List.last(list)))
  end

  def token_transfers_next_page_params([], _list, _params), do: nil

  def token_transfers_next_page_params(next_page, list, params) do
    next_token_transfer = List.first(next_page)
    current_token_transfer = List.last(list)

    if next_token_transfer.log_index == current_token_transfer.log_index and
         next_token_transfer.block_hash == current_token_transfer.block_hash and
         next_token_transfer.transaction_hash == current_token_transfer.transaction_hash do
      new_params =
        list
        |> last_token_transfer_before_current(current_token_transfer)
        |> (&if(is_nil(&1), do: %{}, else: paging_params(&1))).()

      params
      |> Map.merge(new_params)
      |> Map.merge(%{
        "batch_log_index" => current_token_transfer.log_index,
        "batch_block_hash" => current_token_transfer.block_hash,
        "batch_transaction_hash" => current_token_transfer.transaction_hash,
        "index_in_batch" => current_token_transfer.index_in_batch
      })
    else
      Map.merge(params, paging_params(List.last(list)))
    end
  end

  defp last_token_transfer_before_current(list, current_token_transfer) do
    Enum.reduce_while(list, nil, fn tt, acc ->
      if tt.log_index == current_token_transfer.log_index and tt.block_hash == current_token_transfer.block_hash and
           tt.transaction_hash == current_token_transfer.transaction_hash do
        {:halt, acc}
      else
        {:cont, tt}
      end
    end)
  end

  def parse_block_hash_or_number_param("0x" <> _ = param) do
    case string_to_block_hash(param) do
      {:ok, hash} ->
        {:ok, :hash, hash}

      :error ->
        {:error, {:invalid, :hash}}
    end
  end

  def parse_block_hash_or_number_param(number_string)
      when is_binary(number_string) do
    case param_to_block_number(number_string) do
      {:ok, number} ->
        {:ok, :number, number}

      {:error, :invalid} ->
        {:error, {:invalid, :number}}
    end
  end
end<|MERGE_RESOLUTION|>--- conflicted
+++ resolved
@@ -464,7 +464,6 @@
     %{"smart_contract_id" => smart_contract.id}
   end
 
-<<<<<<< HEAD
   defp paging_params(%OptimismDeposit{l1_block_number: l1_block_number, l2_transaction_hash: l2_tx_hash}) do
     %{"l1_block_number" => l1_block_number, "tx_hash" => l2_tx_hash}
   end
@@ -481,12 +480,10 @@
     %{"block_number" => block_number}
   end
 
-=======
   defp paging_params(%Withdrawal{index: index}) do
     %{"index" => index}
   end
 
->>>>>>> a1f6b6fc
   # clause for search results pagination
   defp paging_params(%{
          address_hash: address_hash,
