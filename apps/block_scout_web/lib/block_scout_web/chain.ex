defmodule BlockScoutWeb.Chain do
  @moduledoc """
  Converts the `param` to the corresponding resource that uses that format of param.
  """

  import Explorer.Chain,
    only: [
      find_or_insert_address_from_hash: 1,
      hash_to_block: 1,
      hash_to_transaction: 1,
      number_to_block: 1,
      string_to_address_hash: 1,
      string_to_block_hash: 1,
      string_to_transaction_hash: 1,
      token_contract_address_from_token_name: 1
    ]

  alias Explorer.Chain.Block.Reward

  alias Explorer.Chain.{
    Address,
    Address.CoinBalance,
    Address.CurrentTokenBalance,
    Block,
    InternalTransaction,
    Log,
    Token,
    TokenTransfer,
    Transaction,
    Wei
  }

  alias Explorer.PagingOptions

  defimpl Poison.Encoder, for: Poison.Encoder.Decimal do
    def encode(value, _opts) do
      # silence the xref warning
      decimal = Poison.Encoder.Decimal

      [?\", decimal.to_string(value), ?\"]
    end
  end

  @page_size 50
  @default_paging_options %PagingOptions{page_size: @page_size + 1}
  @address_hash_len 40
  @tx_block_hash_len 64

  def default_paging_options do
    @default_paging_options
  end

  def current_filter(%{paging_options: paging_options} = params) do
    params
    |> Map.get("filter")
    |> case do
      "to" -> [direction: :to, paging_options: paging_options]
      "from" -> [direction: :from, paging_options: paging_options]
      _ -> [paging_options: paging_options]
    end
  end

  def current_filter(params) do
    params
    |> Map.get("filter")
    |> case do
      "to" -> [direction: :to]
      "from" -> [direction: :from]
      _ -> []
    end
  end

  @spec from_param(String.t()) :: {:ok, Address.t() | Block.t() | Transaction.t()} | {:error, :not_found}
  def from_param(param)

  def from_param("0x" <> number_string = param) when byte_size(number_string) == @address_hash_len,
    do: address_from_param(param)

  def from_param("0x" <> number_string = param) when byte_size(number_string) == @tx_block_hash_len,
    do: block_or_transaction_from_param(param)

  def from_param(param) when byte_size(param) == @address_hash_len,
    do: address_from_param("0x" <> param)

  def from_param(param) when byte_size(param) == @tx_block_hash_len,
    do: block_or_transaction_from_param("0x" <> param)

  def from_param(string) when is_binary(string) do
    case param_to_block_number(string) do
      {:ok, number} -> number_to_block(number)
      _ -> token_address_from_name(string)
    end
  end

  def next_page_params([], _list, _params), do: nil

  def next_page_params(_, list, params) do
    next_page_params = Map.merge(params, paging_params(List.last(list)))
    current_items_count_str = Map.get(next_page_params, "items_count")

    items_count =
      if current_items_count_str do
        {current_items_count, _} = Integer.parse(current_items_count_str)
        current_items_count + Enum.count(list)
      else
        Enum.count(list)
      end

    Map.put(next_page_params, "items_count", items_count)
  end

  def paging_options(%{"hash" => hash, "fetched_coin_balance" => fetched_coin_balance}) do
    with {coin_balance, ""} <- Integer.parse(fetched_coin_balance),
         {:ok, address_hash} <- string_to_address_hash(hash) do
      [paging_options: %{@default_paging_options | key: {%Wei{value: Decimal.new(coin_balance)}, address_hash}}]
    else
      _ ->
        [paging_options: @default_paging_options]
    end
  end

  def paging_options(%{
        "address_hash" => address_hash,
        "tx_hash" => tx_hash,
        "block_hash" => block_hash,
        "holder_count" => holder_count,
        "name" => name,
        "inserted_at" => inserted_at,
        "item_type" => item_type
      }) do
    [
      paging_options: %{
        @default_paging_options
        | key: {address_hash, tx_hash, block_hash, holder_count, name, inserted_at, item_type}
      }
    ]
  end

  def paging_options(%{"holder_count" => holder_count, "name" => token_name}) do
    case Integer.parse(holder_count) do
      {holder_count, ""} ->
        [paging_options: %{@default_paging_options | key: {holder_count, token_name}}]

      _ ->
        [paging_options: @default_paging_options]
    end
  end

  def paging_options(%{
        "block_number" => block_number_string,
        "transaction_index" => transaction_index_string,
        "index" => index_string
      }) do
    with {block_number, ""} <- Integer.parse(block_number_string),
         {transaction_index, ""} <- Integer.parse(transaction_index_string),
         {index, ""} <- Integer.parse(index_string) do
      [paging_options: %{@default_paging_options | key: {block_number, transaction_index, index}}]
    else
      _ ->
        [paging_options: @default_paging_options]
    end
  end

  def paging_options(%{"block_number" => block_number_string, "index" => index_string}) do
    with {block_number, ""} <- Integer.parse(block_number_string),
         {index, ""} <- Integer.parse(index_string) do
      [paging_options: %{@default_paging_options | key: {block_number, index}}]
    else
      _ ->
        [paging_options: @default_paging_options]
    end
  end

  def paging_options(%{"block_number" => block_number_string}) do
    case Integer.parse(block_number_string) do
      {block_number, ""} ->
        [paging_options: %{@default_paging_options | key: {block_number}}]

      _ ->
        [paging_options: @default_paging_options]
    end
  end

  def paging_options(%{"index" => index_string}) when is_binary(index_string) do
    case Integer.parse(index_string) do
      {index, ""} ->
        [paging_options: %{@default_paging_options | key: {index}}]

      _ ->
        [paging_options: @default_paging_options]
    end
  end

  def paging_options(%{"index" => index}) when is_integer(index) do
    [paging_options: %{@default_paging_options | key: {index}}]
  end

  def paging_options(%{"inserted_at" => inserted_at_string, "hash" => hash_string}) do
    with {:ok, inserted_at, _} <- DateTime.from_iso8601(inserted_at_string),
         {:ok, hash} <- string_to_transaction_hash(hash_string) do
      [paging_options: %{@default_paging_options | key: {inserted_at, hash}, is_pending_tx: true}]
    else
      _ ->
        [paging_options: @default_paging_options]
    end
  end

  def paging_options(%{"token_name" => name, "token_type" => type, "token_inserted_at" => inserted_at}),
    do: [paging_options: %{@default_paging_options | key: {name, type, inserted_at}}]

  def paging_options(%{"value" => value, "address_hash" => address_hash}) do
    [paging_options: %{@default_paging_options | key: {value, address_hash}}]
  end

  def paging_options(_params), do: [paging_options: @default_paging_options]

  def put_key_value_to_paging_options([paging_options: paging_options], key, value) do
    [paging_options: Map.put(paging_options, key, value)]
  end

  def param_to_block_number(formatted_number) when is_binary(formatted_number) do
    case Integer.parse(formatted_number) do
      {number, ""} -> {:ok, number}
      _ -> {:error, :invalid}
    end
  end

  def param_to_block_timestamp(timestamp_string) when is_binary(timestamp_string) do
    case Integer.parse(timestamp_string) do
      {temstamp_int, ""} ->
        timestamp =
          temstamp_int
          |> DateTime.from_unix!(:second)

        {:ok, timestamp}

      _ ->
        {:error, :invalid_timestamp}
    end
  end

  def param_to_block_closest(closest) when is_binary(closest) do
    case closest do
      "before" -> {:ok, :before}
      "after" -> {:ok, :after}
      _ -> {:error, :invalid_closest}
    end
  end

  def split_list_by_page(list_plus_one), do: Enum.split(list_plus_one, @page_size)

  defp address_from_param(param) do
    case string_to_address_hash(param) do
      {:ok, hash} ->
        find_or_insert_address_from_hash(hash)

      :error ->
        {:error, :not_found}
    end
  end

  defp token_address_from_name(name) do
    case token_contract_address_from_token_name(name) do
      {:ok, hash} -> find_or_insert_address_from_hash(hash)
      _ -> {:error, :not_found}
    end
  end

  defp paging_params({%Address{hash: hash, fetched_coin_balance: fetched_coin_balance}, _}) do
    %{"hash" => hash, "fetched_coin_balance" => Decimal.to_string(fetched_coin_balance.value)}
  end

  defp paging_params(%Token{holder_count: holder_count, name: token_name}) do
    %{"holder_count" => holder_count, "name" => token_name}
  end

  defp paging_params([%Token{holder_count: holder_count, name: token_name}, _]) do
    %{"holder_count" => holder_count, "name" => token_name}
  end

  defp paging_params({%Reward{block: %{number: number}}, _}) do
    %{"block_number" => number, "index" => 0}
  end

  defp paging_params(%Block{number: number}) do
    %{"block_number" => number}
  end

  defp paging_params(%InternalTransaction{index: index, transaction_hash: transaction_hash}) do
    {:ok, %Transaction{block_number: block_number, index: transaction_index}} = hash_to_transaction(transaction_hash)
    %{"block_number" => block_number, "transaction_index" => transaction_index, "index" => index}
  end

  defp paging_params(%Log{index: index} = log) do
    if Ecto.assoc_loaded?(log.transaction) do
      %{"block_number" => log.transaction.block_number, "transaction_index" => log.transaction.index, "index" => index}
    else
      %{"index" => index}
    end
  end

  defp paging_params(%Transaction{block_number: nil, inserted_at: inserted_at, hash: hash}) do
    %{"inserted_at" => DateTime.to_iso8601(inserted_at), "hash" => hash}
  end

  defp paging_params(%Transaction{block_number: block_number, index: index}) do
    %{"block_number" => block_number, "index" => index}
  end

  defp paging_params(%TokenTransfer{block_number: block_number, log_index: index}) do
    %{"block_number" => block_number, "index" => index}
  end

  defp paging_params(%Address.Token{name: name, type: type, inserted_at: inserted_at}) do
    inserted_at_datetime = DateTime.to_iso8601(inserted_at)

    %{"token_name" => name, "token_type" => type, "token_inserted_at" => inserted_at_datetime}
  end

  defp paging_params(%CurrentTokenBalance{address_hash: address_hash, value: value}) do
    %{"address_hash" => to_string(address_hash), "value" => Decimal.to_integer(value)}
  end

<<<<<<< HEAD
=======
  defp paging_params({%CurrentTokenBalance{value: value}, %Token{name: name, type: type}}) do
    %{"token_name" => name, "token_type" => type, "value" => Decimal.to_integer(value)}
  end

>>>>>>> 7569dace
  defp paging_params(%CoinBalance{block_number: block_number}) do
    %{"block_number" => block_number}
  end

  defp paging_params(%{
         address_hash: address_hash,
         tx_hash: tx_hash,
         block_hash: block_hash,
         holder_count: holder_count,
         name: name,
         inserted_at: inserted_at,
         type: type
       }) do
    inserted_at_datetime = DateTime.to_iso8601(inserted_at)

    %{
      "address_hash" => address_hash,
      "tx_hash" => tx_hash,
      "block_hash" => block_hash,
      "holder_count" => holder_count,
      "name" => name,
      "inserted_at" => inserted_at_datetime,
      "item_type" => type
    }
  end

  defp block_or_transaction_from_param(param) do
    with {:error, :not_found} <- transaction_from_param(param) do
      hash_string_to_block(param)
    end
  end

  defp transaction_from_param(param) do
    case string_to_transaction_hash(param) do
      {:ok, hash} ->
        hash_to_transaction(hash)

      :error ->
        {:error, :not_found}
    end
  end

  defp hash_string_to_block(hash_string) do
    case string_to_block_hash(hash_string) do
      {:ok, hash} ->
        hash_to_block(hash)

      :error ->
        {:error, :not_found}
    end
  end
end<|MERGE_RESOLUTION|>--- conflicted
+++ resolved
@@ -212,10 +212,30 @@
     [paging_options: %{@default_paging_options | key: {value, address_hash}}]
   end
 
+  def paging_options(%{"token_name" => name, "token_type" => type, "value" => value}) do
+    [paging_options: %{@default_paging_options | key: {name, type, value}}]
+  end
+
   def paging_options(_params), do: [paging_options: @default_paging_options]
 
   def put_key_value_to_paging_options([paging_options: paging_options], key, value) do
     [paging_options: Map.put(paging_options, key, value)]
+  end
+
+  def fetch_page_number(%{"page_number" => page_number_string}) do
+    case Integer.parse(page_number_string) do
+      {number, ""} ->
+        number
+
+      _ ->
+        1
+    end
+  end
+
+  def fetch_page_number(_), do: 1
+
+  def update_page_parameters(new_page_number, new_page_size, %PagingOptions{} = options) do
+    %PagingOptions{options | page_number: new_page_number, page_size: new_page_size}
   end
 
   def param_to_block_number(formatted_number) when is_binary(formatted_number) do
@@ -321,13 +341,10 @@
     %{"address_hash" => to_string(address_hash), "value" => Decimal.to_integer(value)}
   end
 
-<<<<<<< HEAD
-=======
   defp paging_params({%CurrentTokenBalance{value: value}, %Token{name: name, type: type}}) do
     %{"token_name" => name, "token_type" => type, "value" => Decimal.to_integer(value)}
   end
 
->>>>>>> 7569dace
   defp paging_params(%CoinBalance{block_number: block_number}) do
     %{"block_number" => block_number}
   end
