defmodule BlockScoutWeb.Chain do
  @moduledoc """
  Converts the `param` to the corresponding resource that uses that format of param.
  """

  import Explorer.Chain,
    only: [
      find_or_insert_address_from_hash: 1,
      hash_to_block: 1,
      hash_to_transaction: 1,
      number_to_block: 1,
      string_to_address_hash: 1,
      string_to_block_hash: 1,
      string_to_transaction_hash: 1,
      token_contract_address_from_token_name: 1
    ]

  alias Explorer.Chain.Block.Reward

  alias Explorer.Chain.{
    Address,
    Address.CoinBalance,
    Address.CurrentTokenBalance,
    Block,
    InternalTransaction,
    Log,
    Token,
    TokenTransfer,
    Transaction,
    Wei
  }

  alias Explorer.PagingOptions

  defimpl Poison.Encoder, for: Decimal do
    def encode(value, _opts) do
      # silence the xref warning
      decimal = Decimal

      [?\", decimal.to_string(value), ?\"]
    end
  end

  @page_size 50
  @default_paging_options %PagingOptions{page_size: @page_size + 1}
  @address_hash_len 40
  @tx_block_hash_len 64

  def default_paging_options do
    @default_paging_options
  end

  def current_filter(%{paging_options: paging_options} = params) do
    params
    |> Map.get("filter")
    |> case do
      "to" -> [direction: :to, paging_options: paging_options]
      "from" -> [direction: :from, paging_options: paging_options]
      _ -> [paging_options: paging_options]
    end
  end

  def current_filter(params) do
    params
    |> Map.get("filter")
    |> case do
      "to" -> [direction: :to]
      "from" -> [direction: :from]
      _ -> []
    end
  end

  @spec from_param(String.t()) :: {:ok, Address.t() | Block.t() | Transaction.t()} | {:error, :not_found}
  def from_param(param)

  def from_param("0x" <> number_string = param) when byte_size(number_string) == @address_hash_len,
    do: address_from_param(param)

  def from_param("0x" <> number_string = param) when byte_size(number_string) == @tx_block_hash_len,
    do: block_or_transaction_from_param(param)

  def from_param(param) when byte_size(param) == @address_hash_len,
    do: address_from_param("0x" <> param)

  def from_param(param) when byte_size(param) == @tx_block_hash_len,
    do: block_or_transaction_from_param("0x" <> param)

  def from_param(string) when is_binary(string) do
    case param_to_block_number(string) do
      {:ok, number} -> number_to_block(number)
      _ -> token_address_from_name(string)
    end
  end

  def next_page_params([], _list, _params), do: nil

  def next_page_params(_, list, params) do
    next_page_params = Map.merge(params, paging_params(List.last(list)))
    Map.put(next_page_params, "items_count", items_count(next_page_params) + Enum.count(list))
  end

  defp items_count(%{items_count: it}) when is_binary(it) do
    case Integer.parse(it) do
      {items_count, _} -> items_count
      :error -> 0
    end
  end

  defp items_count(_), do: 0

  def paging_options(%{"hash" => hash, "fetched_coin_balance" => fetched_coin_balance}) do
    with {coin_balance, ""} <- Integer.parse(fetched_coin_balance),
         {:ok, address_hash} <- string_to_address_hash(hash) do
      [paging_options: %{@default_paging_options | key: {%Wei{value: Decimal.new(coin_balance)}, address_hash}}]
    else
      _ ->
        [paging_options: @default_paging_options]
    end
  end

  def paging_options(%{
        "address_hash" => address_hash,
        "tx_hash" => tx_hash,
        "block_hash" => block_hash,
        "holder_count" => holder_count,
        "name" => name,
        "inserted_at" => inserted_at,
        "item_type" => item_type
      }) do
    [
      paging_options: %{
        @default_paging_options
        | key: {address_hash, tx_hash, block_hash, holder_count, name, inserted_at, item_type}
      }
    ]
  end

  def paging_options(%{"holder_count" => holder_count, "name" => token_name}) do
    case Integer.parse(holder_count) do
      {holder_count, ""} ->
        [paging_options: %{@default_paging_options | key: {holder_count, token_name}}]

      _ ->
        [paging_options: @default_paging_options]
    end
  end

  def paging_options(%{
        "block_number" => block_number_string,
        "transaction_index" => transaction_index_string,
        "index" => index_string
      }) do
    with {block_number, ""} <- Integer.parse(block_number_string),
         {transaction_index, ""} <- Integer.parse(transaction_index_string),
         {index, ""} <- Integer.parse(index_string) do
      [paging_options: %{@default_paging_options | key: {block_number, transaction_index, index}}]
    else
      _ ->
        [paging_options: @default_paging_options]
    end
  end

  def paging_options(%{"block_number" => block_number, "index" => index})
      when is_integer(block_number) and is_integer(index) do
    [paging_options: %{@default_paging_options | key: {block_number, index}}]
  end

  def paging_options(%{"block_number" => block_number_string, "index" => index_string}) do
    with {block_number, ""} <- Integer.parse(block_number_string),
         {index, ""} <- Integer.parse(index_string) do
      [paging_options: %{@default_paging_options | key: {block_number, index}}]
    else
      _ ->
        [paging_options: @default_paging_options]
    end
  end

  def paging_options(%{"block_number" => block_number_string}) do
    case Integer.parse(block_number_string) do
      {block_number, ""} ->
        [paging_options: %{@default_paging_options | key: {block_number}}]

      _ ->
        [paging_options: @default_paging_options]
    end
  end

  def paging_options(%{"index" => index_string}) when is_binary(index_string) do
    case Integer.parse(index_string) do
      {index, ""} ->
        [paging_options: %{@default_paging_options | key: {index}}]

      _ ->
        [paging_options: @default_paging_options]
    end
  end

  def paging_options(%{"index" => index}) when is_integer(index) do
    [paging_options: %{@default_paging_options | key: {index}}]
  end

  def paging_options(%{"inserted_at" => inserted_at_string, "hash" => hash_string}) do
    with {:ok, inserted_at, _} <- DateTime.from_iso8601(inserted_at_string),
         {:ok, hash} <- string_to_transaction_hash(hash_string) do
      [paging_options: %{@default_paging_options | key: {inserted_at, hash}, is_pending_tx: true}]
    else
      _ ->
        [paging_options: @default_paging_options]
    end
  end

  def paging_options(%{"token_name" => name, "token_type" => type, "token_inserted_at" => inserted_at}),
    do: [paging_options: %{@default_paging_options | key: {name, type, inserted_at}}]

  def paging_options(%{"value" => value, "address_hash" => address_hash}) do
    [paging_options: %{@default_paging_options | key: {value, address_hash}}]
  end

  def paging_options(%{"token_name" => name, "token_type" => type, "value" => value}) do
    [paging_options: %{@default_paging_options | key: {name, type, value}}]
  end

  def paging_options(%{"reward_type" => reward_type}) do
    [paging_options: %{@default_paging_options | key: {reward_type}}]
  end

  def paging_options(_params), do: [paging_options: @default_paging_options]

  def put_key_value_to_paging_options([paging_options: paging_options], key, value) do
    [paging_options: Map.put(paging_options, key, value)]
  end

  def fetch_page_number(%{"page_number" => page_number_string}) do
    case Integer.parse(page_number_string) do
      {number, ""} ->
        number

      _ ->
        1
    end
  end

  def fetch_page_number(_), do: 1

  def update_page_parameters(new_page_number, new_page_size, %PagingOptions{} = options) do
    %PagingOptions{options | page_number: new_page_number, page_size: new_page_size}
  end

  def param_to_block_number(formatted_number) when is_binary(formatted_number) do
    case Integer.parse(formatted_number) do
      {number, ""} -> {:ok, number}
      _ -> {:error, :invalid}
    end
  end

  def param_to_block_timestamp(timestamp_string) when is_binary(timestamp_string) do
    case Integer.parse(timestamp_string) do
      {temstamp_int, ""} ->
        timestamp =
          temstamp_int
          |> DateTime.from_unix!(:second)

        {:ok, timestamp}

      _ ->
        {:error, :invalid_timestamp}
    end
  end

  def param_to_block_closest(closest) when is_binary(closest) do
    case closest do
      "before" -> {:ok, :before}
      "after" -> {:ok, :after}
      _ -> {:error, :invalid_closest}
    end
  end

  def split_list_by_page(list_plus_one), do: Enum.split(list_plus_one, @page_size)

  defp address_from_param(param) do
    case string_to_address_hash(param) do
      {:ok, hash} ->
        find_or_insert_address_from_hash(hash)

      :error ->
        {:error, :not_found}
    end
  end

  defp token_address_from_name(name) do
    case token_contract_address_from_token_name(name) do
      {:ok, hash} -> find_or_insert_address_from_hash(hash)
      _ -> {:error, :not_found}
    end
  end

  defp paging_params({%Address{hash: hash, fetched_coin_balance: fetched_coin_balance}, _}) do
    %{"hash" => hash, "fetched_coin_balance" => Decimal.to_string(fetched_coin_balance.value)}
  end

  defp paging_params(%Token{holder_count: holder_count, name: token_name}) do
    %{"holder_count" => holder_count, "name" => token_name}
  end

  defp paging_params([%Token{holder_count: holder_count, name: token_name}, _]) do
    %{"holder_count" => holder_count, "name" => token_name}
  end

  defp paging_params({%Reward{block: %{number: number}}, _}) do
    %{"block_number" => number, "index" => 0}
  end

  defp paging_params(%Block{number: number}) do
    %{"block_number" => number}
  end

  defp paging_params(%InternalTransaction{index: index, transaction_hash: transaction_hash}) do
    {:ok, %Transaction{block_number: block_number, index: transaction_index}} = hash_to_transaction(transaction_hash)
    %{"block_number" => block_number, "transaction_index" => transaction_index, "index" => index}
  end

  defp paging_params(%Log{index: index, block_number: block_number} = _log) do
    %{"index" => index, "block_number" => block_number}
    #    if log.transaction != nil and Ecto.assoc_loaded?(log.transaction) do
    #      %{"block_number" => block_number, "transaction_index" => log.transaction.index, "index" => index}
    #    else
    #    end
  end

  defp paging_params(%Transaction{block_number: nil, inserted_at: inserted_at, hash: hash}) do
    %{"inserted_at" => DateTime.to_iso8601(inserted_at), "hash" => hash}
  end

  defp paging_params(%Transaction{block_number: block_number, index: index}) do
    %{"block_number" => block_number, "index" => index}
  end

  defp paging_params(%TokenTransfer{block_number: block_number, log_index: index}) do
    %{"block_number" => block_number, "index" => index}
  end

  defp paging_params(%Address.Token{name: name, type: type, inserted_at: inserted_at}) do
    inserted_at_datetime = DateTime.to_iso8601(inserted_at)

    %{"token_name" => name, "token_type" => type, "token_inserted_at" => inserted_at_datetime}
  end

  defp paging_params(%CurrentTokenBalance{address_hash: address_hash, value: value}) do
    %{"address_hash" => to_string(address_hash), "value" => Decimal.to_integer(value)}
  end

  defp paging_params({%CurrentTokenBalance{value: value}, %Token{name: name, type: type}}) do
    %{"token_name" => name, "token_type" => type, "value" => Decimal.to_integer(value)}
  end

  defp paging_params(%CoinBalance{block_number: block_number}) do
    %{"block_number" => block_number}
  end

<<<<<<< HEAD
  defp paging_params(%{reward_type: reward_type}) do
    %{"reward_type" => reward_type}
  end

  defp paging_params(%StakingPool{staking_address_hash: address_hash, stakes_ratio: value}) do
    %{"address_hash" => address_hash, "value" => Decimal.to_string(value)}
  end

=======
>>>>>>> 4b303c49
  defp paging_params(%{
         address_hash: address_hash,
         tx_hash: tx_hash,
         block_hash: block_hash,
         holder_count: holder_count,
         name: name,
         inserted_at: inserted_at,
         type: type
       }) do
    inserted_at_datetime = DateTime.to_iso8601(inserted_at)

    %{
      "address_hash" => address_hash,
      "tx_hash" => tx_hash,
      "block_hash" => block_hash,
      "holder_count" => holder_count,
      "name" => name,
      "inserted_at" => inserted_at_datetime,
      "item_type" => type
    }
  end

  defp block_or_transaction_from_param(param) do
    with {:error, :not_found} <- transaction_from_param(param) do
      hash_string_to_block(param)
    end
  end

  defp transaction_from_param(param) do
    case string_to_transaction_hash(param) do
      {:ok, hash} ->
        hash_to_transaction(hash)

      :error ->
        {:error, :not_found}
    end
  end

  defp hash_string_to_block(hash_string) do
    case string_to_block_hash(hash_string) do
      {:ok, hash} ->
        hash_to_block(hash)

      :error ->
        {:error, :not_found}
    end
  end
end<|MERGE_RESOLUTION|>--- conflicted
+++ resolved
@@ -357,17 +357,10 @@
     %{"block_number" => block_number}
   end
 
-<<<<<<< HEAD
   defp paging_params(%{reward_type: reward_type}) do
     %{"reward_type" => reward_type}
   end
 
-  defp paging_params(%StakingPool{staking_address_hash: address_hash, stakes_ratio: value}) do
-    %{"address_hash" => address_hash, "value" => Decimal.to_string(value)}
-  end
-
-=======
->>>>>>> 4b303c49
   defp paging_params(%{
          address_hash: address_hash,
          tx_hash: tx_hash,
