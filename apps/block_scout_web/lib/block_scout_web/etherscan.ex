defmodule BlockScoutWeb.Etherscan do
  @moduledoc """
  Documentation data for Etherscan-compatible API.
  """

  @account_balance_example_value %{
    "status" => "1",
    "message" => "OK",
    "result" => "663046792267785498951364"
  }

  @account_balance_example_value_error %{
    "status" => "0",
    "message" => "Invalid address hash",
    "result" => nil
  }

  @account_balancemulti_example_value %{
    "status" => "1",
    "message" => "OK",
    "result" => [
      %{
        "account" => "0xddbd2b932c763ba5b1b7ae3b362eac3e8d40121a",
        "balance" => "40807168566070000000000",
        "stale" => true
      },
      %{
        "account" => "0x63a9975ba31b0b9626b34300f7f627147df1f526",
        "balance" => "332567136222827062478",
        "stale" => false
      },
      %{
        "account" => "0x198ef1ec325a96cc354c7266a038be8b5c558f67",
        "balance" => "185178830000000000",
        "stale" => false
      }
    ]
  }

  @account_pendingtxlist_example_value %{
    "status" => "1",
    "message" => "OK",
    "result" => [
      %{
        "hash" => "0x98beb27135aa0a25650557005ad962919d6a278c4b3dde7f4f6a3a1e65aa746c",
        "nonce" => "0",
        "from" => "0x3fb1cd2cd96c6d5c0b5eb3322d807b34482481d4",
        "to" => "0xde0b295669a9fd93d5f28d9ec85e40f4cb697bae",
        "value" => "0",
        "gas" => "122261",
        "gasPrice" => "50000000000",
        "input" =>
          "0xf00d4b5d000000000000000000000000036c8cecce8d8bbf0831d840d7f29c9e3ddefa63000000000000000000000000c5a96db085dda36ffbe390f455315d30d6d3dc52",
        "contractAddress" => "",
        "cumulativeGasUsed" => "122207",
        "gasUsed" => "122207"
      }
    ]
  }

  @account_txlist_example_value %{
    "status" => "1",
    "message" => "OK",
    "result" => [
      %{
        "blockNumber" => "65204",
        "timeStamp" => "1439232889",
        "hash" => "0x98beb27135aa0a25650557005ad962919d6a278c4b3dde7f4f6a3a1e65aa746c",
        "nonce" => "0",
        "blockHash" => "0x373d339e45a701447367d7b9c7cef84aab79c2b2714271b908cda0ab3ad0849b",
        "transactionIndex" => "0",
        "from" => "0x3fb1cd2cd96c6d5c0b5eb3322d807b34482481d4",
        "to" => "0xde0b295669a9fd93d5f28d9ec85e40f4cb697bae",
        "value" => "0",
        "gas" => "122261",
        "gasPrice" => "50000000000",
        "isError" => "0",
        "txreceipt_status" => "1",
        "input" =>
          "0xf00d4b5d000000000000000000000000036c8cecce8d8bbf0831d840d7f29c9e3ddefa63000000000000000000000000c5a96db085dda36ffbe390f455315d30d6d3dc52",
        "contractAddress" => "",
        "cumulativeGasUsed" => "122207",
        "gasUsed" => "122207",
        "confirmations" => "5994246"
      }
    ]
  }

  @account_txlist_example_value_error %{
    "status" => "0",
    "message" => "No transactions found",
    "result" => []
  }

  @account_txlistinternal_example_value %{
    "status" => "1",
    "message" => "OK",
    "result" => [
      %{
        "blockNumber" => "6153702",
        "timeStamp" => "1534362606",
        "from" => "0x2ca1e3f250f56f1761b9a52bc42db53986085eff",
        "to" => "",
        "value" => "5488334153118633",
        "contractAddress" => "0x883103875d905c11f9ac7dacbfc16deb39655361",
        "transactionHash" => "0xd65b788c610949704a5f9aac2228c7c777434dfe11c863a12306f57fcbd8cdbb",
        "index" => "0",
        "input" => "",
        "type" => "create",
        "gas" => "814937",
        "gasUsed" => "536262",
        "isError" => "0",
        "errCode" => ""
      }
    ]
  }

  @account_txlistinternal_example_value_error %{
    "status" => "0",
    "message" => "No internal transactions found",
    "result" => []
  }

  @account_eth_get_balance_example_value %{
    "jsonrpc" => "2.0",
    "result" => "0x0234c8a3397aab58",
    "id" => 1
  }

  @account_tokentx_example_value %{
    "status" => "1",
    "message" => "OK",
    "result" => [
      %{
        "blockNumber" => "5997843",
        "timeStamp" => "1532086946",
        "hash" => "0xd65b788c610949704a5f9aac2228c7c777434dfe11c863a12306f57fcbd8cdbb",
        "nonce" => "765",
        "blockHash" => "0x6169c5dc05d0051564ba3eae8ebfbdefda640c5f5ffc095846b8aed0b44f64ea",
        "from" => "0x4e83362442b8d1bec281594cea3050c8eb01311c",
        "contractAddress" => "0x9f8f72aa9304c8b593d555f12ef6589cc3a579a2",
        "logIndex" => "0",
        "to" => "0x21e21ba085289f81a86921de890eed30f1ad2375",
        "value" => "10000000000000000000",
        "tokenName" => "Maker",
        "tokenSymbol" => "MKR",
        "tokenDecimal" => "18",
        "transactionIndex" => "27",
        "gas" => "44758",
        "gasPrice" => "7000000000",
        "gasUsed" => "37298",
        "cumulativeGasUsed" => "1043649",
        "input" =>
          "0xa9059cbb00000000000000000000000021e21ba085289f81a86921de890eed30f1ad23750000000000000000000000000000000000000000000000008ac7230489e80000",
        "confirmations" => "199384"
      }
    ]
  }

  @account_tokentx_example_value_error %{
    "status" => "0",
    "message" => "No token transfers found",
    "result" => []
  }

  @account_tokenbalance_example_value %{
    "status" => "1",
    "message" => "OK",
    "result" => "135499"
  }

  @account_tokenbalance_example_value_error %{
    "status" => "0",
    "message" => "Invalid address format",
    "result" => nil
  }

  @account_tokenlist_example_value %{
    "status" => "1",
    "message" => "OK",
    "result" => [
      %{
        "balance" => "135499",
        "contractAddress" => "0x0000000000000000000000000000000000000000",
        "name" => "Example Token",
        "decimals" => "18",
        "symbol" => "ET",
        "type" => "ERC-20"
      },
      %{
        "balance" => "1",
        "contractAddress" => "0x0000000000000000000000000000000000000001",
        "name" => "Example ERC-721 Token",
        "decimals" => "18",
        "symbol" => "ET7",
        "type" => "ERC-721"
      }
    ]
  }

  @account_getpendingwithdrawals_example_value %{
    "status" => "1",
    "message" => "OK",
    "result" => [
      %{
        "total" => "2000000000000000000",
        "available_for_withdrawal" => "1000000000000000000",
        "pending_withdrawals" => [
          %{
            "total" => "1000000000000000000",
            "available_at" => "2021-12-09 00:11:23"
          },
          %{
            "total" => "1000000000000000000",
            "available_at" => "2021-12-11 11:21:50"
          }
        ]
      }
    ]
  }

  @account_getminedblocks_example_value %{
    "status" => "1",
    "message" => "OK",
    "result" => [
      %{
        "blockNumber" => "3462296",
        "timeStamp" => "1491118514",
        "blockReward" => "5194770940000000000"
      }
    ]
  }

  @account_listaccounts_example_value %{
    "status" => "1",
    "message" => "OK",
    "result" => [
      %{
        "address" => "0x0000000000000000000000000000000000000000",
        "balance" => "135499"
      }
    ]
  }

  @account_getminedblocks_example_value_error %{
    "status" => "0",
    "message" => "No blocks found",
    "result" => []
  }

  @account_getpendingwithdrawals_example_value_error %{
    "status" => "0",
    "message" => "No pending withdrawals found",
    "result" => []
  }

  @logs_getlogs_example_value %{
    "status" => "1",
    "message" => "OK",
    "result" => [
      %{
        "address" => "0x33990122638b9132ca29c723bdf037f1a891a70c",
        "topics" => [
          "0xf63780e752c6a54a94fc52715dbc5518a3b4c3c2833d301a204226548a2a8545",
          "0x72657075746174696f6e00000000000000000000000000000000000000000000",
          "0x000000000000000000000000d9b2f59f3b5c7b3c67047d2f03c3e8052470be92"
        ],
        "data" => "0x",
        "blockNumber" => "0x5c958",
        "timeStamp" => "0x561d688c",
        "gasPrice" => "0xba43b7400",
        "gasUsed" => "0x10682",
        "gatewayFee" => "0x0",
        "gatewayFeeRecipient" => "0xe7c7177b6e5418f27e435f96dbf3f7edae41c133",
        "feeCurrency" => "0x88f24de331525cf6cfd7455eb96a9e4d49b7f292",
        "logIndex" => "0x",
        "transactionHash" => "0x0b03498648ae2da924f961dda00dc6bb0a8df15519262b7e012b7d67f4bb7e83",
        "transactionIndex" => "0x"
      }
    ]
  }

  @logs_getlogs_example_value_error %{
    "status" => "0",
    "message" => "Invalid address format",
    "result" => nil
  }

  @token_gettoken_example_value %{
    "status" => "1",
    "message" => "OK",
    "result" => %{
      "cataloged" => true,
      "contractAddress" => "0x0000000000000000000000000000000000000000",
      "decimals" => "18",
      "name" => "Example Token",
      "symbol" => "ET",
      "totalSupply" => "1000000000",
      "type" => "ERC-20"
    }
  }

  @token_gettoken_example_value_error %{
    "status" => "0",
    "message" => "Invalid contract address format",
    "result" => nil
  }

  @token_gettokenholders_example_value %{
    "status" => "1",
    "message" => "OK",
    "result" => [
      %{
        "address" => "0x0000000000000000000000000000000000000000",
        "value" => "965208500001258757122850"
      }
    ]
  }

  @token_gettokenholders_example_value_error %{
    "status" => "0",
    "message" => "Invalid contract address format",
    "result" => nil
  }

<<<<<<< HEAD
  @token_tokentx_example_value %{
=======
  @token_bridgedtokenlist_example_value %{
>>>>>>> 88f5ac6d
    "status" => "1",
    "message" => "OK",
    "result" => [
      %{
<<<<<<< HEAD
        "address" => "0x0000000000000000000000000000000000000001",
        "amount" => "1",
        "blockNumber" => "0",
        "data" => "0x02",
        "feeCurrency" => "",
        "fromAddressHash" => "0x0000000000000000000000000000000000000001",
        "gasPrice" => "16B969D00",
        "gasUsed" => "12A71",
        "gatewayFee" => "",
        "gatewayFeeRecipient" => "",
        "logIndex" => "2",
        "timeStamp" => "61E67BBB",
        "toAddressHash" => "0x0000000000000000000000000000000000000003",
        "topics" => [nil, nil, nil, nil],
        "transactionHash" => "0x0000000000000000000000000000000000000000000000000000000000000000",
        "transactionIndex" => "0"
      }
    ]
  }

  @token_tokentx_example_value_error %{
    "status" => "0",
    "message" => "Invalid contract address format",
    "result" => nil
  }

=======
        "foreignChainId" => "1",
        "foreignTokenContractAddressHash" => "0x0ae055097c6d159879521c384f1d2123d1f195e6",
        "homeContractAddressHash" => "0xb7d311e2eb55f2f68a9440da38e7989210b9a05e",
        "homeDecimals" => "18",
        "homeHolderCount" => 393,
        "homeName" => "STAKE on xDai",
        "homeSymbol" => "STAKE",
        "homeTotalSupply" => "1484374.775044204093387391",
        "homeUsdValue" => "18807028.39981006586321824397"
      },
      %{
        "foreignChainId" => "1",
        "foreignTokenContractAddressHash" => "0xf5581dfefd8fb0e4aec526be659cfab1f8c781da",
        "homeContractAddressHash" => "0xd057604a14982fe8d88c5fc25aac3267ea142a08",
        "homeDecimals" => "18",
        "homeHolderCount" => 73,
        "homeName" => "HOPR Token on xDai",
        "homeSymbol" => "HOPR",
        "homeTotalSupply" => "26600449.86076749062791602",
        "homeUsdValue" => "6638727.472651464170990256943"
      }
    ]
  }

>>>>>>> 88f5ac6d
  @stats_tokensupply_example_value %{
    "status" => "1",
    "message" => "OK",
    "result" => "21265524714464"
  }

  @stats_ethsupplyexchange_example_value %{
    "status" => "1",
    "message" => "OK",
    "result" => "101959776311500000000000000"
  }

  @stats_ethsupply_example_value %{
    "status" => "1",
    "message" => "OK",
    "result" => "101959776311500000000000000"
  }

  @stats_celounlocked_example_value %{
    "status" => "1",
    "message" => "OK",
    "result" => [
      %{
        "total" => "2000000000000000000",
        "available_for_withdrawal" => "1000000000000000000"
      }
    ]
  }

  @stats_coinsupply_example_value 101_959_776.3115

  @stats_coinprice_example_value %{
    "status" => "1",
    "message" => "OK",
    "result" => %{
      "coin_btc" => "0.03246",
      "coin_btc_timestamp" => "1537212510",
      "coin_usd" => "204",
      "coin_usd_timestamp" => "1537212513"
    }
  }

  @stats_totaltransactions_example_value %{
    "status" => "1",
    "message" => "OK",
    "result" => "2387845"
  }

  @stats_totalfees_example_value %{
    "status" => "1",
    "message" => "OK",
    "result" => %{
      "total_fees" => "75411956011480008034"
    }
  }

  @stats_totalfees_example_value_error %{
    "status" => "0",
    "message" => "An incorrect input date provided. It should be in ISO 8601 format (yyyy-mm-dd).",
    "result" => nil
  }

  @block_getblocknobytime_example_value %{
    "status" => "1",
    "message" => "OK",
    "result" => %{
      "blockNumber" => "2165403"
    }
  }

  @block_getblocknobytime_example_value_error %{
    "status" => "0",
    "message" => "Invalid params",
    "result" => nil
  }

  @block_eth_block_number_example_value %{
    "jsonrpc" => "2.0",
    "result" => "0xb33bf1",
    "id" => 1
  }

  @contract_listcontracts_example_value %{
    "status" => "1",
    "message" => "OK",
    "result" => [
      %{
        "SourceCode" => """
        pragma solidity >0.4.24;

        contract Test {
        constructor() public { b = hex"12345678901234567890123456789012"; }
        event Event(uint indexed a, bytes32 b);
        event Event2(uint indexed a, bytes32 b);
        function foo(uint a) public { emit Event(a, b); }
        bytes32 b;
        }
        """,
        "ABI" => """
        [{
        "type":"event",
        "inputs": [{"name":"a","type":"uint256","indexed":true},{"name":"b","type":"bytes32","indexed":false}],
        "name":"Event"
        }, {
        "type":"event",
        "inputs": [{"name":"a","type":"uint256","indexed":true},{"name":"b","type":"bytes32","indexed":false}],
        "name":"Event2"
        }, {
        "type":"function",
        "inputs": [{"name":"a","type":"uint256"}],
        "name":"foo",
        "outputs": []
        }]
        """,
        "ContractName" => "Test",
        "CompilerVersion" => "v0.2.1-2016-01-30-91a6b35",
        "OptimizationUsed" => "1"
      }
    ]
  }

  @contract_getabi_example_value %{
    "status" => "1",
    "message" => "OK",
    "result" =>
      ~s([{"constant":false,"inputs":[{"name":"voucher_token","type":"bytes32"}],"name":"burn","outputs":[{"name":"success","type":"bool"}],"payable":false,"stateMutability":"nonpayable","type":"function"},{"constant":true,"inputs":[{"name":"voucher_token","type":"bytes32"}],"name":"is_expired","outputs":[{"name":"","type":"bool"}],"payable":false,"stateMutability":"view","type":"function"},{"constant":false,"inputs":[{"name":"voucher_token","type":"bytes32"}],"name":"is_burnt","outputs":[{"name":"","type":"bool"}],"payable":false,"stateMutability":"nonpayable","type":"function"},{"inputs":[{"name":"voucher_token","type":"bytes32"},{"name":"_lifetime","type":"uint256"}],"payable":false,"stateMutability":"nonpayable","type":"constructor"}])
  }

  @contract_getabi_example_value_error %{
    "status" => "0",
    "message" => "Contract source code not verified",
    "result" => nil
  }

  @contract_verify_example_value %{
    "status" => "1",
    "message" => "OK",
    "result" => %{
      "SourceCode" => """
      pragma solidity >0.4.24;

      contract Test {
      constructor() public { b = hex"12345678901234567890123456789012"; }
      event Event(uint indexed a, bytes32 b);
      event Event2(uint indexed a, bytes32 b);
      function foo(uint a) public { emit Event(a, b); }
      bytes32 b;
      }
      """,
      "ABI" => """
      [{
      "type":"event",
      "inputs": [{"name":"a","type":"uint256","indexed":true},{"name":"b","type":"bytes32","indexed":false}],
      "name":"Event"
      }, {
      "type":"event",
      "inputs": [{"name":"a","type":"uint256","indexed":true},{"name":"b","type":"bytes32","indexed":false}],
      "name":"Event2"
      }, {
      "type":"function",
      "inputs": [{"name":"a","type":"uint256"}],
      "name":"foo",
      "outputs": []
      }]
      """,
      "ContractName" => "Test",
      "CompilerVersion" => "v0.2.1-2016-01-30-91a6b35",
      "OptimizationUsed" => "1"
    }
  }

  @contract_verify_example_value_error %{
    "status" => "0",
    "message" => "There was an error verifying the contract.",
    "result" => nil
  }

  @contract_getsourcecode_example_value %{
    "status" => "1",
    "message" => "OK",
    "result" => %{
      "SourceCode" => """
      pragma solidity >0.4.24;

      contract Test {
      constructor() public { b = hex"12345678901234567890123456789012"; }
      event Event(uint indexed a, bytes32 b);
      event Event2(uint indexed a, bytes32 b);
      function foo(uint a) public { emit Event(a, b); }
      bytes32 b;
      }
      """,
      "ABI" => """
      [{
      "type":"event",
      "inputs": [{"name":"a","type":"uint256","indexed":true},{"name":"b","type":"bytes32","indexed":false}],
      "name":"Event"
      }, {
      "type":"event",
      "inputs": [{"name":"a","type":"uint256","indexed":true},{"name":"b","type":"bytes32","indexed":false}],
      "name":"Event2"
      }, {
      "type":"function",
      "inputs": [{"name":"a","type":"uint256"}],
      "name":"foo",
      "outputs": []
      }]
      """,
      "ContractName" => "Test",
      "CompilerVersion" => "v0.2.1-2016-01-30-91a6b35",
      "OptimizationUsed" => "1",
      "FileName" => "{sourcify path or empty}"
    }
  }

  @contract_getsourcecode_example_value_error %{
    "status" => "0",
    "message" => "Invalid address hash",
    "result" => nil
  }

  @transaction_gettxinfo_example_value %{
    "status" => "1",
    "result" => %{
      "blockNumber" => "3",
      "confirmations" => "0",
      "from" => "0x000000000000000000000000000000000000000c",
      "gasLimit" => "91966",
      "gasUsed" => "95123",
      "gasPrice" => "100000",
      "gatewayFeeRecipient" => "0xe7c7177b6e5418f27e435f96dbf3f7edae41c133",
      "feeCurrency" => "0x88f24de331525cf6cfd7455eb96a9e4d49b7f292",
      "gatewayFee" => "0x0",
      "hash" => "0x0000000000000000000000000000000000000000000000000000000000000004",
      "input" => "0x04",
      "logs" => [
        %{
          "address" => "0x000000000000000000000000000000000000000e",
          "data" => "0x00",
          "topics" => ["First Topic", "Second Topic", "Third Topic", "Fourth Topic"]
        }
      ],
      "success" => true,
      "timeStamp" => "1541018182",
      "to" => "0x000000000000000000000000000000000000000d",
      "value" => "67612",
      revertReason: "No credit of that type"
    }
  }

  @transaction_gettxreceiptstatus_example_value %{
    "status" => "1",
    "message" => "OK",
    "result" => %{
      "status" => "1"
    }
  }

  @transaction_gettxreceiptstatus_example_value_error %{
    "status" => "0",
    "message" => "Query parameter txhash is required",
    "result" => nil
  }

  @transaction_getstatus_example_value %{
    "status" => "1",
    "message" => "OK",
    "result" => %{
      "isError" => "1",
      "errDescription" => "Out of gas"
    }
  }

  @transaction_getstatus_example_value_error %{
    "status" => "0",
    "message" => "Query parameter txhash is required",
    "result" => nil
  }

  @reward_getvoterrewardsforgroup_example_value %{
    "status" => "1",
    "message" => "OK",
    "result" => %{
      "total" => "350",
      "rewards" => [
        %{
          "amount" => "80",
          "block_hash" => "0x0100000000000000000000000000000000000000000000000000000000000001",
          "block_number" => "10696320",
          "date" => "2022-01-01T17:42:43.162804Z",
          "epochNumber" => "619"
        },
        %{
          "amount" => "20",
          "block_hash" => "0x0100000000000000000000000000000000000000000000000000000000000002",
          "block_number" => "10713600",
          "date" => "2022-01-02T17:42:43.162804Z",
          "epochNumber" => "620"
        },
        %{
          "amount" => "75",
          "block_hash" => "0x0100000000000000000000000000000000000000000000000000000000000003",
          "block_number" => "10730880",
          "date" => "2022-01-03T17:42:43.162804Z",
          "epochNumber" => "621"
        },
        %{
          "amount" => "31",
          "block_hash" => "0x0100000000000000000000000000000000000000000000000000000000000004",
          "block_number" => "10748160",
          "date" => "2022-01-04T17:42:43.162804Z",
          "epochNumber" => "622"
        },
        %{
          "amount" => "77",
          "block_hash" => "0x0100000000000000000000000000000000000000000000000000000000000005",
          "block_number" => "10765440",
          "date" => "2022-01-05T17:42:43.162804Z",
          "epochNumber" => "623"
        },
        %{
          "amount" => "67",
          "block_hash" => "0x0100000000000000000000000000000000000000000000000000000000000006",
          "block_number" => "10782720",
          "date" => "2022-01-06T17:42:43.162804Z",
          "epochNumber" => "624"
        }
      ]
    }
  }

  @reward_getvoterrewards_example_value %{
    "status" => "1",
    "message" => "OK",
    "result" => %{
      "rewards" => [
        %{
          "account" => "0x0000000000000000000000000000000000000001",
          "amount" => "75",
          "date" => "2022-01-03T17:42:43.162804Z",
          "blockNumber" => "10730880",
          "blockHash" => "0x0000000000000000000000000000000000000000000000000000000000000003",
          "epochNumber" => "621",
          "group" => "0x3fb1cd2cd96c6d5c0b5eb3322d807b34482481d4"
        },
        %{
          "account" => "0x0000000000000000000000000000000000000001",
          "amount" => "31",
          "date" => "2022-01-04T17:42:43.162804Z",
          "blockNumber" => "10748160",
          "blockHash" => "0x0000000000000000000000000000000000000000000000000000000000000004",
          "epochNumber" => "622",
          "group" => "0x3fb1cd2cd96c6d5c0b5eb3322d807b34482481d4"
        },
        %{
          "account" => "0x0000000000000000000000000000000000000001",
          "amount" => "77",
          "date" => "2022-01-05T17:42:43.162804Z",
          "blockNumber" => "10765440",
          "blockHash" => "0x0000000000000000000000000000000000000000000000000000000000000005",
          "epochNumber" => "623",
          "group" => "0x3fb1cd2cd96c6d5c0b5eb3322d807b34482481d4"
        },
        %{
          "account" => "0x0000000000000000000000000000000000000001",
          "amount" => "39",
          "date" => "2022-01-04T17:42:43.162804Z",
          "blockNumber" => "10748160",
          "blockHash" => "0x0000000000000000000000000000000000000000000000000000000000000004",
          "epochNumber" => "622",
          "group" => "0xde0b295669a9fd93d5f28d9ec85e40f4cb697bae"
        },
        %{
          "account" => "0x0000000000000000000000000000000000000001",
          "amount" => "78",
          "date" => "2022-01-05T17:42:43.162804Z",
          "blockNumber" => "10765440",
          "blockHash" => "0x0000000000000000000000000000000000000000000000000000000000000005",
          "epochNumber" => "623",
          "group" => "0xde0b295669a9fd93d5f28d9ec85e40f4cb697bae"
        }
      ],
      "totalRewardCelo" => "300",
      "from" => "2022-01-03 00:00:00.000000Z",
      "to" => "2022-01-06 00:00:00.000000Z"
    }
  }

  @reward_getvalidatorrewards_example_value %{
    "status" => "1",
    "message" => "OK",
    "result" => %{
      "rewards" => [
        %{
          "account" => "0x0000000000000000000000000000000000000001",
          "amount" => "100000",
          "date" => "2022-01-03T17:42:43.162804Z",
          "blockNumber" => "10730880",
          "blockHash" => "0x0000000000000000000000000000000000000000000000000000000000000004",
          "epochNumber" => "621",
          "group" => "0xde0b295669a9fd93d5f28d9ec85e40f4cb697bae"
        },
        %{
          "account" => "0x0000000000000000000000000000000000000001",
          "amount" => "200000",
          "date" => "2022-01-04T17:42:43.162804Z",
          "blockNumber" => "10748160",
          "blockHash" => "0x0000000000000000000000000000000000000000000000000000000000000005",
          "epochNumber" => "622",
          "group" => "0xde0b295669a9fd93d5f28d9ec85e40f4cb697bae"
        }
      ],
      "totalRewardCelo" => "300000",
      "from" => "2022-01-03 00:00:00.000000Z",
      "to" => "2022-01-06 00:00:00.000000Z"
    }
  }

  @reward_getvalidatorgrouprewards_example_value %{
    "status" => "1",
    "message" => "OK",
    "result" => %{
      "rewards" => [
        %{
          "amount" => "100000",
          "date" => "2022-01-03T17:42:43.162804Z",
          "blockNumber" => "10730880",
          "blockHash" => "0x0000000000000000000000000000000000000000000000000000000000000004",
          "epochNumber" => "621",
          "group" => "0x0000000000000000000000000000000000000001",
          "validator" => "0xde0b295669a9fd93d5f28d9ec85e40f4cb697bae"
        },
        %{
          "amount" => "200000",
          "date" => "2022-01-04T17:42:43.162804Z",
          "blockNumber" => "10748160",
          "blockHash" => "0x0000000000000000000000000000000000000000000000000000000000000005",
          "epochNumber" => "622",
          "group" => "0x0000000000000000000000000000000000000001",
          "validator" => "0xde0b295669a9fd93d5f28d9ec85e40f4cb697bae"
        }
      ],
      "totalRewardCelo" => "300",
      "from" => "2022-01-03 00:00:00.000000Z",
      "to" => "2022-01-06 00:00:00.000000Z"
    }
  }

  @reward_getvoterrewardsforgroup_example_value_error %{
    "status" => "0",
    "message" => "Invalid voter address hash",
    "result" => []
  }

  @reward_getvoterrewards_example_value_error %{
    "status" => "0",
    "message" => "Invalid voter address hash",
    "result" => []
  }

  @reward_getvalidatorrewards_example_value_error %{
    "status" => "0",
    "message" => "Invalid validator address hash",
    "result" => []
  }

  @reward_getvalidatorgrouprewards_example_value_error %{
    "status" => "0",
    "message" => "Invalid group address hash",
    "result" => []
  }

  @status_type %{
    type: "status",
    enum: ~s(["0", "1"]),
    enum_interpretation: %{"0" => "error", "1" => "ok"}
  }

  @success_status_type %{
    type: "status",
    enum: ~s(["1"]),
    enum_interpretation: %{"1" => "ok"}
  }

  @jsonrpc_version_type %{
    type: "string",
    example: ~s("2.0")
  }

  @message_type %{
    type: "string",
    example: ~s("OK")
  }

  @hex_number_type %{
    type: "string",
    example: ~s("767969")
  }

  @id_type %{
    type: "string",
    example: ~s("1")
  }

  @wei_type %{
    type: "wei",
    definition: &__MODULE__.wei_type_definition/1,
    example: ~s("663046792267785498951364")
  }

  @gas_type %{
    type: "gas",
    definition: "A nonnegative number roughly equivalent to computational steps.",
    example: ~s("122261")
  }

  @address_hash_type %{
    type: "address hash",
    definition: "A 160-bit code used for identifying accounts or contracts.",
    example: ~s("0x95426f2bc716022fcf1def006dbc4bb81f5b5164")
  }

  @stale_type %{
    type: "boolean",
    definition:
      "Represents whether or not the balance has not been checked in the last 24 hours, and will be rechecked.",
    example: true
  }

  @transaction_hash_type %{
    type: "transaction hash",
    definition:
      "Either a 20-byte address hash or, in the case of being a contract creation transaction, it is the RLP empty byte sequence. Used for identifying transactions.",
    example: ~s("0x9c81f44c29ff0226f835cd0a8a2f2a7eca6db52a711f8211b566fd15d3e0e8d4")
  }

  @block_hash_type %{
    type: "block hash",
    definition: "A 32-byte hash used for identifying blocks.",
    example: ~s("0xd3cabad6adab0b52eb632c386ea194036805713682c62cb589b5abcd76de2159")
  }

  @block_number_type %{
    type: "block number",
    definition: "A nonnegative number used to identify blocks.",
    example: ~s("34092")
  }

  @input_type %{
    type: "input",
    definition: "Data sent along with the transaction. A variable-byte-length binary.",
    example: ~s("0x797af627d02e23b68e085092cd0d47d6cfb54be025f37b5989c0264398f534c08af7dea9")
  }

  @confirmation_type %{
    type: "confirmations",
    definition: "A number equal to the current block height minus the transaction's block-number.",
    example: ~s("6005998")
  }

  @transaction_index_type %{
    type: "transaction index",
    definition: "Index of the transaction in it's block.",
    example: ~s("0")
  }

  @token_name_type %{
    type: "string",
    definition: "Name of the token.",
    example: ~s("Some Token Name")
  }

  @token_id_type %{
    type: "integer",
    definition: "id of token",
    example: ~s("0")
  }

  @token_symbol_type %{
    type: "string",
    definition: "Trading symbol of the token.",
    example: ~s("SYMBOL")
  }

  @token_decimal_type %{
    type: "integer",
    definition: "Number of decimal places the token can be subdivided to.",
    example: ~s("18")
  }

  @revert_reason_type %{
    type: "revert_reason",
    definition: "Revert reason of transaction.",
    example: ~s("No credit of that type")
  }

  @data_type %{
    type: "data",
    definition: "Non-indexed log parameters.",
    example: ~s("0x")
  }

  @topics_type %{
    type: "topics",
    definition: "An array including the topics for the log.",
    example: ~s(["0xf63780e752c6a54a94fc52715dbc5518a3b4c3c2833d301a204226548a2a8545"])
  }

  @logs_details %{
    name: "Log Detail",
    fields: %{
      address: @address_hash_type,
      topics: %{
        type: "topics",
        definition: "An array including the topics for the log.",
        example: ~s(["0xf63780e752c6a54a94fc52715dbc5518a3b4c3c2833d301a204226548a2a8545"])
      },
      data: @data_type,
      blockNumber: %{
        type: "block number",
        definition: "A nonnegative number used to identify blocks.",
        example: ~s("0x5c958")
      },
      index: %{
        type: "log index",
        definition: "A nonnegative number used to identify logs.",
        example: ~s("1")
      }
    }
  }

  @token_holder_details %{
    name: "Token holder Detail",
    fields: %{
      address: @address_hash_type,
      value: %{
        type: "value",
        definition: "A nonnegative number used to identify the balance of the target token.",
        example: ~s("1000000000000000000")
      }
    }
  }

  @bridged_token_details %{
    name: "Bridged Token Detail",
    fields: %{
      foreignChainId: %{
        type: "value",
        definition: "Chain ID of the chain where original token exists.",
        example: ~s("1")
      },
      foreignTokenContractAddressHash: @address_hash_type,
      homeContractAddressHash: @address_hash_type,
      homeDecimals: @token_decimal_type,
      homeHolderCount: %{
        type: "value",
        definition: "Token holders count.",
        example: ~s("393")
      },
      homeName: @token_name_type,
      homeSymbol: @token_symbol_type,
      homeTotalSupply: %{
        type: "value",
        definition: "Total supply of the token on the home side (where token was bridged).",
        example: ~s("1484374.775044204093387391")
      },
      homeUsdValue: %{
        type: "value",
        definition: "Total supply of the token on the home side (where token was bridged) in USD.",
        example: ~s("6638727.472651464170990256943")
      }
    }
  }

  @address_balance %{
    name: "AddressBalance",
    fields: %{
      address: @address_hash_type,
      balance: @wei_type,
      stale: @stale_type
    }
  }

  @transaction %{
    name: "Transaction",
    fields: %{
      blockNumber: @block_number_type,
      timeStamp: %{
        type: "timestamp",
        definition: "The transaction's block-timestamp.",
        example: ~s("1439232889")
      },
      hash: @transaction_hash_type,
      nonce: %{
        type: "nonce",
        definition: "A scalar value equal to the number of transactions sent by the sender prior to this transaction.",
        example: ~s("0")
      },
      blockHash: @block_hash_type,
      transactionIndex: @transaction_index_type,
      from: @address_hash_type,
      to: @address_hash_type,
      value: @wei_type,
      gas: @gas_type,
      gasPrice: @wei_type,
      isError: %{
        type: "error",
        enum: ~s(["0", "1"]),
        enum_interpretation: %{"0" => "ok", "1" => "error"}
      },
      txreceipt_status: @status_type,
      input: @input_type,
      contractAddress: @address_hash_type,
      cumulativeGasUsed: @gas_type,
      gasUsed: @gas_type,
      confirmations: @confirmation_type
    }
  }

  @token_transfer_tx_model %{
    name: "Token Transfer Transaction",
    fields: %{
      address: @address_hash_type,
      amount: @wei_type,
      blockNumber: @block_number_type,
      data: @data_type,
      feeCurrency: @address_hash_type,
      fromAddressHash: @address_hash_type,
      gasPrice: @wei_type,
      gasUsed: @gas_type,
      gatewayFee: @wei_type,
      gatewayFeeRecipient: @address_hash_type,
      logIndex: %{
        type: "hexadecimal",
        example: ~s("0x")
      },
      timeStamp: %{
        type: "timestamp",
        definition: "The transaction's block-timestamp.",
        example: ~s("1439232889")
      },
      toAddressHash: @address_hash_type,
      topics: @topics_type,
      transactionHash: @transaction_hash_type,
      transactionIndex: @transaction_index_type
    }
  }

  @internal_transaction %{
    name: "InternalTransaction",
    fields: %{
      blockNumber: @block_number_type,
      timeStamp: %{
        type: "timestamp",
        definition: "The transaction's block-timestamp.",
        example: ~s("1439232889")
      },
      from: @address_hash_type,
      to: @address_hash_type,
      value: @wei_type,
      contractAddress: @address_hash_type,
      input: @input_type,
      type: %{
        type: "type",
        definition: ~s(Possible values: "create", "call", "reward", or "selfdestruct"),
        example: ~s("create")
      },
      gas: @gas_type,
      gasUsed: @gas_type,
      isError: %{
        type: "error",
        enum: ~s(["0", "1"]),
        enum_interpretation: %{"0" => "ok", "1" => "rejected/cancelled"}
      },
      errCode: %{
        type: "string",
        definition: "Error message when call type error.",
        example: ~s("Out of gas")
      }
    }
  }

  @block_model %{
    name: "Block",
    fields: %{
      blockNumber: @block_number_type,
      timeStamp: %{
        type: "timestamp",
        definition: "When the block was collated.",
        example: ~s("1480072029")
      }
    }
  }

  @pending_withdrawal_model %{
    name: "PendingWithdrawal",
    fields: %{
      total: @wei_type,
      available_at: %{
        type: "timestamp",
        definition: "When the unlocked CELO will be available for withdrawal.",
        example: "2021-12-09 00:11:23"
      }
    }
  }

  @pending_withdrawals_model %{
    name: "PendingWithdrawals",
    fields: %{
      total: @wei_type,
      available_for_withdrawal: @wei_type,
      pending_withdrawals: %{
        type: "array",
        array_type: @pending_withdrawal_model
      }
    }
  }

  @token_transfer_model %{
    name: "TokenTransfer",
    fields: %{
      blockNumber: @block_number_type,
      timeStamp: %{
        type: "timestamp",
        definition: "The transaction's block-timestamp.",
        example: ~s("1439232889")
      },
      hash: @transaction_hash_type,
      nonce: %{
        type: "nonce",
        definition: "A scalar value equal to the number of transactions sent by the sender prior to this transaction.",
        example: ~s("0")
      },
      blockHash: %{
        type: "block hash",
        definition: "A 32-byte hash used for identifying blocks.",
        example: ~s("0xd3cabad6adab0b52eb632c386ea194036805713682c62cb589b5abcd76de2159")
      },
      from: @address_hash_type,
      contractAddress: @address_hash_type,
      to: @address_hash_type,
      value: %{
        type: "integer",
        definition: "The transferred amount.",
        example: ~s("663046792267785498951364")
      },
      tokenName: @token_name_type,
      tokenID: @token_id_type,
      tokenSymbol: @token_symbol_type,
      tokenDecimal: @token_decimal_type,
      transactionIndex: @transaction_index_type,
      gas: @gas_type,
      gasPrice: @wei_type,
      gasUsed: @gas_type,
      cumulativeGasUsed: @gas_type,
      input: @input_type,
      confirmations: @confirmation_type
    }
  }

  @log %{
    name: "Log",
    fields: %{
      address: @address_hash_type,
      topics: @topics_type,
      data: @data_type,
      blockNumber: %{
        type: "block number",
        definition: "A nonnegative number used to identify blocks.",
        example: ~s("0x5c958")
      },
      timeStamp: %{
        type: "timestamp",
        definition: "The transaction's block-timestamp.",
        example: ~s("0x561d688c")
      },
      gasPrice: %{
        type: "wei",
        definition: &__MODULE__.wei_type_definition/1,
        example: ~s("0xba43b7400")
      },
      gasUsed: %{
        type: "gas",
        definition: "A nonnegative number roughly equivalent to computational steps.",
        example: ~s("0x10682")
      },
      feeCurrency: %{
        type: "address hash",
        definition: "A 160-bit code used for identifying accounts or contracts.",
        example: ~s("0x88f24de331525cf6cfd7455eb96a9e4d49b7f292")
      },
      gatewayFeeRecipient: %{
        type: "address hash",
        definition: "A 160-bit code used for identifying accounts or contracts.",
        example: ~s("0xbbae99f0e1ee565404465638d40827b54d343638")
      },
      gatewayFee: %{
        type: "wei",
        definition: &__MODULE__.wei_type_definition/1,
        example: ~s("0x0")
      },
      logIndex: %{
        type: "hexadecimal",
        example: ~s("0x")
      },
      transactionHash: @transaction_hash_type,
      transactionIndex: %{
        type: "hexadecimal",
        example: ~s("0x")
      }
    }
  }

  @token_model %{
    name: "Token",
    fields: %{
      name: @token_name_type,
      symbol: @token_symbol_type,
      totalSupply: %{
        type: "integer",
        definition: "The total supply of the token.",
        example: ~s("1000000000")
      },
      decimals: @token_decimal_type,
      type: %{
        type: "token type",
        enum: ~s(["ERC-20", "ERC-721"]),
        enum_interpretation: %{"ERC-20" => "ERC-20 token standard", "ERC-721" => "ERC-721 token standard"}
      },
      cataloged: %{
        type: "boolean",
        definition: "Flag for if token information has been cataloged.",
        example: ~s(true)
      },
      contractAddress: @address_hash_type
    }
  }

  @token_balance_model %{
    name: "TokenBalance",
    fields: %{
      balance: %{
        type: "integer",
        definition: "The token account balance.",
        example: ~s("135499")
      },
      name: @token_name_type,
      symbol: @token_symbol_type,
      decimals: @token_decimal_type,
      contractAddress: @address_hash_type
    }
  }

  @block_no_model %{
    name: "BlockNo",
    fields: %{
      blockNumber: @block_number_type
    }
  }

  @account_model %{
    name: "Account",
    fields: %{
      "address" => @address_hash_type,
      "balance" => @wei_type
    }
  }

  @contract_model %{
    name: "Contract",
    fields: %{
      "Address" => @address_hash_type,
      "ABI" => %{
        type: "ABI",
        definition: "JSON string for the contract's Application Binary Interface (ABI)",
        example: """
        "[{
        \\"type\\":\\"event\\",
        \\"inputs\\": [{\\"name\\":\\"a\\",\\"type\\":\\"uint256\\",\\"indexed\\":true},{\\"name\\":\\"b\\",\\"type\\":\\"bytes32\\",\\"indexed\\":false}],
        \\"name\\":\\"Event\\"
        }, {
        \\"type\\":\\"event\\",
        \\"inputs\\": [{\\"name\\":\\"a\\",\\"type\\":\\"uint256\\",\\"indexed\\":true},{\\"name\\":\\"b\\",\\"type\\":\\"bytes32\\",\\"indexed\\":false}],
        \\"name\\":\\"Event2\\"
        }, {
        \\"type\\":\\"function\\",
        \\"inputs\\": [{\\"name\\":\\"a\\",\\"type\\":\\"uint256\\"}],
        \\"name\\":\\"foo\\",
        \\"outputs\\": []
        }]"
        """
      },
      "ContractName" => %{
        type: "string",
        example: ~S("Some name")
      },
      "OptimizationUsed" => %{
        type: "optimization used",
        enum: ~s(["0", "1"]),
        enum_interpretation: %{"0" => "false", "1" => "true"}
      }
    }
  }

  @contract_source_code_type %{
    type: "contract source code",
    definition: "The contract's source code.",
    example: """
    "pragma solidity >0.4.24;

    contract Test {
      constructor() public { b = hex"12345678901234567890123456789012"; }
      event Event(uint indexed a, bytes32 b);
      event Event2(uint indexed a, bytes32 b);
      function foo(uint a) public { emit Event(a, b); }
      bytes32 b;
    }"
    """
  }

  @contract_decompiled_source_code_type %{
    type: "contract decompiled source code",
    definition: "The contract's decompiled source code.",
    example: """
    const name() = 'CryptoKitties'
    const GEN0_STARTING_PRICE() = 10^16
    const GEN0_AUCTION_DURATION() = 86400
    const GEN0_CREATION_LIMIT() = 45000
    const symbol() = 'CK'
    const PROMO_CREATION_LIMIT() = 5000
    def storage:
      ceoAddress is addr # mask(160, 0) at storage #0
      cfoAddress is addr # mask(160, 0) at storage #1
      stor1.768 is uint16 => uint256 # mask(256, 768) at storage #1
      cooAddress is addr # mask(160, 0) at storage #2
      stor2.0 is uint256 => uint256 # mask(256, 0) at storage #2
      paused is uint8 # mask(8, 160) at storage #2
      stor2.256 is uint256 => uint256 # mask(256, 256) at storage #2
      stor3 is uint32 #
    ...<continues>
    """
  }

  @contract_decompiler_version_type %{
    type: "decompiler version",
    definition: "When decompiled source code is present, the decompiler version with which it was generated.",
    example: "decompiler.version"
  }

  @contract_with_sourcecode_model @contract_model
                                  |> put_in([:fields, "SourceCode"], @contract_source_code_type)
                                  |> put_in([:fields, "DecompiledSourceCode"], @contract_decompiled_source_code_type)
                                  |> put_in([:fields, "DecompilerVersion"], @contract_decompiler_version_type)

  @transaction_receipt_status_model %{
    name: "TransactionReceiptStatus",
    fields: %{
      status: %{
        type: "status",
        enum: ~s(["0", "1"]),
        enum_interpretation: %{"0" => "fail", "1" => "pass"}
      }
    }
  }

  @transaction_info_model %{
    name: "TransactionInfo",
    fields: %{
      hash: @transaction_hash_type,
      timeStamp: %{
        type: "timestamp",
        definition: "The transaction's block-timestamp.",
        example: ~s("1439232889")
      },
      blockNumber: @block_number_type,
      confirmations: @confirmation_type,
      success: %{
        type: "boolean",
        definition: "Flag for success during tx execution",
        example: ~s(true)
      },
      from: @address_hash_type,
      to: @address_hash_type,
      value: @wei_type,
      input: @input_type,
      gasLimit: @wei_type,
      gasUsed: @gas_type,
      gasPrice: @wei_type,
      logs: %{
        type: "array",
        array_type: @logs_details
      },
      revertReason: @revert_reason_type
    }
  }

  @transaction_status_model %{
    name: "TransactionStatus",
    fields: %{
      isError: %{
        type: "isError",
        enum: ~s(["0", "1"]),
        enum_interpretation: %{"0" => "pass", "1" => "error"}
      },
      errDescription: %{
        type: "string",
        example: ~s("Out of gas")
      }
    }
  }

  @celo_unlocked_model %{
    name: "PendingWithdrawals",
    fields: %{
      total: @wei_type,
      available_for_withdrawal: @wei_type
    }
  }

  @coin_price_model %{
    name: "CoinPrice",
    fields: %{
      coin_btc: %{
        type: "coin_btc",
        definition: &__MODULE__.coin_btc_type_definition/1,
        example: ~s("0.03161")
      },
      coin_btc_timestamp: %{
        type: "timestamp",
        definition: "Last updated timestamp.",
        example: ~s("1537234460")
      },
      coin_usd: %{
        type: "coin_usd",
        definition: &__MODULE__.coin_usd_type_definition/1,
        example: ~s("197.57")
      },
      coin_usd_timestamp: %{
        type: "timestamp",
        definition: "Last updated timestamp.",
        example: ~s("1537234460")
      }
    }
  }

  @total_fees_model %{
    name: "TotalFees",
    fields: %{
      total_fees: %{
        type: "total_fees",
        definition: "Total transaction fees in Wei are paid by users to validators per day.",
        example: ~s("75411956011480008034")
      }
    }
  }

  @voter_rewards_for_group %{
    name: "VoterRewards",
    fields: %{
      total: @wei_type,
      rewards: %{
        type: "array",
        array_type: %{
          name: "VoterReward",
          fields: %{
            amount: @wei_type,
            blockHash: @block_hash_type,
            blockNumber: @block_number_type,
            date: %{type: "timestamp"},
            epochNumber: "integer"
          }
        }
      }
    }
  }

  @generic_epoch_rewards %{
    type: "array",
    array_type: %{
      name: "Reward",
      fields: %{
        account: @address_hash_type,
        amount: @wei_type,
        blockHash: @block_hash_type,
        blockNumber: @block_number_type,
        date: %{type: "timestamp"},
        epochNumber: "integer",
        group: @address_hash_type
      }
    }
  }

  @group_epoch_rewards %{
    type: "array",
    array_type: %{
      name: "Reward",
      fields: %{
        amount: @wei_type,
        blockHash: @block_hash_type,
        blockNumber: @block_number_type,
        date: %{type: "timestamp"},
        epochNumber: "integer",
        group: @address_hash_type,
        validator: @address_hash_type
      }
    }
  }

  @generic_rewards %{
    name: "Rewards",
    fields: %{
      totalRewardsCelo: @wei_type,
      from: %{type: "timestamp"},
      to: %{type: "timestamp"},
      rewards: @generic_epoch_rewards
    }
  }

  @group_rewards %{
    name: "Rewards",
    fields: %{
      totalRewardsCelo: @wei_type,
      from: %{type: "timestamp"},
      to: %{type: "timestamp"},
      rewards: @group_epoch_rewards
    }
  }

  @account_eth_get_balance_action %{
    name: "eth_get_balance",
    description:
      "Mimics Ethereum JSON RPC's eth_getBalance. Returns the balance as of the provided block (defaults to latest)",
    required_params: [
      %{
        key: "address",
        placeholder: "addressHash",
        type: "string",
        description: "The address of the account."
      }
    ],
    optional_params: [
      %{
        key: "block",
        placeholder: "block",
        type: "string",
        description: """
        Either the block number as a string, or one of latest, earliest or pending

        latest will be the latest balance in a *consensus* block.
        earliest will be the first recorded balance for the address.
        pending will be the latest balance in consensus *or* nonconcensus blocks.
        """
      }
    ],
    responses: [
      %{
        code: "200",
        description: "successful operation",
        example_value: Jason.encode!(@account_eth_get_balance_example_value),
        model: %{
          name: "Result",
          fields: %{
            jsonrpc: @jsonrpc_version_type,
            id: @id_type,
            result: @hex_number_type
          }
        }
      }
    ]
  }

  @account_balance_action %{
    name: "balance",
    description: """
        Get balance for address. Also available through a GraphQL 'addresses' query.

        If the balance hasn't been updated in a long time, we will double check
        with the node to fetch the absolute latest balance. This will not be
        reflected in the current request, but once it is updated, subsequent requests
        will show the updated balance. If you want to know whether or not we are checking
        for another balance, use the `balancemulti` action. That contains a property
        called `stale` that will let you know to recheck that balance in the near future.
    """,
    required_params: [
      %{
        key: "address",
        placeholder: "addressHash",
        type: "string",
        description: "A 160-bit code used for identifying Accounts."
      }
    ],
    optional_params: [],
    responses: [
      %{
        code: "200",
        description: "successful operation",
        example_value: Jason.encode!(@account_balance_example_value),
        model: %{
          name: "Result",
          fields: %{
            status: @status_type,
            message: @message_type,
            result: @wei_type
          }
        }
      },
      %{
        code: "200",
        description: "error",
        example_value: Jason.encode!(@account_balance_example_value_error)
      }
    ]
  }

  @account_balancemulti_action %{
    name: "balancemulti",
    description: """
        Get balance for multiple addresses. Also available through a GraphQL 'addresses' query.

        If the balance hasn't been updated in a long time, we will double check
        with the node to fetch the absolute latest balance. This will not be
        reflected in the current request, but once it is updated, subsequent requests
        will show the updated balance. You can know that this is taking place via
        the `stale` attribute, which is set to `true` if a new balance is being fetched.
    """,
    required_params: [
      %{
        key: "address",
        placeholder: "addressHash1,addressHash2,addressHash3",
        type: "string",
        description:
          "A 160-bit code used for identifying Accounts. Separate addresses by comma. Maximum of 20 addresses."
      }
    ],
    optional_params: [],
    responses: [
      %{
        code: "200",
        description: "successful operation",
        example_value: Jason.encode!(@account_balancemulti_example_value),
        model: %{
          name: "Result",
          fields: %{
            status: @status_type,
            message: @message_type,
            result: %{
              type: "array",
              array_type: @address_balance
            }
          }
        }
      },
      %{
        code: "200",
        description: "error",
        example_value: Jason.encode!(@account_balance_example_value_error)
      }
    ]
  }

  @account_pendingtxlist_action %{
    name: "pendingtxlist",
    description: "Get pending transactions by address.",
    required_params: [
      %{
        key: "address",
        placeholder: "addressHash",
        type: "string",
        description: "A 160-bit code used for identifying Accounts."
      }
    ],
    optional_params: [
      %{
        key: "page",
        type: "integer",
        description:
          "A nonnegative integer that represents the page number to be used for pagination. 'offset' must be provided in conjunction."
      },
      %{
        key: "offset",
        type: "integer",
        description:
          "A nonnegative integer that represents the maximum number of records to return when paginating. 'page' must be provided in conjunction."
      }
    ],
    responses: [
      %{
        code: "200",
        description: "successful operation",
        example_value: Jason.encode!(@account_pendingtxlist_example_value),
        model: %{
          name: "Result",
          fields: %{
            status: @status_type,
            message: @message_type,
            result: %{
              type: "array",
              array_type: @transaction
            }
          }
        }
      },
      %{
        code: "200",
        description: "error",
        example_value: Jason.encode!(@account_txlist_example_value_error)
      }
    ]
  }

  @account_txlist_action %{
    name: "txlist",
    description:
      "Get transactions by address. Up to a maximum of 10,000 transactions. Also available through a GraphQL 'address' query.",
    required_params: [
      %{
        key: "address",
        placeholder: "addressHash",
        type: "string",
        description: "A 160-bit code used for identifying Accounts."
      }
    ],
    optional_params: [
      %{
        key: "sort",
        type: "string",
        description:
          "A string representing the order by block number direction. Defaults to descending order. Available values: asc, desc"
      },
      %{
        key: "startblock",
        type: "integer",
        description: "A nonnegative integer that represents the starting block number."
      },
      %{
        key: "endblock",
        type: "integer",
        description: "A nonnegative integer that represents the ending block number."
      },
      %{
        key: "page",
        type: "integer",
        description:
          "A nonnegative integer that represents the page number to be used for pagination. 'offset' must be provided in conjunction."
      },
      %{
        key: "offset",
        type: "integer",
        description:
          "A nonnegative integer that represents the maximum number of records to return when paginating. 'page' must be provided in conjunction."
      },
      %{
        key: "filterby",
        type: "string",
        description: """
        A string representing the field to filter by. If none is given
        it returns transactions that match to, from, or contract address.
        Available values: to, from
        """
      },
      %{
        key: "starttimestamp",
        type: "unix timestamp",
        description: "Represents the starting block timestamp."
      },
      %{
        key: "endtimestamp",
        type: "unix timestamp",
        description: "Represents the ending block timestamp."
      }
    ],
    responses: [
      %{
        code: "200",
        description: "successful operation",
        example_value: Jason.encode!(@account_txlist_example_value),
        model: %{
          name: "Result",
          fields: %{
            status: @status_type,
            message: @message_type,
            result: %{
              type: "array",
              array_type: @transaction
            }
          }
        }
      },
      %{
        code: "200",
        description: "error",
        example_value: Jason.encode!(@account_txlist_example_value_error)
      }
    ]
  }

  @account_txlistinternal_action %{
    name: "txlistinternal",
    description:
      "Get internal transactions by transaction or address hash. Up to a maximum of 10,000 internal transactions. Also available through a GraphQL 'transaction' query.",
    required_params: [
      %{
        key: "txhash",
        placeholder: "transactionHash",
        type: "string",
        description:
          "Transaction hash. Hash of contents of the transaction. A transcation hash or address hash is required."
      }
    ],
    optional_params: [
      %{
        key: "address",
        placeholder: "addressHash",
        type: "string",
        description: "A 160-bit code used for identifying accounts. An address hash or transaction hash is required."
      },
      %{
        key: "sort",
        type: "string",
        description:
          "A string representing the order by block number direction. Defaults to ascending order. Available values: asc, desc. WARNING: Only available if 'address' is provided."
      },
      %{
        key: "startblock",
        type: "integer",
        description:
          "A nonnegative integer that represents the starting block number. WARNING: Only available if 'address' is provided."
      },
      %{
        key: "endblock",
        type: "integer",
        description:
          "A nonnegative integer that represents the ending block number. WARNING: Only available if 'address' is provided."
      },
      %{
        key: "page",
        type: "integer",
        description:
          "A nonnegative integer that represents the page number to be used for pagination. 'offset' must be provided in conjunction. WARNING: Only available if 'address' is provided."
      },
      %{
        key: "offset",
        type: "integer",
        description:
          "A nonnegative integer that represents the maximum number of records to return when paginating. 'page' must be provided in conjunction. WARNING: Only available if 'address' is provided."
      }
    ],
    responses: [
      %{
        code: "200",
        description: "successful operation",
        example_value: Jason.encode!(@account_txlistinternal_example_value),
        model: %{
          name: "Result",
          fields: %{
            status: @status_type,
            message: @message_type,
            result: %{
              type: "array",
              array_type: @internal_transaction
            }
          }
        }
      },
      %{
        code: "200",
        description: "error",
        example_value: Jason.encode!(@account_txlistinternal_example_value_error)
      }
    ]
  }

  @account_tokentx_action %{
    name: "tokentx",
    description:
      "Get token transfer events by address. Up to a maximum of 10,000 token transfer events. Also available through a GraphQL 'token_transfers' query.",
    required_params: [
      %{
        key: "address",
        placeholder: "addressHash",
        type: "string",
        description: "A 160-bit code used for identifying accounts."
      }
    ],
    optional_params: [
      %{
        key: "contractaddress",
        placeholder: "contractAddressHash",
        type: "string",
        description: "A 160-bit code used for identifying contracts."
      },
      %{
        key: "sort",
        type: "string",
        description:
          "A string representing the order by block number direction. Defaults to ascending order. Available values: asc, desc"
      },
      %{
        key: "startblock",
        type: "integer",
        description: "A nonnegative integer that represents the starting block number."
      },
      %{
        key: "endblock",
        type: "integer",
        description: "A nonnegative integer that represents the ending block number."
      },
      %{
        key: "page",
        type: "integer",
        description:
          "A nonnegative integer that represents the page number to be used for pagination. 'offset' must be provided in conjunction."
      },
      %{
        key: "offset",
        type: "integer",
        description:
          "A nonnegative integer that represents the maximum number of records to return when paginating. 'page' must be provided in conjunction."
      }
    ],
    responses: [
      %{
        code: "200",
        description: "successful operation",
        example_value: Jason.encode!(@account_tokentx_example_value),
        model: %{
          name: "Result",
          fields: %{
            status: @status_type,
            message: @message_type,
            result: %{
              type: "array",
              array_type: @token_transfer_model
            }
          }
        }
      },
      %{
        code: "200",
        description: "error",
        example_value: Jason.encode!(@account_tokentx_example_value_error)
      }
    ]
  }

  @account_tokenbalance_action %{
    name: "tokenbalance",
    description: "Get token account balance for token contract address.",
    required_params: [
      %{
        key: "contractaddress",
        placeholder: "contractAddressHash",
        type: "string",
        description: "A 160-bit code used for identifying contracts."
      },
      %{
        key: "address",
        placeholder: "addressHash",
        type: "string",
        description: "A 160-bit code used for identifying accounts."
      }
    ],
    optional_params: [],
    responses: [
      %{
        code: "200",
        description: "successful operation",
        example_value: Jason.encode!(@account_tokenbalance_example_value),
        model: %{
          name: "Result",
          fields: %{
            status: @status_type,
            message: @message_type,
            result: %{
              type: "integer",
              definition: "The token account balance for the contract address.",
              example: ~s("135499")
            }
          }
        }
      },
      %{
        code: "200",
        description: "error",
        example_value: Jason.encode!(@account_tokenbalance_example_value_error)
      }
    ]
  }

  @account_tokenlist_action %{
    name: "tokenlist",
    description: "Get list of tokens owned by address.",
    required_params: [
      %{
        key: "address",
        placeholder: "addressHash",
        type: "string",
        description: "A 160-bit code used for identifying accounts."
      }
    ],
    optional_params: [],
    responses: [
      %{
        code: "200",
        description: "successful operation",
        example_value: Jason.encode!(@account_tokenlist_example_value),
        model: %{
          name: "Result",
          fields: %{
            status: @status_type,
            message: @message_type,
            result: %{
              type: "array",
              array_type: @token_balance_model
            }
          }
        }
      },
      %{
        code: "200",
        description: "error",
        example_value: Jason.encode!(@account_tokenbalance_example_value_error)
      }
    ]
  }

  @account_getpendingwithdrawals_action %{
    name: "getpendingwithdrawals",
    description: "Get list of pending withdrawals by address.",
    required_params: [
      %{
        key: "address",
        placeholder: "addressHash",
        type: "string",
        description: "A 160-bit code used for identifying accounts."
      }
    ],
    optional_params: [],
    responses: [
      %{
        code: "200",
        description: "successful operation",
        example_value: Jason.encode!(@account_getpendingwithdrawals_example_value),
        model: %{
          name: "Result",
          fields: %{
            status: @status_type,
            message: @message_type,
            result: %{
              type: "array",
              array_type: @pending_withdrawals_model
            }
          }
        }
      },
      %{
        code: "200",
        description: "error",
        example_value: Jason.encode!(@account_getpendingwithdrawals_example_value_error)
      }
    ]
  }

  @account_getminedblocks_action %{
    name: "getminedblocks",
    description: "Get list of blocks validated by address.",
    required_params: [
      %{
        key: "address",
        placeholder: "addressHash",
        type: "string",
        description: "A 160-bit code used for identifying accounts."
      }
    ],
    optional_params: [
      %{
        key: "page",
        type: "integer",
        description:
          "A nonnegative integer that represents the page number to be used for pagination. 'offset' must be provided in conjunction."
      },
      %{
        key: "offset",
        type: "integer",
        description:
          "A nonnegative integer that represents the maximum number of records to return when paginating. 'page' must be provided in conjunction."
      }
    ],
    responses: [
      %{
        code: "200",
        description: "successful operation",
        example_value: Jason.encode!(@account_getminedblocks_example_value),
        model: %{
          name: "Result",
          fields: %{
            status: @status_type,
            message: @message_type,
            result: %{
              type: "array",
              array_type: @block_model
            }
          }
        }
      },
      %{
        code: "200",
        description: "error",
        example_value: Jason.encode!(@account_getminedblocks_example_value_error)
      }
    ]
  }

  @account_listaccounts_action %{
    name: "listaccounts",
    description:
      "Get a list of accounts and their balances, sorted ascending by the time they were first seen by the explorer.",
    required_params: [],
    optional_params: [
      %{
        key: "page",
        type: "integer",
        description:
          "A nonnegative integer that represents the page number to be used for pagination. 'offset' must be provided in conjunction."
      },
      %{
        key: "offset",
        type: "integer",
        description:
          "A nonnegative integer that represents the maximum number of records to return when paginating. 'page' must be provided in conjunction."
      }
    ],
    responses: [
      %{
        code: "200",
        description: "successful operation",
        example_value: Jason.encode!(@account_listaccounts_example_value),
        model: %{
          name: "Result",
          fields: %{
            status: @status_type,
            message: @message_type,
            result: %{
              type: "array",
              array_type: @account_model
            }
          }
        }
      }
    ]
  }

  @logs_getlogs_action %{
    name: "getLogs",
    description: "Get event logs for an address and/or topics. Up to a maximum of 1,000 event logs.",
    required_params: [
      %{
        key: "fromBlock",
        placeholder: "blockNumber",
        type: "integer",
        description:
          "A nonnegative integer that represents the starting block number. The use of 'latest' is also supported."
      },
      %{
        key: "toBlock",
        placeholder: "blockNumber",
        type: "integer",
        description:
          "A nonnegative integer that represents the ending block number. The use of 'latest' is also supported."
      },
      %{
        key: "address",
        placeholder: "addressHash",
        type: "string",
        description: "A 160-bit code used for identifying contracts. An address and/or topic{x} is required."
      },
      %{
        key: "topic0",
        placeholder: "firstTopic",
        type: "string",
        description: "A string equal to the first topic. A topic{x} and/or address is required."
      }
    ],
    optional_params: [
      %{
        key: "topic1",
        type: "string",
        description: "A string equal to the second topic. A topic{x} and/or address is required."
      },
      %{
        key: "topic2",
        type: "string",
        description: "A string equal to the third topic. A topic{x} and/or address is required."
      },
      %{
        key: "topic3",
        type: "string",
        description: "A string equal to the fourth topic. A topic{x} and/or address is required."
      },
      %{
        key: "topic0_1_opr",
        type: "string",
        description:
          "A string representing the and|or operator for topic0 and topic1. " <>
            "Required if topic0 and topic1 is used. Available values: and, or"
      },
      %{
        key: "topic0_2_opr",
        type: "string",
        description:
          "A string representing the and|or operator for topic0 and topic2. " <>
            "Required if topic0 and topic2 is used. Available values: and, or"
      },
      %{
        key: "topic0_3_opr",
        type: "string",
        description:
          "A string representing the and|or operator for topic0 and topic3. " <>
            "Required if topic0 and topic3 is used. Available values: and, or"
      },
      %{
        key: "topic1_2_opr",
        type: "string",
        description:
          "A string representing the and|or operator for topic1 and topic2. " <>
            "Required if topic1 and topic2 is used. Available values: and, or"
      },
      %{
        key: "topic1_3_opr",
        type: "string",
        description:
          "A string representing the and|or operator for topic1 and topic3. " <>
            "Required if topic1 and topic3 is used. Available values: and, or"
      },
      %{
        key: "topic2_3_opr",
        type: "string",
        description:
          "A string representing the and|or operator for topic2 and topic3. " <>
            "Required if topic2 and topic3 is used. Available values: and, or"
      }
    ],
    responses: [
      %{
        code: "200",
        description: "successful operation",
        example_value: Jason.encode!(@logs_getlogs_example_value),
        model: %{
          name: "Result",
          fields: %{
            status: @status_type,
            message: @message_type,
            result: %{
              type: "array",
              array_type: @log
            }
          }
        }
      },
      %{
        code: "200",
        description: "error",
        example_value: Jason.encode!(@logs_getlogs_example_value_error)
      }
    ]
  }

  @token_gettoken_action %{
    name: "getToken",
    description:
      "Get <a href='https://github.com/ethereum/EIPs/issues/20'>ERC-20</a> " <>
        "or <a href='https://github.com/ethereum/EIPs/issues/721'>ERC-721</a> token by contract address.",
    required_params: [
      %{
        key: "contractaddress",
        placeholder: "contractAddressHash",
        type: "string",
        description: "A 160-bit code used for identifying contracts."
      }
    ],
    optional_params: [],
    responses: [
      %{
        code: "200",
        description: "successful operation",
        example_value: Jason.encode!(@token_gettoken_example_value),
        model: %{
          name: "Result",
          fields: %{
            status: @status_type,
            message: @message_type,
            result: %{
              type: "model",
              model: @token_model
            }
          }
        }
      },
      %{
        code: "200",
        description: "error",
        example_value: Jason.encode!(@token_gettoken_example_value_error)
      }
    ]
  }

  @token_gettokenholders_action %{
    name: "getTokenHolders",
    description: "Get token holders by contract address.",
    required_params: [
      %{
        key: "contractaddress",
        placeholder: "contractAddressHash",
        type: "string",
        description: "A 160-bit code used for identifying contracts."
      }
    ],
    optional_params: [
      %{
        key: "page",
        type: "integer",
        description:
          "A nonnegative integer that represents the page number to be used for pagination. 'offset' must be provided in conjunction."
      },
      %{
        key: "offset",
        type: "integer",
        description:
          "A nonnegative integer that represents the maximum number of records to return when paginating. 'page' must be provided in conjunction."
      }
    ],
    responses: [
      %{
        code: "200",
        description: "successful operation",
        example_value: Jason.encode!(@token_gettokenholders_example_value),
        model: %{
          name: "Result",
          fields: %{
            status: @status_type,
            message: @message_type,
            result: %{
              type: "array",
              array_type: @token_holder_details
            }
          }
        }
      },
      %{
        code: "200",
        description: "error",
        example_value: Jason.encode!(@token_gettokenholders_example_value_error)
      }
    ]
  }

<<<<<<< HEAD
  @token_tokentx_action %{
    name: "tokentx",
    description: "Get token token transfers for the given contract address.",
    required_params: [
      %{
        key: "contractaddress",
        placeholder: "contractAddressHash",
        type: "string",
        description: "A 160-bit code used for identifying contracts."
      },
      %{
        key: "fromBlock",
        placeholder: "blockNumber",
        type: "integer",
        description:
          "A nonnegative integer that represents the starting block number. The use of 'latest' is also supported."
      },
      %{
        key: "toBlock",
        placeholder: "blockNumber",
        type: "integer",
        description:
          "A nonnegative integer that represents the ending block number. The use of 'latest' is also supported."
      }
    ],
    optional_params: [],
=======
  @token_bridgedtokenlist_action %{
    name: "bridgedTokenList",
    description: "Get bridged tokens list.",
    required_params: [],
    optional_params: [
      %{
        key: "chainid",
        type: "integer",
        description: "A nonnegative integer that represents the chain id, where original token exists."
      },
      %{
        key: "page",
        type: "integer",
        description:
          "A nonnegative integer that represents the page number to be used for pagination. 'offset' must be provided in conjunction."
      },
      %{
        key: "offset",
        type: "integer",
        description:
          "A nonnegative integer that represents the maximum number of records to return when paginating. 'page' must be provided in conjunction."
      }
    ],
>>>>>>> 88f5ac6d
    responses: [
      %{
        code: "200",
        description: "successful operation",
<<<<<<< HEAD
        example_value: Jason.encode!(@token_tokentx_example_value),
        model: %{
          name: "Result",
          fields: %{
            status: @status_type,
            message: @message_type,
            result: %{
              type: "array",
              array_type: @token_transfer_tx_model
            }
          }
        }
      },
      %{
        code: "200",
        description: "error",
        example_value: Jason.encode!(@token_tokentx_example_value_error)
=======
        example_value: Jason.encode!(@token_bridgedtokenlist_example_value),
        model: %{
          name: "Result",
          fields: %{
            status: @success_status_type,
            message: @message_type,
            result: %{
              type: "array",
              array_type: @bridged_token_details
            }
          }
        }
>>>>>>> 88f5ac6d
      }
    ]
  }

  @stats_tokensupply_action %{
    name: "tokensupply",
    description:
      "Get <a href='https://github.com/ethereum/EIPs/issues/20'>ERC-20</a> or " <>
        "<a href='https://github.com/ethereum/EIPs/issues/721'>ERC-721</a> " <>
        " token total supply by contract address.",
    required_params: [
      %{
        key: "contractaddress",
        placeholder: "contractAddressHash",
        type: "string",
        description: "A 160-bit code used for identifying contracts."
      }
    ],
    optional_params: [],
    responses: [
      %{
        code: "200",
        description: "successful operation",
        example_value: Jason.encode!(@stats_tokensupply_example_value),
        model: %{
          name: "Result",
          fields: %{
            status: @status_type,
            message: @message_type,
            result: %{
              type: "integer",
              definition: "The total supply of the token.",
              example: ~s("1000000000")
            }
          }
        }
      },
      %{
        code: "200",
        description: "error",
        example_value: Jason.encode!(@token_gettoken_example_value_error)
      }
    ]
  }

  @stats_ethsupplyexchange_action %{
    name: "ethsupplyexchange",
    description: "Get total supply in Wei from exchange.",
    required_params: [],
    optional_params: [],
    responses: [
      %{
        code: "200",
        description: "successful operation",
        example_value: Jason.encode!(@stats_ethsupplyexchange_example_value),
        model: %{
          name: "Result",
          fields: %{
            status: @status_type,
            message: @message_type,
            result: %{
              type: "integer",
              description: "The total supply.",
              example: ~s("101959776311500000000000000")
            }
          }
        }
      }
    ]
  }

  @stats_ethsupply_action %{
    name: "ethsupply",
    description: "Get total supply in Wei from DB.",
    required_params: [],
    optional_params: [],
    responses: [
      %{
        code: "200",
        description: "successful operation",
        example_value: Jason.encode!(@stats_ethsupply_example_value),
        model: %{
          name: "Result",
          fields: %{
            status: @status_type,
            message: @message_type,
            result: %{
              type: "integer",
              description: "The total supply in Wei from DB.",
              example: ~s("101959776311500000000000000")
            }
          }
        }
      }
    ]
  }

  @stats_celounlocked_action %{
    name: "celounlocked",
    description: "Get the sum of total and available pending withdrawals.",
    required_params: [],
    optional_params: [],
    responses: [
      %{
        code: "200",
        description: "successful operation",
        example_value: Jason.encode!(@stats_celounlocked_example_value),
        model: %{
          name: "Result",
          fields: %{
            status: @status_type,
            message: @message_type,
            result: %{
              type: "array",
              array_type: @celo_unlocked_model
            }
          }
        }
      }
    ]
  }

  @stats_coinsupply_action %{
    name: "coinsupply",
    description: "Get total coin supply from DB minus burnt number.",
    required_params: [],
    optional_params: [],
    responses: [
      %{
        code: "200",
        description: "successful operation",
        example_value: Jason.encode!(@stats_coinsupply_example_value),
        model: %{
          name: "Result",
          fields: %{
            result: %{
              type: "integer",
              description: "The total supply from DB minus burnt number in coin dimension.",
              example: 101_959_776.3115
            }
          }
        }
      }
    ]
  }

  @stats_coinprice_action %{
    name: "coinprice",
    description: "Get latest price of native coin in USD and BTC.",
    required_params: [],
    optional_params: [],
    responses: [
      %{
        code: "200",
        description: "successful operation",
        example_value: Jason.encode!(@stats_coinprice_example_value),
        model: %{
          name: "Result",
          fields: %{
            status: @status_type,
            message: @message_type,
            result: %{
              type: "model",
              model: @coin_price_model
            }
          }
        }
      }
    ]
  }

  @stats_totaltransactions_action %{
    name: "totaltransactions",
    description: "Get estimated total number of transactions.",
    required_params: [],
    optional_params: [],
    responses: [
      %{
        code: "200",
        description: "successful operation",
        example_value: Jason.encode!(@stats_totaltransactions_example_value),
        model: %{
          name: "Result",
          fields: %{
            status: @status_type,
            message: @message_type,
            result: %{
              type: "integer",
              description: "The estimated total number of transactions",
              example: ~s("2387845")
            }
          }
        }
      }
    ]
  }
  @stats_totalfees_action %{
    name: "totalfees",
    description: "Gets total transaction fees in Wei are paid by users to validators per day.",
    required_params: [
      %{
        key: "date",
        placeholder: "date",
        type: "string",
        description: "day in ISO 8601 format (yyyy-mm-dd)"
      }
    ],
    optional_params: [],
    responses: [
      %{
        code: "200",
        description: "successful operation",
        example_value: Jason.encode!(@stats_totalfees_example_value),
        model: %{
          name: "Result",
          fields: %{
            status: @status_type,
            message: @message_type,
            result: %{
              type: "model",
              model: @total_fees_model
            }
          }
        }
      },
      %{
        code: "200",
        description: "error",
        example_value: Jason.encode!(@stats_totalfees_example_value_error)
      }
    ]
  }

  @block_eth_block_number_action %{
    name: "eth_block_number",
    description: "Mimics Ethereum JSON RPC's eth_blockNumber. Returns the lastest block number",
    required_params: [],
    optional_params: [
      %{
        key: "id",
        placeholder: "request id",
        type: "integer",
        description: "A nonnegative integer that represents the json rpc request id."
      }
    ],
    responses: [
      %{
        code: "200",
        description: "successful request",
        example_value: Jason.encode!(@block_eth_block_number_example_value),
        model: %{
          name: "Result",
          fields: %{
            jsonrpc: @jsonrpc_version_type,
            id: @id_type,
            result: @hex_number_type
          }
        }
      }
    ]
  }

  @block_getblocknobytime_action %{
    name: "getblocknobytime",
    description: "Get Block Number by Timestamp.",
    required_params: [
      %{
        key: "timestamp",
        placeholder: "blockTimestamp",
        type: "integer",
        description: "A nonnegative integer that represents the block timestamp (Unix timestamp in seconds)."
      },
      %{
        key: "closest",
        placeholder: "before/after",
        type: "string",
        description: "Direction to find the closest block number to given timestamp. Available values: before/after."
      }
    ],
    optional_params: [],
    responses: [
      %{
        code: "200",
        description: "successful operation",
        example_value: Jason.encode!(@block_getblocknobytime_example_value),
        model: %{
          name: "Result",
          fields: %{
            status: @status_type,
            message: @message_type,
            result: %{
              type: "model",
              model: @block_no_model
            }
          }
        }
      },
      %{
        code: "200",
        description: "error",
        example_value: Jason.encode!(@block_getblocknobytime_example_value_error)
      }
    ]
  }

  @contract_listcontracts_action %{
    name: "listcontracts",
    description: """
    Get a list of contracts, sorted ascending by the time they were first seen by the explorer.

    If you provide the filters `not_decompiled`(`4`) or `not_verified(4)` the results will not
    be sorted for performance reasons.
    """,
    required_params: [],
    optional_params: [
      %{
        key: "page",
        type: "integer",
        description:
          "A nonnegative integer that represents the page number to be used for pagination. 'offset' must be provided in conjunction."
      },
      %{
        key: "offset",
        type: "integer",
        description:
          "A nonnegative integer that represents the maximum number of records to return when paginating. 'page' must be provided in conjunction."
      },
      %{
        key: "filter",
        type: "string",
        description:
          "verified|decompiled|unverified|not_decompiled|empty, or 1|2|3|4|5 respectively. This requests only contracts with that status."
      },
      %{
        key: "not_decompiled_with_version",
        type: "string",
        description:
          "Ensures that none of the returned contracts were decompiled with the provided version. Ignored unless filtering for decompiled contracts."
      }
    ],
    responses: [
      %{
        code: "200",
        description: "successful operation",
        example_value: Jason.encode!(@contract_listcontracts_example_value),
        model: %{
          name: "Result",
          fields: %{
            status: @status_type,
            message: @message_type,
            result: %{
              type: "array",
              array_type: @contract_model
            }
          }
        }
      }
    ]
  }

  @contract_verify_action %{
    name: "verify",
    description: """
    Verify a contract with its source code and contract creation information.
    <br/>
    <br/>
    <p class="api-doc-list-item-text">curl POST example:</p>
    <br/>
    <div class='tab-content'>
    <div class='tab-pane fade show active'>
    <div class="tile tile-muted p-1">
    <div class="m-2">
    curl -d '{"addressHash":"0xc63BB6555C90846afACaC08A0F0Aa5caFCB382a1","compilerVersion":"v0.5.4+commit.9549d8ff",
    "contractSourceCode":"pragma solidity ^0.5.4; \ncontract Test {\n}","name":"Test","optimization":false}'
    -H "Content-Type: application/json" -X POST  "https://explorer.celo.org/api?module=contract&action=verify"
    </pre>
    </div>
    </div>
    </div>
    """,
    required_params: [
      %{
        key: "addressHash",
        placeholder: "addressHash",
        type: "string",
        description: "The address of the contract."
      },
      %{
        key: "name",
        placeholder: "name",
        type: "string",
        description: "The name of the contract."
      },
      %{
        key: "compilerVersion",
        placeholder: "compilerVersion",
        type: "string",
        description: "The compiler version for the contract."
      },
      %{
        key: "optimization",
        placeholder: false,
        type: "boolean",
        description: "Whether or not compiler optimizations were enabled."
      },
      %{
        key: "contractSourceCode",
        placeholder: "contractSourceCode",
        type: "string",
        description: "The source code of the contract."
      }
    ],
    optional_params: [
      %{
        key: "constructorArguments",
        type: "string",
        description: "The constructor argument data provided."
      },
      %{
        key: "autodetectConstructorArguments",
        placeholder: false,
        type: "boolean",
        description: "Whether or not automatically detect constructor argument."
      },
      %{
        key: "evmVersion",
        placeholder: "evmVersion",
        type: "string",
        description: "The EVM version for the contract."
      },
      %{
        key: "optimizationRuns",
        placeholder: "optimizationRuns",
        type: "integer",
        description: "The number of optimization runs used during compilation"
      },
      %{
        key: "proxyAddress",
        placeholder: "proxyAddress",
        type: "string",
        description: "If the contract is behind a proxy, the address of that proxy contract"
      },
      %{
        key: "library1Name",
        type: "string",
        description: "The name of the first library used."
      },
      %{
        key: "library1Address",
        type: "string",
        description: "The address of the first library used."
      },
      %{
        key: "library2Name",
        type: "string",
        description: "The name of the second library used."
      },
      %{
        key: "library2Address",
        type: "string",
        description: "The address of the second library used."
      },
      %{
        key: "library3Name",
        type: "string",
        description: "The name of the third library used."
      },
      %{
        key: "library3Address",
        type: "string",
        description: "The address of the third library used."
      },
      %{
        key: "library4Name",
        type: "string",
        description: "The name of the fourth library used."
      },
      %{
        key: "library4Address",
        type: "string",
        description: "The address of the fourth library used."
      },
      %{
        key: "library5Name",
        type: "string",
        description: "The name of the fourth library used."
      },
      %{
        key: "library5Address",
        type: "string",
        description: "The address of the fourth library used."
      }
    ],
    responses: [
      %{
        code: "200",
        description: "successful operation",
        example_value: Jason.encode!(@contract_verify_example_value),
        type: "model",
        model: @contract_model
      },
      %{
        code: "200",
        description: "error",
        example_value: Jason.encode!(@contract_verify_example_value_error)
      }
    ]
  }

  @contract_verify_via_sourcify_action %{
    name: "verify_via_sourcify",
    description: """
    Verify a contract through <a href="https://sourcify.dev">Sourcify</a>.<br/>
    a) if smart-contract already verified on Sourcify, it will automatically fetch the data from the <a href="https://repo.sourcify.dev">repo</a><br/>
    b) otherwise you have to upload source files and JSON metadata file(s).
    <br/>
    <br/>
    <p class="api-doc-list-item-text">POST body example:</p>
    <br/>
    <div class='tab-content'>
    <div class='tab-pane fade show active'>
    <div class="tile tile-muted p-1">
    <div class="m-2">
    --6e1e4c11657c62dc1e4349d024de9e28<br/>
    Content-Disposition: form-data; name="addressHash"<br/>
    <br/>
    0xb77b7443e0F32F1FEBf0BE0fBd7124D135d0a525<br/>
    <br/>
    --6e1e4c11657c62dc1e4349d024de9e28<br/>
    Content-Disposition: form-data; name="files[0]"; filename="contract.sol"<br/>
    Content-Type: application/json<br/>
    <br/>
    ...Source code...<br/>
    <br/>
    --6e1e4c11657c62dc1e4349d024de9e28<br/>
    Content-Disposition: form-data; name="files[1]"; filename="metadata.json"<br/>
    Content-Type: application/json<br/>
    <br/>
    ...JSON metadata...<br/>
    <br/>
    --6e1e4c11657c62dc1e4349d024de9e28--<br/>
    </pre>
    </div>
    </div>
    </div>
    """,
    required_params: [
      %{
        key: "addressHash",
        placeholder: "addressHash",
        type: "string",
        description: "The address of the contract."
      }
    ],
    optional_params: [
      %{
        key: "files",
        type: "file[]",
        description: "Array with sources and metadata files"
      }
    ],
    responses: [
      %{
        code: "200",
        description: "successful operation",
        example_value: Jason.encode!(@contract_verify_example_value),
        type: "model",
        model: @contract_model
      },
      %{
        code: "200",
        description: "error",
        example_value: Jason.encode!(@contract_verify_example_value_error)
      }
    ]
  }

  @contract_verify_vyper_contract_action %{
    name: "verify_vyper_contract",
    description: """
    Verify a vyper contract with its source code and contract creation information.
    <br/>
    <br/>
    <p class="api-doc-list-item-text">curl POST example:</p>
    <br/>
    <div class='tab-content'>
    <div class='tab-pane fade show active'>
    <div class="tile tile-muted p-1">
    <div class="m-2">
    curl --location --request POST 'http://localhost:4000/api?module=contract&action=verify_vyper_contract' \
    --form 'contractSourceCode="SOURCE_CODE"' \
    --form 'name="Vyper_contract"' \
    --form 'addressHash="0xE60B1B8bD493569a3E945be50A6c89d29a560Fa1"' \
    --form 'compilerVersion="v0.2.12"'
    </pre>
    </div>
    </div>
    </div>
    """,
    required_params: [
      %{
        key: "addressHash",
        placeholder: "addressHash",
        type: "string",
        description: "The address of the contract."
      },
      %{
        key: "name",
        placeholder: "name",
        type: "string",
        description: "The name of the contract."
      },
      %{
        key: "compilerVersion",
        placeholder: "compilerVersion",
        type: "string",
        description: "The compiler version for the contract."
      },
      %{
        key: "contractSourceCode",
        placeholder: "contractSourceCode",
        type: "string",
        description: "The source code of the contract."
      }
    ],
    optional_params: [
      %{
        key: "constructorArguments",
        type: "string",
        description: "The constructor argument data provided."
      }
    ],
    responses: [
      %{
        code: "200",
        description: "successful operation",
        example_value: Jason.encode!(@contract_verify_example_value),
        type: "model",
        model: @contract_model
      },
      %{
        code: "200",
        description: "error",
        example_value: Jason.encode!(@contract_verify_example_value_error)
      }
    ]
  }
  @contract_getabi_action %{
    name: "getabi",
    description: "Get ABI for verified contract. Also available through a GraphQL 'addresses' query.",
    required_params: [
      %{
        key: "address",
        placeholder: "addressHash",
        type: "string",
        description: "A 160-bit code used for identifying contracts."
      }
    ],
    optional_params: [],
    responses: [
      %{
        code: "200",
        description: "successful operation",
        example_value: Jason.encode!(@contract_getabi_example_value),
        model: %{
          name: "Result",
          fields: %{
            status: @status_type,
            message: @message_type,
            result: %{
              type: "abi",
              definition: "JSON string for the Application Binary Interface (ABI)"
            }
          }
        }
      },
      %{
        code: "200",
        description: "error",
        example_value: Jason.encode!(@contract_getabi_example_value_error)
      }
    ]
  }

  @contract_getsourcecode_action %{
    name: "getsourcecode",
    description: "Get contract source code for verified contract. Also available through a GraphQL 'addresses' query.",
    required_params: [
      %{
        key: "address",
        placeholder: "addressHash",
        type: "string",
        description: "A 160-bit code used for identifying contracts."
      }
    ],
    optional_params: [
      %{
        key: "ignoreProxy",
        placeholder: "ignoreProxy",
        type: "integer",
        enum: ~s(["0", "1"]),
        description: "Indicates if we want to ignore if the contract is a proxy (0 false, 1 true. Default false)."
      }
    ],
    responses: [
      %{
        code: "200",
        description: "successful operation",
        example_value: Jason.encode!(@contract_getsourcecode_example_value),
        model: %{
          name: "Result",
          fields: %{
            status: @status_type,
            message: @message_type,
            result: %{
              type: "array",
              array_type: @contract_with_sourcecode_model
            }
          }
        }
      },
      %{
        code: "200",
        description: "error",
        example_value: Jason.encode!(@contract_getsourcecode_example_value_error)
      }
    ]
  }

  @transaction_gettxinfo_action %{
    name: "gettxinfo",
    description: "Get transaction info.",
    required_params: [
      %{
        key: "txhash",
        placeholder: "transactionHash",
        type: "string",
        description: "Transaction hash. Hash of contents of the transaction."
      }
    ],
    optional_params: [
      %{
        key: "index",
        type: "integer",
        description: "A nonnegative integer that represents the log index to be used for pagination."
      }
    ],
    responses: [
      %{
        code: "200",
        description: "successful operation",
        example_value: Jason.encode!(@transaction_gettxinfo_example_value),
        model: %{
          name: "Result",
          fields: %{
            status: @status_type,
            message: @message_type,
            result: %{
              type: "model",
              model: @transaction_info_model
            }
          }
        }
      },
      %{
        code: "200",
        description: "error",
        example_value: Jason.encode!(@transaction_gettxreceiptstatus_example_value_error)
      }
    ]
  }

  @transaction_gettxreceiptstatus_action %{
    name: "gettxreceiptstatus",
    description: "Get transaction receipt status. Also available through a GraphQL 'transaction' query.",
    required_params: [
      %{
        key: "txhash",
        placeholder: "transactionHash",
        type: "string",
        description: "Transaction hash. Hash of contents of the transaction."
      }
    ],
    optional_params: [],
    responses: [
      %{
        code: "200",
        description: "successful operation",
        example_value: Jason.encode!(@transaction_gettxreceiptstatus_example_value),
        model: %{
          name: "Result",
          fields: %{
            status: @status_type,
            message: @message_type,
            result: %{
              type: "model",
              model: @transaction_receipt_status_model
            }
          }
        }
      },
      %{
        code: "200",
        description: "error",
        example_value: Jason.encode!(@transaction_gettxreceiptstatus_example_value_error)
      }
    ]
  }

  @transaction_getstatus_action %{
    name: "getstatus",
    description: "Get error status and error message. Also available through a GraphQL 'transaction' query.",
    required_params: [
      %{
        key: "txhash",
        placeholder: "transactionHash",
        type: "string",
        description: "Transaction hash. Hash of contents of the transaction."
      }
    ],
    optional_params: [],
    responses: [
      %{
        code: "200",
        description: "successful operation",
        example_value: Jason.encode!(@transaction_getstatus_example_value),
        model: %{
          name: "Result",
          fields: %{
            status: @status_type,
            message: @message_type,
            result: %{
              type: "model",
              model: @transaction_status_model
            }
          }
        }
      },
      %{
        code: "200",
        description: "error",
        example_value: Jason.encode!(@transaction_getstatus_example_value_error)
      }
    ]
  }

  @reward_getvoterrewardsforgroup_action %{
    name: "getvoterrewardsforgroup",
    description: "Get a voter's rewards for a given group",
    required_params: [
      %{
        key: "voterAddress",
        placeholder: "voterAddress",
        type: "string",
        description: "Voter address hash for which you wish to get the rewards."
      },
      %{
        key: "groupAddress",
        placeholder: "groupAddress",
        type: "string",
        description: "Group address hash for which the voter has voted."
      }
    ],
    optional_params: [],
    responses: [
      %{
        code: "200",
        description: "successful operation",
        example_value: Jason.encode!(@reward_getvoterrewardsforgroup_example_value),
        model: %{
          name: "Result",
          fields: %{
            status: @status_type,
            message: @message_type,
            result: %{
              type: "model",
              model: @voter_rewards_for_group
            }
          }
        }
      },
      %{
        code: "200",
        description: "error",
        example_value: Jason.encode!(@reward_getvoterrewardsforgroup_example_value_error)
      }
    ]
  }

  @reward_getvoterrewards_action %{
    name: "getvoterrewards",
    description: "Get a voter's rewards for all groups the have voted for",
    required_params: [
      %{
        key: "voterAddress",
        placeholder: "voterAddress",
        type: "string",
        description:
          "List of coma separated voter address hashes for which you wish to get the rewards. Example: ?module=reward&action=getvotersrewards&voterAddresses=0x0000000000000000000000000000000000000001, 0x0000000000000000000000000000000000000002"
      }
    ],
    optional_params: [
      %{
        key: "from",
        placeholder: "startDate",
        type: "string",
        description: "Starting date of period you're interested in"
      },
      %{
        key: "to",
        placeholder: "endDate",
        type: "string",
        description: "End date of period you're interested in"
      }
    ],
    responses: [
      %{
        code: "200",
        description: "successful operation",
        example_value: Jason.encode!(@reward_getvoterrewards_example_value),
        model: %{
          name: "Result",
          fields: %{
            status: @status_type,
            message: @message_type,
            result: %{
              type: "model",
              model: @generic_rewards
            }
          }
        }
      },
      %{
        code: "200",
        description: "error",
        example_value: Jason.encode!(@reward_getvoterrewards_example_value_error)
      }
    ]
  }

  @reward_getvalidatorrewards_action %{
    name: "getvalidatorrewards",
    description: "Get a validator's rewards for a given time-span",
    required_params: [
      %{
        key: "validatorAddress",
        placeholder: "validatorAddress",
        type: "string",
        description:
          "Validator address hash or list of comma separated validator address hashes for which you wish to get the rewards. Example: ?module=reward&action=getvalidatorrewards&validatorAddresses=0x0000000000000000000000000000000000000001, 0x0000000000000000000000000000000000000002"
      }
    ],
    optional_params: [
      %{
        key: "from",
        placeholder: "startDate",
        type: "string",
        description: "Starting date of period you're interested in"
      },
      %{
        key: "to",
        placeholder: "endDate",
        type: "string",
        description: "End date of period you're interested in"
      }
    ],
    responses: [
      %{
        code: "200",
        description: "successful operation",
        example_value: Jason.encode!(@reward_getvalidatorrewards_example_value),
        model: %{
          name: "Result",
          fields: %{
            status: @status_type,
            message: @message_type,
            result: %{
              type: "model",
              model: @generic_rewards
            }
          }
        }
      },
      %{
        code: "200",
        description: "error",
        example_value: Jason.encode!(@reward_getvalidatorrewards_example_value_error)
      }
    ]
  }

  @reward_getvalidatorgrouprewards_action %{
    name: "getvalidatorgrouprewards",
    description: "Get a validator group's rewards for a given time-span",
    required_params: [
      %{
        key: "groupAddress",
        placeholder: "groupAddress",
        type: "string",
        description:
          "Validator group address hash or list of comma separated validator group address hashes for which you wish to get the rewards. Example: ?module=reward&action=getvalidatorgrouprewards&groupAddresses=0x0000000000000000000000000000000000000001, 0x0000000000000000000000000000000000000002"
      }
    ],
    optional_params: [
      %{
        key: "from",
        placeholder: "startDate",
        type: "string",
        description: "Starting date of period you're interested in"
      },
      %{
        key: "to",
        placeholder: "endDate",
        type: "string",
        description: "End date of period you're interested in"
      }
    ],
    responses: [
      %{
        code: "200",
        description: "successful operation",
        example_value: Jason.encode!(@reward_getvalidatorgrouprewards_example_value),
        model: %{
          name: "Result",
          fields: %{
            status: @status_type,
            message: @message_type,
            result: %{
              type: "model",
              model: @group_rewards
            }
          }
        }
      },
      %{
        code: "200",
        description: "error",
        example_value: Jason.encode!(@reward_getvalidatorgrouprewards_example_value_error)
      }
    ]
  }

  @account_module %{
    name: "account",
    actions: [
      @account_eth_get_balance_action,
      @account_balance_action,
      @account_balancemulti_action,
      @account_pendingtxlist_action,
      @account_txlist_action,
      @account_txlistinternal_action,
      @account_tokentx_action,
      @account_tokenbalance_action,
      @account_tokenlist_action,
      @account_getpendingwithdrawals_action,
      @account_getminedblocks_action,
      @account_listaccounts_action
    ]
  }

  @logs_module %{
    name: "logs",
    actions: [@logs_getlogs_action]
  }

  @token_module %{
    name: "token",
    actions: [
      @token_gettoken_action,
      @token_gettokenholders_action,
<<<<<<< HEAD
      @token_tokentx_action
=======
      @token_bridgedtokenlist_action
>>>>>>> 88f5ac6d
    ]
  }

  @stats_module %{
    name: "stats",
    actions: [
      @stats_tokensupply_action,
      @stats_ethsupplyexchange_action,
      @stats_ethsupply_action,
      @stats_celounlocked_action,
      @stats_coinsupply_action,
      @stats_totaltransactions_action,
      @stats_coinprice_action,
      @stats_totalfees_action
    ]
  }

  @block_module %{
    name: "block",
    actions: [@block_getblocknobytime_action, @block_eth_block_number_action]
  }

  @contract_module %{
    name: "contract",
    actions: [
      @contract_listcontracts_action,
      @contract_getabi_action,
      @contract_getsourcecode_action,
      @contract_verify_action,
      @contract_verify_via_sourcify_action,
      @contract_verify_vyper_contract_action
    ]
  }

  @transaction_module %{
    name: "transaction",
    actions: [
      @transaction_gettxinfo_action,
      @transaction_gettxreceiptstatus_action,
      @transaction_getstatus_action
    ]
  }

  @reward_module %{
    name: "reward",
    actions: [
      @reward_getvoterrewardsforgroup_action,
      @reward_getvoterrewards_action,
      @reward_getvalidatorrewards_action,
      @reward_getvalidatorgrouprewards_action
    ]
  }

  @documentation [
    @account_module,
    @logs_module,
    @token_module,
    @stats_module,
    @block_module,
    @contract_module,
    @transaction_module,
    @reward_module
  ]

  def get_documentation do
    @documentation
  end

  def wei_type_definition(coin) do
    "The smallest subdenomination of #{coin}, " <>
      "and thus the one in which all integer values of the currency are counted, is the Wei. " <>
      "One #{coin} is defined as being 10<sup>18</sup> Wei."
  end

  def coin_btc_type_definition(coin) do
    "#{coin} price in Bitcoin."
  end

  def coin_usd_type_definition(coin) do
    "#{coin} price in US dollars."
  end
end<|MERGE_RESOLUTION|>--- conflicted
+++ resolved
@@ -323,16 +323,11 @@
     "result" => nil
   }
 
-<<<<<<< HEAD
   @token_tokentx_example_value %{
-=======
-  @token_bridgedtokenlist_example_value %{
->>>>>>> 88f5ac6d
     "status" => "1",
     "message" => "OK",
     "result" => [
       %{
-<<<<<<< HEAD
         "address" => "0x0000000000000000000000000000000000000001",
         "amount" => "1",
         "blockNumber" => "0",
@@ -359,7 +354,11 @@
     "result" => nil
   }
 
-=======
+  @token_bridgedtokenlist_example_value %{
+    "status" => "1",
+    "message" => "OK",
+    "result" => [
+      %{
         "foreignChainId" => "1",
         "foreignTokenContractAddressHash" => "0x0ae055097c6d159879521c384f1d2123d1f195e6",
         "homeContractAddressHash" => "0xb7d311e2eb55f2f68a9440da38e7989210b9a05e",
@@ -384,7 +383,6 @@
     ]
   }
 
->>>>>>> 88f5ac6d
   @stats_tokensupply_example_value %{
     "status" => "1",
     "message" => "OK",
@@ -2441,7 +2439,6 @@
     ]
   }
 
-<<<<<<< HEAD
   @token_tokentx_action %{
     name: "tokentx",
     description: "Get token token transfers for the given contract address.",
@@ -2468,36 +2465,10 @@
       }
     ],
     optional_params: [],
-=======
-  @token_bridgedtokenlist_action %{
-    name: "bridgedTokenList",
-    description: "Get bridged tokens list.",
-    required_params: [],
-    optional_params: [
-      %{
-        key: "chainid",
-        type: "integer",
-        description: "A nonnegative integer that represents the chain id, where original token exists."
-      },
-      %{
-        key: "page",
-        type: "integer",
-        description:
-          "A nonnegative integer that represents the page number to be used for pagination. 'offset' must be provided in conjunction."
-      },
-      %{
-        key: "offset",
-        type: "integer",
-        description:
-          "A nonnegative integer that represents the maximum number of records to return when paginating. 'page' must be provided in conjunction."
-      }
-    ],
->>>>>>> 88f5ac6d
-    responses: [
-      %{
-        code: "200",
-        description: "successful operation",
-<<<<<<< HEAD
+    responses: [
+      %{
+        code: "200",
+        description: "successful operation",
         example_value: Jason.encode!(@token_tokentx_example_value),
         model: %{
           name: "Result",
@@ -2515,7 +2486,37 @@
         code: "200",
         description: "error",
         example_value: Jason.encode!(@token_tokentx_example_value_error)
-=======
+      }
+    ]
+  }
+
+  @token_bridgedtokenlist_action %{
+    name: "bridgedTokenList",
+    description: "Get bridged tokens list.",
+    required_params: [],
+    optional_params: [
+      %{
+        key: "chainid",
+        type: "integer",
+        description: "A nonnegative integer that represents the chain id, where original token exists."
+      },
+      %{
+        key: "page",
+        type: "integer",
+        description:
+          "A nonnegative integer that represents the page number to be used for pagination. 'offset' must be provided in conjunction."
+      },
+      %{
+        key: "offset",
+        type: "integer",
+        description:
+          "A nonnegative integer that represents the maximum number of records to return when paginating. 'page' must be provided in conjunction."
+      }
+    ],
+    responses: [
+      %{
+        code: "200",
+        description: "successful operation",
         example_value: Jason.encode!(@token_bridgedtokenlist_example_value),
         model: %{
           name: "Result",
@@ -2528,7 +2529,6 @@
             }
           }
         }
->>>>>>> 88f5ac6d
       }
     ]
   }
@@ -3599,11 +3599,8 @@
     actions: [
       @token_gettoken_action,
       @token_gettokenholders_action,
-<<<<<<< HEAD
-      @token_tokentx_action
-=======
+      @token_tokentx_action,
       @token_bridgedtokenlist_action
->>>>>>> 88f5ac6d
     ]
   }
 
