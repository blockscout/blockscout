--- conflicted
+++ resolved
@@ -42,6 +42,15 @@
 
       iex> format_according_to_decimals(205000, Decimal.new(2))
       "2,050"
+
+      iex> format_according_to_decimals(105000, Decimal.new(0))
+      "105,000"
+
+      iex> format_according_to_decimals(105000000000000000000, Decimal.new(100500))
+      "105"
+
+      iex> format_according_to_decimals(105000000000000000000, nil)
+      "105,000,000,000,000,000,000"
   """
   @spec format_according_to_decimals(non_neg_integer() | nil, nil) :: String.t()
   def format_according_to_decimals(nil, _) do
@@ -60,11 +69,6 @@
 
   @spec format_according_to_decimals(Decimal.t(), Decimal.t()) :: String.t()
   def format_according_to_decimals(value, decimals) do
-<<<<<<< HEAD
-    value
-    |> divide_decimals(decimals)
-    |> thousands_separator()
-=======
     if Decimal.compare(decimals, 24) == :gt do
       format_according_to_decimals(value, Decimal.new(18))
     else
@@ -72,7 +76,6 @@
       |> divide_decimals(decimals)
       |> thousands_separator()
     end
->>>>>>> 7569dace
   end
 
   defp thousands_separator(value) do
