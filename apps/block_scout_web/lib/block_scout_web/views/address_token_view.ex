defmodule BlockScoutWeb.AddressTokenView do
  use BlockScoutWeb, :view

<<<<<<< HEAD
  alias Explorer.Chain.Address
=======
  alias BlockScoutWeb.{AddressView, ChainView}
  alias Explorer.Chain
  alias Explorer.Chain.Wei
>>>>>>> f2e684e1
end<|MERGE_RESOLUTION|>--- conflicted
+++ resolved
@@ -1,11 +1,7 @@
 defmodule BlockScoutWeb.AddressTokenView do
   use BlockScoutWeb, :view
 
-<<<<<<< HEAD
-  alias Explorer.Chain.Address
-=======
   alias BlockScoutWeb.{AddressView, ChainView}
   alias Explorer.Chain
   alias Explorer.Chain.Wei
->>>>>>> f2e684e1
 end