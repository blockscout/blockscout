defmodule BlockScoutWeb.SmartContractView do
  use BlockScoutWeb, :view

  alias Explorer.Chain
  alias Explorer.Chain.Address
  alias Explorer.Chain.Hash.Address, as: HashAddress
  alias Explorer.SmartContract.Helper

  def queryable?(inputs) when not is_nil(inputs), do: Enum.any?(inputs)

  def queryable?(inputs) when is_nil(inputs), do: false

  def writable?(function) when not is_nil(function),
    do:
      !Helper.constructor?(function) && !Helper.event?(function) &&
        (Helper.payable?(function) || Helper.nonpayable?(function))

  def writable?(function) when is_nil(function), do: false

  def outputs?(outputs) when not is_nil(outputs) do
    case outputs do
      {:error, _} -> false
      _ -> Enum.any?(outputs)
    end
  end

  def outputs?(outputs) when is_nil(outputs), do: false

  def address?(type), do: type in ["address", "address payable"]
  def int?(type), do: String.contains?(type, "int") && !String.contains?(type, "[")

  def named_argument?(%{"name" => ""}), do: false
  def named_argument?(%{"name" => nil}), do: false
  def named_argument?(%{"name" => _}), do: true
  def named_argument?(_), do: false

  def values_with_type(value, type, names, index, components \\ nil)

  def values_with_type(value, type, names, index, components) when is_list(value) do
    cond do
      String.starts_with?(type, "tuple") ->
        tuple_types =
          type
          |> String.slice(0..-3)
          |> supplement_type_with_components(components)

        values =
          value
          |> tuple_array_to_array(tuple_types, fetch_name(names, index + 1))
          |> Enum.join("),\n(")

        render_array_type_value(type, "(\n" <> values <> ")", fetch_name(names, index))

      String.starts_with?(type, "address") ->
        values =
          value
          |> Enum.map(&binary_to_utf_string(&1))
          |> Enum.join(", ")

        render_array_type_value(type, values, fetch_name(names, index))

      String.starts_with?(type, "bytes") ->
        values =
          value
          |> Enum.map(&binary_to_utf_string(&1))
          |> Enum.join(", ")

        render_array_type_value(type, values, fetch_name(names, index))

      true ->
        values =
          value
          |> Enum.join("),\n(")

        render_array_type_value(type, "(\n" <> values <> ")", fetch_name(names, index))
    end
  end

  def values_with_type(value, type, names, index, _components) when is_tuple(value) do
    values =
      value
      |> tuple_to_array(type, fetch_name(names, index + 1))
      |> Enum.join("")

    render_type_value(type, values, fetch_name(names, index))
  end

  def values_with_type(value, type, names, index, _components) when type in [:address, "address", "address payable"] do
    case HashAddress.cast(value) do
      {:ok, address} ->
        render_type_value("address", to_string(address), fetch_name(names, index))

      _ ->
        ""
    end
  end

  def values_with_type(value, "string", names, index, _components),
    do: render_type_value("string", value |> Helper.sanitize_input(), fetch_name(names, index))

  def values_with_type(value, :string, names, index, _components),
    do: render_type_value("string", value |> Helper.sanitize_input(), fetch_name(names, index))

  def values_with_type(value, :bytes, names, index, _components),
    do: render_type_value("bytes", value |> Helper.sanitize_input(), fetch_name(names, index))

  def values_with_type(value, "bool", names, index, _components),
    do: render_type_value("bool", to_string(value), fetch_name(names, index))

  def values_with_type(value, :bool, names, index, _components),
    do: render_type_value("bool", to_string(value), fetch_name(names, index))

  def values_with_type(value, type, names, index, _components),
    do: render_type_value(type, binary_to_utf_string(value), fetch_name(names, index))

  def values_with_type(value, :error, _components), do: render_type_value("error", value, nil)

  defp fetch_name(nil, _index), do: nil

  defp fetch_name([], _index), do: nil

  defp fetch_name(names, index) when is_list(names) do
    Enum.at(names, index)
  end

  defp fetch_name(name, _index) when is_binary(name) do
    name
  end

<<<<<<< HEAD
  def values_only(value, type, components) when is_list(value) do
    max_size = Enum.at(Tuple.to_list(Application.get_env(:block_scout_web, :max_size_to_show_array_as_is)), 0)
    is_too_long = length(value) > max_size

    cond do
      String.starts_with?(type, "tuple") ->
        tuple_types =
          type
          |> String.slice(0..-3)
          |> supplement_type_with_components(components)

        values =
          value
          |> tuple_array_to_array(tuple_types)
          |> Enum.join(", ")

        wrap_output(render_array_value(values), is_too_long)

      String.starts_with?(type, "address") ->
        values =
          value
          |> Enum.map(&binary_to_utf_string(&1))
          |> Enum.join(", ")

        wrap_output(render_array_value(values), is_too_long)

      String.starts_with?(type, "bytes") ->
        values =
          value
          |> Enum.map(&binary_to_utf_string(&1))
          |> Enum.join(", ")

        wrap_output(render_array_value(values), is_too_long)

      true ->
        values =
          value
          |> Enum.join(", ")

        wrap_output(render_array_value(values), is_too_long)
    end
  end

  def values_only(value, type, _components) when is_tuple(value) do
    values =
      value
      |> tuple_to_array(type)
      |> Enum.join(", ")

    max_size = Enum.at(Tuple.to_list(Application.get_env(:block_scout_web, :max_size_to_show_array_as_is)), 0)

    wrap_output(values, tuple_size(value) > max_size)
  end

  def values_only(value, type, _components) when type in [:address, "address", "address payable"] do
    {:ok, address} = HashAddress.cast(value)
    wrap_output(to_string(address))
  end

  def values_only(value, "string", _components), do: wrap_output(value)

  def values_only(value, :string, _components), do: wrap_output(value)

  def values_only(value, :bytes, _components), do: wrap_output(value)

  def values_only(value, "bool", _components), do: wrap_output(to_string(value))

  def values_only(value, :bool, _components), do: wrap_output(to_string(value))

  def values_only(value, _type, _components) do
    wrap_output(binary_to_utf_string(value))
  end

=======
>>>>>>> 7569dace
  def wrap_output(value, is_too_long \\ false) do
    if is_too_long do
      "<details class=\"py-2 word-break-all\"><summary>Click to view</summary>#{value}</details>"
    else
      "<div class=\"py-2 word-break-all\">#{value}</div>"
    end
  end

  defp tuple_array_to_array(value, type, names) do
    value
    |> Enum.map(fn item ->
      tuple_to_array(item, type, names)
    end)
  end

  defp tuple_to_array(value, type, names) do
    types_string =
      type
      |> String.slice(6..-2)

    types =
      if String.trim(types_string) == "" do
        []
      else
        types_string
        |> String.split(",")
      end

    {tuple_types, _} =
      types
      |> Enum.reduce({[], nil}, fn val, acc ->
        {arr, to_merge} = acc

        if to_merge do
          if count_string_symbols(val)["]"] > count_string_symbols(val)["["] do
            updated_arr = update_last_list_item(arr, val)
            {updated_arr, !to_merge}
          else
            updated_arr = update_last_list_item(arr, val)
            {updated_arr, to_merge}
          end
        else
          if count_string_symbols(val)["["] > count_string_symbols(val)["]"] do
            # credo:disable-for-next-line
            {arr ++ [val], !to_merge}
          else
            # credo:disable-for-next-line
            {arr ++ [val], to_merge}
          end
        end
      end)

    values_list =
      value
      |> Tuple.to_list()

    values_types_list = Enum.zip(tuple_types, values_list)

    values_types_list
    |> Enum.with_index()
    |> Enum.map(fn {{type, value}, index} ->
      values_with_type(value, type, fetch_name(names, index), 0)
    end)
  end

  defp update_last_list_item(arr, new_val) do
    arr
    |> Enum.with_index()
    |> Enum.map(fn {item, index} ->
      if index == Enum.count(arr) - 1 do
        item <> "," <> new_val
      else
        item
      end
    end)
  end

  defp count_string_symbols(str) do
    str
    |> String.graphemes()
    |> Enum.reduce(%{"[" => 0, "]" => 0}, fn char, acc ->
      Map.update(acc, char, 1, &(&1 + 1))
    end)
  end

  defp binary_to_utf_string(item) do
    case Integer.parse(to_string(item)) do
      {item_integer, ""} ->
        to_string(item_integer)

      _ ->
        if is_binary(item) do
          if String.starts_with?(item, "0x") do
            item
          else
            "0x" <> Base.encode16(item, case: :lower)
          end
        else
          to_string(item)
        end
    end
  end

  defp render_type_value(type, value, type) do
    "<div style=\"padding-left: 20px\">(#{type}) : #{value}</div>"
  end

  defp render_type_value(type, value, name) do
    "<div style=\"padding-left: 20px\"><span style=\"color: black\">#{name}</span> (#{type}) : #{value}</div>"
  end

  defp render_array_type_value(type, values, name) do
    value_to_display = "[" <> values <> "]"

    render_type_value(type, value_to_display, name)
  end

<<<<<<< HEAD
  defp render_array_value(values) do
    value_to_display = "[" <> values <> "]"

    value_to_display
  end

=======
>>>>>>> 7569dace
  defp supplement_type_with_components(type, components) do
    if type == "tuple" && components do
      types =
        components
        |> Enum.map(fn component ->
          Map.get(component, "type")
        end)
        |> Enum.join(",")

      "tuple[" <> types <> "]"
    else
      type
    end
  end
end<|MERGE_RESOLUTION|>--- conflicted
+++ resolved
@@ -2,7 +2,7 @@
   use BlockScoutWeb, :view
 
   alias Explorer.Chain
-  alias Explorer.Chain.Address
+  alias Explorer.Chain.{Address, Transaction}
   alias Explorer.Chain.Hash.Address, as: HashAddress
   alias Explorer.SmartContract.Helper
 
@@ -25,6 +25,15 @@
   end
 
   def outputs?(outputs) when is_nil(outputs), do: false
+
+  def error?(outputs) when not is_nil(outputs) do
+    case outputs do
+      {:error, _} -> true
+      _ -> false
+    end
+  end
+
+  def error?(outputs) when is_nil(outputs), do: false
 
   def address?(type), do: type in ["address", "address payable"]
   def int?(type), do: String.contains?(type, "int") && !String.contains?(type, "[")
@@ -54,16 +63,14 @@
       String.starts_with?(type, "address") ->
         values =
           value
-          |> Enum.map(&binary_to_utf_string(&1))
-          |> Enum.join(", ")
+          |> Enum.map_join(", ", &binary_to_utf_string(&1))
 
         render_array_type_value(type, values, fetch_name(names, index))
 
       String.starts_with?(type, "bytes") ->
         values =
           value
-          |> Enum.map(&binary_to_utf_string(&1))
-          |> Enum.join(", ")
+          |> Enum.map_join(", ", &binary_to_utf_string(&1))
 
         render_array_type_value(type, values, fetch_name(names, index))
 
@@ -113,7 +120,7 @@
   def values_with_type(value, type, names, index, _components),
     do: render_type_value(type, binary_to_utf_string(value), fetch_name(names, index))
 
-  def values_with_type(value, :error, _components), do: render_type_value("error", value, nil)
+  def values_with_type(value, :error, _components), do: render_type_value("error", value, "error")
 
   defp fetch_name(nil, _index), do: nil
 
@@ -127,87 +134,11 @@
     name
   end
 
-<<<<<<< HEAD
-  def values_only(value, type, components) when is_list(value) do
-    max_size = Enum.at(Tuple.to_list(Application.get_env(:block_scout_web, :max_size_to_show_array_as_is)), 0)
-    is_too_long = length(value) > max_size
-
-    cond do
-      String.starts_with?(type, "tuple") ->
-        tuple_types =
-          type
-          |> String.slice(0..-3)
-          |> supplement_type_with_components(components)
-
-        values =
-          value
-          |> tuple_array_to_array(tuple_types)
-          |> Enum.join(", ")
-
-        wrap_output(render_array_value(values), is_too_long)
-
-      String.starts_with?(type, "address") ->
-        values =
-          value
-          |> Enum.map(&binary_to_utf_string(&1))
-          |> Enum.join(", ")
-
-        wrap_output(render_array_value(values), is_too_long)
-
-      String.starts_with?(type, "bytes") ->
-        values =
-          value
-          |> Enum.map(&binary_to_utf_string(&1))
-          |> Enum.join(", ")
-
-        wrap_output(render_array_value(values), is_too_long)
-
-      true ->
-        values =
-          value
-          |> Enum.join(", ")
-
-        wrap_output(render_array_value(values), is_too_long)
-    end
-  end
-
-  def values_only(value, type, _components) when is_tuple(value) do
-    values =
-      value
-      |> tuple_to_array(type)
-      |> Enum.join(", ")
-
-    max_size = Enum.at(Tuple.to_list(Application.get_env(:block_scout_web, :max_size_to_show_array_as_is)), 0)
-
-    wrap_output(values, tuple_size(value) > max_size)
-  end
-
-  def values_only(value, type, _components) when type in [:address, "address", "address payable"] do
-    {:ok, address} = HashAddress.cast(value)
-    wrap_output(to_string(address))
-  end
-
-  def values_only(value, "string", _components), do: wrap_output(value)
-
-  def values_only(value, :string, _components), do: wrap_output(value)
-
-  def values_only(value, :bytes, _components), do: wrap_output(value)
-
-  def values_only(value, "bool", _components), do: wrap_output(to_string(value))
-
-  def values_only(value, :bool, _components), do: wrap_output(to_string(value))
-
-  def values_only(value, _type, _components) do
-    wrap_output(binary_to_utf_string(value))
-  end
-
-=======
->>>>>>> 7569dace
   def wrap_output(value, is_too_long \\ false) do
     if is_too_long do
       "<details class=\"py-2 word-break-all\"><summary>Click to view</summary>#{value}</details>"
     else
-      "<div class=\"py-2 word-break-all\">#{value}</div>"
+      "<span class=\"word-break-all\" style=\"line-height: 3;\">#{value}</span>"
     end
   end
 
@@ -307,11 +238,11 @@
   end
 
   defp render_type_value(type, value, type) do
-    "<div style=\"padding-left: 20px\">(#{type}) : #{value}</div>"
+    "<div class=\"pl-3\"><i>(#{type})</i> : #{value}</div>"
   end
 
   defp render_type_value(type, value, name) do
-    "<div style=\"padding-left: 20px\"><span style=\"color: black\">#{name}</span> (#{type}) : #{value}</div>"
+    "<div class=\"pl-3\"><i><span style=\"color: black\">#{name}</span> (#{type})</i> : #{value}</div>"
   end
 
   defp render_array_type_value(type, values, name) do
@@ -320,27 +251,38 @@
     render_type_value(type, value_to_display, name)
   end
 
-<<<<<<< HEAD
-  defp render_array_value(values) do
-    value_to_display = "[" <> values <> "]"
-
-    value_to_display
-  end
-
-=======
->>>>>>> 7569dace
   defp supplement_type_with_components(type, components) do
     if type == "tuple" && components do
       types =
         components
-        |> Enum.map(fn component ->
+        |> Enum.map_join(",", fn component ->
           Map.get(component, "type")
         end)
-        |> Enum.join(",")
 
       "tuple[" <> types <> "]"
     else
       type
     end
   end
+
+  def decode_revert_reason(to_address, revert_reason) do
+    smart_contract = Chain.address_hash_to_smart_contract(to_address)
+
+    Transaction.decoded_revert_reason(
+      %Transaction{to_address: %{smart_contract: smart_contract}, hash: to_address},
+      revert_reason
+    )
+  end
+
+  def decode_hex_revert_reason(hex_revert_reason) do
+    case Integer.parse(hex_revert_reason, 16) do
+      {number, ""} ->
+        :binary.encode_unsigned(number)
+
+      _ ->
+        hex_revert_reason
+    end
+  end
+
+  def not_last_element?(length, index), do: length > 1 and index < length - 1
 end