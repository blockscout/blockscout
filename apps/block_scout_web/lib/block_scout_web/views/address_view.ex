--- conflicted
+++ resolved
@@ -517,9 +517,6 @@
 
   def smart_contract_is_gnosis_safe_proxy?(_address), do: false
 
-<<<<<<< HEAD
-  def wei_to_ether_rounded(amount), do: amount |> Wei.to(:ether) |> then(&Decimal.round(&1, 2))
-=======
   def tag_name_to_label(tag_name) do
     tag_name
     |> String.replace(" ", "-")
@@ -548,5 +545,6 @@
 
   def check_custom_abi_for_having_write_functions(custom_abi),
     do: !is_nil(custom_abi) && Enum.any?(custom_abi.abi, &Writer.write_function?(&1))
->>>>>>> 25d80b44
+
+  def wei_to_ether_rounded(amount), do: amount |> Wei.to(:ether) |> then(&Decimal.round(&1, 2))
 end