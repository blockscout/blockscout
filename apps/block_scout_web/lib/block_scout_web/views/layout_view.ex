defmodule BlockScoutWeb.LayoutView do
  use BlockScoutWeb, :view

  alias Plug.Conn
  alias Poison.Parser

  @issue_url "https://github.com/celo-org/celo-monorepo/issues/new"
  @default_other_networks [
    %{
      title: "Celo Mainnet",
      url: "https://explorer.celo.org",
      test_net?: false
    },
    %{
      title: "Celo Alfajores",
      url: "https://alfajores-blockscout.celo-testnet.org/",
      test_net?: true
    },
    %{
      title: "Celo Baklava",
      url: "https://baklava-blockscout.celo-testnet.org/",
      test_net?: true
    }
  ]

  alias BlockScoutWeb.SocialMedia

  def logo do
    Keyword.get(application_config(), :logo) || "/images/celo_logo.svg"
  end

  def logo_footer do
    Keyword.get(application_config(), :logo_footer) || Keyword.get(application_config(), :logo) ||
      "/images/celo_logo.svg"
  end

  def subnetwork_title do
<<<<<<< HEAD
    Keyword.get(application_config(), :subnetwork) || "Testnet"
=======
    Keyword.get(application_config(), :subnetwork) || "POA Sokol"
>>>>>>> f9be7889
  end

  def network_title do
    Keyword.get(application_config(), :network) || "Celo"
  end

  defp application_config do
    Application.get_env(:block_scout_web, BlockScoutWeb.Chain)
  end

  def configured_social_media_services do
    SocialMedia.links()
  end

  def issue_link(conn) do
    params = [
      labels: "BlockScout",
      body: issue_body(conn),
      title: subnetwork_title() <> ": <Issue Title>"
    ]

    [@issue_url, "?", URI.encode_query(params)]
  end

  defp issue_body(conn) do
    user_agent =
      case Conn.get_req_header(conn, "user-agent") do
        [] -> "unknown"
        [user_agent] -> if String.valid?(user_agent), do: user_agent, else: "unknown"
        _other -> "unknown"
      end

    """
    *Describe your issue here.*

    ### Environment
    * Elixir Version: #{System.version()}
    * Erlang Version: #{System.otp_release()}
    * BlockScout Version: #{version()}

    * User Agent: `#{user_agent}`

    ### Steps to reproduce

    *Tell us how to reproduce this issue. If possible, push up a branch to your fork with a regression test we can run to reproduce locally.*

    ### Expected Behaviour

    *Tell us what should happen.*

    ### Actual Behaviour

    *Tell us what happens instead.*
    """
  end

  def version do
    BlockScoutWeb.version()
  end

  def segment_key, do: BlockScoutWeb.segment_key()

  def release_link(version) do
    release_link_env_var = Application.get_env(:block_scout_web, :release_link)

    release_link =
      cond do
        version == "" || version == nil ->
          nil

        release_link_env_var == "" || release_link_env_var == nil ->
          "https://github.com/celo-org/blockscout/releases/tag/" <> version

        true ->
          release_link_env_var
      end

    if release_link == nil do
      ""
    else
      html_escape({:safe, "<a href=\"#{release_link}\" class=\"footer-link\" target=\"_blank\">#{version}</a>"})
    end
  end

  def ignore_version?("unknown"), do: true
  def ignore_version?(_), do: false

  def other_networks do
    get_other_networks =
      if Application.get_env(:block_scout_web, :other_networks) do
        try do
          :block_scout_web
          |> Application.get_env(:other_networks)
          |> Parser.parse!(%{keys: :atoms!})
        rescue
          _ ->
            []
        end
      else
        @default_other_networks
      end

    get_other_networks
    |> Enum.reject(fn %{title: title} ->
      title == subnetwork_title()
    end)
    |> Enum.sort()
  end

  def main_nets(nets) do
    nets
    |> Enum.reject(&Map.get(&1, :test_net?))
  end

  def test_nets(nets) do
    nets
    |> Enum.filter(&Map.get(&1, :test_net?))
  end

  def dropdown_nets do
    other_networks()
    |> Enum.reject(&Map.get(&1, :hide_in_dropdown?))
  end

  def dropdown_main_nets do
    dropdown_nets()
    |> main_nets()
  end

  def dropdown_test_nets do
    dropdown_nets()
    |> test_nets()
  end

  def dropdown_head_main_nets do
    dropdown_nets()
    |> main_nets()
    |> Enum.reject(&Map.get(&1, :other?))
  end

  def dropdown_other_nets do
    dropdown_nets()
    |> main_nets()
    |> Enum.filter(&Map.get(&1, :other?))
  end

  def other_explorers do
    if Application.get_env(:block_scout_web, :link_to_other_explorers) do
      Application.get_env(:block_scout_web, :other_explorers, [])
    else
      []
    end
  end

  def webapp_url(conn) do
    :block_scout_web
    |> Application.get_env(:webapp_url)
    |> validate_url()
    |> case do
      :error -> chain_path(conn, :show)
      {:ok, url} -> url
    end
  end

  def api_url do
    :block_scout_web
    |> Application.get_env(:api_url)
    |> validate_url()
    |> case do
      :error -> ""
      {:ok, url} -> url
    end
  end

  defp validate_url(url) when is_binary(url) do
    case URI.parse(url) do
      %URI{host: nil} -> :error
      _ -> {:ok, url}
    end
  end

  defp validate_url(_), do: :error
end<|MERGE_RESOLUTION|>--- conflicted
+++ resolved
@@ -35,11 +35,7 @@
   end
 
   def subnetwork_title do
-<<<<<<< HEAD
-    Keyword.get(application_config(), :subnetwork) || "Testnet"
-=======
     Keyword.get(application_config(), :subnetwork) || "POA Sokol"
->>>>>>> f9be7889
   end
 
   def network_title do
