defmodule BlockScoutWeb.LayoutView do
  use BlockScoutWeb, :view

  alias Plug.Conn
  alias Poison.Parser

  @issue_url "https://github.com/nextyio/nexty-scout/issues/new"
  @default_other_networks [
    %{
      title: "Nexty Mainnet",
      url: "https://explorer.nexty.io"
    },
<<<<<<< HEAD
=======
    %{
      title: "POA Sokol",
      url: "https://blockscout.com/poa/sokol",
      test_net?: true
    },
    %{
      title: "xDai Chain",
      url: "https://blockscout.com/poa/dai"
    },
    %{
      title: "Kovan Testnet",
      url: "https://blockscout.com/eth/kovan",
      test_net?: true
    },
    %{
      title: "Ethereum Classic",
      url: "https://blockscout.com/etc/mainnet",
      other?: true
    },
    %{
      title: "RSK Mainnet",
      url: "https://blockscout.com/rsk/mainnet",
      other?: true
    }
>>>>>>> 0b47f9b6
  ]

  alias BlockScoutWeb.SocialMedia

  def logo do
    Keyword.get(application_config(), :logo) || "/images/blockscout_logo.svg"
  end

  def logo_footer do
    Keyword.get(application_config(), :logo_footer) || Keyword.get(application_config(), :logo) ||
      "/images/blockscout_logo.svg"
  end

  def subnetwork_title do
<<<<<<< HEAD
    Keyword.get(application_config(), :subnetwork) || "Nexty Mainnet"
=======
    Keyword.get(application_config(), :subnetwork) || "POA Sokol"
>>>>>>> 0b47f9b6
  end

  def network_title do
    Keyword.get(application_config(), :network) || "Nexty"
  end

  defp application_config do
    Application.get_env(:block_scout_web, BlockScoutWeb.Chain)
  end

  def configured_social_media_services do
    SocialMedia.links()
  end

  def issue_link(conn) do
    params = [
      labels: "NextyExplorer",
      body: issue_body(conn),
      title: subnetwork_title() <> ": <Issue Title>"
    ]

    [@issue_url, "?", URI.encode_query(params)]
  end

  defp issue_body(conn) do
    user_agent =
      case Conn.get_req_header(conn, "user-agent") do
        [] -> "unknown"
        [user_agent] -> if String.valid?(user_agent), do: user_agent, else: "unknown"
        _other -> "unknown"
      end

    """
    *Describe your issue here.*

    ### Environment
    * Elixir Version: #{System.version()}
    * Erlang Version: #{System.otp_release()}
    * BlockScout Version: #{version()}

    * User Agent: `#{user_agent}`

    ### Steps to reproduce

    *Tell us how to reproduce this issue. If possible, push up a branch to your fork with a regression test we can run to reproduce locally.*

    ### Expected Behaviour

    *Tell us what should happen.*

    ### Actual Behaviour

    *Tell us what happens instead.*
    """
  end

  def version do
    BlockScoutWeb.version()
  end

  def release_link(version) do
    release_link_env_var = Application.get_env(:block_scout_web, :release_link)

    release_link =
      cond do
        version == "" || version == nil ->
          nil

        release_link_env_var == "" || release_link_env_var == nil ->
          "https://github.com/poanetwork/blockscout/releases/tag/" <> version

        true ->
          release_link_env_var
      end

    if release_link == nil do
      ""
    else
      html_escape({:safe, "<a href=\"#{release_link}\" class=\"footer-link\" target=\"_blank\">#{version}</a>"})
    end
  end

  def ignore_version?("unknown"), do: true
  def ignore_version?(_), do: false

  def other_networks do
    get_other_networks =
      if Application.get_env(:block_scout_web, :other_networks) do
        try do
          :block_scout_web
          |> Application.get_env(:other_networks)
          |> Parser.parse!(%{keys: :atoms!})
        rescue
          _ ->
            []
        end
      else
        @default_other_networks
      end

    get_other_networks
    |> Enum.reject(fn %{title: title} ->
      title == subnetwork_title()
    end)
    |> Enum.sort()
  end

  def main_nets(nets) do
    nets
    |> Enum.reject(&Map.get(&1, :test_net?))
  end

  def test_nets(nets) do
    nets
    |> Enum.filter(&Map.get(&1, :test_net?))
  end

  def dropdown_nets do
    other_networks()
    |> Enum.reject(&Map.get(&1, :hide_in_dropdown?))
  end

  def dropdown_main_nets do
    dropdown_nets()
    |> main_nets()
  end

  def dropdown_test_nets do
    dropdown_nets()
    |> test_nets()
  end

  def dropdown_head_main_nets do
    dropdown_nets()
    |> main_nets()
    |> Enum.reject(&Map.get(&1, :other?))
  end

  def dropdown_other_nets do
    dropdown_nets()
    |> main_nets()
    |> Enum.filter(&Map.get(&1, :other?))
  end

  def other_explorers do
    if Application.get_env(:block_scout_web, :link_to_other_explorers) do
      Application.get_env(:block_scout_web, :other_explorers, [])
    else
      []
    end
  end

  def webapp_url(conn) do
    :block_scout_web
    |> Application.get_env(:webapp_url)
    |> validate_url()
    |> case do
      :error -> chain_path(conn, :show)
      {:ok, url} -> url
    end
  end

  def api_url do
    :block_scout_web
    |> Application.get_env(:api_url)
    |> validate_url()
    |> case do
      :error -> ""
      {:ok, url} -> url
    end
  end

  defp validate_url(url) when is_binary(url) do
    case URI.parse(url) do
      %URI{host: nil} -> :error
      _ -> {:ok, url}
    end
  end

  defp validate_url(_), do: :error
end<|MERGE_RESOLUTION|>--- conflicted
+++ resolved
@@ -9,34 +9,7 @@
     %{
       title: "Nexty Mainnet",
       url: "https://explorer.nexty.io"
-    },
-<<<<<<< HEAD
-=======
-    %{
-      title: "POA Sokol",
-      url: "https://blockscout.com/poa/sokol",
-      test_net?: true
-    },
-    %{
-      title: "xDai Chain",
-      url: "https://blockscout.com/poa/dai"
-    },
-    %{
-      title: "Kovan Testnet",
-      url: "https://blockscout.com/eth/kovan",
-      test_net?: true
-    },
-    %{
-      title: "Ethereum Classic",
-      url: "https://blockscout.com/etc/mainnet",
-      other?: true
-    },
-    %{
-      title: "RSK Mainnet",
-      url: "https://blockscout.com/rsk/mainnet",
-      other?: true
     }
->>>>>>> 0b47f9b6
   ]
 
   alias BlockScoutWeb.SocialMedia
@@ -51,11 +24,7 @@
   end
 
   def subnetwork_title do
-<<<<<<< HEAD
     Keyword.get(application_config(), :subnetwork) || "Nexty Mainnet"
-=======
-    Keyword.get(application_config(), :subnetwork) || "POA Sokol"
->>>>>>> 0b47f9b6
   end
 
   def network_title do
