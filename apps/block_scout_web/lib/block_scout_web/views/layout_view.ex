defmodule BlockScoutWeb.LayoutView do
  use BlockScoutWeb, :view

  alias Explorer.Chain
  alias Plug.Conn
  alias Poison.Parser

<<<<<<< HEAD
  @issue_url "https://github.com/celo-org/celo-monorepo/issues/new"
=======
  import BlockScoutWeb.AddressView, only: [from_address_hash: 1]

  @issue_url "https://github.com/poanetwork/blockscout/issues/new"
>>>>>>> 84741f3d
  @default_other_networks [
    %{
      title: "Celo Mainnet",
      url: "https://explorer.celo.org",
      test_net?: false
    },
    %{
<<<<<<< HEAD
      title: "Celo Alfajores",
      url: "https://alfajores-blockscout.celo-testnet.org/",
=======
      title: "Sokol",
      url: "https://blockscout.com/poa/sokol",
>>>>>>> 84741f3d
      test_net?: true
    },
    %{
      title: "Celo Baklava",
      url: "https://baklava-blockscout.celo-testnet.org/",
      test_net?: true
    }
  ]

  alias BlockScoutWeb.{CustomContractsHelpers, SocialMedia}

  def logo do
    Keyword.get(application_config(), :logo) || "/images/celo_logo.svg"
  end

  def logo_footer do
    Keyword.get(application_config(), :logo_footer) || Keyword.get(application_config(), :logo) ||
      "/images/celo_logo.svg"
  end

  def logo_text do
    Keyword.get(application_config(), :logo_text) || nil
  end

  def subnetwork_title do
    Keyword.get(application_config(), :subnetwork) || "Sokol"
  end

  def network_title do
    Keyword.get(application_config(), :network) || "Celo"
  end

  defp application_config do
    Application.get_env(:block_scout_web, BlockScoutWeb.Chain)
  end

  def configured_social_media_services do
    SocialMedia.links()
  end

  def issue_link(conn) do
    params = [
      labels: "BlockScout",
      body: issue_body(conn),
      title: subnetwork_title() <> ": <Issue Title>"
    ]

    [@issue_url, "?", URI.encode_query(params)]
  end

  defp issue_body(conn) do
    user_agent =
      case Conn.get_req_header(conn, "user-agent") do
        [] -> "unknown"
        [user_agent] -> if String.valid?(user_agent), do: user_agent, else: "unknown"
        _other -> "unknown"
      end

    """
    *Describe your issue here.*

    ### Environment
    * Elixir Version: #{System.version()}
    * Erlang Version: #{System.otp_release()}
    * BlockScout Version: #{version()}

    * User Agent: `#{user_agent}`

    ### Steps to reproduce

    *Tell us how to reproduce this issue. If possible, push up a branch to your fork with a regression test we can run to reproduce locally.*

    ### Expected Behaviour

    *Tell us what should happen.*

    ### Actual Behaviour

    *Tell us what happens instead.*
    """
  end

  def version do
    BlockScoutWeb.version()
  end

  def segment_key, do: BlockScoutWeb.segment_key()

  def release_link(version) do
    release_link_env_var = Application.get_env(:block_scout_web, :release_link)

    release_link =
      cond do
        version == "" || version == nil ->
          nil

        release_link_env_var == "" || release_link_env_var == nil ->
          "https://github.com/celo-org/blockscout/releases/tag/" <> version

        true ->
          release_link_env_var
      end

    if release_link == nil do
      ""
    else
      html_escape({:safe, "<a href=\"#{release_link}\" class=\"footer-link\" target=\"_blank\">#{version}</a>"})
    end
  end

  def ignore_version?("unknown"), do: true
  def ignore_version?(_), do: false

  def other_networks do
    get_other_networks =
      if Application.get_env(:block_scout_web, :other_networks) do
        try do
          :block_scout_web
          |> Application.get_env(:other_networks)
          |> Parser.parse!(%{keys: :atoms!})
        rescue
          _ ->
            []
        end
      else
        @default_other_networks
      end

    get_other_networks
    |> Enum.reject(fn %{title: title} ->
      title == subnetwork_title()
    end)
    |> Enum.sort()
  end

  def main_nets(nets) do
    nets
    |> Enum.reject(&Map.get(&1, :test_net?))
  end

  def test_nets(nets) do
    nets
    |> Enum.filter(&Map.get(&1, :test_net?))
  end

  def dropdown_nets do
    other_networks()
    |> Enum.reject(&Map.get(&1, :hide_in_dropdown?))
  end

  def dropdown_main_nets do
    dropdown_nets()
    |> main_nets()
  end

  def dropdown_test_nets do
    dropdown_nets()
    |> test_nets()
  end

  def dropdown_head_main_nets do
    dropdown_nets()
    |> main_nets()
    |> Enum.reject(&Map.get(&1, :other?))
  end

  def dropdown_other_nets do
    dropdown_nets()
    |> main_nets()
    |> Enum.filter(&Map.get(&1, :other?))
  end

  def other_explorers do
    if Application.get_env(:block_scout_web, :link_to_other_explorers) do
      decode_other_explorers_json(Application.get_env(:block_scout_web, :other_explorers, []))
    else
      []
    end
  end

  defp decode_other_explorers_json(data) do
    Jason.decode!(~s(#{data}))
  rescue
    _ -> []
  end

  def webapp_url(conn) do
    :block_scout_web
    |> Application.get_env(:webapp_url)
    |> validate_url()
    |> case do
      :error -> chain_path(conn, :show)
      {:ok, url} -> url
    end
  end

  def api_url do
    :block_scout_web
    |> Application.get_env(:api_url)
    |> validate_url()
    |> case do
      :error -> ""
      {:ok, url} -> url
    end
  end

  def external_apps_list do
    if Application.get_env(:block_scout_web, :external_apps) do
      try do
        :block_scout_web
        |> Application.get_env(:external_apps)
        |> Parser.parse!(%{keys: :atoms!})
      rescue
        _ ->
          []
      end
    else
      []
    end
  end

  defp validate_url(url) when is_binary(url) do
    case URI.parse(url) do
      %URI{host: nil} -> :error
      _ -> {:ok, url}
    end
  end

  defp validate_url(_), do: :error
end<|MERGE_RESOLUTION|>--- conflicted
+++ resolved
@@ -4,14 +4,10 @@
   alias Explorer.Chain
   alias Plug.Conn
   alias Poison.Parser
-
-<<<<<<< HEAD
+  import BlockScoutWeb.AddressView, only: [from_address_hash: 1]
+
   @issue_url "https://github.com/celo-org/celo-monorepo/issues/new"
-=======
-  import BlockScoutWeb.AddressView, only: [from_address_hash: 1]
-
-  @issue_url "https://github.com/poanetwork/blockscout/issues/new"
->>>>>>> 84741f3d
+
   @default_other_networks [
     %{
       title: "Celo Mainnet",
@@ -19,13 +15,8 @@
       test_net?: false
     },
     %{
-<<<<<<< HEAD
       title: "Celo Alfajores",
       url: "https://alfajores-blockscout.celo-testnet.org/",
-=======
-      title: "Sokol",
-      url: "https://blockscout.com/poa/sokol",
->>>>>>> 84741f3d
       test_net?: true
     },
     %{
