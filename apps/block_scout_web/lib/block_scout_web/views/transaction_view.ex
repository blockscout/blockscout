--- conflicted
+++ resolved
@@ -582,15 +582,10 @@
     safe_to_string(template)
   end
 
-<<<<<<< HEAD
   @doc """
   Decodes revert reason of the transaction.
   """
-  @spec decoded_revert_reason(%Transaction{} | nil) :: binary() | nil
-=======
-  # Function decodes revert reason of the transaction
   @spec decoded_revert_reason(Transaction.t() | nil) :: binary() | nil
->>>>>>> 577f141e
   def decoded_revert_reason(transaction) do
     revert_reason = get_pure_transaction_revert_reason(transaction)
 
