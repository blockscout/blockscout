--- conflicted
+++ resolved
@@ -35,11 +35,7 @@
 
       sort_by_name = sort_2_tokens_by_name(token_name1, token_name2)
 
-<<<<<<< HEAD
-      sort_2_tokens_by_value_desc_and_name(usd_value1, usd_value2, sort_by_name)
-=======
       sort_2_tokens_by_value_desc_and_name(token_balance1, token_balance2, usd_value1, usd_value2, sort_by_name)
->>>>>>> 7cca7447
     end)
   end
 
@@ -59,9 +55,6 @@
     end
   end
 
-<<<<<<< HEAD
-  defp sort_2_tokens_by_value_desc_and_name(usd_value1, usd_value2, _sort_by_name)
-=======
   defp sort_2_tokens_by_value_desc_and_name(token_balance1, token_balance2, usd_value1, usd_value2, sort_by_name)
        when not is_nil(usd_value1) and not is_nil(usd_value2) do
     case Decimal.cmp(balance_in_usd(token_balance1), balance_in_usd(token_balance2)) do
@@ -77,37 +70,18 @@
   end
 
   defp sort_2_tokens_by_value_desc_and_name(_token_balance1, _token_balance2, usd_value1, usd_value2, _sort_by_name)
->>>>>>> 7cca7447
        when not is_nil(usd_value1) and is_nil(usd_value2) do
     true
   end
 
-<<<<<<< HEAD
-  defp sort_2_tokens_by_value_desc_and_name(usd_value1, usd_value2, _sort_by_name)
-=======
   defp sort_2_tokens_by_value_desc_and_name(_token_balance1, _token_balance2, usd_value1, usd_value2, _sort_by_name)
->>>>>>> 7cca7447
        when is_nil(usd_value1) and not is_nil(usd_value2) do
     false
   end
 
-<<<<<<< HEAD
-  defp sort_2_tokens_by_value_desc_and_name(usd_value1, usd_value2, sort_by_name) do
-    cond do
-      usd_value1 && usd_value2 && Decimal.cmp(usd_value1, usd_value2) == :gt ->
-        true
-
-      usd_value1 && usd_value2 && Decimal.cmp(usd_value1, usd_value2) == :eq ->
-        sort_by_name
-
-      true ->
-        sort_by_name
-    end
-=======
   defp sort_2_tokens_by_value_desc_and_name(_token_balance1, _token_balance2, usd_value1, usd_value2, sort_by_name)
        when is_nil(usd_value1) and is_nil(usd_value2) do
     sort_by_name
->>>>>>> 7cca7447
   end
 
   @doc """
