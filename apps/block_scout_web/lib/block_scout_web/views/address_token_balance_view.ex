--- conflicted
+++ resolved
@@ -11,11 +11,7 @@
   end
 
   def filter_by_type(token_balances, type) do
-<<<<<<< HEAD
-    Enum.filter(token_balances, fn {token_balance, _} -> token_balance.token_type == type end)
-=======
     Enum.filter(token_balances, fn {_token_balance, token} -> token.type == type end)
->>>>>>> d932786d
   end
 
   @doc """
