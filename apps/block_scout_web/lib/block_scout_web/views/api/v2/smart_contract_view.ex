--- conflicted
+++ resolved
@@ -146,27 +146,16 @@
   defp prepare_output(output), do: output
 
   # credo:disable-for-next-line
-<<<<<<< HEAD
-  def prepare_smart_contract(
-        %Address{smart_contract: %SmartContract{} = smart_contract, proxy_implementations: implementations} = address,
-        _conn
-      ) do
-=======
   defp prepare_smart_contract(
          %Address{smart_contract: %SmartContract{} = smart_contract, proxy_implementations: implementations} = address,
          _conn
        ) do
->>>>>>> 260d4b1e
     smart_contract_verified = APIV2Helper.smart_contract_verified?(address)
 
     bytecode_twin_contract =
       if smart_contract_verified,
         do: nil,
-<<<<<<< HEAD
-        else: SmartContract.get_address_verified_bytecode_twin_contract(address.hash, @api_true)
-=======
         else: address.smart_contract
->>>>>>> 260d4b1e
 
     additional_sources =
       get_additional_sources(
@@ -188,11 +177,7 @@
     # don't return verified_bytecode_twin_address_hash if smart contract is verified or minimal proxy
     verified_bytecode_twin_address_hash =
       (!smart_contract_verified && !minimal_proxy? &&
-<<<<<<< HEAD
-         bytecode_twin_contract && Address.checksum(bytecode_twin_contract.address_hash)) || nil
-=======
          bytecode_twin_contract && Address.checksum(bytecode_twin_contract.verified_bytecode_twin_address_hash)) || nil
->>>>>>> 260d4b1e
 
     smart_contract_verified_via_sourcify = smart_contract_verified && smart_contract.verified_via_sourcify
 
