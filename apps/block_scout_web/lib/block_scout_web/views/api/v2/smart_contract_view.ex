--- conflicted
+++ resolved
@@ -189,10 +189,6 @@
       "is_verified_via_sourcify" => smart_contract.verified_via_sourcify && smart_contract_verified,
       "is_verified_via_eth_bytecode_db" => smart_contract.verified_via_eth_bytecode_db,
       "is_verified_via_verifier_alliance" => smart_contract.verified_via_verifier_alliance,
-<<<<<<< HEAD
-=======
-      "is_vyper_contract" => target_contract && SmartContract.language(target_contract) == :vyper,
->>>>>>> f1e1dc70
       "has_custom_methods_read" => read_custom_abi?,
       "has_custom_methods_write" => write_custom_abi?,
       "has_methods_read" => AddressView.smart_contract_with_read_only_functions?(address),
