defmodule BlockScoutWeb.API.V2.SmartContractView do
  use BlockScoutWeb, :view
  use Utils.CompileTimeEnvHelper, chain_type: [:explorer, :chain_type]

  import Explorer.SmartContract.Reader, only: [zip_tuple_values_with_types: 2]

  alias ABI.FunctionSelector
  alias BlockScoutWeb.API.V2.Helper, as: APIV2Helper
  alias BlockScoutWeb.API.V2.TransactionView
  alias BlockScoutWeb.{AddressContractView, SmartContractView}
  alias Ecto.Changeset
  alias Explorer.Chain
  alias Explorer.Chain.{Address, SmartContract, SmartContractAdditionalSource}
  alias Explorer.Chain.SmartContract.Proxy
  alias Explorer.Visualize.Sol2uml

  require Logger

  @api_true [api?: true]

  def render("smart_contracts.json", %{addresses: addresses, next_page_params: next_page_params}) do
    %{
      "items" => Enum.map(addresses, &prepare_smart_contract_address_for_list/1),
      "next_page_params" => next_page_params
    }
  end

  def render("smart_contract.json", %{address: address, conn: conn}) do
    prepare_smart_contract(address, conn)
  end

  def render("read_functions.json", %{functions: functions}) do
    Enum.map(functions, &prepare_read_function/1)
  end

  def render("function_response.json", %{output: output, names: names, contract_address_hash: contract_address_hash}) do
    prepare_function_response(output, names, contract_address_hash)
  end

  def render("changeset_errors.json", %{changeset: changeset}) do
    Changeset.traverse_errors(changeset, fn {msg, opts} ->
      Regex.replace(~r"%{(\w+)}", msg, fn _, key ->
        opts |> Keyword.get(String.to_existing_atom(key), key) |> to_string()
      end)
    end)
  end

  def render("audit_reports.json", %{reports: reports}) do
    %{"items" => Enum.map(reports, &prepare_audit_report/1), "next_page_params" => nil}
  end

  defp prepare_audit_report(report) do
    %{
      "audit_company_name" => report.audit_company_name,
      "audit_report_url" => report.audit_report_url,
      "audit_publish_date" => report.audit_publish_date
    }
  end

  def prepare_function_response(outputs, names, contract_address_hash) do
    case outputs do
      {:error, %{code: code, message: message, data: _data} = error} ->
        revert_reason = Chain.parse_revert_reason_from_error(error)

        case SmartContractView.decode_revert_reason(contract_address_hash, revert_reason, @api_true) do
          {:ok, method_id, text, mapping} ->
            %{
              result:
                render(TransactionView, "decoded_input.json",
                  method_id: method_id,
                  text: text,
                  mapping: mapping,
                  error?: true
                ),
              is_error: true
            }

          {:error, _contract_verified, []} ->
            %{
              result:
                Map.merge(render(TransactionView, "revert_reason.json", raw: revert_reason), %{
                  code: code,
                  message: message
                }),
              is_error: true
            }

          {:error, _contract_verified, candidates} ->
            {:ok, method_id, text, mapping} = Enum.at(candidates, 0)

            %{
              result:
                render(TransactionView, "decoded_input.json",
                  method_id: method_id,
                  text: text,
                  mapping: mapping,
                  error?: true
                ),
              is_error: true
            }

          _ ->
            %{
              result:
                Map.merge(render(TransactionView, "revert_reason.json", raw: revert_reason), %{
                  code: code,
                  message: message
                }),
              is_error: true
            }
        end

      {:error, %{code: code, message: message}} ->
        %{result: %{code: code, message: message}, is_error: true}

      {:error, error} ->
        %{result: %{error: error}, is_error: true}

      _ ->
        %{result: %{output: Enum.map(outputs, &render_json/1), names: names}, is_error: false}
    end
  end

  def prepare_read_function(function) do
    case function["outputs"] do
      {:error, text_error} ->
        function
        |> Map.put("error", text_error)
        |> Map.replace("outputs", function["abi_outputs"])
        |> Map.drop(["abi_outputs"])

      nil ->
        function

      _ ->
        result =
          function
          |> Map.drop(["abi_outputs"])

        outputs = result["outputs"] |> Enum.map(&prepare_output/1)
        Map.replace(result, "outputs", outputs)
    end
  end

  defp prepare_output(%{"type" => type, "value" => value} = output) do
    Map.replace(output, "value", render_json(value, type))
  end

  defp prepare_output(output), do: output

  # credo:disable-for-next-line
  defp prepare_smart_contract(
         %Address{smart_contract: %SmartContract{} = smart_contract, proxy_implementations: implementations} = address,
         _conn
       ) do
    smart_contract_verified = APIV2Helper.smart_contract_verified?(address)

    bytecode_twin_contract =
      if smart_contract_verified,
        do: nil,
        else: address.smart_contract

    additional_sources =
      get_additional_sources(
        smart_contract,
        smart_contract_verified,
        bytecode_twin_contract
      )

    fully_verified = SmartContract.verified_with_full_match?(address.hash, @api_true)
    visualize_sol2uml_enabled = Sol2uml.enabled?()

    proxy_type = implementations && implementations.proxy_type

    minimal_proxy? = proxy_type in ["eip1167", "clone_with_immutable_arguments", "erc7760"]

    target_contract =
      if smart_contract_verified, do: smart_contract, else: bytecode_twin_contract

    # don't return verified_bytecode_twin_address_hash if smart contract is verified or minimal proxy
    verified_bytecode_twin_address_hash =
      (!smart_contract_verified && !minimal_proxy? &&
         bytecode_twin_contract && Address.checksum(bytecode_twin_contract.verified_bytecode_twin_address_hash)) || nil

    smart_contract_verified_via_sourcify = smart_contract_verified && smart_contract.verified_via_sourcify

    %{
      "verified_twin_address_hash" => verified_bytecode_twin_address_hash,
      "is_verified" => smart_contract_verified,
      "is_changed_bytecode" => smart_contract_verified && smart_contract.is_changed_bytecode,
      "is_partially_verified" => smart_contract_verified && smart_contract.partially_verified,
      "is_fully_verified" => fully_verified,
      "is_verified_via_sourcify" => smart_contract_verified_via_sourcify,
      "is_verified_via_eth_bytecode_db" => smart_contract.verified_via_eth_bytecode_db,
      "is_verified_via_verifier_alliance" => smart_contract.verified_via_verifier_alliance,
      "proxy_type" => proxy_type,
      "implementations" => Proxy.proxy_object_info(implementations),
      "sourcify_repo_url" =>
        if(smart_contract_verified_via_sourcify,
          do: AddressContractView.sourcify_repo_url(address.hash, smart_contract.partially_verified)
        ),
      "can_be_visualized_via_sol2uml" =>
        visualize_sol2uml_enabled && target_contract && SmartContract.language(target_contract) == :solidity,
      "name" => target_contract && target_contract.name,
      "compiler_version" => target_contract && target_contract.compiler_version,
      "optimization_enabled" => target_contract && target_contract.optimization,
      "optimization_runs" => target_contract && target_contract.optimization_runs,
      "evm_version" => target_contract && target_contract.evm_version,
      "verified_at" => target_contract && target_contract.inserted_at,
      "abi" => target_contract && target_contract.abi,
      "source_code" => target_contract && target_contract.contract_source_code,
      "file_path" => target_contract && target_contract.file_path,
      "additional_sources" => Enum.map(additional_sources, &prepare_additional_source/1),
      "compiler_settings" => target_contract && target_contract.compiler_settings,
      "external_libraries" => (target_contract && prepare_external_libraries(target_contract.external_libraries)) || [],
      "constructor_args" => if(smart_contract_verified, do: smart_contract.constructor_arguments),
      "decoded_constructor_args" =>
        if(smart_contract_verified,
          do: SmartContract.format_constructor_arguments(smart_contract.abi, smart_contract.constructor_arguments)
        ),
      "language" => SmartContract.language(smart_contract),
      "license_type" => smart_contract.license_type,
      "certified" => if(smart_contract.certified, do: smart_contract.certified, else: false),
      "is_blueprint" => if(smart_contract.is_blueprint, do: smart_contract.is_blueprint, else: false)
    }
    |> Map.merge(bytecode_info(address))
    |> chain_type_fields(
      %{
        address_hash: verified_bytecode_twin_address_hash,
        field_prefix: "verified_twin",
        target_contract: target_contract
      },
      true
    )
  end

  defp prepare_smart_contract(%Address{proxy_implementations: implementations} = address, _conn) do
    %{
      "proxy_type" => implementations && implementations.proxy_type,
      "implementations" => Proxy.proxy_object_info(implementations)
    }
    |> Map.merge(bytecode_info(address))
  end

  @doc """
  Returns additional sources of the smart-contract or from its bytecode twin
  """
  @spec get_additional_sources(SmartContract.t(), boolean, SmartContract.t() | nil) ::
          [SmartContractAdditionalSource.t()]
  def get_additional_sources(%{smart_contract_additional_sources: original_smart_contract_additional_sources}, true, _)
      when is_list(original_smart_contract_additional_sources) do
    original_smart_contract_additional_sources
  end

  def get_additional_sources(_, false, %{
        smart_contract_additional_sources: bytecode_twin_smart_contract_additional_sources
      })
      when is_list(bytecode_twin_smart_contract_additional_sources) do
    bytecode_twin_smart_contract_additional_sources
  end

  def get_additional_sources(_smart_contract, _smart_contract_verified, _bytecode_twin_contract), do: []

  defp bytecode_info(address) do
    case AddressContractView.contract_creation_code(address) do
      {:selfdestructed, init} ->
        %{
          "is_self_destructed" => true,
          "deployed_bytecode" => nil,
          "creation_bytecode" => init
        }

      {:ok, contract_code} ->
        %{
          "is_self_destructed" => false,
          "deployed_bytecode" => contract_code,
          "creation_bytecode" => AddressContractView.creation_code(address)
        }
    end
  end

  defp prepare_external_libraries(libraries) when is_list(libraries) do
    Enum.map(libraries, fn %Explorer.Chain.SmartContract.ExternalLibrary{name: name, address_hash: address_hash} ->
      {:ok, hash} = Chain.string_to_address_hash(address_hash)

      %{name: name, address_hash: Address.checksum(hash)}
    end)
  end

  defp prepare_additional_source(source) do
    %{
      "source_code" => source.contract_source_code,
      "file_path" => source.file_name
    }
  end

  defp prepare_smart_contract_address_for_list(
         %Address{
           smart_contract: %SmartContract{} = smart_contract,
           token: token
         } = address
       ) do
    smart_contract_info =
      %{
<<<<<<< HEAD
        "address" => Helper.address_with_info(nil, address, address.hash, false),
=======
        "address" =>
          APIV2Helper.address_with_info(
            nil,
            %Address{smart_contract.address | smart_contract: smart_contract},
            smart_contract.address.hash,
            false
          ),
>>>>>>> 260d4b1e
        "compiler_version" => smart_contract.compiler_version,
        "optimization_enabled" => smart_contract.optimization,
        "transaction_count" => address.transactions_count,
        "language" => SmartContract.language(smart_contract),
        "verified_at" => smart_contract.inserted_at,
        "market_cap" => token && token.circulating_market_cap,
        "has_constructor_args" => !is_nil(smart_contract.constructor_arguments),
        "coin_balance" => if(address.fetched_coin_balance, do: address.fetched_coin_balance.value),
        "license_type" => smart_contract.license_type,
        "certified" => if(smart_contract.certified, do: smart_contract.certified, else: false)
      }

    smart_contract_info
    |> chain_type_fields(
      %{target_contract: smart_contract},
      false
    )
  end

  def render_json(%{"type" => type, "value" => value}) do
    %{"type" => type, "value" => render_json(value, type)}
  end

  def render_json(value, type) when is_tuple(value) do
    value
    |> zip_tuple_values_with_types(type)
    |> Enum.map(fn {type, value} ->
      render_json(value, type)
    end)
  end

  def render_json(value, type) when is_list(value) and is_tuple(type) do
    item_type =
      case type do
        {:array, item_type, _} -> item_type
        {:array, item_type} -> item_type
      end

    value |> Enum.map(&render_json(&1, item_type))
  end

  def render_json(value, type) when is_list(value) and not is_tuple(type) do
    sanitized_type =
      case type do
        "tuple[" <> rest ->
          # we need to convert tuple[...][] or tuple[...][n] into (...)[] or (...)[n]
          # before sending it to the `FunctionSelector.decode_type/1`. See https://github.com/poanetwork/ex_abi/issues/168.
          tuple_item_types =
            rest
            |> String.split("]")
            |> Enum.slice(0..-3//1)
            |> Enum.join("]")

          array_str = "[" <> (rest |> String.split("[") |> List.last())

          "(" <> tuple_item_types <> ")" <> array_str

        _ ->
          type
      end

    item_type =
      case FunctionSelector.decode_type(sanitized_type) do
        {:array, item_type, _} -> item_type
        {:array, item_type} -> item_type
      end

    value |> Enum.map(&render_json(&1, item_type))
  end

  def render_json(value, type) when type in [:address, "address", "address payable"] do
    SmartContractView.cast_address(value)
  end

  def render_json(value, type) when type in [:string, "string"] do
    to_string(value)
  end

  def render_json(value, _type) do
    to_string(value)
  end

  case @chain_type do
    :filecoin ->
      defp chain_type_fields(result, params, true) do
        # credo:disable-for-next-line Credo.Check.Design.AliasUsage
        BlockScoutWeb.API.V2.FilecoinView.preload_and_put_filecoin_robust_address(result, params)
      end

      defp chain_type_fields(result, _params, false),
        do: result

    :arbitrum ->
      defp chain_type_fields(result, %{target_contract: target_contract}, _single?) do
        result
        |> Map.put("package_name", target_contract.package_name)
        |> Map.put("github_repository_metadata", target_contract.github_repository_metadata)
      end

    :zksync ->
      defp chain_type_fields(result, %{target_contract: target_contract}, _single?) do
        result
        |> Map.put("zk_compiler_version", target_contract.zk_compiler_version)
      end

    _ ->
      defp chain_type_fields(result, _params, _single?) do
        result
      end
  end
end<|MERGE_RESOLUTION|>--- conflicted
+++ resolved
@@ -302,17 +302,7 @@
        ) do
     smart_contract_info =
       %{
-<<<<<<< HEAD
-        "address" => Helper.address_with_info(nil, address, address.hash, false),
-=======
-        "address" =>
-          APIV2Helper.address_with_info(
-            nil,
-            %Address{smart_contract.address | smart_contract: smart_contract},
-            smart_contract.address.hash,
-            false
-          ),
->>>>>>> 260d4b1e
+        "address" => APIV2Helper.address_with_info(nil, address, address.hash, false),
         "compiler_version" => smart_contract.compiler_version,
         "optimization_enabled" => smart_contract.optimization,
         "transaction_count" => address.transactions_count,
