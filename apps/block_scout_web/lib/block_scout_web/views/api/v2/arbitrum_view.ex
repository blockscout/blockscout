defmodule BlockScoutWeb.API.V2.ArbitrumView do
  use BlockScoutWeb, :view

  alias BlockScoutWeb.API.V2.Helper, as: APIV2Helper
  alias Explorer.Chain.{Block, Hash, Transaction, Wei}
  alias Explorer.Chain.Arbitrum.{L1Batch, LifecycleTransaction, Reader}

  @doc """
    Function to render GET requests to `/api/v2/arbitrum/messages/:direction` endpoint.
  """
  @spec render(binary(), map()) :: map() | non_neg_integer()
  def render("arbitrum_messages.json", %{
        messages: messages,
        next_page_params: next_page_params
      }) do
    messages_out =
      messages
      |> Enum.map(fn msg ->
        %{
          "id" => msg.message_id,
          "origination_address" => msg.originator_address,
          "origination_transaction_hash" => msg.originating_transaction_hash,
          "origination_timestamp" => msg.origination_timestamp,
          "origination_transaction_block_number" => msg.originating_transaction_block_number,
          "completion_transaction_hash" => msg.completion_transaction_hash,
          "status" => msg.status
        }
      end)

    %{
      items: messages_out,
      next_page_params: next_page_params
    }
  end

  @doc """
    Function to render GET requests to `/api/v2/main-page/arbitrum/messages/to-rollup` endpoint.
  """
  def render("arbitrum_messages.json", %{messages: messages}) do
    messages_out =
      messages
      |> Enum.map(fn msg ->
        %{
          "origination_transaction_hash" => msg.originating_transaction_hash,
          "origination_timestamp" => msg.origination_timestamp,
          "origination_transaction_block_number" => msg.originating_transaction_block_number,
          "completion_transaction_hash" => msg.completion_transaction_hash
        }
      end)

    %{items: messages_out}
  end

  @doc """
    Function to render GET requests to `/api/v2/arbitrum/messages/:direction/count` endpoint.
  """
  def render("arbitrum_messages_count.json", %{count: count}) do
    count
  end

  @doc """
    Function to render GET requests to `/api/v2/arbitrum/batches/:batch_number` endpoint.
  """
  def render("arbitrum_batch.json", %{batch: batch}) do
    %{
      "number" => batch.number,
      "transactions_count" => batch.transactions_count,
      "start_block" => batch.start_block,
      "end_block" => batch.end_block,
      "before_acc" => batch.before_acc,
      "after_acc" => batch.after_acc
    }
    |> add_l1_tx_info(batch)
    |> add_da_info(batch)
  end

  @doc """
    Function to render GET requests to `/api/v2/arbitrum/batches` endpoint.
  """
  def render("arbitrum_batches.json", %{
        batches: batches,
        next_page_params: next_page_params
      }) do
    %{
      items: render_arbitrum_batches(batches),
      next_page_params: next_page_params
    }
  end

  @doc """
    Function to render GET requests to `/api/v2/main-page/arbitrum/batches/committed` endpoint.
  """
  def render("arbitrum_batches.json", %{batches: batches}) do
    %{items: render_arbitrum_batches(batches)}
  end

  @doc """
    Function to render GET requests to `/api/v2/arbitrum/batches/count` endpoint.
  """
  def render("arbitrum_batches_count.json", %{count: count}) do
    count
  end

  @doc """
    Function to render GET requests to `/api/v2/main-page/arbitrum/batches/latest-number` endpoint.
  """
  def render("arbitrum_batch_latest_number.json", %{number: number}) do
    number
  end

  # Transforms a list of L1 batches into a map format for HTTP response.
  #
  # This function processes a list of Arbitrum L1 batches and converts each batch into
  # a map that includes basic batch information and details of the associated
  # transaction that committed the batch to L1.
  #
  # ## Parameters
  # - `batches`: A list of `Explorer.Chain.Arbitrum.L1Batch` entries.
  #
  # ## Returns
  # - A list of maps with detailed information about each batch, formatted for use
  #   in JSON HTTP responses.
  @spec render_arbitrum_batches([L1Batch]) :: [map()]
  defp render_arbitrum_batches(batches) do
    Enum.map(batches, fn batch ->
      %{
        "number" => batch.number,
        "transactions_count" => batch.transactions_count,
<<<<<<< HEAD
        "block_count" => batch.end_block - batch.start_block + 1,
        "batch_data_container" => batch.batch_container
=======
        "blocks_count" => batch.end_block - batch.start_block + 1
>>>>>>> 59926231
      }
      |> add_l1_tx_info(batch)
    end)
  end

  @doc """
    Extends the json output with a sub-map containing information related Arbitrum.

    ## Parameters
    - `out_json`: a map defining output json which will be extended
    - `transaction`: transaction structure containing Arbitrum related data

    ## Returns
    A map extended with data related Arbitrum rollup
  """
  @spec extend_transaction_json_response(map(), %{
          :__struct__ => Transaction,
          :arbitrum_batch => any(),
          :arbitrum_commitment_transaction => any(),
          :arbitrum_confirmation_transaction => any(),
          :arbitrum_message_to_l2 => any(),
          :arbitrum_message_from_l2 => any(),
          :gas_used_for_l1 => Decimal.t(),
          :gas_used => Decimal.t(),
          :gas_price => Wei.t(),
          optional(any()) => any()
        }) :: map()
  def extend_transaction_json_response(out_json, %Transaction{} = transaction) do
    arbitrum_info =
      %{}
      |> extend_with_settlement_info(transaction)
      |> extend_if_message(transaction)
      |> extend_with_transaction_info(transaction)

    Map.put(out_json, "arbitrum", arbitrum_info)
  end

  @doc """
    Extends the json output with a sub-map containing information related Arbitrum.

    ## Parameters
    - `out_json`: a map defining output json which will be extended
    - `block`: block structure containing Arbitrum related data

    ## Returns
    A map extended with data related Arbitrum rollup
  """
  @spec extend_block_json_response(map(), %{
          :__struct__ => Block,
          :arbitrum_batch => any(),
          :arbitrum_commitment_transaction => any(),
          :arbitrum_confirmation_transaction => any(),
          :nonce => Hash.Nonce.t(),
          :send_count => non_neg_integer(),
          :send_root => Hash.Full.t(),
          :l1_block_number => non_neg_integer(),
          optional(any()) => any()
        }) :: map()
  def extend_block_json_response(out_json, %Block{} = block) do
    arbitrum_info =
      %{}
      |> extend_with_settlement_info(block)
      |> extend_with_block_info(block)

    Map.put(out_json, "arbitrum", arbitrum_info)
  end

  # Augments an output JSON with settlement-related information such as batch number and L1 transaction details to JSON.
  @spec extend_with_settlement_info(map(), %{
          :__struct__ => Block | Transaction,
          :arbitrum_batch => any(),
          :arbitrum_commitment_transaction => any(),
          :arbitrum_confirmation_transaction => any(),
          optional(any()) => any()
        }) :: map()
  defp extend_with_settlement_info(out_json, arbitrum_entity) do
    out_json
    |> add_l1_txs_info_and_status(%{
      batch_number: get_batch_number(arbitrum_entity),
      commitment_transaction: arbitrum_entity.arbitrum_commitment_transaction,
      confirmation_transaction: arbitrum_entity.arbitrum_confirmation_transaction
    })
    |> Map.put("batch_data_container", get_batch_data_container(arbitrum_entity))
    |> Map.put("batch_number", get_batch_number(arbitrum_entity))
  end

  # Retrieves the batch number from an Arbitrum block or transaction if the batch
  # data is loaded.
  @spec get_batch_number(%{
          :__struct__ => Block | Transaction,
          :arbitrum_batch => any(),
          optional(any()) => any()
        }) :: nil | non_neg_integer()
  defp get_batch_number(arbitrum_entity) do
    case Map.get(arbitrum_entity, :arbitrum_batch) do
      nil -> nil
      %Ecto.Association.NotLoaded{} -> nil
      value -> value.number
    end
  end

  # Retrieves the batch data container label from an Arbitrum block or transaction
  # if the batch data is loaded.
  @spec get_batch_data_container(%{
          :__struct__ => Block | Transaction,
          :arbitrum_batch => any(),
          optional(any()) => any()
        }) :: nil | String.t()
  defp get_batch_data_container(arbitrum_entity) do
    case Map.get(arbitrum_entity, :arbitrum_batch) do
      nil -> nil
      %Ecto.Association.NotLoaded{} -> nil
      value -> to_string(value.batch_container)
    end
  end

  # Augments an output JSON with commit transaction details and its status.
  @spec add_l1_tx_info(map(), %{
          :__struct__ => L1Batch,
          :commitment_transaction => any(),
          optional(any()) => any()
        }) :: map()
  defp add_l1_tx_info(out_json, %L1Batch{} = batch) do
    l1_tx = %{commitment_transaction: handle_associated_l1_txs_properly(batch.commitment_transaction)}

    out_json
    |> Map.merge(%{
      "commitment_transaction" => %{
        "hash" => APIV2Helper.get_2map_data(l1_tx, :commitment_transaction, :hash),
        "block_number" => APIV2Helper.get_2map_data(l1_tx, :commitment_transaction, :block),
        "timestamp" => APIV2Helper.get_2map_data(l1_tx, :commitment_transaction, :ts),
        "status" => APIV2Helper.get_2map_data(l1_tx, :commitment_transaction, :status)
      }
    })
  end

  # Adds data availability (DA) information to the given output JSON based on the batch container type.
  #
  # This function enriches the output JSON with data availability information based on
  # the type of batch container. It handles different DA types, including AnyTrust and
  # Celestia, and generates the appropriate DA data for inclusion in the output.
  #
  # ## Parameters
  # - `out_json`: The initial JSON map to be enriched with DA information.
  # - `batch`: The batch struct containing information about the rollup batch.
  #
  # ## Returns
  # - An updated JSON map containing the data availability information.
  @spec add_da_info(map(), %{
          :__struct__ => L1Batch,
          :batch_container => :in_anytrust | :in_celestia | atom() | nil,
          :number => non_neg_integer(),
          optional(any()) => any()
        }) :: map()
  defp add_da_info(out_json, %L1Batch{} = batch) do
    da_info =
      case batch.batch_container do
        nil -> %{"batch_data_container" => nil}
        :in_anytrust -> generate_anytrust_certificate(batch.number)
        :in_celestia -> generate_celestia_da_info(batch.number)
        value -> %{"batch_data_container" => to_string(value)}
      end

    out_json
    |> Map.put("data_availability", da_info)
  end

  # Generates an AnyTrust certificate for the specified batch number.
  @spec generate_anytrust_certificate(non_neg_integer()) :: map()
  defp generate_anytrust_certificate(batch_number) do
    out = %{"batch_data_container" => "in_anytrust"}

    da_info =
      with raw_info <- Reader.get_da_info_by_batch_number(batch_number),
           false <- Enum.empty?(raw_info) do
        prepare_anytrust_certificate(raw_info)
      else
        _ -> %{"data_hash" => nil, "timeout" => nil, "bls_signature" => nil, "signers" => []}
      end

    out
    |> Map.merge(da_info)
  end

  # Prepares an AnyTrust certificate from the given DA information.
  #
  # This function retrieves the corresponding AnyTrust keyset based on the provided
  # DA information, constructs a list of signers and the signers' mask, and assembles
  # the certificate data.
  #
  # ## Parameters
  # - `da_info`: A map containing the DA information, including the keyset hash, data
  #   hash, timeout, aggregated BLS signature, and signers' mask.
  #
  # ## Returns
  # - A map representing the AnyTrust certificate, containing the data hash, data
  #   availability timeout, aggregated BLS signature, and the list of committee
  #   members who guaranteed availability of data for the specified timeout.
  @spec prepare_anytrust_certificate(map()) :: map()
  defp prepare_anytrust_certificate(da_info) do
    keyset = Reader.get_anytrust_keyset(da_info["keyset_hash"])

    signers =
      if Enum.empty?(keyset) do
        []
      else
        signers_mask = da_info["signers_mask"]

        # Matches the signers' mask with the keyset to extract the list of signers.
        keyset["pubkeys"]
        |> Enum.with_index()
        |> Enum.filter(fn {_, index} -> Bitwise.band(signers_mask, Bitwise.bsl(1, index)) != 0 end)
        |> Enum.map(fn {pubkey, _} -> pubkey end)
      end

    %{
      "data_hash" => da_info["data_hash"],
      "timeout" => da_info["timeout"],
      "bls_signature" => da_info["bls_signature"],
      "signers" => signers
    }
  end

  # Generates Celestia DA information for the given batch number.
  @spec generate_celestia_da_info(non_neg_integer()) :: map()
  defp generate_celestia_da_info(batch_number) do
    out = %{"batch_data_container" => "in_celestia"}

    da_info = Reader.get_da_info_by_batch_number(batch_number)

    out
    |> Map.merge(%{
      "height" => Map.get(da_info, "height"),
      "tx_commitment" => Map.get(da_info, "tx_commitment")
    })
  end

  # Augments an output JSON with commit and confirm transaction details and their statuses.
  @spec add_l1_txs_info_and_status(map(), %{
          :commitment_transaction => any(),
          :confirmation_transaction => any(),
          optional(:batch_number) => any()
        }) :: map()
  defp add_l1_txs_info_and_status(out_json, arbitrum_item)
       when is_map(arbitrum_item) and
              is_map_key(arbitrum_item, :commitment_transaction) and
              is_map_key(arbitrum_item, :confirmation_transaction) do
    l1_txs = get_associated_l1_txs(arbitrum_item)

    out_json
    |> Map.merge(%{
      "status" => block_or_transaction_status(arbitrum_item),
      "commitment_transaction" => %{
        "hash" => APIV2Helper.get_2map_data(l1_txs, :commitment_transaction, :hash),
        "timestamp" => APIV2Helper.get_2map_data(l1_txs, :commitment_transaction, :ts),
        "status" => APIV2Helper.get_2map_data(l1_txs, :commitment_transaction, :status)
      },
      "confirmation_transaction" => %{
        "hash" => APIV2Helper.get_2map_data(l1_txs, :confirmation_transaction, :hash),
        "timestamp" => APIV2Helper.get_2map_data(l1_txs, :confirmation_transaction, :ts),
        "status" => APIV2Helper.get_2map_data(l1_txs, :confirmation_transaction, :status)
      }
    })
  end

  # Extract transaction hash and block number, timestamp, finalization status for
  # L1 transactions associated with an Arbitrum rollup entity: transaction or block.
  #
  # ## Parameters
  # - `arbitrum_item`: a short description of a transaction, or block.
  #
  # ## Returns
  # A map containing nesting maps describing corresponding L1 transactions
  @spec get_associated_l1_txs(%{
          :commitment_transaction => any(),
          :confirmation_transaction => any(),
          optional(any()) => any()
        }) :: %{
          :commitment_transaction =>
            nil
            | %{
                :hash => nil | binary(),
                :block_number => nil | non_neg_integer(),
                :ts => nil | DateTime.t(),
                :status => nil | :finalized | :unfinalized
              },
          :confirmation_transaction =>
            nil
            | %{
                :hash => nil | binary(),
                :block_number => nil | non_neg_integer(),
                :ts => nil | DateTime.t(),
                :status => nil | :finalized | :unfinalized
              }
        }
  defp get_associated_l1_txs(arbitrum_item) do
    [:commitment_transaction, :confirmation_transaction]
    |> Enum.reduce(%{}, fn key, l1_txs ->
      Map.put(l1_txs, key, handle_associated_l1_txs_properly(Map.get(arbitrum_item, key)))
    end)
  end

  # Returns details of an associated L1 transaction or nil if not loaded or not available.
  @spec handle_associated_l1_txs_properly(LifecycleTransaction | Ecto.Association.NotLoaded.t() | nil) ::
          nil
          | %{
              :hash => nil | binary(),
              :block => nil | non_neg_integer(),
              :ts => nil | DateTime.t(),
              :status => nil | :finalized | :unfinalized
            }
  defp handle_associated_l1_txs_properly(associated_l1_tx) do
    case associated_l1_tx do
      nil -> nil
      %Ecto.Association.NotLoaded{} -> nil
      value -> %{hash: value.hash, block: value.block_number, ts: value.timestamp, status: value.status}
    end
  end

  # Inspects L1 transactions of a rollup block or transaction to determine its status.
  #
  # ## Parameters
  # - `arbitrum_item`: An Arbitrum transaction or block.
  #
  # ## Returns
  # A string with one of predefined statuses
  @spec block_or_transaction_status(%{
          :commitment_transaction => any(),
          :confirmation_transaction => any(),
          optional(:batch_number) => any()
        }) :: String.t()
  defp block_or_transaction_status(arbitrum_item) do
    cond do
      APIV2Helper.specified?(arbitrum_item.confirmation_transaction) -> "Confirmed on base"
      APIV2Helper.specified?(arbitrum_item.commitment_transaction) -> "Sent to base"
      not is_nil(arbitrum_item.batch_number) -> "Sealed on rollup"
      true -> "Processed on rollup"
    end
  end

  # Determines if an Arbitrum transaction contains a cross-chain message and extends
  # the incoming map with the `contains_message` field to reflect the direction of
  # the message.
  #
  # ## Parameters
  # - `arbitrum_tx`: An Arbitrum transaction.
  #
  # ## Returns
  # - A map extended with a field indicating the direction of the message.
  @spec extend_if_message(map(), %{
          :__struct__ => Transaction,
          :arbitrum_message_to_l2 => any(),
          :arbitrum_message_from_l2 => any(),
          optional(any()) => any()
        }) :: map()
  defp extend_if_message(arbitrum_json, %Transaction{} = arbitrum_tx) do
    message_type =
      case {APIV2Helper.specified?(Map.get(arbitrum_tx, :arbitrum_message_to_l2)),
            APIV2Helper.specified?(Map.get(arbitrum_tx, :arbitrum_message_from_l2))} do
        {true, false} -> "incoming"
        {false, true} -> "outcoming"
        _ -> nil
      end

    Map.put(arbitrum_json, "contains_message", message_type)
  end

  # Extends the output JSON with information from Arbitrum-specific fields of the transaction.
  @spec extend_with_transaction_info(map(), %{
          :__struct__ => Transaction,
          :gas_used_for_l1 => Decimal.t(),
          :gas_used => Decimal.t(),
          :gas_price => Wei.t(),
          optional(any()) => any()
        }) :: map()
  defp extend_with_transaction_info(out_json, %Transaction{} = arbitrum_tx) do
    # These checks are only needed for the case when the module is compiled with
    # chain_type different from "arbitrum"
    gas_used_for_l1 = Map.get(arbitrum_tx, :gas_used_for_l1, 0)
    gas_used = Map.get(arbitrum_tx, :gas_used, 0)
    gas_price = Map.get(arbitrum_tx, :gas_price, 0)

    gas_used_for_l2 =
      gas_used
      |> Decimal.sub(gas_used_for_l1)

    poster_fee =
      gas_price
      |> Wei.to(:wei)
      |> Decimal.mult(gas_used_for_l1)

    network_fee =
      gas_price
      |> Wei.to(:wei)
      |> Decimal.mult(gas_used_for_l2)

    out_json
    |> Map.put("gas_used_for_l1", gas_used_for_l1)
    |> Map.put("gas_used_for_l2", gas_used_for_l2)
    |> Map.put("poster_fee", poster_fee)
    |> Map.put("network_fee", network_fee)
  end

  # Extends the output JSON with information from the Arbitrum-specific fields of the block.
  @spec extend_with_block_info(map(), %{
          :__struct__ => Block,
          :nonce => Hash.Nonce.t(),
          :send_count => non_neg_integer(),
          :send_root => Hash.Full.t(),
          :l1_block_number => non_neg_integer(),
          optional(any()) => any()
        }) :: map()
  defp extend_with_block_info(out_json, %Block{} = arbitrum_block) do
    out_json
    |> Map.put("delayed_messages", Hash.to_integer(arbitrum_block.nonce))
    |> Map.put("l1_block_height", Map.get(arbitrum_block, :l1_block_number))
    |> Map.put("send_count", Map.get(arbitrum_block, :send_count))
    |> Map.put("send_root", Map.get(arbitrum_block, :send_root))
  end
end<|MERGE_RESOLUTION|>--- conflicted
+++ resolved
@@ -126,12 +126,8 @@
       %{
         "number" => batch.number,
         "transactions_count" => batch.transactions_count,
-<<<<<<< HEAD
-        "block_count" => batch.end_block - batch.start_block + 1,
+        "blocks_count" => batch.end_block - batch.start_block + 1,
         "batch_data_container" => batch.batch_container
-=======
-        "blocks_count" => batch.end_block - batch.start_block + 1
->>>>>>> 59926231
       }
       |> add_l1_tx_info(batch)
     end)
