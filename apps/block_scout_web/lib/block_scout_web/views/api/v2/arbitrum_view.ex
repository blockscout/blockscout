--- conflicted
+++ resolved
@@ -129,29 +129,13 @@
                 :transactions_count => non_neg_integer(),
                 :start_block => non_neg_integer(),
                 :end_block => non_neg_integer(),
-                :commitment_transaction => %{
-                  :hash => binary(),
-                  :block_number => non_neg_integer(),
-                  :timestamp => DateTime.t(),
-                  :status => :finalized | :unfinalized,
-                  optional(any()) => any()
-                },
+                :batch_container => atom() | nil,
+                :commitment_transaction => LifecycleTransaction.to_import(),
                 optional(any()) => any()
               }
             ]
         ) :: [map()]
   defp render_arbitrum_batches(batches) do
-<<<<<<< HEAD
-    Enum.map(batches, fn batch ->
-      %{
-        "number" => batch.number,
-        "transactions_count" => batch.transactions_count,
-        "blocks_count" => batch.end_block - batch.start_block + 1,
-        "batch_data_container" => batch.batch_container
-      }
-      |> add_l1_tx_info(batch)
-    end)
-=======
     Enum.map(batches, &render_base_info_for_batch/1)
   end
 
@@ -174,13 +158,8 @@
               :transactions_count => non_neg_integer(),
               :start_block => non_neg_integer(),
               :end_block => non_neg_integer(),
-              :commitment_transaction => %{
-                :hash => binary(),
-                :block_number => non_neg_integer(),
-                :timestamp => DateTime.t(),
-                :status => :finalized | :unfinalized,
-                optional(any()) => any()
-              },
+              :batch_container => atom() | nil,
+              :commitment_transaction => LifecycleTransaction.to_import(),
               optional(any()) => any()
             }
         ) :: map()
@@ -188,10 +167,10 @@
     %{
       "number" => batch.number,
       "transactions_count" => batch.transactions_count,
-      "blocks_count" => batch.end_block - batch.start_block + 1
+      "blocks_count" => batch.end_block - batch.start_block + 1,
+      "batch_data_container" => batch.batch_container
     }
     |> add_l1_tx_info(batch)
->>>>>>> c89696b4
   end
 
   @doc """
@@ -324,106 +303,6 @@
     })
   end
 
-<<<<<<< HEAD
-  # Adds data availability (DA) information to the given output JSON based on the batch container type.
-  #
-  # This function enriches the output JSON with data availability information based on
-  # the type of batch container. It handles different DA types, including AnyTrust and
-  # Celestia, and generates the appropriate DA data for inclusion in the output.
-  #
-  # ## Parameters
-  # - `out_json`: The initial JSON map to be enriched with DA information.
-  # - `batch`: The batch struct containing information about the rollup batch.
-  #
-  # ## Returns
-  # - An updated JSON map containing the data availability information.
-  @spec add_da_info(map(), %{
-          :__struct__ => L1Batch,
-          :batch_container => :in_anytrust | :in_celestia | atom() | nil,
-          :number => non_neg_integer(),
-          optional(any()) => any()
-        }) :: map()
-  defp add_da_info(out_json, %L1Batch{} = batch) do
-    da_info =
-      case batch.batch_container do
-        nil -> %{"batch_data_container" => nil}
-        :in_anytrust -> generate_anytrust_certificate(batch.number)
-        :in_celestia -> generate_celestia_da_info(batch.number)
-        value -> %{"batch_data_container" => to_string(value)}
-      end
-
-    out_json
-    |> Map.put("data_availability", da_info)
-  end
-
-  # Generates an AnyTrust certificate for the specified batch number.
-  @spec generate_anytrust_certificate(non_neg_integer()) :: map()
-  defp generate_anytrust_certificate(batch_number) do
-    out = %{"batch_data_container" => "in_anytrust"}
-
-    da_info =
-      with raw_info <- Reader.get_da_info_by_batch_number(batch_number),
-           false <- Enum.empty?(raw_info) do
-        prepare_anytrust_certificate(raw_info)
-      else
-        _ -> %{"data_hash" => nil, "timeout" => nil, "bls_signature" => nil, "signers" => []}
-      end
-
-    out
-    |> Map.merge(da_info)
-  end
-
-  # Prepares an AnyTrust certificate from the given DA information.
-  #
-  # This function retrieves the corresponding AnyTrust keyset based on the provided
-  # DA information, constructs a list of signers and the signers' mask, and assembles
-  # the certificate data.
-  #
-  # ## Parameters
-  # - `da_info`: A map containing the DA information, including the keyset hash, data
-  #   hash, timeout, aggregated BLS signature, and signers' mask.
-  #
-  # ## Returns
-  # - A map representing the AnyTrust certificate, containing the data hash, data
-  #   availability timeout, aggregated BLS signature, and the list of committee
-  #   members who guaranteed availability of data for the specified timeout.
-  @spec prepare_anytrust_certificate(map()) :: map()
-  defp prepare_anytrust_certificate(da_info) do
-    keyset = Reader.get_anytrust_keyset(da_info["keyset_hash"])
-
-    signers =
-      if Enum.empty?(keyset) do
-        []
-      else
-        signers_mask = da_info["signers_mask"]
-
-        # Matches the signers' mask with the keyset to extract the list of signers.
-        keyset["pubkeys"]
-        |> Enum.with_index()
-        |> Enum.filter(fn {_, index} -> Bitwise.band(signers_mask, Bitwise.bsl(1, index)) != 0 end)
-        |> Enum.map(fn {pubkey, _} -> pubkey end)
-      end
-
-    %{
-      "data_hash" => da_info["data_hash"],
-      "timeout" => da_info["timeout"],
-      "bls_signature" => da_info["bls_signature"],
-      "signers" => signers
-    }
-  end
-
-  # Generates Celestia DA information for the given batch number.
-  @spec generate_celestia_da_info(non_neg_integer()) :: map()
-  defp generate_celestia_da_info(batch_number) do
-    out = %{"batch_data_container" => "in_celestia"}
-
-    da_info = Reader.get_da_info_by_batch_number(batch_number)
-
-    out
-    |> Map.merge(%{
-      "height" => Map.get(da_info, "height"),
-      "tx_commitment" => Map.get(da_info, "tx_commitment")
-=======
   defp add_l1_tx_info(out_json, %{
          commitment_transaction: %{
            hash: hash,
@@ -440,7 +319,107 @@
         "timestamp" => ts,
         "status" => status
       }
->>>>>>> c89696b4
+    })
+  end
+
+  # Adds data availability (DA) information to the given output JSON based on the batch container type.
+  #
+  # This function enriches the output JSON with data availability information based on
+  # the type of batch container. It handles different DA types, including AnyTrust and
+  # Celestia, and generates the appropriate DA data for inclusion in the output.
+  #
+  # ## Parameters
+  # - `out_json`: The initial JSON map to be enriched with DA information.
+  # - `batch`: The batch struct containing information about the rollup batch.
+  #
+  # ## Returns
+  # - An updated JSON map containing the data availability information.
+  @spec add_da_info(map(), %{
+          :__struct__ => L1Batch,
+          :batch_container => :in_anytrust | :in_celestia | atom() | nil,
+          :number => non_neg_integer(),
+          optional(any()) => any()
+        }) :: map()
+  defp add_da_info(out_json, %L1Batch{} = batch) do
+    da_info =
+      case batch.batch_container do
+        nil -> %{"batch_data_container" => nil}
+        :in_anytrust -> generate_anytrust_certificate(batch.number)
+        :in_celestia -> generate_celestia_da_info(batch.number)
+        value -> %{"batch_data_container" => to_string(value)}
+      end
+
+    out_json
+    |> Map.put("data_availability", da_info)
+  end
+
+  # Generates an AnyTrust certificate for the specified batch number.
+  @spec generate_anytrust_certificate(non_neg_integer()) :: map()
+  defp generate_anytrust_certificate(batch_number) do
+    out = %{"batch_data_container" => "in_anytrust"}
+
+    da_info =
+      with raw_info <- Reader.get_da_info_by_batch_number(batch_number),
+           false <- Enum.empty?(raw_info) do
+        prepare_anytrust_certificate(raw_info)
+      else
+        _ -> %{"data_hash" => nil, "timeout" => nil, "bls_signature" => nil, "signers" => []}
+      end
+
+    out
+    |> Map.merge(da_info)
+  end
+
+  # Prepares an AnyTrust certificate from the given DA information.
+  #
+  # This function retrieves the corresponding AnyTrust keyset based on the provided
+  # DA information, constructs a list of signers and the signers' mask, and assembles
+  # the certificate data.
+  #
+  # ## Parameters
+  # - `da_info`: A map containing the DA information, including the keyset hash, data
+  #   hash, timeout, aggregated BLS signature, and signers' mask.
+  #
+  # ## Returns
+  # - A map representing the AnyTrust certificate, containing the data hash, data
+  #   availability timeout, aggregated BLS signature, and the list of committee
+  #   members who guaranteed availability of data for the specified timeout.
+  @spec prepare_anytrust_certificate(map()) :: map()
+  defp prepare_anytrust_certificate(da_info) do
+    keyset = Reader.get_anytrust_keyset(da_info["keyset_hash"])
+
+    signers =
+      if Enum.empty?(keyset) do
+        []
+      else
+        signers_mask = da_info["signers_mask"]
+
+        # Matches the signers' mask with the keyset to extract the list of signers.
+        keyset["pubkeys"]
+        |> Enum.with_index()
+        |> Enum.filter(fn {_, index} -> Bitwise.band(signers_mask, Bitwise.bsl(1, index)) != 0 end)
+        |> Enum.map(fn {pubkey, _} -> pubkey end)
+      end
+
+    %{
+      "data_hash" => da_info["data_hash"],
+      "timeout" => da_info["timeout"],
+      "bls_signature" => da_info["bls_signature"],
+      "signers" => signers
+    }
+  end
+
+  # Generates Celestia DA information for the given batch number.
+  @spec generate_celestia_da_info(non_neg_integer()) :: map()
+  defp generate_celestia_da_info(batch_number) do
+    out = %{"batch_data_container" => "in_celestia"}
+
+    da_info = Reader.get_da_info_by_batch_number(batch_number)
+
+    out
+    |> Map.merge(%{
+      "height" => Map.get(da_info, "height"),
+      "tx_commitment" => Map.get(da_info, "tx_commitment")
     })
   end
 
