defmodule BlockScoutWeb.API.V2.ArbitrumView do
  use BlockScoutWeb, :view

  alias BlockScoutWeb.API.V2.Helper, as: APIV2Helper
  alias Explorer.Chain.{Block, Transaction, Wei, Hash}
  alias Explorer.Chain.Arbitrum.{L1Batch, LifecycleTransaction}

  @doc """
    Function to render GET requests to `/api/v2/arbitrum/messages/:direction` endpoint.
  """
  @spec render(binary(), map()) :: map() | non_neg_integer()
  def render("arbitrum_messages.json", %{
        messages: messages,
        next_page_params: next_page_params
      }) do
    messages_out =
      messages
      |> Enum.map(fn msg ->
        %{
          "id" => msg.message_id,
          "origination_address" => msg.originator_address,
          "origination_transaction_hash" => msg.originating_transaction_hash,
          "origination_timestamp" => msg.origination_timestamp,
          "origination_transaction_block_number" => msg.originating_transaction_block_number,
          "completion_transaction_hash" => msg.completion_transaction_hash,
          "status" => msg.status
        }
      end)

    %{
      items: messages_out,
      next_page_params: next_page_params
    }
  end

  @doc """
    Function to render GET requests to `/api/v2/main-page/arbitrum/messages/to-rollup` endpoint.
  """
  def render("arbitrum_messages.json", %{messages: messages}) do
    messages_out =
      messages
      |> Enum.map(fn msg ->
        %{
          "origination_transaction_hash" => msg.originating_transaction_hash,
          "origination_timestamp" => msg.origination_timestamp,
          "origination_transaction_block_number" => msg.originating_transaction_block_number,
          "completion_transaction_hash" => msg.completion_transaction_hash
        }
      end)

    %{items: messages_out}
  end

  @doc """
    Function to render GET requests to `/api/v2/arbitrum/messages/:direction/count` endpoint.
  """
  def render("arbitrum_messages_count.json", %{count: count}) do
    count
  end

  @doc """
    Function to render GET requests to `/api/v2/arbitrum/batches/:batch_number` endpoint.
  """
  def render("arbitrum_batch.json", %{batch: batch}) do
    %{
      "number" => batch.number,
      "transactions_count" => batch.transactions_count,
      "start_block" => batch.start_block,
      "end_block" => batch.end_block,
      "before_acc" => batch.before_acc,
      "after_acc" => batch.after_acc
    }
    |> add_l1_tx_info(batch)
  end

  @doc """
    Function to render GET requests to `/api/v2/arbitrum/batches` endpoint.
  """
  def render("arbitrum_batches.json", %{
        batches: batches,
        next_page_params: next_page_params
      }) do
    %{
      items: render_arbitrum_batches(batches),
      next_page_params: next_page_params
    }
  end

  @doc """
    Function to render GET requests to `/api/v2/main-page/arbitrum/batches/committed` endpoint.
  """
  def render("arbitrum_batches.json", %{batches: batches}) do
    %{items: render_arbitrum_batches(batches)}
  end

  @doc """
    Function to render GET requests to `/api/v2/arbitrum/batches/count` endpoint.
  """
  def render("arbitrum_batches_count.json", %{count: count}) do
    count
  end

  @doc """
    Function to render GET requests to `/api/v2/main-page/arbitrum/batches/latest-number` endpoint.
  """
  def render("arbitrum_batch_latest_number.json", %{number: number}) do
    number
  end

  # Transforms a list of L1 batches into a map format for HTTP response.
  #
  # This function processes a list of Arbitrum L1 batches and converts each batch into
  # a map that includes basic batch information and details of the associated
  # transaction that committed the batch to L1.
  #
  # ## Parameters
  # - `batches`: A list of `Explorer.Chain.Arbitrum.L1Batch` entries.
  #
  # ## Returns
  # - A list of maps with detailed information about each batch, formatted for use
  #   in JSON HTTP responses.
  @spec render_arbitrum_batches([L1Batch]) :: [map()]
  defp render_arbitrum_batches(batches) do
    Enum.map(batches, fn batch ->
      %{
        "number" => batch.number,
        "transactions_count" => batch.transactions_count,
        "block_count" => batch.end_block - batch.start_block + 1
      }
      |> add_l1_tx_info(batch)
    end)
  end

  @doc """
    Extends the json output with a sub-map containing information related Arbitrum.

    ## Parameters
    - `out_json`: a map defining output json which will be extended
    - `transaction`: transaction structure containing Arbitrum related data

    ## Returns
    A map extended with data related Arbitrum rollup
  """
  @spec extend_transaction_json_response(map(), %{
          :__struct__ => Transaction,
          :arbitrum_batch => any(),
          :arbitrum_commitment_transaction => any(),
          :arbitrum_confirmation_transaction => any(),
          :arbitrum_message_to_l2 => any(),
          :arbitrum_message_from_l2 => any(),
          :gas_used_for_l1 => Decimal.t(),
          :gas_used => Decimal.t(),
          :gas_price => Wei.t(),
          optional(any()) => any()
        }) :: map()
  def extend_transaction_json_response(out_json, %Transaction{} = transaction) do
    arbitrum_info =
      %{}
      |> extend_with_settlement_info(transaction)
      |> extend_if_message(transaction)
      |> extend_with_transaction_info(transaction)

    Map.put(out_json, "arbitrum", arbitrum_info)
  end

  @doc """
    Extends the json output with a sub-map containing information related Arbitrum.

    ## Parameters
    - `out_json`: a map defining output json which will be extended
    - `block`: block structure containing Arbitrum related data

    ## Returns
    A map extended with data related Arbitrum rollup
  """
  @spec extend_block_json_response(map(), %{
          :__struct__ => Block,
          :arbitrum_batch => any(),
<<<<<<< HEAD
          :arbitrum_commit_transaction => any(),
          :arbitrum_confirm_transaction => any(),
          :nonce => Hash.Nonce.t(),
          :send_count => non_neg_integer(),
          :send_root => Hash.Full.t(),
          :l1_block_number => non_neg_integer(),
=======
          :arbitrum_commitment_transaction => any(),
          :arbitrum_confirmation_transaction => any(),
>>>>>>> f4d1ce71
          optional(any()) => any()
        }) :: map()
  def extend_block_json_response(out_json, %Block{} = block) do
    arbitrum_info =
      %{}
      |> extend_with_settlement_info(block)
      |> extend_with_block_info(block)

    Map.put(out_json, "arbitrum", arbitrum_info)
  end

  # Augments an output JSON with settlement-related information such as batch number and L1 transaction details to JSON.
  @spec extend_with_settlement_info(map(), %{
          :__struct__ => Block | Transaction,
          :arbitrum_batch => any(),
          :arbitrum_commitment_transaction => any(),
          :arbitrum_confirmation_transaction => any(),
          optional(any()) => any()
        }) :: map()
<<<<<<< HEAD
  defp extend_with_settlement_info(out_json, arbitrum_entity) do
    out_json
    |> add_l1_txs_info_and_status(%{
      batch_number: get_batch_number(arbitrum_entity),
      commit_transaction: arbitrum_entity.arbitrum_commit_transaction,
      confirm_transaction: arbitrum_entity.arbitrum_confirm_transaction
    })
    |> Map.put("batch_number", get_batch_number(arbitrum_entity))
=======
  defp do_add_arbitrum_info(out_json, arbitrum_entity) do
    res =
      %{}
      |> add_l1_txs_info_and_status(%{
        batch_number: get_batch_number(arbitrum_entity),
        commitment_transaction: arbitrum_entity.arbitrum_commitment_transaction,
        confirmation_transaction: arbitrum_entity.arbitrum_confirmation_transaction
      })
      |> Map.put("batch_number", get_batch_number(arbitrum_entity))

    Map.put(out_json, "arbitrum", res)
>>>>>>> f4d1ce71
  end

  # Retrieves the batch number from an Arbitrum block or transaction if the batch
  # data is loaded.
  @spec get_batch_number(%{
          :__struct__ => Block | Transaction,
          :arbitrum_batch => any(),
          optional(any()) => any()
        }) :: nil | non_neg_integer()
  defp get_batch_number(arbitrum_entity) do
    case Map.get(arbitrum_entity, :arbitrum_batch) do
      nil -> nil
      %Ecto.Association.NotLoaded{} -> nil
      value -> value.number
    end
  end

  # Augments an output JSON with commit transaction details and its status.
  @spec add_l1_tx_info(map(), %{
          :__struct__ => L1Batch,
          :commitment_transaction => any(),
          optional(any()) => any()
        }) :: map()
  defp add_l1_tx_info(out_json, %L1Batch{} = batch) do
    l1_tx = %{commitment_transaction: handle_associated_l1_txs_properly(batch.commitment_transaction)}

    out_json
    |> Map.merge(%{
      "commitment_transaction" => %{
        "hash" => APIV2Helper.get_2map_data(l1_tx, :commitment_transaction, :hash),
        "block_number" => APIV2Helper.get_2map_data(l1_tx, :commitment_transaction, :block),
        "timestamp" => APIV2Helper.get_2map_data(l1_tx, :commitment_transaction, :ts),
        "status" => APIV2Helper.get_2map_data(l1_tx, :commitment_transaction, :status)
      }
    })
  end

  # Augments an output JSON with commit and confirm transaction details and their statuses.
  @spec add_l1_txs_info_and_status(map(), %{
          :commitment_transaction => any(),
          :confirmation_transaction => any(),
          optional(:batch_number) => any()
        }) :: map()
  defp add_l1_txs_info_and_status(out_json, arbitrum_item)
       when is_map(arbitrum_item) and
              is_map_key(arbitrum_item, :commitment_transaction) and
              is_map_key(arbitrum_item, :confirmation_transaction) do
    l1_txs = get_associated_l1_txs(arbitrum_item)

    out_json
    |> Map.merge(%{
      "status" => block_or_transaction_status(arbitrum_item),
      "commitment_transaction" => %{
        "hash" => APIV2Helper.get_2map_data(l1_txs, :commitment_transaction, :hash),
        "timestamp" => APIV2Helper.get_2map_data(l1_txs, :commitment_transaction, :ts),
        "status" => APIV2Helper.get_2map_data(l1_txs, :commitment_transaction, :status)
      },
      "confirmation_transaction" => %{
        "hash" => APIV2Helper.get_2map_data(l1_txs, :confirmation_transaction, :hash),
        "timestamp" => APIV2Helper.get_2map_data(l1_txs, :confirmation_transaction, :ts),
        "status" => APIV2Helper.get_2map_data(l1_txs, :confirmation_transaction, :status)
      }
    })
  end

  # Extract transaction hash and block number, timestamp, finalization status for
  # L1 transactions associated with an Arbitrum rollup entity: transaction or block.
  #
  # ## Parameters
  # - `arbitrum_item`: a short description of a transaction, or block.
  #
  # ## Returns
  # A map containing nesting maps describing corresponding L1 transactions
  @spec get_associated_l1_txs(%{
          :commitment_transaction => any(),
          :confirmation_transaction => any(),
          optional(any()) => any()
        }) :: %{
          :commitment_transaction =>
            nil
            | %{
                :hash => nil | binary(),
                :block_number => nil | non_neg_integer(),
                :ts => nil | DateTime.t(),
                :status => nil | :finalized | :unfinalized
              },
          :confirmation_transaction =>
            nil
            | %{
                :hash => nil | binary(),
                :block_number => nil | non_neg_integer(),
                :ts => nil | DateTime.t(),
                :status => nil | :finalized | :unfinalized
              }
        }
  defp get_associated_l1_txs(arbitrum_item) do
    [:commitment_transaction, :confirmation_transaction]
    |> Enum.reduce(%{}, fn key, l1_txs ->
      Map.put(l1_txs, key, handle_associated_l1_txs_properly(Map.get(arbitrum_item, key)))
    end)
  end

  # Returns details of an associated L1 transaction or nil if not loaded or not available.
  @spec handle_associated_l1_txs_properly(LifecycleTransaction | Ecto.Association.NotLoaded.t() | nil) ::
          nil
          | %{
              :hash => nil | binary(),
              :block => nil | non_neg_integer(),
              :ts => nil | DateTime.t(),
              :status => nil | :finalized | :unfinalized
            }
  defp handle_associated_l1_txs_properly(associated_l1_tx) do
    case associated_l1_tx do
      nil -> nil
      %Ecto.Association.NotLoaded{} -> nil
      value -> %{hash: value.hash, block: value.block_number, ts: value.timestamp, status: value.status}
    end
  end

  # Inspects L1 transactions of a rollup block or transaction to determine its status.
  #
  # ## Parameters
  # - `arbitrum_item`: An Arbitrum transaction or block.
  #
  # ## Returns
  # A string with one of predefined statuses
  @spec block_or_transaction_status(%{
          :commitment_transaction => any(),
          :confirmation_transaction => any(),
          optional(:batch_number) => any()
        }) :: String.t()
  defp block_or_transaction_status(arbitrum_item) do
    cond do
      APIV2Helper.specified?(arbitrum_item.confirmation_transaction) -> "Confirmed on base"
      APIV2Helper.specified?(arbitrum_item.commitment_transaction) -> "Sent to base"
      not is_nil(arbitrum_item.batch_number) -> "Sealed on rollup"
      true -> "Processed on rollup"
    end
  end

  # Determines if an Arbitrum transaction contains a cross-chain message and extends
  # the incoming map with the `contains_message` field to reflect the direction of
  # the message.
  #
  # ## Parameters
  # - `arbitrum_tx`: An Arbitrum transaction.
  #
  # ## Returns
  # - A map extended with a field indicating the direction of the message.
  @spec extend_if_message(map(), %{
          :__struct__ => Transaction,
          :arbitrum_message_to_l2 => any(),
          :arbitrum_message_from_l2 => any(),
          optional(any()) => any()
        }) :: map()
  defp extend_if_message(arbitrum_json, %Transaction{} = arbitrum_tx) do
    message_type =
      case {APIV2Helper.specified?(arbitrum_tx.arbitrum_message_to_l2),
            APIV2Helper.specified?(arbitrum_tx.arbitrum_message_from_l2)} do
        {true, false} -> "incoming"
        {false, true} -> "outcoming"
        _ -> nil
      end

    Map.put(arbitrum_json, "contains_message", message_type)
  end

  # Extends the output JSON with information from Arbitrum-specific fields of the transaction.
  @spec extend_with_transaction_info(map(), %{
          :__struct__ => Transaction,
          :gas_used_for_l1 => Decimal.t(),
          :gas_used => Decimal.t(),
          :gas_price => Wei.t(),
          optional(any()) => any()
        }) :: map()
  defp extend_with_transaction_info(out_json, %Transaction{} = arbitrum_tx) do
    gas_used_for_l2 =
      arbitrum_tx.gas_used
      |> Decimal.sub(arbitrum_tx.gas_used_for_l1)

    poster_fee =
      arbitrum_tx.gas_price
      |> Wei.to(:wei)
      |> Decimal.mult(arbitrum_tx.gas_used_for_l1)

    network_fee =
      arbitrum_tx.gas_price
      |> Wei.to(:wei)
      |> Decimal.mult(gas_used_for_l2)

    out_json
    |> Map.put("gas_used_for_l1", arbitrum_tx.gas_used_for_l1)
    |> Map.put("gas_used_for_l2", gas_used_for_l2)
    |> Map.put("poster_fee", poster_fee)
    |> Map.put("network_fee", network_fee)
  end

  # Extends the output JSON with information from the Arbitrum-specific fields of the block.
  @spec extend_with_block_info(map(), %{
          :__struct__ => Block,
          :nonce => Hash.Nonce.t(),
          :send_count => non_neg_integer(),
          :send_root => Hash.Full.t(),
          :l1_block_number => non_neg_integer(),
          optional(any()) => any()
        }) :: map()
  defp extend_with_block_info(out_json, %Block{} = arbitrum_block) do
    out_json
    |> Map.put("delayed_messages", Hash.to_integer(arbitrum_block.nonce))
    |> Map.put("l1_block_height", arbitrum_block.l1_block_number)
    |> Map.put("send_count", arbitrum_block.send_count)
    |> Map.put("send_root", arbitrum_block.send_root)
  end
end<|MERGE_RESOLUTION|>--- conflicted
+++ resolved
@@ -176,17 +176,12 @@
   @spec extend_block_json_response(map(), %{
           :__struct__ => Block,
           :arbitrum_batch => any(),
-<<<<<<< HEAD
-          :arbitrum_commit_transaction => any(),
-          :arbitrum_confirm_transaction => any(),
+          :arbitrum_commitment_transaction => any(),
+          :arbitrum_confirmation_transaction => any(),
           :nonce => Hash.Nonce.t(),
           :send_count => non_neg_integer(),
           :send_root => Hash.Full.t(),
           :l1_block_number => non_neg_integer(),
-=======
-          :arbitrum_commitment_transaction => any(),
-          :arbitrum_confirmation_transaction => any(),
->>>>>>> f4d1ce71
           optional(any()) => any()
         }) :: map()
   def extend_block_json_response(out_json, %Block{} = block) do
@@ -206,28 +201,14 @@
           :arbitrum_confirmation_transaction => any(),
           optional(any()) => any()
         }) :: map()
-<<<<<<< HEAD
   defp extend_with_settlement_info(out_json, arbitrum_entity) do
     out_json
     |> add_l1_txs_info_and_status(%{
       batch_number: get_batch_number(arbitrum_entity),
-      commit_transaction: arbitrum_entity.arbitrum_commit_transaction,
-      confirm_transaction: arbitrum_entity.arbitrum_confirm_transaction
+      commitment_transaction: arbitrum_entity.arbitrum_commitment_transaction,
+      confirmation_transaction: arbitrum_entity.arbitrum_confirmation_transaction
     })
     |> Map.put("batch_number", get_batch_number(arbitrum_entity))
-=======
-  defp do_add_arbitrum_info(out_json, arbitrum_entity) do
-    res =
-      %{}
-      |> add_l1_txs_info_and_status(%{
-        batch_number: get_batch_number(arbitrum_entity),
-        commitment_transaction: arbitrum_entity.arbitrum_commitment_transaction,
-        confirmation_transaction: arbitrum_entity.arbitrum_confirmation_transaction
-      })
-      |> Map.put("batch_number", get_batch_number(arbitrum_entity))
-
-    Map.put(out_json, "arbitrum", res)
->>>>>>> f4d1ce71
   end
 
   # Retrieves the batch number from an Arbitrum block or transaction if the batch
