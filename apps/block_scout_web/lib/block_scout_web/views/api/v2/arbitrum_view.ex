--- conflicted
+++ resolved
@@ -604,13 +604,9 @@
   end
 
   # Determines the associated L1 transaction and its status for the given message direction.
-<<<<<<< HEAD
   # TODO: it's need to take into account the tx on L2 may initiate consist several withdrawals.
   #       The current architecture doesn't support that.
-  @spec l1_tx_and_status_for_message(
-=======
   @spec l1_transaction_and_status_for_message(
->>>>>>> 684dd5d8
           %{
             :__struct__ => Transaction,
             :arbitrum_message_to_l2 => any(),
@@ -649,15 +645,11 @@
           end
       end
 
-<<<<<<< HEAD
     %{
       "message_id" => APIV2Helper.get_2map_data(arbitrum_tx, :arbitrum_message_from_l2, :message_id),
       "associated_l1_transaction" => l1_tx,
       "message_status" => status
     }
-=======
-    %{"associated_l1_transaction" => l1_transaction, "message_status" => status}
->>>>>>> 684dd5d8
   end
 
   # Extends the output JSON with information from Arbitrum-specific fields of the transaction.
