defmodule BlockScoutWeb.API.V2.TransactionView do
  use BlockScoutWeb, :view

  alias BlockScoutWeb.API.V2.{ApiView, Helper, TokenView}

  alias BlockScoutWeb.{ABIEncodedValueView, TransactionView}
  alias BlockScoutWeb.Models.GetTransactionTags
  alias BlockScoutWeb.Tokens.Helper, as: TokensHelper
  alias BlockScoutWeb.TransactionStateView
  alias Ecto.Association.NotLoaded
  alias Explorer.{Chain, Market}
  alias Explorer.Chain.{Address, Block, InternalTransaction, Log, Token, Transaction, Wei}
  alias Explorer.Chain.Block.Reward
  alias Explorer.Chain.Transaction.StateChange
  alias Explorer.Counters.AverageBlockTime
  alias Timex.Duration

  import BlockScoutWeb.Account.AuthController, only: [current_user: 1]

  @api_true [api?: true]

  def render("message.json", assigns) do
    ApiView.render("message.json", assigns)
  end

  def render("transactions_watchlist.json", %{
        transactions: transactions,
        next_page_params: next_page_params,
        conn: conn,
        watchlist_names: watchlist_names
      }) do
    block_height = Chain.block_height(@api_true)
    {decoded_transactions, _, _} = decode_transactions(transactions, true)

    %{
      "items" =>
        transactions
        |> chain_type_transformations()
        |> Enum.zip(decoded_transactions)
        |> Enum.map(fn {tx, decoded_input} ->
          prepare_transaction(tx, conn, false, block_height, watchlist_names, decoded_input)
        end),
      "next_page_params" => next_page_params
    }
  end

  def render("transactions_watchlist.json", %{
        transactions: transactions,
        conn: conn,
        watchlist_names: watchlist_names
      }) do
    block_height = Chain.block_height(@api_true)
    {decoded_transactions, _, _} = decode_transactions(transactions, true)

    transactions
    |> chain_type_transformations()
    |> Enum.zip(decoded_transactions)
    |> Enum.map(fn {tx, decoded_input} ->
      prepare_transaction(tx, conn, false, block_height, watchlist_names, decoded_input)
    end)
  end

  def render("transactions.json", %{transactions: transactions, next_page_params: next_page_params, conn: conn}) do
    block_height = Chain.block_height(@api_true)
    {decoded_transactions, _, _} = decode_transactions(transactions, true)

    %{
      "items" =>
        transactions
        |> chain_type_transformations()
        |> Enum.zip(decoded_transactions)
        |> Enum.map(fn {tx, decoded_input} -> prepare_transaction(tx, conn, false, block_height, decoded_input) end),
      "next_page_params" => next_page_params
    }
  end

  def render("transactions.json", %{transactions: transactions, items: true, conn: conn}) do
    %{
      "items" => render("transactions.json", %{transactions: transactions, conn: conn})
    }
  end

  def render("transactions.json", %{transactions: transactions, conn: conn}) do
    block_height = Chain.block_height(@api_true)
    {decoded_transactions, _, _} = decode_transactions(transactions, true)

    transactions
    |> chain_type_transformations()
    |> Enum.zip(decoded_transactions)
    |> Enum.map(fn {tx, decoded_input} -> prepare_transaction(tx, conn, false, block_height, decoded_input) end)
  end

  def render("transaction.json", %{transaction: transaction, conn: conn}) do
    block_height = Chain.block_height(@api_true)
    {[decoded_input], _, _} = decode_transactions([transaction], false)

    transaction
    |> chain_type_transformations()
    |> prepare_transaction(conn, true, block_height, decoded_input)
  end

  def render("raw_trace.json", %{internal_transactions: internal_transactions}) do
    InternalTransaction.internal_transactions_to_raw(internal_transactions)
  end

  def render("decoded_log_input.json", %{method_id: method_id, text: text, mapping: mapping}) do
    %{"method_id" => method_id, "method_call" => text, "parameters" => prepare_log_mapping(mapping)}
  end

  def render("decoded_input.json", %{method_id: method_id, text: text, mapping: mapping, error?: _error}) do
    %{"method_id" => method_id, "method_call" => text, "parameters" => prepare_method_mapping(mapping)}
  end

  def render("revert_reason.json", %{raw: raw}) do
    %{"raw" => raw}
  end

  def render("token_transfers.json", %{token_transfers: token_transfers, next_page_params: next_page_params, conn: conn}) do
    {decoded_transactions, _, _} = decode_transactions(Enum.map(token_transfers, fn tt -> tt.transaction end), true)

    %{
      "items" =>
        token_transfers
        |> Enum.zip(decoded_transactions)
        |> Enum.map(fn {tt, decoded_input} -> prepare_token_transfer(tt, conn, decoded_input) end),
      "next_page_params" => next_page_params
    }
  end

  def render("token_transfers.json", %{token_transfers: token_transfers, conn: conn}) do
    {decoded_transactions, _, _} = decode_transactions(Enum.map(token_transfers, fn tt -> tt.transaction end), true)

    token_transfers
    |> Enum.zip(decoded_transactions)
    |> Enum.map(fn {tt, decoded_input} -> prepare_token_transfer(tt, conn, decoded_input) end)
  end

  def render("token_transfer.json", %{token_transfer: token_transfer, conn: conn}) do
    {[decoded_transaction], _, _} = decode_transactions([token_transfer.transaction], true)
    prepare_token_transfer(token_transfer, conn, decoded_transaction)
  end

  def render("transaction_actions.json", %{actions: actions}) do
    Enum.map(actions, &prepare_transaction_action(&1))
  end

  def render("internal_transactions.json", %{
        internal_transactions: internal_transactions,
        next_page_params: next_page_params,
        block: block
      }) do
    %{
      "items" => Enum.map(internal_transactions, &prepare_internal_transaction(&1, block)),
      "next_page_params" => next_page_params
    }
  end

  def render("internal_transactions.json", %{
        internal_transactions: internal_transactions,
        next_page_params: next_page_params
      }) do
    %{
      "items" => Enum.map(internal_transactions, &prepare_internal_transaction(&1)),
      "next_page_params" => next_page_params
    }
  end

  def render("logs.json", %{logs: logs, next_page_params: next_page_params, tx_hash: tx_hash}) do
    decoded_logs = decode_logs(logs, false)

    %{
      "items" =>
        logs |> Enum.zip(decoded_logs) |> Enum.map(fn {log, decoded_log} -> prepare_log(log, tx_hash, decoded_log) end),
      "next_page_params" => next_page_params
    }
  end

  def render("logs.json", %{logs: logs, next_page_params: next_page_params}) do
    decoded_logs = decode_logs(logs, false)

    %{
      "items" =>
        logs
        |> Enum.zip(decoded_logs)
        |> Enum.map(fn {log, decoded_log} -> prepare_log(log, log.transaction, decoded_log) end),
      "next_page_params" => next_page_params
    }
  end

  def render("state_changes.json", %{state_changes: state_changes, next_page_params: next_page_params}) do
    %{
      "items" => Enum.map(state_changes, &prepare_state_change(&1)),
      "next_page_params" => next_page_params
    }
  end

  def render("stats.json", %{
        transactions_count_24h: transactions_count,
        pending_transactions_count: pending_transactions_count,
        transaction_fees_sum_24h: transaction_fees_sum,
        transaction_fees_avg_24h: transaction_fees_avg
      }) do
    %{
      "transactions_count_24h" => transactions_count,
      "pending_transactions_count" => pending_transactions_count,
      "transaction_fees_sum_24h" => transaction_fees_sum,
      "transaction_fees_avg_24h" => transaction_fees_avg
    }
  end

  @doc """
    Decodes list of logs
  """
  @spec decode_logs([Log.t()], boolean) :: [tuple]
  def decode_logs(logs, skip_sig_provider?) do
    {result, _, _} =
      Enum.reduce(logs, {[], %{}, %{}}, fn log, {results, contracts_acc, events_acc} ->
        {result, contracts_acc, events_acc} =
          Log.decode(
            log,
            %Transaction{hash: log.transaction_hash},
            @api_true,
            skip_sig_provider?,
            contracts_acc,
            events_acc
          )

        {[format_decoded_log_input(result) | results], contracts_acc, events_acc}
      end)

    Enum.reverse(result)
  end

  def decode_transactions(transactions, skip_sig_provider?) do
    {results, abi_acc, methods_acc} =
      Enum.reduce(transactions, {[], %{}, %{}}, fn transaction, {results, abi_acc, methods_acc} ->
        {result, abi_acc, methods_acc} =
          Transaction.decoded_input_data(transaction, skip_sig_provider?, @api_true, abi_acc, methods_acc)

        {[format_decoded_input(result) | results], abi_acc, methods_acc}
      end)

    {Enum.reverse(results), abi_acc, methods_acc}
  end

  def prepare_token_transfer(token_transfer, _conn, decoded_input) do
    %{
      "tx_hash" => token_transfer.transaction_hash,
      "from" => Helper.address_with_info(nil, token_transfer.from_address, token_transfer.from_address_hash, false),
      "to" => Helper.address_with_info(nil, token_transfer.to_address, token_transfer.to_address_hash, false),
      "total" => prepare_token_transfer_total(token_transfer),
      "token" => TokenView.render("token.json", %{token: token_transfer.token}),
      "type" => Chain.get_token_transfer_type(token_transfer),
      "timestamp" =>
        if(match?(%NotLoaded{}, token_transfer.block),
          do: block_timestamp(token_transfer.transaction),
          else: block_timestamp(token_transfer.block)
        ),
      "method" => method_name(token_transfer.transaction, decoded_input, true),
      "block_hash" => to_string(token_transfer.block_hash),
      "log_index" => to_string(token_transfer.log_index)
    }
  end

  def prepare_transaction_action(action) do
    %{
      "protocol" => action.protocol,
      "type" => action.type,
      "data" => action.data
    }
  end

  # credo:disable-for-next-line /Complexity/
  def prepare_token_transfer_total(token_transfer) do
    case TokensHelper.token_transfer_amount_for_api(token_transfer) do
      {:ok, :erc721_instance} ->
        %{"token_id" => token_transfer.token_ids && List.first(token_transfer.token_ids)}

      {:ok, :erc1155_erc404_instance, value, decimals} ->
        %{
          "token_id" => token_transfer.token_ids && List.first(token_transfer.token_ids),
          "value" => value,
          "decimals" => decimals
        }

      {:ok, :erc1155_erc404_instance, values, token_ids, decimals} ->
        %{
          "token_id" => token_ids && List.first(token_ids),
          "value" => values && List.first(values),
          "decimals" => decimals
        }

      {:ok, value, decimals} ->
        %{"value" => value, "decimals" => decimals}

      _ ->
        nil
    end
  end

  def prepare_internal_transaction(internal_transaction, block \\ nil) do
    %{
      "error" => internal_transaction.error,
      "success" => is_nil(internal_transaction.error),
      "type" => internal_transaction.call_type || internal_transaction.type,
      "transaction_hash" => internal_transaction.transaction_hash,
      "from" =>
        Helper.address_with_info(nil, internal_transaction.from_address, internal_transaction.from_address_hash, false),
      "to" =>
        Helper.address_with_info(nil, internal_transaction.to_address, internal_transaction.to_address_hash, false),
      "created_contract" =>
        Helper.address_with_info(
          nil,
          internal_transaction.created_contract_address,
          internal_transaction.created_contract_address_hash,
          false
        ),
      "value" => internal_transaction.value,
      "block" => internal_transaction.block_number,
      "timestamp" => (block && block.timestamp) || internal_transaction.block.timestamp,
      "index" => internal_transaction.index,
      "gas_limit" => internal_transaction.gas,
      "block_index" => internal_transaction.block_index
    }
  end

  def prepare_log(log, transaction_or_hash, decoded_log, tags_for_address_needed? \\ false) do
    decoded = process_decoded_log(decoded_log)

    %{
      "tx_hash" => get_tx_hash(transaction_or_hash),
      "address" => Helper.address_with_info(nil, log.address, log.address_hash, tags_for_address_needed?),
      "topics" => [
        log.first_topic,
        log.second_topic,
        log.third_topic,
        log.fourth_topic
      ],
      "data" => log.data,
      "index" => log.index,
      "decoded" => decoded,
      "smart_contract" => smart_contract_info(transaction_or_hash),
      "block_number" => log.block_number,
      "block_hash" => log.block_hash
    }
  end

  defp get_tx_hash(%Transaction{} = tx), do: to_string(tx.hash)
  defp get_tx_hash(hash), do: to_string(hash)

  defp smart_contract_info(%Transaction{} = tx),
    do: Helper.address_with_info(nil, tx.to_address, tx.to_address_hash, false)

  defp smart_contract_info(_), do: nil

  defp process_decoded_log(decoded_log) do
    case decoded_log do
      {:ok, method_id, text, mapping} ->
        render(__MODULE__, "decoded_log_input.json", method_id: method_id, text: text, mapping: mapping)

      _ ->
        nil
    end
  end

  defp prepare_transaction(tx, conn, single_tx?, block_height, watchlist_names \\ nil, decoded_input)

  defp prepare_transaction(
         {%Reward{} = emission_reward, %Reward{} = validator_reward},
         conn,
         single_tx?,
         _block_height,
         _watchlist_names,
         _decoded_input
       ) do
    %{
      "emission_reward" => emission_reward.reward,
      "block_hash" => validator_reward.block_hash,
      "from" =>
        Helper.address_with_info(single_tx? && conn, emission_reward.address, emission_reward.address_hash, single_tx?),
      "to" =>
        Helper.address_with_info(
          single_tx? && conn,
          validator_reward.address,
          validator_reward.address_hash,
          single_tx?
        ),
      "types" => [:reward]
    }
  end

  defp prepare_transaction(%Transaction{} = transaction, conn, single_tx?, block_height, watchlist_names, decoded_input) do
    base_fee_per_gas = transaction.block && transaction.block.base_fee_per_gas
    max_priority_fee_per_gas = transaction.max_priority_fee_per_gas
    max_fee_per_gas = transaction.max_fee_per_gas

    priority_fee_per_gas = Transaction.priority_fee_per_gas(max_priority_fee_per_gas, base_fee_per_gas, max_fee_per_gas)

    burnt_fees = burnt_fees(transaction, max_fee_per_gas, base_fee_per_gas)

    status = transaction |> Chain.transaction_to_status() |> format_status()

    revert_reason = revert_reason(status, transaction)

    decoded_input_data = decoded_input(decoded_input)

    result = %{
      "hash" => transaction.hash,
      "result" => status,
      "status" => transaction.status,
      "block" => transaction.block_number,
      "timestamp" => block_timestamp(transaction),
      "from" =>
        Helper.address_with_info(
          single_tx? && conn,
          transaction.from_address,
          transaction.from_address_hash,
          single_tx?,
          watchlist_names
        ),
      "to" =>
        Helper.address_with_info(
          single_tx? && conn,
          transaction.to_address,
          transaction.to_address_hash,
          single_tx?,
          watchlist_names
        ),
      "created_contract" =>
        Helper.address_with_info(
          single_tx? && conn,
          transaction.created_contract_address,
          transaction.created_contract_address_hash,
          single_tx?,
          watchlist_names
        ),
      "confirmations" => transaction.block |> Chain.confirmations(block_height: block_height) |> format_confirmations(),
      "confirmation_duration" => processing_time_duration(transaction),
      "value" => transaction.value,
      "fee" => transaction |> Transaction.fee(:wei) |> format_fee(),
      "gas_price" => transaction.gas_price || Transaction.effective_gas_price(transaction),
      "type" => transaction.type,
      "gas_used" => transaction.gas_used,
      "gas_limit" => transaction.gas,
      "max_fee_per_gas" => transaction.max_fee_per_gas,
      "max_priority_fee_per_gas" => transaction.max_priority_fee_per_gas,
      "base_fee_per_gas" => base_fee_per_gas,
      "priority_fee" => priority_fee_per_gas && Wei.mult(priority_fee_per_gas, transaction.gas_used),
      "tx_burnt_fee" => burnt_fees,
      "nonce" => transaction.nonce,
      "position" => transaction.index,
      "revert_reason" => revert_reason,
      "raw_input" => transaction.input,
      "decoded_input" => decoded_input_data,
      "token_transfers" => token_transfers(transaction.token_transfers, conn, single_tx?),
      "token_transfers_overflow" => token_transfers_overflow(transaction.token_transfers, single_tx?),
      "actions" => transaction_actions(transaction.transaction_actions),
      "exchange_rate" => Market.get_coin_exchange_rate().usd_value,
      "method" => method_name(transaction, decoded_input),
      "tx_types" => tx_types(transaction),
      "tx_tag" => GetTransactionTags.get_transaction_tags(transaction.hash, current_user(single_tx? && conn)),
      "has_error_in_internal_txs" => transaction.has_error_in_internal_txs
    }

    result
    |> chain_type_fields(transaction, single_tx?, conn, watchlist_names)
  end

  def token_transfers(_, _conn, false), do: nil
  def token_transfers(%NotLoaded{}, _conn, _), do: nil

  def token_transfers(token_transfers, conn, _) do
    render("token_transfers.json", %{
      token_transfers: Enum.take(token_transfers, Chain.get_token_transfers_per_transaction_preview_count()),
      conn: conn
    })
  end

  def token_transfers_overflow(_, false), do: nil
  def token_transfers_overflow(%NotLoaded{}, _), do: false

  def token_transfers_overflow(token_transfers, _),
    do: Enum.count(token_transfers) > Chain.get_token_transfers_per_transaction_preview_count()

  def transaction_actions(%NotLoaded{}), do: []

  @doc """
    Renders transaction actions
  """
  def transaction_actions(actions) do
    render("transaction_actions.json", %{actions: actions})
  end

  defp burnt_fees(transaction, max_fee_per_gas, base_fee_per_gas) do
    if !is_nil(max_fee_per_gas) and !is_nil(transaction.gas_used) and !is_nil(base_fee_per_gas) do
      if Decimal.compare(max_fee_per_gas.value, 0) == :eq do
        %Wei{value: Decimal.new(0)}
      else
        Wei.mult(base_fee_per_gas, transaction.gas_used)
      end
    else
      nil
    end
  end

  defp revert_reason(status, transaction) do
    if is_binary(status) && status |> String.downcase() |> String.contains?("reverted") do
      case TransactionView.transaction_revert_reason(transaction, @api_true) do
        {:error, _contract_not_verified, candidates} when candidates != [] ->
          {:ok, method_id, text, mapping} = Enum.at(candidates, 0)
          render(__MODULE__, "decoded_input.json", method_id: method_id, text: text, mapping: mapping, error?: true)

        {:ok, method_id, text, mapping} ->
          render(__MODULE__, "decoded_input.json", method_id: method_id, text: text, mapping: mapping, error?: true)

        _ ->
          hex = TransactionView.get_pure_transaction_revert_reason(transaction)
          render(__MODULE__, "revert_reason.json", raw: hex)
      end
    end
  end

  @doc """
    Prepares decoded tx info
  """
  @spec decoded_input(any()) :: map() | nil
  def decoded_input(decoded_input) do
    case decoded_input do
      {:ok, method_id, text, mapping} ->
        render(__MODULE__, "decoded_input.json", method_id: method_id, text: text, mapping: mapping, error?: false)

      _ ->
        nil
    end
  end

  def prepare_method_mapping(mapping) do
    Enum.map(mapping, fn {name, type, value} ->
      %{"name" => name, "type" => type, "value" => ABIEncodedValueView.value_json(type, value)}
    end)
  end

  def prepare_log_mapping(mapping) do
    Enum.map(mapping, fn {name, type, indexed?, value} ->
      %{"name" => name, "type" => type, "indexed" => indexed?, "value" => ABIEncodedValueView.value_json(type, value)}
    end)
  end

  defp format_status({:error, reason}), do: reason
  defp format_status(status), do: status

  @spec format_decoded_input(any()) :: nil | map() | tuple()
  def format_decoded_input({:error, _, []}), do: nil
  def format_decoded_input({:error, _, candidates}), do: Enum.at(candidates, 0)
  def format_decoded_input({:ok, _identifier, _text, _mapping} = decoded), do: decoded
  def format_decoded_input(_), do: nil

  defp format_decoded_log_input({:error, :could_not_decode}), do: nil
  defp format_decoded_log_input({:ok, _method_id, _text, _mapping} = decoded), do: decoded
  defp format_decoded_log_input({:error, _, candidates}), do: Enum.at(candidates, 0)

  def format_confirmations({:ok, confirmations}), do: confirmations
  def format_confirmations(_), do: 0

  def format_fee({type, value}), do: %{"type" => type, "value" => value}

  def processing_time_duration(%Transaction{block: nil}) do
    []
  end

  def processing_time_duration(%Transaction{earliest_processing_start: nil}) do
    avg_time = AverageBlockTime.average_block_time()

    if avg_time == {:error, :disabled} do
      []
    else
      [
        0,
        avg_time
        |> Duration.to_milliseconds()
      ]
    end
  end

  def processing_time_duration(%Transaction{
        block: %Block{timestamp: end_time},
        earliest_processing_start: earliest_processing_start,
        inserted_at: inserted_at
      }) do
    long_interval = abs(diff(earliest_processing_start, end_time))
    short_interval = abs(diff(inserted_at, end_time))
    merge_intervals(short_interval, long_interval)
  end

  def merge_intervals(short, long) when short == long, do: [short]

  def merge_intervals(short, long) do
    [short, long]
  end

  def diff(left, right) do
    left
    |> Timex.diff(right, :milliseconds)
  end

  @doc """
    Return method name used in tx
  """
  @spec method_name(Transaction.t(), any(), boolean()) :: binary() | nil
  def method_name(_, _, skip_sc_check? \\ false)

  def method_name(_, {:ok, _method_id, text, _mapping}, _) do
    Transaction.parse_method_name(text, false)
  end

  def method_name(
        %Transaction{to_address: to_address, input: %{bytes: <<method_id::binary-size(4), _::binary>>}},
        _,
        skip_sc_check?
      ) do
    if skip_sc_check? || Address.smart_contract?(to_address) do
      "0x" <> Base.encode16(method_id, case: :lower)
    else
      nil
    end
  end

  def method_name(_, _, _) do
    nil
  end

  @doc """
    Returns array of token types for tx.
  """
  @spec tx_types(
          Explorer.Chain.Transaction.t(),
          [tx_type],
          tx_type
        ) :: [tx_type]
        when tx_type:
               :coin_transfer
               | :contract_call
               | :contract_creation
               | :rootstock_bridge
               | :rootstock_remasc
               | :token_creation
               | :token_transfer
               | :blob_transaction
  def tx_types(tx, types \\ [], stage \\ :blob_transaction)

  def tx_types(%Transaction{type: type} = tx, types, :blob_transaction) do
    # EIP-2718 blob transaction type
    types =
      if type == 3 do
        [:blob_transaction | types]
      else
        types
      end

    tx_types(tx, types, :token_transfer)
  end

  def tx_types(%Transaction{token_transfers: token_transfers} = tx, types, :token_transfer) do
    types =
      if (!is_nil(token_transfers) && token_transfers != [] && !match?(%NotLoaded{}, token_transfers)) ||
           tx.has_token_transfers do
        [:token_transfer | types]
      else
        types
      end

    tx_types(tx, types, :token_creation)
  end

  def tx_types(%Transaction{created_contract_address: created_contract_address} = tx, types, :token_creation) do
    types =
      if match?(%Address{}, created_contract_address) && match?(%Token{}, created_contract_address.token) do
        [:token_creation | types]
      else
        types
      end

    tx_types(tx, types, :contract_creation)
  end

  def tx_types(
        %Transaction{to_address_hash: to_address_hash} = tx,
        types,
        :contract_creation
      ) do
    types =
      if is_nil(to_address_hash) do
        [:contract_creation | types]
      else
        types
      end

    tx_types(tx, types, :contract_call)
  end

  def tx_types(%Transaction{to_address: to_address} = tx, types, :contract_call) do
    types =
      if Address.smart_contract?(to_address) do
        [:contract_call | types]
      else
        types
      end

    tx_types(tx, types, :coin_transfer)
  end

  def tx_types(%Transaction{value: value} = tx, types, :coin_transfer) do
    types =
      if Decimal.compare(value.value, 0) == :gt do
        [:coin_transfer | types]
      else
        types
      end

    tx_types(tx, types, :rootstock_remasc)
  end

  def tx_types(tx, types, :rootstock_remasc) do
    types =
      if Transaction.rootstock_remasc_transaction?(tx) do
        [:rootstock_remasc | types]
      else
        types
      end

    tx_types(tx, types, :rootstock_bridge)
  end

  def tx_types(tx, types, :rootstock_bridge) do
    if Transaction.rootstock_bridge_transaction?(tx) do
      [:rootstock_bridge | types]
    else
      types
    end
  end

  defp block_timestamp(%Transaction{block_timestamp: block_ts}) when not is_nil(block_ts), do: block_ts
  defp block_timestamp(%Transaction{block: %Block{} = block}), do: block.timestamp
  defp block_timestamp(%Block{} = block), do: block.timestamp
  defp block_timestamp(_), do: nil

  defp prepare_state_change(%StateChange{} = state_change) do
    coin_or_transfer =
      if state_change.coin_or_token_transfers == :coin,
        do: :coin,
        else: elem(List.first(state_change.coin_or_token_transfers), 1)

    type = if coin_or_transfer == :coin, do: "coin", else: "token"

    %{
      "address" =>
        Helper.address_with_info(nil, state_change.address, state_change.address && state_change.address.hash, false),
      "is_miner" => state_change.miner?,
      "type" => type,
      "token" => if(type == "token", do: TokenView.render("token.json", %{token: coin_or_transfer.token})),
      "token_id" => state_change.token_id
    }
    |> append_balances(state_change.balance_before, state_change.balance_after)
    |> append_balance_change(state_change, coin_or_transfer)
  end

  defp append_balances(map, balance_before, balance_after) do
    balances =
      if TransactionStateView.not_negative?(balance_before) and TransactionStateView.not_negative?(balance_after) do
        %{
          "balance_before" => balance_before,
          "balance_after" => balance_after
        }
      else
        %{
          "balance_before" => nil,
          "balance_after" => nil
        }
      end

    Map.merge(map, balances)
  end

  defp append_balance_change(map, state_change, coin_or_transfer) do
    change =
      if is_list(state_change.coin_or_token_transfers) and coin_or_transfer.token.type == "ERC-721" do
        for {direction, token_transfer} <- state_change.coin_or_token_transfers do
          %{"total" => prepare_token_transfer_total(token_transfer), "direction" => direction}
        end
      else
        state_change.balance_diff
      end

    Map.merge(map, %{"change" => change})
  end

  case Application.compile_env(:explorer, :chain_type) do
    :polygon_edge ->
      defp chain_type_transformations(transactions) do
        transactions
      end

      defp chain_type_fields(result, transaction, single_tx?, conn, _watchlist_names) do
        if single_tx? do
          # credo:disable-for-next-line Credo.Check.Design.AliasUsage
          BlockScoutWeb.API.V2.PolygonEdgeView.extend_transaction_json_response(result, transaction.hash, conn)
        else
          result
        end
      end

    :polygon_zkevm ->
      defp chain_type_transformations(transactions) do
        transactions
      end

      defp chain_type_fields(result, transaction, single_tx?, _conn, _watchlist_names) do
        if single_tx? do
          # credo:disable-for-next-line Credo.Check.Design.AliasUsage
          BlockScoutWeb.API.V2.PolygonZkevmView.extend_transaction_json_response(result, transaction)
        else
          result
        end
      end

    :zksync ->
      defp chain_type_transformations(transactions) do
        transactions
      end

      defp chain_type_fields(result, transaction, single_tx?, _conn, _watchlist_names) do
        if single_tx? do
          # credo:disable-for-next-line Credo.Check.Design.AliasUsage
          BlockScoutWeb.API.V2.ZkSyncView.extend_transaction_json_response(result, transaction)
        else
          result
        end
      end

<<<<<<< HEAD
    "arbitrum" ->
      defp chain_type_transformations(transactions) do
        transactions
      end

      defp chain_type_fields(result, transaction, single_tx?, _conn, _watchlist_names) do
        if single_tx? do
          # credo:disable-for-next-line Credo.Check.Design.AliasUsage
          BlockScoutWeb.API.V2.ArbitrumView.extend_transaction_json_response(result, transaction)
        else
          result
        end
      end

    "optimism" ->
=======
    :optimism ->
>>>>>>> 3fbb9f6d
      defp chain_type_transformations(transactions) do
        transactions
      end

      defp chain_type_fields(result, transaction, single_tx?, _conn, _watchlist_names) do
        if single_tx? do
          # credo:disable-for-next-line Credo.Check.Design.AliasUsage
          BlockScoutWeb.API.V2.OptimismView.extend_transaction_json_response(result, transaction)
        else
          result
        end
      end

    :suave ->
      defp chain_type_transformations(transactions) do
        transactions
      end

      defp chain_type_fields(result, transaction, single_tx?, conn, watchlist_names) do
        if single_tx? do
          # credo:disable-for-next-line Credo.Check.Design.AliasUsage
          BlockScoutWeb.API.V2.SuaveView.extend_transaction_json_response(
            transaction,
            result,
            single_tx?,
            conn,
            watchlist_names
          )
        else
          result
        end
      end

    :stability ->
      defp chain_type_transformations(transactions) do
        # credo:disable-for-next-line Credo.Check.Design.AliasUsage
        BlockScoutWeb.API.V2.StabilityView.transform_transactions(transactions)
      end

      defp chain_type_fields(result, transaction, _single_tx?, _conn, _watchlist_names) do
        # credo:disable-for-next-line Credo.Check.Design.AliasUsage
        BlockScoutWeb.API.V2.StabilityView.extend_transaction_json_response(result, transaction)
      end

    :ethereum ->
      defp chain_type_transformations(transactions) do
        transactions
      end

      defp chain_type_fields(result, transaction, _single_tx?, _conn, _watchlist_names) do
        # credo:disable-for-next-line Credo.Check.Design.AliasUsage
        BlockScoutWeb.API.V2.EthereumView.extend_transaction_json_response(result, transaction)
      end

    _ ->
      defp chain_type_transformations(transactions) do
        transactions
      end

      defp chain_type_fields(result, _transaction, _single_tx?, _conn, _watchlist_names) do
        result
      end
  end
end<|MERGE_RESOLUTION|>--- conflicted
+++ resolved
@@ -837,8 +837,7 @@
         end
       end
 
-<<<<<<< HEAD
-    "arbitrum" ->
+    :arbitrum ->
       defp chain_type_transformations(transactions) do
         transactions
       end
@@ -852,10 +851,7 @@
         end
       end
 
-    "optimism" ->
-=======
     :optimism ->
->>>>>>> 3fbb9f6d
       defp chain_type_transformations(transactions) do
         transactions
       end
