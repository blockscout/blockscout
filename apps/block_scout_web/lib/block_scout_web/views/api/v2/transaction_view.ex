defmodule BlockScoutWeb.API.V2.TransactionView do
  use BlockScoutWeb, :view

  alias BlockScoutWeb.API.V2.{ApiView, Helper, InternalTransactionView, TokenTransferView, TokenView}

  alias BlockScoutWeb.{ABIEncodedValueView, TransactionView}
  alias BlockScoutWeb.Models.GetTransactionTags
  alias BlockScoutWeb.TransactionStateView
  alias Ecto.Association.NotLoaded
  alias Explorer.{Chain, Market}
  alias Explorer.Chain.{Address, Block, Log, SignedAuthorization, Token, Transaction, Wei}
  alias Explorer.Chain.Block.Reward
  alias Explorer.Chain.Transaction.StateChange
  alias Explorer.Counters.AverageBlockTime
  alias Timex.Duration

  import BlockScoutWeb.Account.AuthController, only: [current_user: 1]

  @api_true [api?: true]

  def render("message.json", assigns) do
    ApiView.render("message.json", assigns)
  end

  def render("transactions_watchlist.json", %{
        transactions: transactions,
        next_page_params: next_page_params,
        conn: conn,
        watchlist_names: watchlist_names
      }) do
    block_height = Chain.block_height(@api_true)
    decoded_transactions = Transaction.decode_transactions(transactions, true, @api_true)

    %{
      "items" =>
        transactions
        |> chain_type_transformations()
        |> Enum.zip(decoded_transactions)
        |> Enum.map(fn {transaction, decoded_input} ->
          prepare_transaction(transaction, conn, false, block_height, watchlist_names, decoded_input)
        end),
      "next_page_params" => next_page_params
    }
  end

  def render("transactions_watchlist.json", %{
        transactions: transactions,
        conn: conn,
        watchlist_names: watchlist_names
      }) do
    block_height = Chain.block_height(@api_true)
    decoded_transactions = Transaction.decode_transactions(transactions, true, @api_true)

    transactions
    |> chain_type_transformations()
    |> Enum.zip(decoded_transactions)
    |> Enum.map(fn {transaction, decoded_input} ->
      prepare_transaction(transaction, conn, false, block_height, watchlist_names, decoded_input)
    end)
  end

  def render("transactions.json", %{transactions: transactions, next_page_params: next_page_params, conn: conn}) do
    block_height = Chain.block_height(@api_true)
    decoded_transactions = Transaction.decode_transactions(transactions, true, @api_true)

    %{
      "items" =>
        transactions
        |> chain_type_transformations()
        |> Enum.zip(decoded_transactions)
        |> Enum.map(fn {transaction, decoded_input} ->
          prepare_transaction(transaction, conn, false, block_height, decoded_input)
        end),
      "next_page_params" => next_page_params
    }
  end

  def render("transactions.json", %{transactions: transactions, items: true, conn: conn}) do
    %{
      "items" => render("transactions.json", %{transactions: transactions, conn: conn})
    }
  end

  def render("transactions.json", %{transactions: transactions, conn: conn}) do
    block_height = Chain.block_height(@api_true)
    decoded_transactions = Transaction.decode_transactions(transactions, true, @api_true)

    transactions
    |> chain_type_transformations()
    |> Enum.zip(decoded_transactions)
    |> Enum.map(fn {transaction, decoded_input} ->
      prepare_transaction(transaction, conn, false, block_height, decoded_input)
    end)
  end

  def render("transaction.json", %{transaction: transaction, conn: conn}) do
    block_height = Chain.block_height(@api_true)
    [decoded_input] = Transaction.decode_transactions([transaction], false, @api_true)

    transaction
    |> chain_type_transformations()
    |> prepare_transaction(conn, true, block_height, decoded_input)
  end

  def render("raw_trace.json", %{raw_traces: raw_traces}) do
    raw_traces
  end

  def render("decoded_log_input.json", %{method_id: method_id, text: text, mapping: mapping}) do
    %{"method_id" => method_id, "method_call" => text, "parameters" => prepare_log_mapping(mapping)}
  end

  def render("decoded_input.json", %{method_id: method_id, text: text, mapping: mapping, error?: _error}) do
    %{"method_id" => method_id, "method_call" => text, "parameters" => prepare_method_mapping(mapping)}
  end

  def render("revert_reason.json", %{raw: raw}) do
    %{"raw" => raw}
  end

  def render("token_transfers.json", %{token_transfers: token_transfers, next_page_params: next_page_params, conn: conn}) do
    decoded_transactions =
      Transaction.decode_transactions(Enum.map(token_transfers, fn tt -> tt.transaction end), true, @api_true)

    %{
      "items" =>
        token_transfers
        |> Enum.zip(decoded_transactions)
        |> Enum.map(fn {tt, decoded_input} -> TokenTransferView.prepare_token_transfer(tt, conn, decoded_input) end),
      "next_page_params" => next_page_params
    }
  end

  def render("token_transfers.json", %{token_transfers: token_transfers, conn: conn}) do
    decoded_transactions =
      Transaction.decode_transactions(Enum.map(token_transfers, fn tt -> tt.transaction end), true, @api_true)

    token_transfers
    |> Enum.zip(decoded_transactions)
    |> Enum.map(fn {tt, decoded_input} -> TokenTransferView.prepare_token_transfer(tt, conn, decoded_input) end)
  end

  def render("token_transfer.json", %{token_transfer: token_transfer, conn: conn}) do
    [decoded_transaction] = Transaction.decode_transactions([token_transfer.transaction], true, @api_true)
    TokenTransferView.prepare_token_transfer(token_transfer, conn, decoded_transaction)
  end

  def render("transaction_actions.json", %{actions: actions}) do
    Enum.map(actions, &prepare_transaction_action(&1))
  end

  def render("internal_transactions.json", %{
        internal_transactions: internal_transactions,
        next_page_params: next_page_params,
        block: block
      }) do
    %{
      "items" => Enum.map(internal_transactions, &InternalTransactionView.prepare_internal_transaction(&1, block)),
      "next_page_params" => next_page_params
    }
  end

  def render("internal_transactions.json", %{
        internal_transactions: internal_transactions,
        next_page_params: next_page_params
      }) do
    %{
      "items" => Enum.map(internal_transactions, &InternalTransactionView.prepare_internal_transaction(&1)),
      "next_page_params" => next_page_params
    }
  end

  def render("logs.json", %{logs: logs, next_page_params: next_page_params, transaction_hash: transaction_hash}) do
    decoded_logs = decode_logs(logs, false)

    %{
      "items" =>
        logs
        |> Enum.zip(decoded_logs)
        |> Enum.map(fn {log, decoded_log} -> prepare_log(log, transaction_hash, decoded_log) end),
      "next_page_params" => next_page_params
    }
  end

  def render("logs.json", %{logs: logs, next_page_params: next_page_params}) do
    decoded_logs = decode_logs(logs, false)

    %{
      "items" =>
        logs
        |> Enum.zip(decoded_logs)
        |> Enum.map(fn {log, decoded_log} -> prepare_log(log, log.transaction, decoded_log) end),
      "next_page_params" => next_page_params
    }
  end

  def render("state_changes.json", %{state_changes: state_changes, next_page_params: next_page_params}) do
    %{
      "items" => Enum.map(state_changes, &prepare_state_change(&1)),
      "next_page_params" => next_page_params
    }
  end

  def render("stats.json", %{
        transactions_count_24h: transactions_count,
        pending_transactions_count: pending_transactions_count,
        transaction_fees_sum_24h: transaction_fees_sum,
        transaction_fees_avg_24h: transaction_fees_avg
      }) do
    %{
      "transactions_count_24h" => transactions_count,
      "pending_transactions_count" => pending_transactions_count,
      "transaction_fees_sum_24h" => transaction_fees_sum,
      "transaction_fees_avg_24h" => transaction_fees_avg
    }
  end

  def render("authorization_list.json", %{signed_authorizations: signed_authorizations}) do
    signed_authorizations
    |> Enum.sort_by(& &1.index, :asc)
    |> Enum.map(&prepare_signed_authorization/1)
  end

  @doc """
    Decodes list of logs
  """
  @spec decode_logs([Log.t()], boolean) :: [tuple]
  def decode_logs(logs, skip_sig_provider?) do
    {result, _, _} =
      Enum.reduce(logs, {[], %{}, %{}}, fn log, {results, contracts_acc, events_acc} ->
        {result, contracts_acc, events_acc} =
          Log.decode(
            log,
            %Transaction{hash: log.transaction_hash},
            @api_true,
            skip_sig_provider?,
            contracts_acc,
            events_acc
          )

        {[format_decoded_log_input(result) | results], contracts_acc, events_acc}
      end)

    Enum.reverse(result)
  end

  def prepare_transaction_action(action) do
    %{
      "protocol" => action.protocol,
      "type" => action.type,
      "data" => action.data
    }
  end

  def prepare_log(log, transaction_or_hash, decoded_log, tags_for_address_needed? \\ false) do
    decoded = process_decoded_log(decoded_log)

    %{
      "transaction_hash" => get_transaction_hash(transaction_or_hash),
      # todo: keep next line for compatibility with frontend and remove when new frontend is bound to `transaction_hash` property
      "tx_hash" => get_transaction_hash(transaction_or_hash),
      "address" => Helper.address_with_info(nil, log.address, log.address_hash, tags_for_address_needed?),
      "topics" => [
        log.first_topic,
        log.second_topic,
        log.third_topic,
        log.fourth_topic
      ],
      "data" => log.data,
      "index" => log.index,
      "decoded" => decoded,
      "smart_contract" => smart_contract_info(transaction_or_hash),
      "block_number" => log.block_number,
      "block_hash" => log.block_hash
    }
  end

  @doc """
    Extracts the necessary fields from the signed authorization for the API response.

    ## Parameters
    - `signed_authorization`: A `SignedAuthorization.t()` struct containing the signed authorization data.

    ## Returns
    - A map with the necessary fields for the API response.
  """
  @spec prepare_signed_authorization(SignedAuthorization.t()) :: map()
  def prepare_signed_authorization(signed_authorization) do
    %{
      "address" => Address.checksum(signed_authorization.address),
      "chain_id" => signed_authorization.chain_id,
      "nonce" => signed_authorization.nonce,
      "r" => signed_authorization.r,
      "s" => signed_authorization.s,
      "v" => signed_authorization.v,
      "authority" => Address.checksum(signed_authorization.authority)
    }
  end

  defp get_transaction_hash(%Transaction{} = transaction), do: to_string(transaction.hash)
  defp get_transaction_hash(hash), do: to_string(hash)

  defp smart_contract_info(%Transaction{} = transaction),
    do: Helper.address_with_info(nil, transaction.to_address, transaction.to_address_hash, false)

  defp smart_contract_info(_), do: nil

  defp process_decoded_log(decoded_log) do
    case decoded_log do
      {:ok, method_id, text, mapping} ->
        render(__MODULE__, "decoded_log_input.json", method_id: method_id, text: text, mapping: mapping)

      _ ->
        nil
    end
  end

  defp prepare_transaction(transaction, conn, single_transaction?, block_height, watchlist_names \\ nil, decoded_input)

  defp prepare_transaction(
         {%Reward{} = emission_reward, %Reward{} = validator_reward},
         conn,
         single_transaction?,
         _block_height,
         _watchlist_names,
         _decoded_input
       ) do
    %{
      "emission_reward" => emission_reward.reward,
      "block_hash" => validator_reward.block_hash,
      "from" =>
        Helper.address_with_info(
          single_transaction? && conn,
          emission_reward.address,
          emission_reward.address_hash,
          single_transaction?
        ),
      "to" =>
        Helper.address_with_info(
          single_transaction? && conn,
          validator_reward.address,
          validator_reward.address_hash,
          single_transaction?
        ),
      "types" => [:reward]
    }
  end

  defp prepare_transaction(
         %Transaction{} = transaction,
         conn,
         single_transaction?,
         block_height,
         watchlist_names,
         decoded_input
       ) do
    base_fee_per_gas = transaction.block && transaction.block.base_fee_per_gas
    max_priority_fee_per_gas = transaction.max_priority_fee_per_gas
    max_fee_per_gas = transaction.max_fee_per_gas

    priority_fee_per_gas = Transaction.priority_fee_per_gas(max_priority_fee_per_gas, base_fee_per_gas, max_fee_per_gas)

    burnt_fees = burnt_fees(transaction, max_fee_per_gas, base_fee_per_gas)

    status = transaction |> Chain.transaction_to_status() |> format_status()

    revert_reason = revert_reason(status, transaction)

    decoded_input_data = decoded_input(decoded_input)

    result = %{
      "hash" => transaction.hash,
      "result" => status,
      "status" => transaction.status,
      "block_number" => transaction.block_number,
      # todo: keep next line for compatibility with frontend and remove when new frontend is bound to `block_number` property
      "block" => transaction.block_number,
      "timestamp" => block_timestamp(transaction),
      "from" =>
        Helper.address_with_info(
          single_transaction? && conn,
          transaction.from_address,
          transaction.from_address_hash,
          single_transaction?,
          watchlist_names
        ),
      "to" =>
        Helper.address_with_info(
          single_transaction? && conn,
          transaction.to_address,
          transaction.to_address_hash,
          single_transaction?,
          watchlist_names
        ),
      "created_contract" =>
        Helper.address_with_info(
          single_transaction? && conn,
          transaction.created_contract_address,
          transaction.created_contract_address_hash,
          single_transaction?,
          watchlist_names
        ),
      "confirmations" => transaction.block |> Chain.confirmations(block_height: block_height) |> format_confirmations(),
      "confirmation_duration" => processing_time_duration(transaction),
      "value" => transaction.value,
      "fee" => transaction |> Transaction.fee(:wei) |> format_fee(),
      "gas_price" => transaction.gas_price || Transaction.effective_gas_price(transaction),
      "type" => transaction.type,
      "gas_used" => transaction.gas_used,
      "gas_limit" => transaction.gas,
      "max_fee_per_gas" => transaction.max_fee_per_gas,
      "max_priority_fee_per_gas" => transaction.max_priority_fee_per_gas,
      "base_fee_per_gas" => base_fee_per_gas,
      "priority_fee" => priority_fee_per_gas && Wei.mult(priority_fee_per_gas, transaction.gas_used),
      "tx_burnt_fee" => burnt_fees,
      "nonce" => transaction.nonce,
      "position" => transaction.index,
      "revert_reason" => revert_reason,
      "raw_input" => transaction.input,
      "decoded_input" => decoded_input_data,
      "token_transfers" => token_transfers(transaction.token_transfers, conn, single_transaction?),
      "token_transfers_overflow" => token_transfers_overflow(transaction.token_transfers, single_transaction?),
      "actions" => transaction_actions(transaction.transaction_actions),
      "exchange_rate" => Market.get_coin_exchange_rate().usd_value,
<<<<<<< HEAD
      "method" => method_name(transaction, decoded_input),
      "tx_types" => tx_types(transaction),
      "tx_tag" => GetTransactionTags.get_transaction_tags(transaction.hash, current_user(single_tx? && conn)),
      "has_error_in_internal_txs" => transaction.has_error_in_internal_txs,
      "near_receipt_hash" => transaction.near_receipt_hash,
      "near_transaction_hash" => transaction.near_transaction_hash,
      "error" => transaction.error
=======
      "method" => Transaction.method_name(transaction, decoded_input),
      "transaction_types" => transaction_types(transaction),
      # todo: keep next line for compatibility with frontend and remove when new frontend is bound to `transaction_types` property
      "tx_types" => transaction_types(transaction),
      "transaction_tag" =>
        GetTransactionTags.get_transaction_tags(transaction.hash, current_user(single_transaction? && conn)),
      # todo: keep next line for compatibility with frontend and remove when new frontend is bound to `transaction_tag` property
      "tx_tag" => GetTransactionTags.get_transaction_tags(transaction.hash, current_user(single_transaction? && conn)),
      # todo: keep next line for compatibility with frontend and remove when new frontend is bound to `has_error_in_internal_transactions` property
      "has_error_in_internal_txs" => transaction.has_error_in_internal_transactions,
      "has_error_in_internal_transactions" => transaction.has_error_in_internal_transactions,
      "authorization_list" => authorization_list(transaction.signed_authorizations)
>>>>>>> d5129144
    }

    result
    |> chain_type_fields(transaction, single_transaction?, conn, watchlist_names)
  end

  def token_transfers(_, _conn, false), do: nil
  def token_transfers(%NotLoaded{}, _conn, _), do: nil

  def token_transfers(token_transfers, conn, _) do
    render("token_transfers.json", %{
      token_transfers: Enum.take(token_transfers, Chain.get_token_transfers_per_transaction_preview_count()),
      conn: conn
    })
  end

  def token_transfers_overflow(_, false), do: nil
  def token_transfers_overflow(%NotLoaded{}, _), do: false

  def token_transfers_overflow(token_transfers, _),
    do: Enum.count(token_transfers) > Chain.get_token_transfers_per_transaction_preview_count()

  def transaction_actions(%NotLoaded{}), do: []

  @doc """
    Renders transaction actions
  """
  def transaction_actions(actions) do
    render("transaction_actions.json", %{actions: actions})
  end

  @doc """
    Renders the authorization list for a transaction.

    ## Parameters
    - `signed_authorizations`: A list of `SignedAuthorization.t()` structs.

    ## Returns
    - A list of maps with the necessary fields for the API response.
  """
  @spec authorization_list(nil | NotLoaded.t() | [SignedAuthorization.t()]) :: [map()]
  def authorization_list(nil), do: []
  def authorization_list(%NotLoaded{}), do: []

  def authorization_list(signed_authorizations) do
    render("authorization_list.json", %{signed_authorizations: signed_authorizations})
  end

  defp burnt_fees(transaction, max_fee_per_gas, base_fee_per_gas) do
    if !is_nil(max_fee_per_gas) and !is_nil(transaction.gas_used) and !is_nil(base_fee_per_gas) do
      if Decimal.compare(max_fee_per_gas.value, 0) == :eq do
        %Wei{value: Decimal.new(0)}
      else
        Wei.mult(base_fee_per_gas, transaction.gas_used)
      end
    else
      nil
    end
  end

  defp revert_reason(status, transaction) do
    if is_binary(status) && status |> String.downcase() |> String.contains?("reverted") do
      case TransactionView.transaction_revert_reason(transaction, @api_true) do
        {:error, _contract_not_verified, candidates} when candidates != [] ->
          {:ok, method_id, text, mapping} = Enum.at(candidates, 0)
          render(__MODULE__, "decoded_input.json", method_id: method_id, text: text, mapping: mapping, error?: true)

        {:ok, method_id, text, mapping} ->
          render(__MODULE__, "decoded_input.json", method_id: method_id, text: text, mapping: mapping, error?: true)

        _ ->
          hex = TransactionView.get_pure_transaction_revert_reason(transaction)
          render(__MODULE__, "revert_reason.json", raw: hex)
      end
    end
  rescue
    _ ->
      nil
  end

  @doc """
    Prepares decoded transaction info
  """
  @spec decoded_input(any()) :: map() | nil
  def decoded_input(decoded_input) do
    case decoded_input do
      {:ok, method_id, text, mapping} ->
        render(__MODULE__, "decoded_input.json", method_id: method_id, text: text, mapping: mapping, error?: false)

      _ ->
        nil
    end
  end

  def prepare_method_mapping(mapping) do
    Enum.map(mapping, fn {name, type, value} ->
      %{"name" => name, "type" => type, "value" => ABIEncodedValueView.value_json(type, value)}
    end)
  end

  def prepare_log_mapping(mapping) do
    Enum.map(mapping, fn {name, type, indexed?, value} ->
      %{"name" => name, "type" => type, "indexed" => indexed?, "value" => ABIEncodedValueView.value_json(type, value)}
    end)
  end

  defp format_status({:error, reason}), do: reason
  defp format_status(status), do: status

  defp format_decoded_log_input({:error, :could_not_decode}), do: nil
  defp format_decoded_log_input({:ok, _method_id, _text, _mapping} = decoded), do: decoded
  defp format_decoded_log_input({:error, _, candidates}), do: Enum.at(candidates, 0)

  def format_confirmations({:ok, confirmations}), do: confirmations
  def format_confirmations(_), do: 0

  def format_fee({type, value}), do: %{"type" => type, "value" => value}

  def processing_time_duration(%Transaction{block: nil}) do
    []
  end

  def processing_time_duration(%Transaction{earliest_processing_start: nil}) do
    avg_time = AverageBlockTime.average_block_time()

    if avg_time == {:error, :disabled} do
      []
    else
      [
        0,
        avg_time
        |> Duration.to_milliseconds()
      ]
    end
  end

  def processing_time_duration(%Transaction{
        block: %Block{timestamp: end_time},
        earliest_processing_start: earliest_processing_start,
        inserted_at: inserted_at
      }) do
    long_interval = abs(diff(earliest_processing_start, end_time))
    short_interval = abs(diff(inserted_at, end_time))
    merge_intervals(short_interval, long_interval)
  end

  def merge_intervals(short, long) when short == long, do: [short]

  def merge_intervals(short, long) do
    [short, long]
  end

  def diff(left, right) do
    left
    |> Timex.diff(right, :milliseconds)
  end

  @doc """
    Returns array of token types for transaction.
  """
  @spec transaction_types(
          Explorer.Chain.Transaction.t(),
          [transaction_type],
          transaction_type
        ) :: [transaction_type]
        when transaction_type:
               :coin_transfer
               | :contract_call
               | :contract_creation
               | :rootstock_bridge
               | :rootstock_remasc
               | :token_creation
               | :token_transfer
               | :blob_transaction
               | :set_code_transaction
  def transaction_types(transaction, types \\ [], stage \\ :set_code_transaction)

  def transaction_types(%Transaction{type: type} = transaction, types, :set_code_transaction) do
    # EIP-7702 set code transaction type
    types =
      if type == 4 do
        [:set_code_transaction | types]
      else
        types
      end

    transaction_types(transaction, types, :blob_transaction)
  end

  def transaction_types(%Transaction{type: type} = transaction, types, :blob_transaction) do
    # EIP-2718 blob transaction type
    types =
      if type == 3 do
        [:blob_transaction | types]
      else
        types
      end

    transaction_types(transaction, types, :token_transfer)
  end

  def transaction_types(%Transaction{token_transfers: token_transfers} = transaction, types, :token_transfer) do
    types =
      if (!is_nil(token_transfers) && token_transfers != [] && !match?(%NotLoaded{}, token_transfers)) ||
           transaction.has_token_transfers do
        [:token_transfer | types]
      else
        types
      end

    transaction_types(transaction, types, :token_creation)
  end

  def transaction_types(
        %Transaction{created_contract_address: created_contract_address} = transaction,
        types,
        :token_creation
      ) do
    types =
      if match?(%Address{}, created_contract_address) && match?(%Token{}, created_contract_address.token) do
        [:token_creation | types]
      else
        types
      end

    transaction_types(transaction, types, :contract_creation)
  end

  def transaction_types(
        %Transaction{to_address_hash: to_address_hash} = transaction,
        types,
        :contract_creation
      ) do
    types =
      if is_nil(to_address_hash) do
        [:contract_creation | types]
      else
        types
      end

    transaction_types(transaction, types, :contract_call)
  end

  def transaction_types(%Transaction{to_address: to_address} = transaction, types, :contract_call) do
    types =
      if Address.smart_contract?(to_address) do
        [:contract_call | types]
      else
        types
      end

    transaction_types(transaction, types, :coin_transfer)
  end

  def transaction_types(%Transaction{value: value} = transaction, types, :coin_transfer) do
    types =
      if Decimal.compare(value.value, 0) == :gt do
        [:coin_transfer | types]
      else
        types
      end

    transaction_types(transaction, types, :rootstock_remasc)
  end

  def transaction_types(transaction, types, :rootstock_remasc) do
    types =
      if Transaction.rootstock_remasc_transaction?(transaction) do
        [:rootstock_remasc | types]
      else
        types
      end

    transaction_types(transaction, types, :rootstock_bridge)
  end

  def transaction_types(transaction, types, :rootstock_bridge) do
    if Transaction.rootstock_bridge_transaction?(transaction) do
      [:rootstock_bridge | types]
    else
      types
    end
  end

  @doc """
  Returns block's timestamp from Block/Transaction
  """
  @spec block_timestamp(any()) :: :utc_datetime_usec | nil
  def block_timestamp(%Transaction{block_timestamp: block_ts}) when not is_nil(block_ts), do: block_ts
  def block_timestamp(%Transaction{block: %Block{} = block}), do: block.timestamp
  def block_timestamp(%Block{} = block), do: block.timestamp
  def block_timestamp(_), do: nil

  defp prepare_state_change(%StateChange{} = state_change) do
    coin_or_transfer =
      if state_change.coin_or_token_transfers == :coin,
        do: :coin,
        else: elem(List.first(state_change.coin_or_token_transfers), 1)

    type = if coin_or_transfer == :coin, do: "coin", else: "token"

    %{
      "address" =>
        Helper.address_with_info(nil, state_change.address, state_change.address && state_change.address.hash, false),
      "is_miner" => state_change.miner?,
      "type" => type,
      "token" => if(type == "token", do: TokenView.render("token.json", %{token: coin_or_transfer.token})),
      "token_id" => state_change.token_id
    }
    |> append_balances(state_change.balance_before, state_change.balance_after)
    |> append_balance_change(state_change, coin_or_transfer)
  end

  defp append_balances(map, balance_before, balance_after) do
    balances =
      if TransactionStateView.not_negative?(balance_before) and TransactionStateView.not_negative?(balance_after) do
        %{
          "balance_before" => balance_before,
          "balance_after" => balance_after
        }
      else
        %{
          "balance_before" => nil,
          "balance_after" => nil
        }
      end

    Map.merge(map, balances)
  end

  defp append_balance_change(map, state_change, coin_or_transfer) do
    change =
      if is_list(state_change.coin_or_token_transfers) and coin_or_transfer.token.type == "ERC-721" do
        for {direction, token_transfer} <- state_change.coin_or_token_transfers do
          %{"total" => TokenTransferView.prepare_token_transfer_total(token_transfer), "direction" => direction}
        end
      else
        state_change.balance_diff
      end

    Map.merge(map, %{"change" => change})
  end

  case Application.compile_env(:explorer, :chain_type) do
    :polygon_edge ->
      defp chain_type_transformations(transactions) do
        transactions
      end

      defp chain_type_fields(result, transaction, single_transaction?, conn, _watchlist_names) do
        if single_transaction? do
          # credo:disable-for-next-line Credo.Check.Design.AliasUsage
          BlockScoutWeb.API.V2.PolygonEdgeView.extend_transaction_json_response(result, transaction.hash, conn)
        else
          result
        end
      end

    :polygon_zkevm ->
      defp chain_type_transformations(transactions) do
        transactions
      end

      defp chain_type_fields(result, transaction, single_transaction?, _conn, _watchlist_names) do
        if single_transaction? do
          # credo:disable-for-next-line Credo.Check.Design.AliasUsage
          BlockScoutWeb.API.V2.PolygonZkevmView.extend_transaction_json_response(result, transaction)
        else
          result
        end
      end

    :zksync ->
      defp chain_type_transformations(transactions) do
        transactions
      end

      defp chain_type_fields(result, transaction, single_transaction?, _conn, _watchlist_names) do
        if single_transaction? do
          # credo:disable-for-next-line Credo.Check.Design.AliasUsage
          BlockScoutWeb.API.V2.ZkSyncView.extend_transaction_json_response(result, transaction)
        else
          result
        end
      end

    :arbitrum ->
      defp chain_type_transformations(transactions) do
        transactions
      end

      defp chain_type_fields(result, transaction, single_transaction?, _conn, _watchlist_names) do
        if single_transaction? do
          # credo:disable-for-next-line Credo.Check.Design.AliasUsage
          BlockScoutWeb.API.V2.ArbitrumView.extend_transaction_json_response(result, transaction)
        else
          result
        end
      end

    :optimism ->
      defp chain_type_transformations(transactions) do
        transactions
      end

      defp chain_type_fields(result, transaction, single_transaction?, _conn, _watchlist_names) do
        if single_transaction? do
          # credo:disable-for-next-line Credo.Check.Design.AliasUsage
          BlockScoutWeb.API.V2.OptimismView.extend_transaction_json_response(result, transaction)
        else
          result
        end
      end

    :scroll ->
      defp chain_type_transformations(transactions) do
        transactions
      end

      defp chain_type_fields(result, transaction, single_transaction?, _conn, _watchlist_names) do
        if single_transaction? do
          # credo:disable-for-next-line Credo.Check.Design.AliasUsage
          BlockScoutWeb.API.V2.ScrollView.extend_transaction_json_response(result, transaction)
        else
          result
        end
      end

    :suave ->
      defp chain_type_transformations(transactions) do
        transactions
      end

      defp chain_type_fields(result, transaction, single_transaction?, conn, watchlist_names) do
        if single_transaction? do
          # credo:disable-for-next-line Credo.Check.Design.AliasUsage
          BlockScoutWeb.API.V2.SuaveView.extend_transaction_json_response(
            transaction,
            result,
            single_transaction?,
            conn,
            watchlist_names
          )
        else
          result
        end
      end

    :stability ->
      defp chain_type_transformations(transactions) do
        # credo:disable-for-next-line Credo.Check.Design.AliasUsage
        BlockScoutWeb.API.V2.StabilityView.transform_transactions(transactions)
      end

      defp chain_type_fields(result, transaction, _single_transaction?, _conn, _watchlist_names) do
        # credo:disable-for-next-line Credo.Check.Design.AliasUsage
        BlockScoutWeb.API.V2.StabilityView.extend_transaction_json_response(result, transaction)
      end

    :ethereum ->
      defp chain_type_transformations(transactions) do
        transactions
      end

      defp chain_type_fields(result, transaction, _single_transaction?, _conn, _watchlist_names) do
        # credo:disable-for-next-line Credo.Check.Design.AliasUsage
        BlockScoutWeb.API.V2.EthereumView.extend_transaction_json_response(result, transaction)
      end

    :celo ->
      defp chain_type_transformations(transactions) do
        transactions
      end

      defp chain_type_fields(result, transaction, _single_transaction?, _conn, _watchlist_names) do
        # credo:disable-for-next-line Credo.Check.Design.AliasUsage
        BlockScoutWeb.API.V2.CeloView.extend_transaction_json_response(result, transaction)
      end

    _ ->
      defp chain_type_transformations(transactions) do
        transactions
      end

      defp chain_type_fields(result, _transaction, _single_transaction?, _conn, _watchlist_names) do
        result
      end
  end
end<|MERGE_RESOLUTION|>--- conflicted
+++ resolved
@@ -422,15 +422,6 @@
       "token_transfers_overflow" => token_transfers_overflow(transaction.token_transfers, single_transaction?),
       "actions" => transaction_actions(transaction.transaction_actions),
       "exchange_rate" => Market.get_coin_exchange_rate().usd_value,
-<<<<<<< HEAD
-      "method" => method_name(transaction, decoded_input),
-      "tx_types" => tx_types(transaction),
-      "tx_tag" => GetTransactionTags.get_transaction_tags(transaction.hash, current_user(single_tx? && conn)),
-      "has_error_in_internal_txs" => transaction.has_error_in_internal_txs,
-      "near_receipt_hash" => transaction.near_receipt_hash,
-      "near_transaction_hash" => transaction.near_transaction_hash,
-      "error" => transaction.error
-=======
       "method" => Transaction.method_name(transaction, decoded_input),
       "transaction_types" => transaction_types(transaction),
       # todo: keep next line for compatibility with frontend and remove when new frontend is bound to `transaction_types` property
@@ -442,8 +433,10 @@
       # todo: keep next line for compatibility with frontend and remove when new frontend is bound to `has_error_in_internal_transactions` property
       "has_error_in_internal_txs" => transaction.has_error_in_internal_transactions,
       "has_error_in_internal_transactions" => transaction.has_error_in_internal_transactions,
-      "authorization_list" => authorization_list(transaction.signed_authorizations)
->>>>>>> d5129144
+      "authorization_list" => authorization_list(transaction.signed_authorizations),
+      "near_receipt_hash" => transaction.near_receipt_hash,
+      "near_transaction_hash" => transaction.near_transaction_hash,
+      "error" => transaction.error
     }
 
     result
