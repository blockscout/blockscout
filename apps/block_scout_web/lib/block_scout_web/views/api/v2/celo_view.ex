--- conflicted
+++ resolved
@@ -42,13 +42,15 @@
           })
       end
 
-<<<<<<< HEAD
+    Map.put(out_json, "celo", %{"gas_token" => token_json})
+  end
+
   defp maybe_add_epoch_reward(
-        out_json,
-        %Block{celo_epoch_reward: %Reward{} = reward} = block,
-        true = _single_block?
-      )
-      when is_epoch_block(block.number) do
+         out_json,
+         %Block{celo_epoch_reward: %Reward{} = reward} = block,
+         true = _single_block?
+       )
+       when is_epoch_block(block.number) do
     Map.put(out_json, "epoch", %{
       reserve_bolster: reward.reserve_bolster,
       community_total: reward.community_total,
@@ -76,15 +78,4 @@
 
     Map.put(out_json, "celo", celo_extra_data)
   end
-
-  defp add_gas_token_field(out_json, token_json) do
-    out_json
-    |> Map.put(
-      "gas_token",
-      token_json
-    )
-=======
-    Map.put(out_json, "celo", %{"gas_token" => token_json})
->>>>>>> e8e12564
-  end
 end