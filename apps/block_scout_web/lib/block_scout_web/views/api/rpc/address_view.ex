defmodule BlockScoutWeb.API.RPC.AddressView do
  use BlockScoutWeb, :view

  alias BlockScoutWeb.API.EthRPC.View, as: EthRPCView
  alias BlockScoutWeb.API.RPC.RPCView
  alias Explorer.Chain.{DenormalizationHelper, Transaction}

  def render("listaccounts.json", %{accounts: accounts}) do
    accounts = Enum.map(accounts, &prepare_account/1)
    RPCView.render("show.json", data: accounts)
  end

  def render("balance.json", %{addresses: [address]}) do
    RPCView.render("show.json", data: balance(address))
  end

  def render("balance.json", assigns) do
    render("balancemulti.json", assigns)
  end

  def render("balancemulti.json", %{addresses: addresses}) do
    data = Enum.map(addresses, &render_address/1)

    RPCView.render("show.json", data: data)
  end

  def render("pendingtxlist.json", %{transactions: transactions}) do
    data = Enum.map(transactions, &prepare_pending_transaction/1)
    RPCView.render("show.json", data: data)
  end

  def render("txlist.json", %{transactions: transactions}) do
    data = Enum.map(transactions, &prepare_transaction/1)
    RPCView.render("show.json", data: data)
  end

  def render("txlistinternal.json", %{internal_transactions: internal_transactions}) do
    data = Enum.map(internal_transactions, &prepare_internal_transaction/1)
    RPCView.render("show.json", data: data)
  end

  def render("tokentx.json", %{token_transfers: token_transfers, max_block_number: max_block_number}) do
    transactions = token_transfers |> Enum.map(& &1.transaction) |> Transaction.decode_transactions(true, api?: true)

    data =
      token_transfers
      |> Enum.zip(transactions)
      |> Enum.map(fn {token_transfer, decoded_input} ->
        prepare_token_transfer(token_transfer, max_block_number, decoded_input)
      end)

    RPCView.render("show.json", data: data)
  end

  def render("tokenbalance.json", %{token_balance: token_balance}) do
    RPCView.render("show.json", data: to_string(token_balance))
  end

  def render("token_list.json", %{token_list: token_list}) do
    data = Enum.map(token_list, &prepare_token/1)
    RPCView.render("show.json", data: data)
  end

  def render("getminedblocks.json", %{blocks: blocks}) do
    data = Enum.map(blocks, &prepare_block/1)
    RPCView.render("show.json", data: data)
  end

  def render("eth_get_balance.json", %{balance: balance}) do
    EthRPCView.render("show.json", %{result: balance, id: 0})
  end

  def render("eth_get_balance_error.json", %{error: message}) do
    EthRPCView.render("error.json", %{error: message, id: 0})
  end

  def render("error.json", assigns) do
    RPCView.render("error.json", assigns)
  end

  defp render_address(address) do
    %{
      "account" => "#{address.hash}",
      "balance" => balance(address),
      "stale" => address.stale? || false
    }
  end

  defp prepare_account(address) do
    %{
      "balance" => to_string(address.fetched_coin_balance && address.fetched_coin_balance.value),
      "address" => to_string(address.hash),
      "stale" => address.stale? || false
    }
  end

  defp prepare_pending_transaction(transaction) do
    %{
      "hash" => "#{transaction.hash}",
      "nonce" => "#{transaction.nonce}",
      "from" => "#{transaction.from_address_hash}",
      "to" => "#{transaction.to_address_hash}",
      "value" => "#{transaction.value.value}",
      "gas" => "#{transaction.gas}",
      "gasPrice" => "#{transaction.gas_price.value}",
      "input" => "#{transaction.input}",
      "contractAddress" => "#{transaction.created_contract_address_hash}",
      "cumulativeGasUsed" => "#{transaction.cumulative_gas_used}",
      "gasUsed" => "#{transaction.gas_used}"
    }
  end

  defp prepare_transaction(transaction) do
    %{
      "blockNumber" => "#{transaction.block_number}",
      "timeStamp" => "#{DateTime.to_unix(transaction.block_timestamp)}",
      "hash" => "#{transaction.hash}",
      "nonce" => "#{transaction.nonce}",
      "blockHash" => "#{transaction.block_hash}",
      "transactionIndex" => "#{transaction.index}",
      "from" => "#{transaction.from_address_hash}",
      "to" => "#{transaction.to_address_hash}",
      "value" => "#{transaction.value.value}",
      "gas" => "#{transaction.gas}",
      "gasPrice" => "#{transaction.gas_price && transaction.gas_price.value}",
      "isError" => if(transaction.status == :ok, do: "0", else: "1"),
      "txreceipt_status" => if(transaction.status == :ok, do: "1", else: "0"),
      "input" => "#{transaction.input}",
      "contractAddress" => "#{transaction.created_contract_address_hash}",
      "cumulativeGasUsed" => "#{transaction.cumulative_gas_used}",
      "gasUsed" => "#{transaction.gas_used}",
      "confirmations" => "#{transaction.confirmations}",
      "methodId" => Transaction.method_id(transaction)
    }
  end

  defp prepare_internal_transaction(internal_transaction) do
    %{
      "blockNumber" => "#{internal_transaction.block_number}",
      "timeStamp" => "#{DateTime.to_unix(internal_transaction.block_timestamp)}",
      "from" => "#{internal_transaction.from_address_hash}",
      "to" => "#{internal_transaction.to_address_hash}",
      "value" => "#{internal_transaction.value.value}",
      "contractAddress" => "#{internal_transaction.created_contract_address_hash}",
      "transactionHash" => to_string(internal_transaction.transaction_hash),
      "index" => to_string(internal_transaction.index),
      "input" => "#{internal_transaction.input}",
      "type" => "#{internal_transaction.type}",
      "callType" => "#{internal_transaction.call_type}",
      "gas" => "#{internal_transaction.gas}",
      "gasUsed" => "#{internal_transaction.gas_used}",
      "isError" => if(internal_transaction.error, do: "1", else: "0"),
      "errCode" => "#{internal_transaction.error}"
    }
  end

  defp prepare_common_token_transfer(token_transfer, max_block_number, decoded_input) do
    tt_denormalization_fields =
      if DenormalizationHelper.tt_denormalization_finished?() do
        %{"timeStamp" => to_string(DateTime.to_unix(token_transfer.transaction.block_timestamp))}
      else
        %{"timeStamp" => to_string(DateTime.to_unix(token_transfer.block.timestamp))}
      end

    %{
      "blockNumber" => to_string(token_transfer.block_number),
      "hash" => to_string(token_transfer.transaction_hash),
      "nonce" => to_string(token_transfer.transaction.nonce),
      "blockHash" => to_string(token_transfer.block_hash),
      "from" => to_string(token_transfer.from_address_hash),
      "contractAddress" => to_string(token_transfer.token_contract_address_hash),
      "to" => to_string(token_transfer.to_address_hash),
      "tokenName" => token_transfer.token.name,
      "tokenSymbol" => token_transfer.token.symbol,
      "tokenDecimal" => to_string(token_transfer.token.decimals),
      "transactionIndex" => to_string(token_transfer.transaction.index),
      "gas" => to_string(token_transfer.transaction.gas),
      "gasPrice" => to_string(token_transfer.transaction.gas_price && token_transfer.transaction.gas_price.value),
      "gasUsed" => to_string(token_transfer.transaction.gas_used),
      "cumulativeGasUsed" => to_string(token_transfer.transaction.cumulative_gas_used),
      "input" => to_string(token_transfer.transaction.input),
      "confirmations" => to_string(max_block_number - token_transfer.block_number)
    }
    |> Map.merge(tt_denormalization_fields)
    |> Map.merge(prepare_decoded_input(decoded_input))
  end

  defp prepare_token_transfer(%{token_type: "ERC-721"} = token_transfer, max_block_number, decoded_input) do
    token_transfer
    |> prepare_common_token_transfer(max_block_number, decoded_input)
    |> Map.put_new(:tokenID, List.first(token_transfer.token_ids))
  end

  defp prepare_token_transfer(%{token_type: "ERC-1155"} = token_transfer, max_block_number, decoded_input) do
    token_transfer
    |> prepare_common_token_transfer(max_block_number, decoded_input)
    |> Map.put_new(:tokenID, token_transfer.token_id)
    |> Map.put_new(:tokenValue, token_transfer.amount)
  end

  defp prepare_token_transfer(%{token_type: "ERC-404"} = token_transfer, max_block_number, decoded_input) do
    token_transfer
    |> prepare_common_token_transfer(max_block_number, decoded_input)
    |> Map.put_new(:tokenID, to_string(List.first(token_transfer.token_ids)))
    |> Map.put_new(:value, to_string(List.first(token_transfer.amounts)))
  end

  defp prepare_token_transfer(%{token_type: "ERC-20"} = token_transfer, max_block_number, decoded_input) do
    token_transfer
    |> prepare_common_token_transfer(max_block_number, decoded_input)
    |> Map.put_new(:value, to_string(token_transfer.amount))
  end

<<<<<<< HEAD
  defp prepare_token_transfer(%{token_type: "ERC-7984"} = token_transfer, max_block_number, decoded_input) do
    token_transfer
    |> prepare_common_token_transfer(max_block_number, decoded_input)
    |> Map.put_new(:value, nil)
=======
  defp prepare_token_transfer(%{token_type: "ZRC-2"} = token_transfer, max_block_number, decoded_input) do
    token_transfer
    |> prepare_common_token_transfer(max_block_number, decoded_input)
    |> Map.put_new(:value, to_string(token_transfer.amount))
>>>>>>> 031b1c53
  end

  defp prepare_token_transfer(token_transfer, max_block_number, decoded_input) do
    prepare_common_token_transfer(token_transfer, max_block_number, decoded_input)
  end

  defp prepare_decoded_input({:ok, method_id, text, _mapping}) do
    %{
      "methodId" => method_id,
      "functionName" => text
    }
  end

  defp prepare_decoded_input(_) do
    %{
      "methodId" => "",
      "functionName" => ""
    }
  end

  defp prepare_block(block) do
    %{
      "blockNumber" => to_string(block.number),
      "timeStamp" => to_string(block.timestamp)
    }
  end

  defp prepare_token(token) do
    %{
      "balance" => to_string(token.balance),
      "contractAddress" => to_string(token.contract_address_hash),
      "name" => token.name,
      "decimals" => to_string(token.decimals),
      "symbol" => token.symbol,
      "type" => token.type
    }
    |> (&if(is_nil(token.id), do: &1, else: Map.put(&1, "id", token.id))).()
  end

  defp balance(address) do
    address.fetched_coin_balance && address.fetched_coin_balance.value && "#{address.fetched_coin_balance.value}"
  end
end<|MERGE_RESOLUTION|>--- conflicted
+++ resolved
@@ -211,17 +211,16 @@
     |> Map.put_new(:value, to_string(token_transfer.amount))
   end
 
-<<<<<<< HEAD
+  defp prepare_token_transfer(%{token_type: "ZRC-2"} = token_transfer, max_block_number, decoded_input) do
+    token_transfer
+    |> prepare_common_token_transfer(max_block_number, decoded_input)
+    |> Map.put_new(:value, to_string(token_transfer.amount))
+  end
+
   defp prepare_token_transfer(%{token_type: "ERC-7984"} = token_transfer, max_block_number, decoded_input) do
     token_transfer
     |> prepare_common_token_transfer(max_block_number, decoded_input)
     |> Map.put_new(:value, nil)
-=======
-  defp prepare_token_transfer(%{token_type: "ZRC-2"} = token_transfer, max_block_number, decoded_input) do
-    token_transfer
-    |> prepare_common_token_transfer(max_block_number, decoded_input)
-    |> Map.put_new(:value, to_string(token_transfer.amount))
->>>>>>> 031b1c53
   end
 
   defp prepare_token_transfer(token_transfer, max_block_number, decoded_input) do
