defmodule BlockScoutWeb.Schemas.API.V2.TokenTransfer.TransactionHashCustomization do
  @moduledoc false
  require OpenApiSpex
  alias OpenApiSpex.Schema

  alias BlockScoutWeb.Schemas.API.V2.General

  def schema do
    case Application.get_env(:explorer, :chain_type) do
      :celo ->
        General.FullHashNullable

      _ ->
        General.FullHash
    end
  end
end

defmodule BlockScoutWeb.Schemas.API.V2.TokenTransfer do
  @moduledoc """
  Schema for token transfer
  """
  require OpenApiSpex

<<<<<<< HEAD
  alias BlockScoutWeb.Schemas.API.V2.{Address, General, Token}

  alias BlockScoutWeb.Schemas.API.V2.TokenTransfer.{
    Total,
    TotalERC1155,
    TotalERC721,
    TransactionHashCustomization
  }

=======
  alias BlockScoutWeb.Schemas.API.V2.{Address, General, Token, Token.Type}
  alias BlockScoutWeb.Schemas.API.V2.TokenTransfer.{Total, TotalERC1155, TotalERC721}
>>>>>>> fbce8af6
  alias OpenApiSpex.Schema

  OpenApiSpex.schema(%{
    type: :object,
    properties: %{
      transaction_hash: TransactionHashCustomization.schema(),
      from: Address,
      to: Address,
      total: %Schema{
        anyOf: [
          TotalERC721,
          TotalERC1155,
          Total
        ],
        nullable: true
      },
      token: Token,
      type: %Schema{type: :string, enum: ["token_burning", "token_minting", "token_spawning", "token_transfer"]},
      timestamp: General.TimestampNullable,
      method: General.MethodNameNullable,
      block_hash: General.FullHash,
      block_number: %Schema{type: :integer, nullable: false},
      log_index: %Schema{type: :integer, nullable: false},
      token_type: Type
    },
    required: [
      :transaction_hash,
      :from,
      :to,
      :total,
      :token,
      :type,
      :timestamp,
      :method,
      :block_hash,
      :block_number,
      :log_index,
      :token_type
    ]
  })
end

defmodule BlockScoutWeb.Schemas.API.V2.TokenTransfer.TotalERC721 do
  @moduledoc false
  require OpenApiSpex

  alias BlockScoutWeb.Schemas.API.V2.{General, TokenInstance}
  alias OpenApiSpex.Schema

  OpenApiSpex.schema(%{
    type: :object,
    properties: %{
      token_id: General.IntegerStringNullable,
      token_instance: %Schema{type: :object, anyOf: [TokenInstance], nullable: true}
    },
    required: [:token_id, :token_instance]
  })
end

defmodule BlockScoutWeb.Schemas.API.V2.TokenTransfer.TotalERC1155 do
  @moduledoc false
  require OpenApiSpex

  alias BlockScoutWeb.Schemas.API.V2.{General, TokenInstance}
  alias OpenApiSpex.Schema

  OpenApiSpex.schema(%{
    type: :object,
    properties: %{
      token_id: General.IntegerStringNullable,
      value: General.IntegerStringNullable,
      decimals: General.IntegerStringNullable,
      token_instance: %Schema{type: :object, anyOf: [TokenInstance], nullable: true}
    },
    required: [:token_id, :value, :decimals, :token_instance]
  })
end

defmodule BlockScoutWeb.Schemas.API.V2.TokenTransfer.Total do
  @moduledoc false
  require OpenApiSpex

  alias BlockScoutWeb.Schemas.API.V2.General

  OpenApiSpex.schema(%{
    type: :object,
    properties: %{
      value: General.IntegerStringNullable,
      decimals: General.IntegerStringNullable
    },
    required: [:value, :decimals]
  })
end<|MERGE_RESOLUTION|>--- conflicted
+++ resolved
@@ -22,7 +22,6 @@
   """
   require OpenApiSpex
 
-<<<<<<< HEAD
   alias BlockScoutWeb.Schemas.API.V2.{Address, General, Token}
 
   alias BlockScoutWeb.Schemas.API.V2.TokenTransfer.{
@@ -32,10 +31,6 @@
     TransactionHashCustomization
   }
 
-=======
-  alias BlockScoutWeb.Schemas.API.V2.{Address, General, Token, Token.Type}
-  alias BlockScoutWeb.Schemas.API.V2.TokenTransfer.{Total, TotalERC1155, TotalERC721}
->>>>>>> fbce8af6
   alias OpenApiSpex.Schema
 
   OpenApiSpex.schema(%{
@@ -59,7 +54,7 @@
       block_hash: General.FullHash,
       block_number: %Schema{type: :integer, nullable: false},
       log_index: %Schema{type: :integer, nullable: false},
-      token_type: Type
+      token_type: Token.Type
     },
     required: [
       :transaction_hash,
