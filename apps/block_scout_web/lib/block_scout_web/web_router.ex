--- conflicted
+++ resolved
@@ -47,16 +47,6 @@
       resources("/transactions", BlockTransactionController, only: [:index], as: :transaction)
     end
 
-<<<<<<< HEAD
-    get("/validators", StakesController, :index, as: :validators, assigns: %{filter: :validator})
-    get("/active-pools", StakesController, :index, as: :active_pools, assigns: %{filter: :active})
-    get("/inactive-pools", StakesController, :index, as: :inactive_pools, assigns: %{filter: :inactive})
-=======
-    get("/reorgs", BlockController, :reorg, as: :reorg)
-
-    get("/uncles", BlockController, :uncle, as: :uncle)
->>>>>>> 4b303c49
-
     resources("/pending-transactions", PendingTransactionController, only: [:index])
 
     resources("/recent-transactions", RecentTransactionsController, only: [:index])
@@ -90,13 +80,8 @@
 
     resources("/tokens", TokensController, only: [:index])
 
-<<<<<<< HEAD
-    resources("/bridged-tokens", BridgedTokensController, only: [:index, :show])
-
     resources "/address", AddressController, only: [:show], private: %{validate: %{"address_id" => :is_address}} do
-=======
-    resources "/address", AddressController, only: [:show] do
->>>>>>> 4b303c49
+
       resources("/transactions", AddressTransactionController, only: [:index], as: :transaction)
 
       resources(
