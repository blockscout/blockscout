defmodule BlockScoutWeb.WebRouter do
  @moduledoc """
  Router for web app
  """
  use BlockScoutWeb, :router
  require Ueberauth

  alias BlockScoutWeb.Plug.CheckAccountWeb

  pipeline :browser do
    plug(:accepts, ["html"])
    plug(:fetch_session)
    plug(:fetch_flash)
    plug(:protect_from_forgery)
    plug(BlockScoutWeb.CSPHeader)
    plug(BlockScoutWeb.ChecksumAddress)
    plug(BlockScoutWeb.Plug.ValidateRouteParameters)
  end

  pipeline :account do
    plug(:accepts, ["html"])
    plug(:fetch_session)
    plug(:fetch_flash)
    plug(CheckAccountWeb)
    plug(:protect_from_forgery)
    plug(BlockScoutWeb.CSPHeader)
    plug(BlockScoutWeb.ChecksumAddress)
  end

  if Mix.env() == :dev do
    forward("/sent_emails", Bamboo.SentEmailViewerPlug)
  end

  scope "/auth", BlockScoutWeb do
    pipe_through(:account)

    get("/profile", Account.AuthController, :profile)
    get("/logout", Account.AuthController, :logout)
    get("/:provider", Account.AuthController, :request)
    get("/:provider/callback", Account.AuthController, :callback)
  end

  scope "/account", BlockScoutWeb do
    pipe_through(:account)

    resources("/tag_address", Account.TagAddressController,
      only: [:index, :new, :create, :delete],
      as: :tag_address
    )

    resources("/tag_transaction", Account.TagTransactionController,
      only: [:index, :new, :create, :delete],
      as: :tag_transaction
    )

    resources("/watchlist", Account.WatchlistController,
      only: [:show],
      singleton: true,
      as: :watchlist
    )

    resources("/watchlist_address", Account.WatchlistAddressController,
      only: [:new, :create, :edit, :update, :delete],
      as: :watchlist_address
    )

    resources("/api_key", Account.ApiKeyController,
      only: [:new, :create, :edit, :update, :delete, :index],
      as: :api_key
    )

    resources("/custom_abi", Account.CustomABIController,
      only: [:new, :create, :edit, :update, :delete, :index],
      as: :custom_abi
    )

    resources("/public_tags_request", Account.PublicTagsRequestController,
      only: [:new, :create, :edit, :update, :delete, :index],
      as: :public_tags_request
    )
  end

  # Disallows Iframes (write routes)
  scope "/", BlockScoutWeb do
    pipe_through(:browser)
  end

  # Allows Iframes (read-only routes)
  scope "/", BlockScoutWeb do
    pipe_through([:browser, BlockScoutWeb.Plug.AllowIframe])

    resources("/", ChainController, only: [:show], singleton: true, as: :chain)

    resources("/market-history-chart", Chain.MarketHistoryChartController,
      only: [:show],
      singleton: true
    )

    resources("/transaction-history-chart", Chain.TransactionHistoryChartController,
      only: [:show],
      singleton: true
    )

    resources "/block", BlockController, only: [:show], param: "hash_or_number" do
      resources("/transactions", BlockTransactionController, only: [:index], as: :transaction)
      resources("/epoch-transactions", BlockEpochTransactionController, only: [:index], as: :epoch_transaction)
      resources("/signers", BlockSignersController, only: [:index], as: :signers)
    end

    resources("/blocks", BlockController, as: :blocks, only: [:index])

    get("/epochs", BlockController, :epochs, as: :epochs)

    resources "/blocks", BlockController,
      as: :block_secondary,
      only: [:show],
      param: "hash_or_number" do
      resources("/transactions", BlockTransactionController, only: [:index], as: :transaction)
    end

    resources("/pending-transactions", PendingTransactionController, only: [:index])

    resources("/recent-transactions", RecentTransactionsController, only: [:index])

    resources("/verified-contracts", VerifiedContractsController, only: [:index])

    get("/txs", TransactionController, :index)

    resources "/tx", TransactionController, only: [:show] do
      resources(
        "/internal-transactions",
        TransactionInternalTransactionController,
        only: [:index],
        as: :internal_transaction
      )

      resources(
        "/raw-trace",
        TransactionRawTraceController,
        only: [:index],
        as: :raw_trace
      )

      resources("/logs", TransactionLogController, only: [:index], as: :log)

      resources("/token-transfers", TransactionTokenTransferController,
        only: [:index],
        as: :token_transfer
      )

      resources("/state", TransactionStateController,
        only: [:index],
        as: :state
      )
    end

    resources("/accounts", AddressController, only: [:index])

    resources("/tokens", TokensController, only: [:index])

    resources "/address", AddressController, only: [:show], private: %{validate: %{"address_id" => :is_address}} do
      resources("/transactions", AddressTransactionController, only: [:index], as: :transaction)

      resources(
        "/internal-transactions",
        AddressInternalTransactionController,
        only: [:index],
        as: :internal_transaction
      )

      resources(
        "/validations",
        AddressValidationController,
        only: [:index],
        as: :validation
      )

      resources(
        "/celo",
        AddressCeloController,
        only: [:index],
        as: :celo
      )

      resources(
        "/epoch-transactions",
        AddressEpochTransactionController,
        only: [:index],
        as: :epoch_transaction
      )

      resources(
        "/signed",
        AddressSignedController,
        only: [:index],
        as: :signed
      )

      resources(
        "/contracts",
        AddressContractController,
        only: [:index],
        as: :contract
      )

      resources(
        "/decompiled-contracts",
        AddressDecompiledContractController,
        only: [:index],
        as: :decompiled_contract
      )

      resources(
        "/logs",
        AddressLogsController,
        only: [:index],
        as: :logs
      )

      resources(
        "/contract-verifications",
        AddressContractVerificationController,
        only: [:new],
        as: :verify_contract
      )

      resources(
        "/verify-via-flattened-code",
        AddressContractVerificationViaFlattenedCodeController,
        only: [:new],
        as: :verify_contract_via_flattened_code
      )

      resources(
        "/verify-via-metadata-json",
        AddressContractVerificationViaJsonController,
        only: [:new, :create],
        as: :verify_contract_via_json
      )

      resources(
        "/verify-via-standard-json-input",
        AddressContractVerificationViaStandardJsonInputController,
        only: [:new],
        as: :verify_contract_via_standard_json_input
      )

      resources(
        "/verify-via-multi-part-files",
        AddressContractVerificationViaMultiPartFilesController,
        only: [:new],
        as: :verify_contract_via_multi_part_files
      )

      resources(
        "/verify-vyper-contract",
        AddressContractVerificationVyperController,
        only: [:new, :create],
        as: :verify_vyper_contract
      )

      resources(
        "/read-contract",
        AddressReadContractController,
        only: [:index],
        as: :read_contract
      )

      resources(
        "/read-proxy",
        AddressReadProxyController,
        only: [:index],
        as: :read_proxy
      )

      resources(
        "/write-contract",
        AddressWriteContractController,
        only: [:index],
        as: :write_contract
      )

      resources(
        "/write-proxy",
        AddressWriteProxyController,
        only: [:index],
        as: :write_proxy
      )

      resources(
        "/token-transfers",
        AddressTokenTransferController,
        only: [:index],
        as: :token_transfers
      )

      resources("/tokens", AddressTokenController, only: [:index], as: :token) do
        resources(
          "/token-transfers",
          AddressTokenTransferController,
          only: [:index],
          as: :transfers
        )
      end

      resources(
        "/token-balances",
        AddressTokenBalanceController,
        only: [:index],
        as: :token_balance
      )

      resources(
        "/coin-balances",
        AddressCoinBalanceController,
        only: [:index],
        as: :coin_balance
      )

      resources(
        "/coin-balances/by-day",
        AddressCoinBalanceByDayController,
        only: [:index],
        as: :coin_balance_by_day
      )
    end

    resources "/token", Tokens.TokenController, only: [:show], as: :token do
      resources(
        "/token-transfers",
        Tokens.TransferController,
        only: [:index],
        as: :transfer
      )

      resources(
        "/read-contract",
        Tokens.ContractController,
        only: [:index],
        as: :read_contract
      )

      resources(
        "/write-contract",
        Tokens.ContractController,
        only: [:index],
        as: :write_contract
      )

      resources(
        "/read-proxy",
        Tokens.ContractController,
        only: [:index],
        as: :read_proxy
      )

      resources(
        "/write-proxy",
        Tokens.ContractController,
        only: [:index],
        as: :write_proxy
      )

      resources(
        "/token-holders",
        Tokens.HolderController,
        only: [:index],
        as: :holder
      )

      resources(
        "/inventory",
        Tokens.InventoryController,
        only: [:index],
        as: :inventory
      )

      resources(
        "/instance",
        Tokens.InstanceController,
        only: [:show],
        as: :instance
      ) do
        resources(
          "/token-transfers",
          Tokens.Instance.TransferController,
          only: [:index],
          as: :transfer
        )

        resources(
          "/metadata",
          Tokens.Instance.MetadataController,
          only: [:index],
          as: :metadata
        )

        resources(
          "/token-holders",
          Tokens.Instance.HolderController,
          only: [:index],
          as: :holder
        )
      end
    end

    resources "/tokens", Tokens.TokenController, only: [:show], as: :token_secondary do
      resources(
        "/token-transfers",
        Tokens.TransferController,
        only: [:index],
        as: :transfer
      )

      resources(
        "/read-contract",
        Tokens.ContractController,
        only: [:index],
        as: :read_contract
      )

      resources(
        "/write-contract",
        Tokens.ContractController,
        only: [:index],
        as: :write_contract
      )

      resources(
        "/read-proxy",
        Tokens.ContractController,
        only: [:index],
        as: :read_proxy
      )

      resources(
        "/write-proxy",
        Tokens.ContractController,
        only: [:index],
        as: :write_proxy
      )

      resources(
        "/token-holders",
        Tokens.HolderController,
        only: [:index],
        as: :holder
      )

      resources(
        "/inventory",
        Tokens.InventoryController,
        only: [:index],
        as: :inventory
      )

      resources(
        "/instance",
        Tokens.InstanceController,
        only: [:show],
        as: :instance
      ) do
        resources(
          "/token-transfers",
          Tokens.Instance.TransferController,
          only: [:index],
          as: :transfer
        )

        resources(
          "/metadata",
          Tokens.Instance.MetadataController,
          only: [:index],
          as: :metadata
        )

        resources(
          "/token-holders",
          Tokens.Instance.HolderController,
          only: [:index],
          as: :holder
        )
      end
    end

    resources(
      "/smart-contracts",
      SmartContractController,
      only: [:index, :show],
      as: :smart_contract
    )

    resources(
      "/contract-verifications",
      AddressContractVerificationController,
      only: [:new],
      as: :verify_contract
    )

    get("/address-counters", AddressController, :address_counters)

    get("/search", ChainController, :search)

    get("/search-logs", AddressLogsController, :search_logs)

    get("/search-results", SearchController, :search_results)

    get("/search-verified-contracts", VerifiedContractsController, :search_verified_contracts)

    get("/csv-export", CsvExportController, :index)

    get("/transactions-csv", AddressTransactionController, :transactions_csv)

    get("/token-autocomplete", ChainController, :token_autocomplete)

    get("/token-transfers-csv", AddressTransactionController, :token_transfers_csv)

    get("/epoch-transactions-csv", AddressTransactionController, :epoch_transactions_csv)

    get("/internal-transactions-csv", AddressTransactionController, :internal_transactions_csv)

    get("/logs-csv", AddressTransactionController, :logs_csv)

    get("/chain-blocks", ChainController, :chain_blocks, as: :chain_blocks)

    get("/token-counters", Tokens.TokenController, :token_counters)

<<<<<<< HEAD
    get("/stats", StatsController, :index)

    get("/makerdojo", MakerdojoController, :index)
=======
    get("/visualize/sol2uml", VisualizeSol2umlController, :index)
>>>>>>> e3b3468f

    get("/*path", PageNotFoundController, :index)
  end
end<|MERGE_RESOLUTION|>--- conflicted
+++ resolved
@@ -525,13 +525,11 @@
 
     get("/token-counters", Tokens.TokenController, :token_counters)
 
-<<<<<<< HEAD
     get("/stats", StatsController, :index)
 
     get("/makerdojo", MakerdojoController, :index)
-=======
+
     get("/visualize/sol2uml", VisualizeSol2umlController, :index)
->>>>>>> e3b3468f
 
     get("/*path", PageNotFoundController, :index)
   end
