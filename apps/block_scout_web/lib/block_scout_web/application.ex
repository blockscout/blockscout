--- conflicted
+++ resolved
@@ -5,13 +5,10 @@
 
   use Application
 
-<<<<<<< HEAD
   require Logger
 
   alias BlockScoutWeb.{CampaignBannerCache, LoggerBackend}
-=======
   alias BlockScoutWeb.API.APILogger
->>>>>>> 21472f15
   alias BlockScoutWeb.Counters.BlocksIndexedCounter
   alias BlockScoutWeb.{Endpoint, Prometheus}
   alias BlockScoutWeb.RealtimeEventHandler
