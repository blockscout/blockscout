--- conflicted
+++ resolved
@@ -10,12 +10,8 @@
   alias BlockScoutWeb.{CampaignBannerCache, LoggerBackend}
   alias BlockScoutWeb.Counters.BlocksIndexedCounter
   alias BlockScoutWeb.{Endpoint, Prometheus}
-<<<<<<< HEAD
-  alias BlockScoutWeb.{RealtimeEventHandler, StakingEventHandler}
+  alias BlockScoutWeb.{RealtimeEventHandler}
   alias Prometheus.{Exporter, GenericInstrumenter}
-=======
-  alias BlockScoutWeb.RealtimeEventHandler
->>>>>>> 4b303c49
 
   def start(_type, _args) do
     import Supervisor
@@ -26,7 +22,6 @@
     Logger.add_backend(LoggerBackend, level: :error)
 
     # Define workers and child supervisors to be supervised
-<<<<<<< HEAD
     children =
       [
         # Start the endpoint when the application starts
@@ -34,21 +29,10 @@
         child_spec(Endpoint, []),
         {Absinthe.Subscription, Endpoint},
         {RealtimeEventHandler, name: RealtimeEventHandler},
-        {StakingEventHandler, name: StakingEventHandler},
         {BlocksIndexedCounter, name: BlocksIndexedCounter},
         {CampaignBannerCache, name: CampaignBannerCache}
       ]
       |> cluster_process(Application.get_env(:block_scout_web, :environment))
-=======
-    children = [
-      # Start the endpoint when the application starts
-      {Phoenix.PubSub, name: BlockScoutWeb.PubSub},
-      child_spec(Endpoint, []),
-      {Absinthe.Subscription, Endpoint},
-      {RealtimeEventHandler, name: RealtimeEventHandler},
-      {BlocksIndexedCounter, name: BlocksIndexedCounter}
-    ]
->>>>>>> 4b303c49
 
     opts = [strategy: :one_for_one, name: BlockScoutWeb.Supervisor, max_restarts: 1_000]
     Supervisor.start_link(children, opts)
