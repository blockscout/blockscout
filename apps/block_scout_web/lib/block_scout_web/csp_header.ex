--- conflicted
+++ resolved
@@ -13,20 +13,12 @@
       "content-security-policy" => "\
         connect-src 'self' #{websocket_endpoints(conn)} https://request-global.czilladx.com/ https://raw.githubusercontent.com/trustwallet/assets/;\
         default-src 'self';\
-<<<<<<< HEAD
-        script-src 'self' 'unsafe-inline' 'unsafe-eval' https://www.google.com https://www.gstatic.com;\
-=======
         script-src 'self' 'unsafe-inline' 'unsafe-eval' https://coinzillatag.com https://www.google.com https://www.gstatic.com;\
->>>>>>> eaadac2f
         style-src 'self' 'unsafe-inline' 'unsafe-eval' https://fonts.googleapis.com;\
         img-src 'self' * data:;\
         media-src 'self' * data:;\
         font-src 'self' 'unsafe-inline' 'unsafe-eval' https://fonts.gstatic.com data:;\
-<<<<<<< HEAD
         frame-src 'self' 'unsafe-inline' 'unsafe-eval' https://request-global.czilladx.com/ https://www.google.com https://datastudio.google.com/;\
-=======
-        frame-src 'self' 'unsafe-inline' 'unsafe-eval' https://request-global.czilladx.com/ https://www.google.com;\
->>>>>>> eaadac2f
       "
     })
   end
