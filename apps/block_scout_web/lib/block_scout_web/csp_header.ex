defmodule BlockScoutWeb.CSPHeader do
  @moduledoc """
  Plug to set content-security-policy with websocket endpoints
  """

  alias Phoenix.Controller
  alias Plug.Conn

  def init(opts), do: opts

  def call(conn, _opts) do
    config = Application.get_env(:block_scout_web, __MODULE__)
    google_url = "https://www.google.com"
    czilladx_url = "https://request-global.czilladx.com"
    coinzillatag_url = "https://coinzillatag.com"
    trustwallet_url = "https://raw.githubusercontent.com/trustwallet/assets/"
    walletconnect_urls = "wss://*.bridge.walletconnect.org https://registry.walletconnect.org/data/wallets.json"
    json_rpc_url = Application.get_env(:block_scout_web, :json_rpc)

    Controller.put_secure_browser_headers(conn, %{
      "content-security-policy" => "\
<<<<<<< HEAD
        connect-src 'self' #{json_rpc_url} #{config[:mixpanel_url]} #{config[:amplitude_url]} #{websocket_endpoints(conn)} #{czilladx_url} #{trustwallet_url} #{walletconnect_urls};\
        default-src 'self';\
        script-src 'self' 'unsafe-inline' 'unsafe-eval' #{coinzillatag_url} #{google_url} https://www.gstatic.com;\
=======
        connect-src 'self' #{config[:mixpanel_url]} #{config[:amplitude_url]} #{websocket_endpoints(conn)} wss://*.bridge.walletconnect.org/ https://request-global.czilladx.com/ https://raw.githubusercontent.com/trustwallet/assets/ https://registry.walletconnect.org/data/wallets.json https://*.poa.network https://*.google-analytics.com https://*.analytics.google.com https://*.googletagmanager.com;\
        default-src 'self';\
        script-src 'self' 'unsafe-inline' 'unsafe-eval' https://coinzillatag.com https://www.google.com https://www.gstatic.com https://www.googletagmanager.com https://*.googletagmanager.com ;\
>>>>>>> 14e2644e
        style-src 'self' 'unsafe-inline' 'unsafe-eval' https://fonts.googleapis.com;\
        img-src 'self' * data: https://*.google-analytics.com https://*.googletagmanager.com;\
        media-src 'self' * data:;\
        font-src 'self' 'unsafe-inline' 'unsafe-eval' https://fonts.gstatic.com data:;\
        frame-src 'self' 'unsafe-inline' 'unsafe-eval' #{czilladx_url} #{google_url};\
      "
    })
  end

  defp websocket_endpoints(conn) do
    host = Conn.get_req_header(conn, "host")
    "ws://#{host} wss://#{host}"
  end
end<|MERGE_RESOLUTION|>--- conflicted
+++ resolved
@@ -16,20 +16,15 @@
     trustwallet_url = "https://raw.githubusercontent.com/trustwallet/assets/"
     walletconnect_urls = "wss://*.bridge.walletconnect.org https://registry.walletconnect.org/data/wallets.json"
     json_rpc_url = Application.get_env(:block_scout_web, :json_rpc)
+    google_tag_urls = "https://*.google-analytics.com https://*.analytics.google.com https://www.googletagmanager.com https://*.googletagmanager.com"
 
     Controller.put_secure_browser_headers(conn, %{
       "content-security-policy" => "\
-<<<<<<< HEAD
-        connect-src 'self' #{json_rpc_url} #{config[:mixpanel_url]} #{config[:amplitude_url]} #{websocket_endpoints(conn)} #{czilladx_url} #{trustwallet_url} #{walletconnect_urls};\
+connect-src 'self' #{json_rpc_url} #{config[:mixpanel_url]} #{config[:amplitude_url]} #{websocket_endpoints(conn)} #{czilladx_url} #{trustwallet_url} #{walletconnect_urls} #{google_tag_urls};\
         default-src 'self';\
-        script-src 'self' 'unsafe-inline' 'unsafe-eval' #{coinzillatag_url} #{google_url} https://www.gstatic.com;\
-=======
-        connect-src 'self' #{config[:mixpanel_url]} #{config[:amplitude_url]} #{websocket_endpoints(conn)} wss://*.bridge.walletconnect.org/ https://request-global.czilladx.com/ https://raw.githubusercontent.com/trustwallet/assets/ https://registry.walletconnect.org/data/wallets.json https://*.poa.network https://*.google-analytics.com https://*.analytics.google.com https://*.googletagmanager.com;\
-        default-src 'self';\
-        script-src 'self' 'unsafe-inline' 'unsafe-eval' https://coinzillatag.com https://www.google.com https://www.gstatic.com https://www.googletagmanager.com https://*.googletagmanager.com ;\
->>>>>>> 14e2644e
+script-src 'self' 'unsafe-inline' 'unsafe-eval' #{coinzillatag_url} #{google_url} #{google_tag_urls} https://www.gstatic.com;\
         style-src 'self' 'unsafe-inline' 'unsafe-eval' https://fonts.googleapis.com;\
-        img-src 'self' * data: https://*.google-analytics.com https://*.googletagmanager.com;\
+        img-src 'self' * data: #{google_tag_urls};\
         media-src 'self' * data:;\
         font-src 'self' 'unsafe-inline' 'unsafe-eval' https://fonts.gstatic.com data:;\
         frame-src 'self' 'unsafe-inline' 'unsafe-eval' #{czilladx_url} #{google_url};\
