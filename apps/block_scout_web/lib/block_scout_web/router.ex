defmodule BlockScoutWeb.Router do
  use BlockScoutWeb, :router

  require Logger

  alias BlockScoutWeb.Plug.GraphQL
  alias BlockScoutWeb.{ApiRouter, WebRouter}

  if Application.compile_env(:block_scout_web, ApiRouter)[:wobserver_enabled] do
    forward("/wobserver", Wobserver.Web.Router)
  end

  if Application.compile_env(:block_scout_web, :admin_panel_enabled) do
    forward("/admin", BlockScoutWeb.AdminRouter)
  end

  pipeline :browser do
    plug(:accepts, ["html"])
    plug(:fetch_session)
    plug(:fetch_flash)
    plug(:protect_from_forgery)
    plug(BlockScoutWeb.CSPHeader)
  end

  pipeline :api do
    plug(:accepts, ["json"])
  end

  forward("/api", ApiRouter)

  if Application.compile_env(:block_scout_web, ApiRouter)[:reading_enabled] do
    # Needs to be 200 to support the schema introspection for graphiql
    max_complexity = Application.compile_env(:block_scout_web, ApiRouter)[:max_complexity]
    Logger.info("GRAPHQL Max Complexity: #{max_complexity}")

    forward("/graphql", Absinthe.Plug,
      schema: BlockScoutWeb.Schema,
      analyze_complexity: true,
      max_complexity: max_complexity
    )

    forward("/graphiql", Absinthe.Plug.GraphiQL,
      schema: BlockScoutWeb.Schema,
      interface: :advanced,
      default_query: GraphQL.default_query(),
      socket: BlockScoutWeb.UserSocket,
      analyze_complexity: true,
      max_complexity: max_complexity
    )
  else
    scope "/", BlockScoutWeb do
      pipe_through(:browser)
      get("/api-docs", PageNotFoundController, :index)
      get("/eth-rpc-api-docs", PageNotFoundController, :index)
    end
  end

  scope "/", BlockScoutWeb do
    pipe_through(:browser)

    get("/api-docs", APIDocsController, :index)
    get("/eth-rpc-api-docs", APIDocsController, :eth_rpc)
  end

<<<<<<< HEAD
  scope "/verify_smart_contract" do
    pipe_through(:api)
=======
  url_params = Application.compile_env(:block_scout_web, BlockScoutWeb.Endpoint)[:url]
  api_path = url_params[:api_path]
  path = url_params[:path]

  if path != api_path do
    scope to_string(api_path) <> "/verify_smart_contract" do
      pipe_through(:api)

      post("/contract_verifications", BlockScoutWeb.AddressContractVerificationController, :create)
    end
  else
    scope "/verify_smart_contract" do
      pipe_through(:api)
>>>>>>> 0a9d2c24

    post("/contract-verifications", BlockScoutWeb.AddressContractVerificationController, :create)
  end

  if Application.compile_env(:block_scout_web, WebRouter)[:enabled] do
    forward("/", BlockScoutWeb.WebRouter)
  else
    scope "/", BlockScoutWeb do
      pipe_through(:browser)

      forward("/", APIDocsController, :index)
    end
  end
end<|MERGE_RESOLUTION|>--- conflicted
+++ resolved
@@ -62,10 +62,6 @@
     get("/eth-rpc-api-docs", APIDocsController, :eth_rpc)
   end
 
-<<<<<<< HEAD
-  scope "/verify_smart_contract" do
-    pipe_through(:api)
-=======
   url_params = Application.compile_env(:block_scout_web, BlockScoutWeb.Endpoint)[:url]
   api_path = url_params[:api_path]
   path = url_params[:path]
@@ -79,7 +75,6 @@
   else
     scope "/verify_smart_contract" do
       pipe_through(:api)
->>>>>>> 0a9d2c24
 
     post("/contract-verifications", BlockScoutWeb.AddressContractVerificationController, :create)
   end
