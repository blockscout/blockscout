defmodule RPCTranslatorForwarder do
  @moduledoc """
  Phoenix router limits forwarding,
  so this module is to forward old paths for backward compatibility
  """
  alias BlockScoutWeb.API.RPC.RPCTranslator
  defdelegate init(opts), to: RPCTranslator
  defdelegate call(conn, opts), to: RPCTranslator
end

defmodule BlockScoutWeb.Routers.ApiRouter do
  @moduledoc """
  Router for API
  """
  use BlockScoutWeb, :router
  use BlockScoutWeb.Routers.ChainTypeScope

  use Utils.CompileTimeEnvHelper,
    chain_type: [:explorer, :chain_type],
    chain_identity: [:explorer, :chain_identity],
    graphql_enabled: [:block_scout_web, [Api.GraphQL, :enabled]],
    graphql_max_complexity: [:block_scout_web, [Api.GraphQL, :max_complexity]],
    graphql_token_limit: [:block_scout_web, [Api.GraphQL, :token_limit]],
    reading_enabled: [:block_scout_web, [__MODULE__, :reading_enabled]],
    writing_enabled: [:block_scout_web, [__MODULE__, :writing_enabled]]

  use Utils.RuntimeEnvHelper,
    mud_enabled?: [:explorer, [Explorer.Chain.Mud, :enabled]]

  alias BlockScoutWeb.Routers.{
    AddressBadgesApiV2Router,
    APIKeyV2Router,
    SmartContractsApiV2Router,
    TokensApiV2Router,
    UtilsApiV2Router
  }

  alias BlockScoutWeb.Plug.{CheckApiV2, CheckFeature}
  alias BlockScoutWeb.Routers.AccountRouter

  @max_query_string_length 5_000

  forward("/v2/smart-contracts", SmartContractsApiV2Router)
  forward("/v2/tokens", TokensApiV2Router)

  forward("/v2/key", APIKeyV2Router)
  forward("/v2/utils", UtilsApiV2Router)
  forward("/v2/scam-badge-addresses", AddressBadgesApiV2Router)

  pipeline :api do
    plug(
      Plug.Parsers,
      parsers: [:urlencoded, :multipart, :json],
      length: 20_000_000,
      query_string_length: @max_query_string_length,
      pass: ["*/*"],
      json_decoder: Poison
    )

    plug(BlockScoutWeb.Plug.Logger, application: :api)
    plug(:accepts, ["json"])
    plug(:fetch_cookies)
  end

  pipeline :api_v2 do
    plug(
      Plug.Parsers,
      parsers: [:urlencoded, :multipart, :json],
      query_string_length: @max_query_string_length,
      pass: ["*/*"],
      json_decoder: Poison
    )

    plug(BlockScoutWeb.Plug.Logger, application: :api_v2)
    plug(:accepts, ["json"])
    plug(CheckApiV2)
    plug(:fetch_session)
    plug(:protect_from_forgery)
    plug(OpenApiSpex.Plug.PutApiSpec, module: BlockScoutWeb.ApiSpec)
  end

  pipeline :api_v2_no_session do
    plug(
      Plug.Parsers,
      parsers: [:urlencoded, :multipart, :json],
      query_string_length: @max_query_string_length,
      pass: ["*/*"],
      json_decoder: Poison
    )

    plug(BlockScoutWeb.Plug.Logger, application: :api_v2)
    plug(:accepts, ["json"])
    plug(CheckApiV2)
  end

  pipeline :api_v1_graphql do
    plug(
      Plug.Parsers,
      parsers: [:json, Absinthe.Plug.Parser],
      json_decoder: Poison,
      body_reader: {BlockScoutWeb.GraphQL.BodyReader, :read_body, []}
    )

    plug(BlockScoutWeb.Plug.Logger, application: :api)
    plug(:accepts, ["json"])
    plug(BlockScoutWeb.Plug.GraphQLSchemaIntrospection)
  end

  pipeline :mud do
    plug(CheckFeature, feature_check: &mud_enabled?/0)
  end

  alias BlockScoutWeb.API.V2

  forward("/account", AccountRouter)

  scope "/v2/import" do
    pipe_through(:api_v2_no_session)

    post("/token-info", V2.ImportController, :import_token_info)
    delete("/token-info", V2.ImportController, :delete_token_info)

    get("/smart-contracts/:address_hash_param", V2.ImportController, :try_to_search_contract)

    if @chain_type == :optimism do
      post("/optimism/interop/", V2.OptimismController, :interop_import)
    end
  end

  scope "/v2", as: :api_v2 do
    pipe_through(:api_v2)
    get("/openapi", OpenApiSpex.Plug.RenderSpec, [])

    scope "/search" do
      get("/", V2.SearchController, :search)
      get("/check-redirect", V2.SearchController, :check_redirect)
      get("/quick", V2.SearchController, :quick_search)
    end

    scope "/config" do
      get("/backend-version", V2.ConfigController, :backend_version)
      get("/csv-export", V2.ConfigController, :csv_export)
      get("/public-metrics", V2.ConfigController, :public_metrics)

<<<<<<< HEAD
      if @chain_identity == {:optimism, :celo} do
=======
      if @chain_type == :celo do
>>>>>>> 89d10e0c
        get("/celo", V2.ConfigController, :celo)
      end
    end

    scope "/transactions" do
      get("/", V2.TransactionController, :transactions)
      get("/watchlist", V2.TransactionController, :watchlist_transactions)
      get("/stats", V2.TransactionController, :stats)

      if @chain_type == :polygon_zkevm do
        get("/zkevm-batch/:batch_number", V2.TransactionController, :polygon_zkevm_batch)
      end

      if @chain_type == :zksync do
        get("/zksync-batch/:batch_number", V2.TransactionController, :zksync_batch)
      end

      if @chain_type == :arbitrum do
        get("/arbitrum-batch/:batch_number", V2.TransactionController, :arbitrum_batch)
      end

      if @chain_type == :optimism do
        get("/optimism-batch/:batch_number", V2.TransactionController, :optimism_batch)
      end

      if @chain_type == :scroll do
        get("/scroll-batch/:batch_number", V2.TransactionController, :scroll_batch)
      end

      if @chain_type == :suave do
        get("/execution-node/:execution_node_hash_param", V2.TransactionController, :execution_node)
      end

      get("/:transaction_hash_param", V2.TransactionController, :transaction)
      get("/:transaction_hash_param/token-transfers", V2.TransactionController, :token_transfers)
      get("/:transaction_hash_param/internal-transactions", V2.TransactionController, :internal_transactions)
      get("/:transaction_hash_param/logs", V2.TransactionController, :logs)
      get("/:transaction_hash_param/raw-trace", V2.TransactionController, :raw_trace)
      get("/:transaction_hash_param/state-changes", V2.TransactionController, :state_changes)
      get("/:transaction_hash_param/summary", V2.TransactionController, :summary)

      chain_scope :neon do
        get("/:transaction_hash_param/external-transactions", V2.TransactionController, :external_transactions)
      end

      if @chain_type == :ethereum do
        get("/:transaction_hash_param/blobs", V2.TransactionController, :blobs)
      end

      if @chain_type == :ethereum do
        get("/:transaction_hash_param/beacon/deposits", V2.TransactionController, :beacon_deposits)
      end
    end

    scope "/token-transfers" do
      get("/", V2.TokenTransferController, :token_transfers)
    end

    scope "/internal-transactions" do
      get("/", V2.InternalTransactionController, :internal_transactions)
    end

    scope "/blocks" do
      get("/", V2.BlockController, :blocks)
      get("/:block_hash_or_number_param", V2.BlockController, :block)
      get("/:block_hash_or_number_param/transactions", V2.BlockController, :transactions)
      get("/:block_hash_or_number_param/internal-transactions", V2.BlockController, :internal_transactions)
      get("/:block_hash_or_number_param/withdrawals", V2.BlockController, :withdrawals)
      get("/:block_number_param/countdown", V2.BlockController, :block_countdown)

      if @chain_type == :arbitrum do
        get("/arbitrum-batch/:batch_number_param", V2.BlockController, :arbitrum_batch)
      end

      if @chain_type == :optimism do
        get("/optimism-batch/:batch_number_param", V2.BlockController, :optimism_batch)
      end

      if @chain_type == :scroll do
        get("/scroll-batch/:batch_number_param", V2.BlockController, :scroll_batch)
      end

      if @chain_type == :ethereum do
        get("/:block_hash_or_number_param/beacon/deposits", V2.BlockController, :beacon_deposits)
      end
    end

    scope "/addresses" do
      get("/", V2.AddressController, :addresses_list)
      get("/:address_hash_param", V2.AddressController, :address)
      get("/:address_hash_param/tabs-counters", V2.AddressController, :tabs_counters)
      get("/:address_hash_param/counters", V2.AddressController, :counters)
      get("/:address_hash_param/token-balances", V2.AddressController, :token_balances)
      get("/:address_hash_param/tokens", V2.AddressController, :tokens)
      get("/:address_hash_param/transactions", V2.AddressController, :transactions)
      get("/:address_hash_param/transactions/csv", V2.CsvExportController, :transactions_csv)
      get("/:address_hash_param/token-transfers", V2.AddressController, :token_transfers)
      get("/:address_hash_param/token-transfers/csv", V2.CsvExportController, :token_transfers_csv)
      get("/:address_hash_param/internal-transactions", V2.AddressController, :internal_transactions)
      get("/:address_hash_param/internal-transactions/csv", V2.CsvExportController, :internal_transactions_csv)
      get("/:address_hash_param/logs", V2.AddressController, :logs)
      get("/:address_hash_param/logs/csv", V2.CsvExportController, :logs_csv)
      get("/:address_hash_param/blocks-validated", V2.AddressController, :blocks_validated)
      get("/:address_hash_param/coin-balance-history", V2.AddressController, :coin_balance_history)
      get("/:address_hash_param/coin-balance-history-by-day", V2.AddressController, :coin_balance_history_by_day)
      get("/:address_hash_param/withdrawals", V2.AddressController, :withdrawals)
      get("/:address_hash_param/nft", V2.AddressController, :nft_list)
      get("/:address_hash_param/nft/collections", V2.AddressController, :nft_collections)

<<<<<<< HEAD
      if @chain_identity == {:optimism, :celo} do
=======
      if @chain_type == :celo do
>>>>>>> 89d10e0c
        get("/:address_hash_param/celo/election-rewards", V2.AddressController, :celo_election_rewards)
        get("/:address_hash_param/celo/election-rewards/csv", V2.CsvExportController, :celo_election_rewards_csv)
      end

      if @chain_type == :ethereum do
        get("/:address_hash_param/beacon/deposits", V2.AddressController, :beacon_deposits)
      end
    end

    scope "/main-page" do
      get("/blocks", V2.MainPageController, :blocks)
      get("/transactions", V2.MainPageController, :transactions)
      get("/transactions/watchlist", V2.MainPageController, :watchlist_transactions)
      get("/indexing-status", V2.MainPageController, :indexing_status)

      if @chain_type == :optimism do
        get("/optimism-deposits", V2.MainPageController, :optimism_deposits)
      end

      if @chain_type == :polygon_zkevm do
        get("/zkevm/batches/confirmed", V2.PolygonZkevmController, :batches_confirmed)
        get("/zkevm/batches/latest-number", V2.PolygonZkevmController, :batch_latest_number)
      end

      if @chain_type == :zksync do
        get("/zksync/batches/confirmed", V2.ZkSyncController, :batches_confirmed)
        get("/zksync/batches/latest-number", V2.ZkSyncController, :batch_latest_number)
      end

      if @chain_type == :arbitrum do
        get("/arbitrum/messages/to-rollup", V2.ArbitrumController, :recent_messages_to_l2)
        get("/arbitrum/batches/committed", V2.ArbitrumController, :batches_committed)
        get("/arbitrum/batches/latest-number", V2.ArbitrumController, :batch_latest_number)
      end
    end

    scope "/stats" do
      get("/", V2.StatsController, :stats)

      scope "/charts" do
        get("/transactions", V2.StatsController, :transactions_chart)
        get("/market", V2.StatsController, :market_chart)
        get("/secondary-coin-market", V2.StatsController, :secondary_coin_market_chart)
      end
    end

    if @chain_type == :optimism do
      scope "/optimism" do
        get("/txn-batches", V2.OptimismController, :transaction_batches)
        get("/txn-batches/count", V2.OptimismController, :transaction_batches_count)
        get("/txn-batches/:l2_block_range_start/:l2_block_range_end", V2.OptimismController, :transaction_batches)
        get("/batches", V2.OptimismController, :batches)
        get("/batches/count", V2.OptimismController, :batches_count)
        get("/batches/da/celestia/:height/:commitment", V2.OptimismController, :batch_by_celestia_blob)
        get("/batches/:number", V2.OptimismController, :batch_by_number)
        get("/output-roots", V2.OptimismController, :output_roots)
        get("/output-roots/count", V2.OptimismController, :output_roots_count)
        get("/deposits", V2.OptimismController, :deposits)
        get("/deposits/count", V2.OptimismController, :deposits_count)
        get("/withdrawals", V2.OptimismController, :withdrawals)
        get("/withdrawals/count", V2.OptimismController, :withdrawals_count)
        get("/games", V2.OptimismController, :games)
        get("/games/count", V2.OptimismController, :games_count)
        get("/interop/messages", V2.OptimismController, :interop_messages)
        get("/interop/messages/count", V2.OptimismController, :interop_messages_count)
        get("/interop/messages/:unique_id", V2.OptimismController, :interop_message)
        get("/interop/public-key", V2.OptimismController, :interop_public_key)
      end
    end

<<<<<<< HEAD
    if @chain_identity == {:optimism, :celo} do
=======
    if @chain_type == :celo do
>>>>>>> 89d10e0c
      scope "/celo/epochs" do
        get("/", V2.CeloController, :epochs)
        get("/:number", V2.CeloController, :epoch)
        get("/:number/election-rewards/:type", V2.CeloController, :election_rewards)
      end
    end

    scope "/scroll" do
      if @chain_type == :scroll do
        get("/batches", V2.ScrollController, :batches)
        get("/batches/count", V2.ScrollController, :batches_count)
        get("/batches/:number", V2.ScrollController, :batch)
        get("/deposits", V2.ScrollController, :deposits)
        get("/deposits/count", V2.ScrollController, :deposits_count)
        get("/withdrawals", V2.ScrollController, :withdrawals)
        get("/withdrawals/count", V2.ScrollController, :withdrawals_count)
      end
    end

    scope "/shibarium" do
      chain_scope :shibarium do
        get("/deposits", V2.ShibariumController, :deposits)
        get("/deposits/count", V2.ShibariumController, :deposits_count)
        get("/withdrawals", V2.ShibariumController, :withdrawals)
        get("/withdrawals/count", V2.ShibariumController, :withdrawals_count)
      end
    end

    scope "/withdrawals" do
      get("/", V2.WithdrawalController, :withdrawals_list)
      get("/counters", V2.WithdrawalController, :withdrawals_counters)
    end

    scope "/zkevm" do
      if @chain_type == :polygon_zkevm do
        get("/batches", V2.PolygonZkevmController, :batches)
        get("/batches/count", V2.PolygonZkevmController, :batches_count)
        get("/batches/:batch_number", V2.PolygonZkevmController, :batch)
        get("/deposits", V2.PolygonZkevmController, :deposits)
        get("/deposits/count", V2.PolygonZkevmController, :deposits_count)
        get("/withdrawals", V2.PolygonZkevmController, :withdrawals)
        get("/withdrawals/count", V2.PolygonZkevmController, :withdrawals_count)
      end
    end

    scope "/proxy" do
      scope "/3rdparty" do
        get("/:platform_id", V2.Proxy.UniversalProxyController, :index)

        scope "/noves-fi" do
          get("/transactions/:transaction_hash_param", V2.Proxy.NovesFiController, :transaction)

          get("/addresses/:address_hash_param/transactions", V2.Proxy.NovesFiController, :address_transactions)

          get("/transaction-descriptions", V2.Proxy.NovesFiController, :describe_transactions)
        end

        scope "/xname" do
          get("/addresses/:address_hash_param", V2.Proxy.XnameController, :address)
        end

        scope "/solidityscan" do
          get("/smart-contracts/:address_hash/report", V2.SmartContractController, :solidityscan_report)
        end
      end

      # todo: deprecate in the next major/minor release in 10.0.0. Related frontend task https://github.com/blockscout/frontend/issues/2945.
      scope "/3dparty" do
        get("/:platform_id", V2.Proxy.UniversalProxyController, :index)

        scope "/noves-fi" do
          get("/transactions/:transaction_hash_param", V2.Proxy.NovesFiController, :transaction)

          get("/addresses/:address_hash_param/transactions", V2.Proxy.NovesFiController, :address_transactions)

          get("/transaction-descriptions", V2.Proxy.NovesFiController, :describe_transactions)
        end

        scope "/xname" do
          get("/addresses/:address_hash_param", V2.Proxy.XnameController, :address)
        end

        scope "/solidityscan" do
          get("/smart-contracts/:address_hash/report", V2.SmartContractController, :solidityscan_report)
        end
      end

      scope "/account-abstraction" do
        get("/operations/:operation_hash_param", V2.Proxy.AccountAbstractionController, :operation)
        get("/operations/:operation_hash_param/summary", V2.Proxy.AccountAbstractionController, :summary)
        get("/bundlers/:address_hash_param", V2.Proxy.AccountAbstractionController, :bundler)
        get("/bundlers", V2.Proxy.AccountAbstractionController, :bundlers)
        get("/factories/:address_hash_param", V2.Proxy.AccountAbstractionController, :factory)
        get("/factories", V2.Proxy.AccountAbstractionController, :factories)
        get("/paymasters/:address_hash_param", V2.Proxy.AccountAbstractionController, :paymaster)
        get("/paymasters", V2.Proxy.AccountAbstractionController, :paymasters)
        get("/accounts/:address_hash_param", V2.Proxy.AccountAbstractionController, :account)
        get("/accounts", V2.Proxy.AccountAbstractionController, :accounts)
        get("/bundles", V2.Proxy.AccountAbstractionController, :bundles)
        get("/operations", V2.Proxy.AccountAbstractionController, :operations)
        get("/status", V2.Proxy.AccountAbstractionController, :status)
      end

      scope "/metadata" do
        get("/addresses", V2.Proxy.MetadataController, :addresses)
      end
    end

    if @chain_type == :ethereum do
      scope "/beacon" do
        get("/deposits", V2.Ethereum.DepositController, :list)
        get("/deposits/count", V2.Ethereum.DepositController, :count)
      end
    end

    scope "/blobs" do
      if @chain_type == :ethereum do
        get("/:blob_hash_param", V2.BlobController, :blob)
      end
    end

    scope "/validators" do
      if @chain_type == :zilliqa do
        scope "/zilliqa" do
          get("/", V2.ValidatorController, :zilliqa_validators_list)
          get("/:bls_public_key", V2.ValidatorController, :zilliqa_validator)
        end
      end

      chain_scope :stability do
        scope "/stability" do
          get("/", V2.ValidatorController, :stability_validators_list)
          get("/counters", V2.ValidatorController, :stability_validators_counters)
        end
      end

      chain_scope :blackfort do
        scope "/blackfort" do
          get("/", V2.ValidatorController, :blackfort_validators_list)
          get("/counters", V2.ValidatorController, :blackfort_validators_counters)
        end
      end
    end

    scope "/zksync" do
      if @chain_type == :zksync do
        get("/batches", V2.ZkSyncController, :batches)
        get("/batches/count", V2.ZkSyncController, :batches_count)
        get("/batches/:batch_number", V2.ZkSyncController, :batch)
      end
    end

    scope "/mud" do
      pipe_through(:mud)
      get("/worlds", V2.MudController, :worlds)
      get("/worlds/count", V2.MudController, :worlds_count)
      get("/worlds/:world/tables", V2.MudController, :world_tables)
      get("/worlds/:world/systems", V2.MudController, :world_systems)
      get("/worlds/:world/systems/:system", V2.MudController, :world_system)
      get("/worlds/:world/tables/count", V2.MudController, :world_tables_count)
      get("/worlds/:world/tables/:table_id/records", V2.MudController, :world_table_records)
      get("/worlds/:world/tables/:table_id/records/count", V2.MudController, :world_table_records_count)
      get("/worlds/:world/tables/:table_id/records/:record_id", V2.MudController, :world_table_record)
    end

    scope "/arbitrum" do
      if @chain_type == :arbitrum do
        get("/messages/:direction", V2.ArbitrumController, :messages)
        get("/messages/:direction/count", V2.ArbitrumController, :messages_count)
        get("/messages/claim/:message_id", V2.ArbitrumController, :claim_message)
        get("/messages/withdrawals/:transaction_hash", V2.ArbitrumController, :withdrawals)
        get("/batches", V2.ArbitrumController, :batches)
        get("/batches/count", V2.ArbitrumController, :batches_count)
        get("/batches/:batch_number", V2.ArbitrumController, :batch)
        get("/batches/da/anytrust/:data_hash", V2.ArbitrumController, :batch_by_data_availability_info)
        get("/batches/da/eigenda/:data_hash", V2.ArbitrumController, :batch_by_data_availability_info)

        get(
          "/batches/da/celestia/:height/:transaction_commitment",
          V2.ArbitrumController,
          :batch_by_data_availability_info
        )
      end
    end

    scope "/advanced-filters" do
      get("/", V2.AdvancedFilterController, :list)
      get("/csv", V2.AdvancedFilterController, :list_csv)
      get("/methods", V2.AdvancedFilterController, :list_methods)
    end
  end

  scope "/v1/graphql" do
    pipe_through(:api_v1_graphql)

    if @graphql_enabled do
      forward("/", Absinthe.Plug,
        schema: BlockScoutWeb.GraphQL.Schema,
        analyze_complexity: true,
        max_complexity: @graphql_max_complexity,
        token_limit: @graphql_token_limit
      )
    end
  end

  scope "/v1", as: :api_v1 do
    pipe_through(:api)
    alias BlockScoutWeb.API.{EthRPC, RPC, V1}
    alias BlockScoutWeb.API.V1.GasPriceOracleController
    alias BlockScoutWeb.API.V2.SearchController

    # leave the same endpoint in v1 in order to keep backward compatibility
    get("/search", SearchController, :search)

    get("/gas-price-oracle", GasPriceOracleController, :gas_price_oracle)

    if @reading_enabled do
      get("/supply", V1.SupplyController, :supply)
      post("/eth-rpc", EthRPC.EthController, :eth_request)
    end

    if @writing_enabled do
      post("/verified_smart_contracts", V1.VerifiedSmartContractController, :create)
    end

    if @reading_enabled do
      forward("/", RPC.RPCTranslator, %{
        "block" => {RPC.BlockController, []},
        "account" => {RPC.AddressController, []},
        "logs" => {RPC.LogsController, []},
        "token" => {RPC.TokenController, []},
        "stats" => {RPC.StatsController, []},
        "contract" => {RPC.ContractController, [:verify]},
        "transaction" => {RPC.TransactionController, []}
      })
    end
  end

  scope "/health" do
    get("/", BlockScoutWeb.API.HealthController, :health)
    get("/liveness", BlockScoutWeb.API.HealthController, :liveness)
    get("/readiness", BlockScoutWeb.API.HealthController, :readiness)
    get("/multichain-search-export", BlockScoutWeb.API.HealthController, :multichain_search_db_export)
  end

  scope "/" do
    pipe_through(:api)
    alias BlockScoutWeb.API.{EthRPC, RPC}

    if @reading_enabled do
      post("/eth-rpc", EthRPC.EthController, :eth_request)

      forward(
        "/",
        RPCTranslatorForwarder,
        %{
          "block" => {RPC.BlockController, []},
          "account" => {RPC.AddressController, []},
          "logs" => {RPC.LogsController, []},
          "token" => {RPC.TokenController, []},
          "stats" => {RPC.StatsController, []},
          "contract" => {RPC.ContractController, [:verify]},
          "transaction" => {RPC.TransactionController, []}
        }
        |> then(fn options ->
          if @chain_identity == {:optimism, :celo} do
            Map.put(options, "epoch", {BlockScoutWeb.API.RPC.CeloController, []})
          else
            options
          end
        end)
      )
    end
  end
end<|MERGE_RESOLUTION|>--- conflicted
+++ resolved
@@ -142,11 +142,7 @@
       get("/csv-export", V2.ConfigController, :csv_export)
       get("/public-metrics", V2.ConfigController, :public_metrics)
 
-<<<<<<< HEAD
       if @chain_identity == {:optimism, :celo} do
-=======
-      if @chain_type == :celo do
->>>>>>> 89d10e0c
         get("/celo", V2.ConfigController, :celo)
       end
     end
@@ -256,11 +252,7 @@
       get("/:address_hash_param/nft", V2.AddressController, :nft_list)
       get("/:address_hash_param/nft/collections", V2.AddressController, :nft_collections)
 
-<<<<<<< HEAD
       if @chain_identity == {:optimism, :celo} do
-=======
-      if @chain_type == :celo do
->>>>>>> 89d10e0c
         get("/:address_hash_param/celo/election-rewards", V2.AddressController, :celo_election_rewards)
         get("/:address_hash_param/celo/election-rewards/csv", V2.CsvExportController, :celo_election_rewards_csv)
       end
@@ -331,11 +323,7 @@
       end
     end
 
-<<<<<<< HEAD
     if @chain_identity == {:optimism, :celo} do
-=======
-    if @chain_type == :celo do
->>>>>>> 89d10e0c
       scope "/celo/epochs" do
         get("/", V2.CeloController, :epochs)
         get("/:number", V2.CeloController, :epoch)
