--- conflicted
+++ resolved
@@ -82,13 +82,13 @@
   end
 
   def address_counters(conn, %{"id" => address_hash_string}) do
-    case Chain.string_to_address_hash(address_hash_string) do
-      {:ok, address_hash} ->
-        {transaction_count, validation_count} = transaction_and_validation_count(address_hash)
-        json(conn, %{transaction_count: transaction_count, validation_count: validation_count})
+    with {:ok, address_hash} <- Chain.string_to_address_hash(address_hash_string),
+         {:ok, address} <- Chain.hash_to_address(address_hash) do
+      {transaction_count, validation_count} = transaction_and_validation_count(address)
 
-      _ ->
-        not_found(conn)
+      json(conn, %{transaction_count: transaction_count, validation_count: validation_count})
+    else
+      _ -> not_found(conn)
     end
   end
 
@@ -120,40 +120,11 @@
     |> List.to_tuple()
   end
 
-<<<<<<< HEAD
-  defp transaction_count(address) do
-    address_hash_string = to_string(address)
-    # if contract?(address) do
-    case Chain.Hash.Address.validate(address_hash_string) do
-      {:ok, _} ->
-        incoming_transaction_count = Chain.address_to_incoming_transaction_count(address)
-
-        if incoming_transaction_count == 0 do
-          Chain.total_transactions_sent_by_address(address)
-        else
-          incoming_transaction_count
-        end
-
-      _ ->
-        Chain.total_transactions_sent_by_address(address)
-    end
-=======
   def transaction_count(address) do
     AddressTransactionsCounter.fetch(address)
->>>>>>> 30109ca4
   end
 
   defp validation_count(address) do
-    Chain.address_to_validation_count(address)
+    Chain.address_to_validation_count(address.hash)
   end
-<<<<<<< HEAD
-
-  #  @spec contract?(Hash.Address.t()) :: boolean()
-  #  defp contract?(_), do: true
-  #
-  #  defp contract?(%{x: nil}), do: false
-  #
-  #  defp contract?(%{contract_code: _}), do: false
-=======
->>>>>>> 30109ca4
 end