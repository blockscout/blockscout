--- conflicted
+++ resolved
@@ -14,11 +14,8 @@
     Controller
   }
 
-<<<<<<< HEAD
   alias Explorer.Celo.EpochUtil
   alias Explorer.Counters.{AddressTokenTransfersCounter, AddressTransactionsCounter, AddressTransactionsGasUsageCounter}
-=======
->>>>>>> e3b3468f
   alias Explorer.{Chain, Market}
   alias Explorer.Chain.Wei
   alias Explorer.ExchangeRates.Token
