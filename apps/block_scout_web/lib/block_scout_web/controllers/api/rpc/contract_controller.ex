--- conflicted
+++ resolved
@@ -409,7 +409,6 @@
 
       _ = VerificationController.check_and_verify(address_param)
 
-<<<<<<< HEAD
       address =
         if ignore_proxy == "1" do
           Logger.debug("Not checking if contract is proxied")
@@ -430,14 +429,9 @@
         conn,
         :getsourcecode,
         %{
-          contract: address
+          contract: address || %Address{hash: address_hash, smart_contract: nil}
         }
       )
-=======
-      render(conn, :getsourcecode, %{
-        contract: address || %Address{hash: address_hash, smart_contract: nil}
-      })
->>>>>>> 25d80b44
     else
       {:address_param, :error} ->
         render(conn, :error, error: @address_required)
