defmodule BlockScoutWeb.API.RPC.ContractController do
  use BlockScoutWeb, :controller

  require Logger

  alias BlockScoutWeb.AddressContractVerificationViaJsonController, as: VerificationController
  alias BlockScoutWeb.API.RPC.Helpers
  alias Explorer.Chain
  alias Explorer.Chain.Events.Publisher, as: EventsPublisher
  alias Explorer.Chain.{Hash, SmartContract}
  alias Explorer.Etherscan.Contracts
  alias Explorer.SmartContract.Solidity.Publisher
  alias Explorer.SmartContract.Vyper.Publisher, as: VyperPublisher
  alias Explorer.ThirdPartyIntegrations.Sourcify

  def verify(conn, %{"addressHash" => address_hash} = params) do
    with {:params, {:ok, fetched_params}} <- {:params, fetch_verify_params(params)},
         {:format, {:ok, casted_address_hash}} <- to_address_hash(address_hash),
         {:params, external_libraries} <-
           {:params, fetch_external_libraries(params)},
         {:publish, {:ok, _}} <-
           {:publish, Publisher.publish(address_hash, fetched_params, external_libraries)} do
      address = Contracts.address_hash_to_address_with_source_code(casted_address_hash)

      render(conn, :verify, %{contract: address})
    else
      {:publish,
       {:error,
        %Ecto.Changeset{
          errors: [
            address_hash:
              {"has already been taken",
               [
                 constraint: :unique,
                 constraint_name: "smart_contracts_address_hash_index"
               ]}
          ]
        }}} ->
        render(conn, :error, error: "Smart-contract already verified.")

      {:publish, _} ->
        render(conn, :error, error: "Something went wrong while publishing the contract.")

      {:format, :error} ->
        render(conn, :error, error: "Invalid address hash")

      {:params, {:error, error}} ->
        render(conn, :error, error: error)
    end
  end

  def verify_via_sourcify(conn, %{"addressHash" => address_hash} = input) do
    files =
      if Map.has_key?(input, "files") do
        input["files"]
      else
        []
      end

    if Chain.smart_contract_fully_verified?(address_hash) do
      render(conn, :error, error: "Smart-contract already verified.")
    else
      case Sourcify.check_by_address(address_hash) do
        {:ok, _verified_status} ->
          get_metadata_and_publish(address_hash, conn)

        _ ->
          with {:ok, files_array} <- prepare_params(files),
               {:ok, validated_files} <- validate_files(files_array) do
            verify_and_publish(address_hash, validated_files, conn)
          else
            {:error, error} ->
              render(conn, :error, error: error)

            _ ->
              render(conn, :error, error: "Invalid body")
          end
      end
    end
  end

  defp prepare_params(files) when is_struct(files) do
    {:error, "Invalid args format"}
  end

  defp prepare_params(files) when is_map(files) do
    {:ok, VerificationController.prepare_files_array(files)}
  end

  defp prepare_params(files) when is_list(files) do
    {:ok, files}
  end

  defp prepare_params(_arg) do
    {:error, "Invalid args format"}
  end

  defp validate_files(files) do
    if length(files) < 2 do
      {:error, "You should attach at least 2 files"}
    else
      files_array =
        files
        |> Enum.filter(fn file -> validate_filename(file.filename) end)

      jsons =
        files_array
        |> Enum.filter(fn file -> only_json(file.filename) end)

      sols =
        files_array
        |> Enum.filter(fn file -> only_sol(file.filename) end)

      if length(jsons) > 0 and length(sols) > 0 do
        {:ok, files_array}
      else
        {:error, "You should attach at least one *.json and one *.sol files"}
      end
    end
  end

  defp validate_filename(filename) do
    case List.last(String.split(String.downcase(filename), ".")) do
      "sol" ->
        true

      "json" ->
        true

      _ ->
        false
    end
  end

  defp only_sol(filename) do
    case List.last(String.split(String.downcase(filename), ".")) do
      "sol" ->
        true

      _ ->
        false
    end
  end

  defp only_json(filename) do
    case List.last(String.split(String.downcase(filename), ".")) do
      "json" ->
        true

      _ ->
        false
    end
  end

  defp get_metadata_and_publish(address_hash_string, conn) do
    case Sourcify.get_metadata(address_hash_string) do
      {:ok, verification_metadata} ->
        %{"params_to_publish" => params_to_publish, "abi" => abi, "secondary_sources" => secondary_sources} =
          VerificationController.parse_params_from_sourcify(address_hash_string, verification_metadata)

        case publish_without_broadcast(%{
               "addressHash" => address_hash_string,
               "params" => params_to_publish,
               "abi" => abi,
               "secondarySources" => secondary_sources
             }) do
          {:ok, _contract} ->
            {:format, {:ok, address_hash}} = to_address_hash(address_hash_string)
            address = Contracts.address_hash_to_address_with_source_code(address_hash)
            render(conn, :verify, %{contract: address})

          {:error, changeset} ->
            render(conn, :error, error: changeset)
        end

      {:error, %{"error" => error}} ->
        render(conn, :error, error: error)
    end
  end

  defp verify_and_publish(address_hash_string, files_array, conn) do
    case Sourcify.verify(address_hash_string, files_array) do
      {:ok, _verified_status} ->
        case Sourcify.check_by_address(address_hash_string) do
          {:ok, _verified_status} ->
            get_metadata_and_publish(address_hash_string, conn)

          {:error, %{"error" => error}} ->
            render(conn, :error, error: error)

          {:error, error} ->
            render(conn, :error, error: error)
        end

      {:error, %{"error" => error}} ->
        render(conn, :error, error: error)

      {:error, error} ->
        render(conn, :error, error: error)
    end
  end

  def verify_vyper_contract(conn, %{"addressHash" => address_hash} = params) do
    with {:params, {:ok, fetched_params}} <- {:params, fetch_vyper_verify_params(params)},
         {:format, {:ok, casted_address_hash}} <- to_address_hash(address_hash),
         {:publish, {:ok, _}} <-
           {:publish, VyperPublisher.publish(address_hash, fetched_params)} do
      address = Contracts.address_hash_to_address_with_source_code(casted_address_hash)

      render(conn, :verify, %{contract: address})
    else
      {:publish,
       {:error,
        %Ecto.Changeset{
          errors: [
            address_hash:
              {"has already been taken",
               [
                 constraint: :unique,
                 constraint_name: "smart_contracts_address_hash_index"
               ]}
          ]
        }}} ->
        render(conn, :error, error: "Smart-contract already verified.")

      {:publish, _} ->
        render(conn, :error, error: "Something went wrong while publishing the contract.")

      {:format, :error} ->
        render(conn, :error, error: "Invalid address hash")

      {:params, {:error, error}} ->
        render(conn, :error, error: error)
    end
  end

  def publish_without_broadcast(
        %{"addressHash" => address_hash, "abi" => abi, "compilationTargetFilePath" => file_path} = input
      ) do
    params = proccess_params(input)

    address_hash
    |> Publisher.publish_smart_contract(params, abi, file_path)
    |> proccess_response()
  end

  def publish_without_broadcast(%{"addressHash" => address_hash, "abi" => abi} = input) do
    params = proccess_params(input)

    address_hash
    |> Publisher.publish_smart_contract(params, abi)
    |> proccess_response()
  end

  def publish(nil, %{"addressHash" => _address_hash} = input) do
    publish_without_broadcast(input)
  end

  def publish(conn, %{"addressHash" => address_hash} = input) do
    result = publish_without_broadcast(input)

    EventsPublisher.broadcast([{:contract_verification_result, {address_hash, result, conn}}], :on_demand)
  end

  def proccess_params(input) do
    if Map.has_key?(input, "secondarySources") do
      input["params"]
      |> Map.put("secondary_sources", Map.get(input, "secondarySources"))
    else
      input["params"]
    end
  end

  def proccess_response(response) do
    case response do
      {:ok, _contract} = result ->
        result

      {:error, changeset} ->
        {:error, changeset}
    end
  end

  def listcontracts(conn, params) do
    with pagination_options <- Helpers.put_pagination_options(%{}, params),
         {:params, {:ok, options}} <- {:params, add_filters(pagination_options, params)} do
      options_with_defaults =
        options
        |> Map.put_new(:page_number, 0)
        |> Map.put_new(:page_size, 10)

      contracts = list_contracts(options_with_defaults)

      conn
      |> put_status(200)
      |> render(:listcontracts, %{contracts: contracts})
    else
      {:params, {:error, error}} ->
        conn
        |> put_status(400)
        |> render(:error, error: error)
    end
  end

  def getabi(conn, params) do
    with {:address_param, {:ok, address_param}} <- fetch_address(params),
         {:format, {:ok, address_hash}} <- to_address_hash(address_param),
         {:contract, {:ok, contract}} <- to_smart_contract(address_hash) do
      render(conn, :getabi, %{abi: contract.abi})
    else
      {:address_param, :error} ->
        render(conn, :error, error: "Query parameter address is required")

      {:format, :error} ->
        render(conn, :error, error: "Invalid address hash")

      {:contract, :not_found} ->
        render(conn, :error, error: "Contract source code not verified")
    end
  end

  def getsourcecode(conn, params) do
    with {:address_param, {:ok, address_param}} <- fetch_address(params),
         {:format, {:ok, address_hash}} <- to_address_hash(address_param) do
      ignore_proxy = Map.get(params, "ignoreProxy", "0")
      Logger.debug("Ignore proxy flag set to #{ignore_proxy} and #{is_integer(ignore_proxy)}}")

      _ = VerificationController.check_and_verify(address_param)
<<<<<<< HEAD
=======
      address = Contracts.address_hash_to_address_with_source_code(address_hash)
>>>>>>> 29aa23e2

      address =
        if ignore_proxy == "1" do
          Logger.debug("Not checking if contract is proxied")
          Chain.address_hash_to_address_with_source_code(address_hash)
        else
          case Chain.get_proxied_address(address_hash) do
            {:ok, proxy_contract} ->
              Logger.debug("Implementation address found in proxy table")
              Chain.address_hash_to_address_with_source_code(proxy_contract)

            {:error, :not_found} ->
              Logger.debug("Implementation address not found in proxy table")
              Chain.address_hash_to_address_with_source_code(address_hash)
          end
        end

      render(
        conn,
        :getsourcecode,
        %{
          contract: address
        }
      )
    else
      {:address_param, :error} ->
        render(conn, :error, error: "Query parameter address is required")

      {:format, :error} ->
        render(conn, :error, error: "Invalid address hash")

      {:contract, :not_found} ->
        render(conn, :getsourcecode, %{contract: nil, address_hash: nil})
    end
  end

  defp list_contracts(%{page_number: page_number, page_size: page_size} = opts) do
    offset = (max(page_number, 1) - 1) * page_size

    case Map.get(opts, :filter) do
      :verified ->
        Contracts.list_verified_contracts(page_size, offset)

      :decompiled ->
        not_decompiled_with_version = Map.get(opts, :not_decompiled_with_version)
        Contracts.list_decompiled_contracts(page_size, offset, not_decompiled_with_version)

      :unverified ->
        Contracts.list_unordered_unverified_contracts(page_size, offset)

      :not_decompiled ->
        Contracts.list_unordered_not_decompiled_contracts(page_size, offset)

      :empty ->
        Contracts.list_empty_contracts(page_size, offset)

      _ ->
        Contracts.list_contracts(page_size, offset)
    end
  end

  defp add_filters(options, params) do
    options
    |> add_filter(params)
    |> add_not_decompiled_with_version(params)
  end

  defp add_filter(options, params) do
    with {:param, {:ok, value}} <- {:param, Map.fetch(params, "filter")},
         {:validation, {:ok, filter}} <- {:validation, contracts_filter(value)} do
      {:ok, Map.put(options, :filter, filter)}
    else
      {:param, :error} -> {:ok, options}
      {:validation, {:error, error}} -> {:error, error}
    end
  end

  defp add_not_decompiled_with_version({:ok, options}, params) do
    case Map.fetch(params, "not_decompiled_with_version") do
      {:ok, value} -> {:ok, Map.put(options, :not_decompiled_with_version, value)}
      :error -> {:ok, options}
    end
  end

  defp add_not_decompiled_with_version(options, _params) do
    options
  end

  defp contracts_filter(nil), do: {:ok, nil}
  defp contracts_filter(1), do: {:ok, :verified}
  defp contracts_filter(2), do: {:ok, :decompiled}
  defp contracts_filter(3), do: {:ok, :unverified}
  defp contracts_filter(4), do: {:ok, :not_decompiled}
  defp contracts_filter(5), do: {:ok, :empty}
  defp contracts_filter("verified"), do: {:ok, :verified}
  defp contracts_filter("decompiled"), do: {:ok, :decompiled}
  defp contracts_filter("unverified"), do: {:ok, :unverified}
  defp contracts_filter("not_decompiled"), do: {:ok, :not_decompiled}
  defp contracts_filter("empty"), do: {:ok, :empty}

  defp contracts_filter(filter) when is_bitstring(filter) do
    case Integer.parse(filter) do
      {number, ""} -> contracts_filter(number)
      _ -> {:error, contracts_filter_error_message(filter)}
    end
  end

  defp contracts_filter(filter), do: {:error, contracts_filter_error_message(filter)}

  defp contracts_filter_error_message(filter) do
    "#{filter} is not a valid value for `filter`. Please use one of: verified, decompiled, unverified, not_decompiled, 1, 2, 3, 4."
  end

  defp fetch_address(params) do
    {:address_param, Map.fetch(params, "address")}
  end

  defp to_address_hash(address_hash_string) do
    {:format, Chain.string_to_address_hash(address_hash_string)}
  end

  defp to_smart_contract(address_hash) do
    _ = VerificationController.check_and_verify(Hash.to_string(address_hash))

    result =
      case Chain.address_hash_to_smart_contract(address_hash) do
        nil ->
          :not_found

        contract ->
          {:ok, SmartContract.preload_decompiled_smart_contract(contract)}
      end

    {:contract, result}
  end

  defp fetch_verify_params(params) do
    {:ok, %{}}
    |> required_param(params, "addressHash", "address_hash")
    |> required_param(params, "name", "name")
    |> required_param(params, "compilerVersion", "compiler_version")
    |> required_param(params, "optimization", "optimization")
    |> required_param(params, "contractSourceCode", "contract_source_code")
    |> optional_param(params, "evmVersion", "evm_version")
    |> optional_param(params, "constructorArguments", "constructor_arguments")
    |> optional_param(params, "autodetectConstructorArguments", "autodetect_constructor_args")
    |> optional_param(params, "optimizationRuns", "optimization_runs")
    |> optional_param(params, "proxyAddress", "proxy_address")
    |> parse_optimization_runs()
  end

  defp fetch_vyper_verify_params(params) do
    {:ok, %{}}
    |> required_param(params, "addressHash", "address_hash")
    |> required_param(params, "name", "name")
    |> required_param(params, "compilerVersion", "compiler_version")
    |> required_param(params, "contractSourceCode", "contract_source_code")
    |> optional_param(params, "constructorArguments", "constructor_arguments")
  end

  defp parse_optimization_runs({:ok, %{"optimization_runs" => runs} = opts}) when is_bitstring(runs) do
    case Integer.parse(runs) do
      {runs_int, _} ->
        {:ok, Map.put(opts, "optimization_runs", runs_int)}

      _ ->
        {:ok, Map.put(opts, "optimization_runs", 200)}
    end
  end

  defp parse_optimization_runs({:ok, %{"optimization_runs" => runs} = opts}) when is_integer(runs) do
    {:ok, opts}
  end

  defp parse_optimization_runs({:ok, opts}) do
    {:ok, Map.put(opts, "optimization_runs", 200)}
  end

  defp parse_optimization_runs(other), do: other

  defp fetch_external_libraries(params) do
    Enum.reduce(1..10, %{}, fn number, acc ->
      case Map.fetch(params, "library#{number}Name") do
        {:ok, library_name} ->
          library_address = Map.get(params, "library#{number}Address")

          acc
          |> Map.put("library#{number}_name", library_name)
          |> Map.put("library#{number}_address", library_address)

        :error ->
          acc
      end
    end)
  end

  defp required_param({:error, _} = error, _, _, _), do: error

  defp required_param({:ok, map}, params, key, new_key) do
    case Map.fetch(params, key) do
      {:ok, value} ->
        {:ok, Map.put(map, new_key, value)}

      :error ->
        {:error, "#{key} is required."}
    end
  end

  defp optional_param({:error, _} = error, _, _, _), do: error

  defp optional_param({:ok, map}, params, key, new_key) do
    case Map.fetch(params, key) do
      {:ok, value} ->
        {:ok, Map.put(map, new_key, value)}

      :error ->
        {:ok, map}
    end
  end
end<|MERGE_RESOLUTION|>--- conflicted
+++ resolved
@@ -326,24 +326,20 @@
       Logger.debug("Ignore proxy flag set to #{ignore_proxy} and #{is_integer(ignore_proxy)}}")
 
       _ = VerificationController.check_and_verify(address_param)
-<<<<<<< HEAD
-=======
-      address = Contracts.address_hash_to_address_with_source_code(address_hash)
->>>>>>> 29aa23e2
 
       address =
         if ignore_proxy == "1" do
           Logger.debug("Not checking if contract is proxied")
-          Chain.address_hash_to_address_with_source_code(address_hash)
+          Contracts.address_hash_to_address_with_source_code(address_hash)
         else
           case Chain.get_proxied_address(address_hash) do
             {:ok, proxy_contract} ->
               Logger.debug("Implementation address found in proxy table")
-              Chain.address_hash_to_address_with_source_code(proxy_contract)
+              Contracts.address_hash_to_address_with_source_code(proxy_contract)
 
             {:error, :not_found} ->
               Logger.debug("Implementation address not found in proxy table")
-              Chain.address_hash_to_address_with_source_code(address_hash)
+              Contracts.address_hash_to_address_with_source_code(address_hash)
           end
         end
 
