--- conflicted
+++ resolved
@@ -496,10 +496,6 @@
     |> required_param(params, "contractaddress", "address_hash")
     |> required_param(params, "contractname", "name")
     |> required_param(params, "compilerversion", "compiler_version")
-<<<<<<< HEAD
-=======
-    |> optional_param(params, "constructorArguments", "constructor_arguments")
->>>>>>> c07ffb2f
     |> optional_param(params, "constructorArguments", "constructor_arguments")
     |> optional_param(params, "constructorArguements", "constructor_arguments")
     |> optional_param(params, "autodetectConstructorArguments", "autodetect_constructor_args")
