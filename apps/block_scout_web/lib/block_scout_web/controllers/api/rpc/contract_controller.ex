defmodule BlockScoutWeb.API.RPC.ContractController do
  use BlockScoutWeb, :controller

  require Logger

  alias BlockScoutWeb.API.RPC.Helpers
  alias Explorer.Chain
  alias Explorer.Chain.SmartContract
  alias Explorer.SmartContract.Publisher

  def verify(conn, %{"addressHash" => address_hash} = params) do
    with {:params, {:ok, fetched_params}} <- {:params, fetch_verify_params(params)},
         {:format, {:ok, casted_address_hash}} <- to_address_hash(address_hash),
         {:params, external_libraries} <-
           {:params, fetch_external_libraries(params)},
         {:publish, {:ok, _}} <-
           {:publish, Publisher.publish(address_hash, fetched_params, external_libraries)} do
      address = Chain.address_hash_to_address_with_source_code(casted_address_hash)

      render(conn, :verify, %{contract: address})
    else
      {:publish, _} ->
        render(conn, :error, error: "Something went wrong while publishing the contract.")

      {:format, :error} ->
        render(conn, :error, error: "Invalid address hash")

      {:params, {:error, error}} ->
        render(conn, :error, error: error)
    end
  end

  def listcontracts(conn, params) do
    with pagination_options <- Helpers.put_pagination_options(%{}, params),
         {:params, {:ok, options}} <- {:params, add_filters(pagination_options, params)} do
      options_with_defaults =
        options
        |> Map.put_new(:page_number, 0)
        |> Map.put_new(:page_size, 10)

      contracts = list_contracts(options_with_defaults)

      conn
      |> put_status(200)
      |> render(:listcontracts, %{contracts: contracts})
    else
      {:params, {:error, error}} ->
        conn
        |> put_status(400)
        |> render(:error, error: error)
    end
  end

  def getabi(conn, params) do
    with {:address_param, {:ok, address_param}} <- fetch_address(params),
         {:format, {:ok, address_hash}} <- to_address_hash(address_param),
         {:contract, {:ok, contract}} <- to_smart_contract(address_hash) do
      render(conn, :getabi, %{abi: contract.abi})
    else
      {:address_param, :error} ->
        render(conn, :error, error: "Query parameter address is required")

      {:format, :error} ->
        render(conn, :error, error: "Invalid address hash")

      {:contract, :not_found} ->
        render(conn, :error, error: "Contract source code not verified")
    end
  end

  def getsourcecode(conn, params) do
    with {:address_param, {:ok, address_param}} <- fetch_address(params),
         {:format, {:ok, address_hash}} <- to_address_hash(address_param) do
      address =
<<<<<<< HEAD
        with {:ok, proxy_contract} <- Chain.get_proxied_address(address_hash) do
          Logger.debug("Implementation address FOUND in proxy table")
          Chain.address_hash_to_address_with_source_code(proxy_contract)
        else
=======
        case Chain.get_proxied_address(address_hash) do
          {:ok, proxy_contract} ->
            Logger.debug("Implementation address FOUND in proxy table")
            Chain.address_hash_to_address_with_source_code(proxy_contract)

>>>>>>> 1a92f710716f2d5e8138e90f2d7e88cc26faeaec
          {:error, :not_found} ->
            Logger.debug("Implementation address NOT found in proxy table")
            Chain.address_hash_to_address_with_source_code(address_hash)
        end

      render(conn, :getsourcecode, %{
        contract: address
      })
    else
      {:address_param, :error} ->
        render(conn, :error, error: "Query parameter address is required")

      {:format, :error} ->
        render(conn, :error, error: "Invalid address hash")

      {:contract, :not_found} ->
        render(conn, :getsourcecode, %{contract: nil, address_hash: nil})
    end
  end

  defp list_contracts(%{page_number: page_number, page_size: page_size} = opts) do
    offset = (max(page_number, 1) - 1) * page_size

    case Map.get(opts, :filter) do
      :verified ->
        Chain.list_verified_contracts(page_size, offset)

      :decompiled ->
        not_decompiled_with_version = Map.get(opts, :not_decompiled_with_version)
        Chain.list_decompiled_contracts(page_size, offset, not_decompiled_with_version)

      :unverified ->
        Chain.list_unordered_unverified_contracts(page_size, offset)

      :not_decompiled ->
        Chain.list_unordered_not_decompiled_contracts(page_size, offset)

      :empty ->
        Chain.list_empty_contracts(page_size, offset)

      _ ->
        Chain.list_contracts(page_size, offset)
    end
  end

  defp add_filters(options, params) do
    options
    |> add_filter(params)
    |> add_not_decompiled_with_version(params)
  end

  defp add_filter(options, params) do
    with {:param, {:ok, value}} <- {:param, Map.fetch(params, "filter")},
         {:validation, {:ok, filter}} <- {:validation, contracts_filter(value)} do
      {:ok, Map.put(options, :filter, filter)}
    else
      {:param, :error} -> {:ok, options}
      {:validation, {:error, error}} -> {:error, error}
    end
  end

  defp add_not_decompiled_with_version({:ok, options}, params) do
    case Map.fetch(params, "not_decompiled_with_version") do
      {:ok, value} -> {:ok, Map.put(options, :not_decompiled_with_version, value)}
      :error -> {:ok, options}
    end
  end

  defp add_not_decompiled_with_version(options, _params) do
    options
  end

  defp contracts_filter(nil), do: {:ok, nil}
  defp contracts_filter(1), do: {:ok, :verified}
  defp contracts_filter(2), do: {:ok, :decompiled}
  defp contracts_filter(3), do: {:ok, :unverified}
  defp contracts_filter(4), do: {:ok, :not_decompiled}
  defp contracts_filter(5), do: {:ok, :empty}
  defp contracts_filter("verified"), do: {:ok, :verified}
  defp contracts_filter("decompiled"), do: {:ok, :decompiled}
  defp contracts_filter("unverified"), do: {:ok, :unverified}
  defp contracts_filter("not_decompiled"), do: {:ok, :not_decompiled}
  defp contracts_filter("empty"), do: {:ok, :empty}

  defp contracts_filter(filter) when is_bitstring(filter) do
    case Integer.parse(filter) do
      {number, ""} -> contracts_filter(number)
      _ -> {:error, contracts_filter_error_message(filter)}
    end
  end

  defp contracts_filter(filter), do: {:error, contracts_filter_error_message(filter)}

  defp contracts_filter_error_message(filter) do
    "#{filter} is not a valid value for `filter`. Please use one of: verified, decompiled, unverified, not_decompiled, 1, 2, 3, 4."
  end

  defp fetch_address(params) do
    {:address_param, Map.fetch(params, "address")}
  end

  defp to_address_hash(address_hash_string) do
    {:format, Chain.string_to_address_hash(address_hash_string)}
  end

  defp to_smart_contract(address_hash) do
    result =
      case Chain.address_hash_to_smart_contract(address_hash) do
        nil ->
          :not_found

        contract ->
          {:ok, SmartContract.preload_decompiled_smart_contract(contract)}
      end

    {:contract, result}
  end

  defp fetch_verify_params(params) do
    {:ok, %{}}
    |> required_param(params, "addressHash", "address_hash")
    |> required_param(params, "name", "name")
    |> required_param(params, "compilerVersion", "compiler_version")
    |> required_param(params, "optimization", "optimization")
    |> required_param(params, "contractSourceCode", "contract_source_code")
    |> optional_param(params, "evmVersion", "evm_version")
    |> optional_param(params, "constructorArguments", "constructor_arguments")
    |> optional_param(params, "optimizationRuns", "optimization_runs")
    |> optional_param(params, "proxyAddress", "proxy_address")
    |> parse_optimization_runs()
  end

  defp parse_optimization_runs({:ok, %{"optimization_runs" => runs} = opts}) when is_bitstring(runs) do
    {:ok, Map.put(opts, "optimization_runs", 200)}
  end

  defp parse_optimization_runs({:ok, %{"optimization_runs" => runs} = opts}) when is_integer(runs) do
    {:ok, opts}
  end

  defp parse_optimization_runs({:ok, opts}) do
    {:ok, Map.put(opts, "optimization_runs", 200)}
  end

  defp parse_optimization_runs(other), do: other

  defp fetch_external_libraries(params) do
    Enum.reduce(1..5, %{}, fn number, acc ->
      case Map.fetch(params, "library#{number}Name") do
        {:ok, library_name} ->
          library_address = Map.get(params, "library#{number}Address")

          acc
          |> Map.put("library#{number}_name", library_name)
          |> Map.put("library#{number}_address", library_address)

        :error ->
          acc
      end
    end)
  end

  defp required_param({:error, _} = error, _, _, _), do: error

  defp required_param({:ok, map}, params, key, new_key) do
    case Map.fetch(params, key) do
      {:ok, value} ->
        {:ok, Map.put(map, new_key, value)}

      :error ->
        {:error, "#{key} is required."}
    end
  end

  defp optional_param({:error, _} = error, _, _, _), do: error

  defp optional_param({:ok, map}, params, key, new_key) do
    case Map.fetch(params, key) do
      {:ok, value} ->
        {:ok, Map.put(map, new_key, value)}

      :error ->
        {:ok, map}
    end
  end
end<|MERGE_RESOLUTION|>--- conflicted
+++ resolved
@@ -72,18 +72,11 @@
     with {:address_param, {:ok, address_param}} <- fetch_address(params),
          {:format, {:ok, address_hash}} <- to_address_hash(address_param) do
       address =
-<<<<<<< HEAD
-        with {:ok, proxy_contract} <- Chain.get_proxied_address(address_hash) do
-          Logger.debug("Implementation address FOUND in proxy table")
-          Chain.address_hash_to_address_with_source_code(proxy_contract)
-        else
-=======
         case Chain.get_proxied_address(address_hash) do
           {:ok, proxy_contract} ->
             Logger.debug("Implementation address FOUND in proxy table")
             Chain.address_hash_to_address_with_source_code(proxy_contract)
 
->>>>>>> 1a92f710716f2d5e8138e90f2d7e88cc26faeaec
           {:error, :not_found} ->
             Logger.debug("Implementation address NOT found in proxy table")
             Chain.address_hash_to_address_with_source_code(address_hash)
