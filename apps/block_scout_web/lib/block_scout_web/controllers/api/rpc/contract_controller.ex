defmodule BlockScoutWeb.API.RPC.ContractController do
  use BlockScoutWeb, :controller

<<<<<<< HEAD
  require Logger

=======
  alias BlockScoutWeb.AddressContractVerificationController, as: VerificationController
>>>>>>> a20f495e
  alias BlockScoutWeb.API.RPC.Helpers
  alias Explorer.Chain
  alias Explorer.Chain.Events.Publisher, as: EventsPublisher
  alias Explorer.Chain.SmartContract
  alias Explorer.SmartContract.Publisher
  alias Explorer.ThirdPartyIntegrations.Sourcify

  def verify(conn, %{"addressHash" => address_hash} = params) do
    with {:params, {:ok, fetched_params}} <- {:params, fetch_verify_params(params)},
         {:format, {:ok, casted_address_hash}} <- to_address_hash(address_hash),
         {:params, external_libraries} <-
           {:params, fetch_external_libraries(params)},
         {:publish, {:ok, _}} <-
           {:publish, Publisher.publish(address_hash, fetched_params, external_libraries)} do
      address = Chain.address_hash_to_address_with_source_code(casted_address_hash)

      render(conn, :verify, %{contract: address})
    else
      {:publish,
       {:error,
        %Ecto.Changeset{
          errors: [
            address_hash:
              {"has already been taken",
               [
                 constraint: :unique,
                 constraint_name: "smart_contracts_address_hash_index"
               ]}
          ]
        }}} ->
        render(conn, :error, error: "Smart-contract already verified.")

      {:publish, _} ->
        render(conn, :error, error: "Something went wrong while publishing the contract.")

      {:format, :error} ->
        render(conn, :error, error: "Invalid address hash")

      {:params, {:error, error}} ->
        render(conn, :error, error: error)
    end
  end

  def verify_via_sourcify(conn, %{"addressHash" => address_hash} = input) do
    files =
      if Map.has_key?(input, "files") do
        input["files"]
      else
        []
      end

    if Chain.smart_contract_verified?(address_hash) do
      render(conn, :error, error: "Smart-contract already verified.")
    else
      case Sourcify.check_by_address(address_hash) do
        {:ok, _verified_status} ->
          get_metadata_and_publish(address_hash, conn)

        _ ->
          with {:ok, files_array} <- prepare_params(files),
               {:ok, validated_files} <- validate_files(files_array) do
            verify_and_publish(address_hash, validated_files, conn)
          else
            {:error, error} ->
              render(conn, :error, error: error)

            _ ->
              render(conn, :error, error: "Invalid body")
          end
      end
    end
  end

  defp prepare_params(files) when is_struct(files) do
    {:error, "Invalid args format"}
  end

  defp prepare_params(files) when is_map(files) do
    {:ok, VerificationController.prepare_files_array(files)}
  end

  defp prepare_params(files) when is_list(files) do
    {:ok, files}
  end

  defp prepare_params(_arg) do
    {:error, "Invalid args format"}
  end

  defp validate_files(files) do
    if length(files) < 2 do
      {:error, "You should attach at least 2 files"}
    else
      files_array =
        files
        |> Enum.filter(fn file -> validate_filename(file.filename) end)

      jsons =
        files_array
        |> Enum.filter(fn file -> only_json(file.filename) end)

      sols =
        files_array
        |> Enum.filter(fn file -> only_sol(file.filename) end)

      if length(jsons) > 0 and length(sols) > 0 do
        {:ok, files_array}
      else
        {:error, "You should attach at least one *.json and one *.sol files"}
      end
    end
  end

  defp validate_filename(filename) do
    case List.last(String.split(String.downcase(filename), ".")) do
      "sol" ->
        true

      "json" ->
        true

      _ ->
        false
    end
  end

  defp only_sol(filename) do
    case List.last(String.split(String.downcase(filename), ".")) do
      "sol" ->
        true

      _ ->
        false
    end
  end

  defp only_json(filename) do
    case List.last(String.split(String.downcase(filename), ".")) do
      "json" ->
        true

      _ ->
        false
    end
  end

  defp get_metadata_and_publish(address_hash_string, conn) do
    case Sourcify.get_metadata(address_hash_string) do
      {:ok, verification_metadata} ->
        %{"params_to_publish" => params_to_publish, "abi" => abi, "secondary_sources" => secondary_sources} =
          VerificationController.parse_params_from_sourcify(address_hash_string, verification_metadata)

        case publish_without_broadcast(%{
               "addressHash" => address_hash_string,
               "params" => params_to_publish,
               "abi" => abi,
               "secondarySources" => secondary_sources
             }) do
          {:ok, _contract} ->
            {:format, {:ok, address_hash}} = to_address_hash(address_hash_string)
            address = Chain.address_hash_to_address_with_source_code(address_hash)
            render(conn, :verify, %{contract: address})

          {:error, changeset} ->
            render(conn, :error, error: changeset)
        end

      {:error, %{"error" => error}} ->
        render(conn, :error, error: error)
    end
  end

  defp verify_and_publish(address_hash_string, files_array, conn) do
    case Sourcify.verify(address_hash_string, files_array) do
      {:ok, _verified_status} ->
        case Sourcify.check_by_address(address_hash_string) do
          {:ok, _verified_status} ->
            get_metadata_and_publish(address_hash_string, conn)

          {:error, %{"error" => error}} ->
            render(conn, :error, error: error)

          {:error, error} ->
            render(conn, :error, error: error)
        end

      {:error, %{"error" => error}} ->
        render(conn, :error, error: error)

      {:error, error} ->
        render(conn, :error, error: error)
    end
  end

  def publish_without_broadcast(%{"addressHash" => address_hash, "params" => params, "abi" => abi} = input) do
    params =
      if Map.has_key?(input, "secondarySources") do
        params
        |> Map.put("secondary_sources", Map.get(input, "secondarySources"))
      else
        params
      end

    case Publisher.publish_smart_contract(address_hash, params, abi) do
      {:ok, _contract} = result ->
        result

      {:error, changeset} ->
        {:error, changeset}
    end
  end

  def publish(conn, %{"addressHash" => address_hash} = input) do
    result = publish_without_broadcast(input)

    EventsPublisher.broadcast([{:contract_verification_result, {address_hash, result, conn}}], :on_demand)
  end

  def listcontracts(conn, params) do
    with pagination_options <- Helpers.put_pagination_options(%{}, params),
         {:params, {:ok, options}} <- {:params, add_filters(pagination_options, params)} do
      options_with_defaults =
        options
        |> Map.put_new(:page_number, 0)
        |> Map.put_new(:page_size, 10)

      contracts = list_contracts(options_with_defaults)

      conn
      |> put_status(200)
      |> render(:listcontracts, %{contracts: contracts})
    else
      {:params, {:error, error}} ->
        conn
        |> put_status(400)
        |> render(:error, error: error)
    end
  end

  def getabi(conn, params) do
    with {:address_param, {:ok, address_param}} <- fetch_address(params),
         {:format, {:ok, address_hash}} <- to_address_hash(address_param),
         {:contract, {:ok, contract}} <- to_smart_contract(address_hash) do
      render(conn, :getabi, %{abi: contract.abi})
    else
      {:address_param, :error} ->
        render(conn, :error, error: "Query parameter address is required")

      {:format, :error} ->
        render(conn, :error, error: "Invalid address hash")

      {:contract, :not_found} ->
        render(conn, :error, error: "Contract source code not verified")
    end
  end

  def getsourcecode(conn, params) do
    with {:address_param, {:ok, address_param}} <- fetch_address(params),
         {:format, {:ok, address_hash}} <- to_address_hash(address_param) do
      ignore_proxy = Map.get(params, "ignoreProxy", "0")
      Logger.debug("Ignore proxy flag set to #{ignore_proxy} and #{is_integer(ignore_proxy)}}")

      address =
        if ignore_proxy == "1" do
          Logger.debug("Not checking if contract is proxied")
          Chain.address_hash_to_address_with_source_code(address_hash)
        else
          case Chain.get_proxied_address(address_hash) do
            {:ok, proxy_contract} ->
              Logger.debug("Implementation address found in proxy table")
              Chain.address_hash_to_address_with_source_code(proxy_contract)

            {:error, :not_found} ->
              Logger.debug("Implementation address not found in proxy table")
              Chain.address_hash_to_address_with_source_code(address_hash)
          end
        end

      render(
        conn,
        :getsourcecode,
        %{
          contract: address
        }
      )
    else
      {:address_param, :error} ->
        render(conn, :error, error: "Query parameter address is required")

      {:format, :error} ->
        render(conn, :error, error: "Invalid address hash")

      {:contract, :not_found} ->
        render(conn, :getsourcecode, %{contract: nil, address_hash: nil})
    end
  end

  defp list_contracts(%{page_number: page_number, page_size: page_size} = opts) do
    offset = (max(page_number, 1) - 1) * page_size

    case Map.get(opts, :filter) do
      :verified ->
        Chain.list_verified_contracts(page_size, offset)

      :decompiled ->
        not_decompiled_with_version = Map.get(opts, :not_decompiled_with_version)
        Chain.list_decompiled_contracts(page_size, offset, not_decompiled_with_version)

      :unverified ->
        Chain.list_unordered_unverified_contracts(page_size, offset)

      :not_decompiled ->
        Chain.list_unordered_not_decompiled_contracts(page_size, offset)

      :empty ->
        Chain.list_empty_contracts(page_size, offset)

      _ ->
        Chain.list_contracts(page_size, offset)
    end
  end

  defp add_filters(options, params) do
    options
    |> add_filter(params)
    |> add_not_decompiled_with_version(params)
  end

  defp add_filter(options, params) do
    with {:param, {:ok, value}} <- {:param, Map.fetch(params, "filter")},
         {:validation, {:ok, filter}} <- {:validation, contracts_filter(value)} do
      {:ok, Map.put(options, :filter, filter)}
    else
      {:param, :error} -> {:ok, options}
      {:validation, {:error, error}} -> {:error, error}
    end
  end

  defp add_not_decompiled_with_version({:ok, options}, params) do
    case Map.fetch(params, "not_decompiled_with_version") do
      {:ok, value} -> {:ok, Map.put(options, :not_decompiled_with_version, value)}
      :error -> {:ok, options}
    end
  end

  defp add_not_decompiled_with_version(options, _params) do
    options
  end

  defp contracts_filter(nil), do: {:ok, nil}
  defp contracts_filter(1), do: {:ok, :verified}
  defp contracts_filter(2), do: {:ok, :decompiled}
  defp contracts_filter(3), do: {:ok, :unverified}
  defp contracts_filter(4), do: {:ok, :not_decompiled}
  defp contracts_filter(5), do: {:ok, :empty}
  defp contracts_filter("verified"), do: {:ok, :verified}
  defp contracts_filter("decompiled"), do: {:ok, :decompiled}
  defp contracts_filter("unverified"), do: {:ok, :unverified}
  defp contracts_filter("not_decompiled"), do: {:ok, :not_decompiled}
  defp contracts_filter("empty"), do: {:ok, :empty}

  defp contracts_filter(filter) when is_bitstring(filter) do
    case Integer.parse(filter) do
      {number, ""} -> contracts_filter(number)
      _ -> {:error, contracts_filter_error_message(filter)}
    end
  end

  defp contracts_filter(filter), do: {:error, contracts_filter_error_message(filter)}

  defp contracts_filter_error_message(filter) do
    "#{filter} is not a valid value for `filter`. Please use one of: verified, decompiled, unverified, not_decompiled, 1, 2, 3, 4."
  end

  defp fetch_address(params) do
    {:address_param, Map.fetch(params, "address")}
  end

  defp to_address_hash(address_hash_string) do
    {:format, Chain.string_to_address_hash(address_hash_string)}
  end

  defp to_smart_contract(address_hash) do
    result =
      case Chain.address_hash_to_smart_contract(address_hash) do
        nil ->
          :not_found

        contract ->
          {:ok, SmartContract.preload_decompiled_smart_contract(contract)}
      end

    {:contract, result}
  end

  defp fetch_verify_params(params) do
    {:ok, %{}}
    |> required_param(params, "addressHash", "address_hash")
    |> required_param(params, "name", "name")
    |> required_param(params, "compilerVersion", "compiler_version")
    |> required_param(params, "optimization", "optimization")
    |> required_param(params, "contractSourceCode", "contract_source_code")
    |> optional_param(params, "evmVersion", "evm_version")
    |> optional_param(params, "constructorArguments", "constructor_arguments")
    |> optional_param(params, "autodetectConstructorArguments", "autodetect_constructor_args")
    |> optional_param(params, "optimizationRuns", "optimization_runs")
    |> optional_param(params, "proxyAddress", "proxy_address")
    |> parse_optimization_runs()
  end

  defp parse_optimization_runs({:ok, %{"optimization_runs" => runs} = opts}) when is_bitstring(runs) do
    {:ok, Map.put(opts, "optimization_runs", 200)}
  end

  defp parse_optimization_runs({:ok, %{"optimization_runs" => runs} = opts}) when is_integer(runs) do
    {:ok, opts}
  end

  defp parse_optimization_runs({:ok, opts}) do
    {:ok, Map.put(opts, "optimization_runs", 200)}
  end

  defp parse_optimization_runs(other), do: other

  defp fetch_external_libraries(params) do
    Enum.reduce(1..10, %{}, fn number, acc ->
      case Map.fetch(params, "library#{number}Name") do
        {:ok, library_name} ->
          library_address = Map.get(params, "library#{number}Address")

          acc
          |> Map.put("library#{number}_name", library_name)
          |> Map.put("library#{number}_address", library_address)

        :error ->
          acc
      end
    end)
  end

  defp required_param({:error, _} = error, _, _, _), do: error

  defp required_param({:ok, map}, params, key, new_key) do
    case Map.fetch(params, key) do
      {:ok, value} ->
        {:ok, Map.put(map, new_key, value)}

      :error ->
        {:error, "#{key} is required."}
    end
  end

  defp optional_param({:error, _} = error, _, _, _), do: error

  defp optional_param({:ok, map}, params, key, new_key) do
    case Map.fetch(params, key) do
      {:ok, value} ->
        {:ok, Map.put(map, new_key, value)}

      :error ->
        {:ok, map}
    end
  end
end<|MERGE_RESOLUTION|>--- conflicted
+++ resolved
@@ -1,12 +1,9 @@
 defmodule BlockScoutWeb.API.RPC.ContractController do
   use BlockScoutWeb, :controller
 
-<<<<<<< HEAD
   require Logger
 
-=======
   alias BlockScoutWeb.AddressContractVerificationController, as: VerificationController
->>>>>>> a20f495e
   alias BlockScoutWeb.API.RPC.Helpers
   alias Explorer.Chain
   alias Explorer.Chain.Events.Publisher, as: EventsPublisher
