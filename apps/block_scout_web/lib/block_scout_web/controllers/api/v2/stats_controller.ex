--- conflicted
+++ resolved
@@ -1,14 +1,9 @@
 defmodule BlockScoutWeb.API.V2.StatsController do
-<<<<<<< HEAD
-  use Phoenix.Controller
-
   use Utils.CompileTimeEnvHelper,
     chain_type: [:explorer, :chain_type],
     chain_identity: [:explorer, :chain_identity]
-=======
+
   use Phoenix.Controller, namespace: BlockScoutWeb
-  use Utils.CompileTimeEnvHelper, chain_type: [:explorer, :chain_type]
->>>>>>> 89d10e0c
 
   alias BlockScoutWeb.API.V2.Helper
   alias BlockScoutWeb.Chain.MarketHistoryChartController
