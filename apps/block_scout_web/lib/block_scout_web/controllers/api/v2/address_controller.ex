defmodule BlockScoutWeb.API.V2.AddressController do
  use BlockScoutWeb, :controller

  import BlockScoutWeb.Chain,
    only: [
      next_page_params: 3,
      next_page_params: 4,
      token_transfers_next_page_params: 3,
      paging_options: 1,
      split_list_by_page: 1,
      current_filter: 1,
      paging_params_with_fiat_value: 1
    ]

  import BlockScoutWeb.PagingHelper,
    only: [
      delete_parameters_from_next_page_params: 1,
      token_transfers_types_options: 1,
      address_transactions_sorting: 1,
      nft_types_options: 1
    ]

  import Explorer.MicroserviceInterfaces.BENS, only: [maybe_preload_ens: 1, maybe_preload_ens_to_address: 1]
  import Explorer.MicroserviceInterfaces.Metadata, only: [maybe_preload_metadata: 1]

  alias BlockScoutWeb.AccessHelper
  alias BlockScoutWeb.API.V2.{BlockView, TransactionView, WithdrawalView}
  alias Explorer.{Chain, Market}
  alias Explorer.Chain.{Address, Hash, Transaction}
  alias Explorer.Chain.Address.Counters
  alias Explorer.Chain.Token.Instance

  alias Indexer.Fetcher.OnDemand.CoinBalance, as: CoinBalanceOnDemand
  alias Indexer.Fetcher.OnDemand.ContractCode, as: ContractCodeOnDemand
  alias Indexer.Fetcher.OnDemand.TokenBalance, as: TokenBalanceOnDemand

  case Application.compile_env(:explorer, :chain_type) do
    :celo ->
      @chain_type_transaction_necessity_by_association %{
        :gas_token => :optional
      }

    _ ->
      @chain_type_transaction_necessity_by_association %{}
  end

  @transaction_necessity_by_association [
    necessity_by_association:
      %{
<<<<<<< HEAD
        [created_contract_address: :names] => :optional,
        [from_address: :names] => :optional,
        [to_address: [:names, :proxy_implementations]] => :optional,
        :block => :optional,
        [created_contract_address: :smart_contract] => :optional,
        [from_address: :smart_contract] => :optional,
        [to_address: :smart_contract] => :optional
=======
        [created_contract_address: [:names, :smart_contract, :proxy_implementations]] => :optional,
        [from_address: [:names, :smart_contract, :proxy_implementations]] => :optional,
        [to_address: [:names, :smart_contract, :proxy_implementations]] => :optional,
        :block => :optional
>>>>>>> be97aa9a
      }
      |> Map.merge(@chain_type_transaction_necessity_by_association),
    api?: true
  ]

  @token_transfer_necessity_by_association [
    necessity_by_association: %{
      [to_address: [:names, :smart_contract, :proxy_implementations]] => :optional,
      [from_address: [:names, :smart_contract, :proxy_implementations]] => :optional,
      :block => :optional,
      :transaction => :optional,
      :token => :optional
    },
    api?: true
  ]

  @address_options [
    necessity_by_association: %{
      :names => :optional,
      :token => :optional,
      :proxy_implementations => :optional
    },
    api?: true
  ]

  @contract_address_preloads [
    :smart_contract,
    :contracts_creation_internal_transaction,
    :contracts_creation_transaction,
    :proxy_implementations
  ]

  @nft_necessity_by_association [
    necessity_by_association: %{
      :token => :optional
    }
  ]

  @api_true [api?: true]

  action_fallback(BlockScoutWeb.API.V2.FallbackController)

  def address(conn, %{"address_hash_param" => address_hash_string} = params) do
    with {:ok, _address_hash, address} <- validate_address(address_hash_string, params, @address_options),
         fully_preloaded_address <-
           Address.maybe_preload_smart_contract_associations(address, @contract_address_preloads, @api_true) do
      CoinBalanceOnDemand.trigger_fetch(fully_preloaded_address)

      ContractCodeOnDemand.trigger_fetch(address)

      conn
      |> put_status(200)
      |> render(:address, %{address: fully_preloaded_address |> maybe_preload_ens_to_address()})
    end
  end

  def counters(conn, %{"address_hash_param" => address_hash_string} = params) do
    with {:ok, _address_hash, address} <- validate_address(address_hash_string, params) do
      {validation_count} = Counters.address_counters(address, @api_true)

      transactions_from_db = address.transactions_count || 0
      token_transfers_from_db = address.token_transfers_count || 0
      address_gas_usage_from_db = address.gas_used || 0

      json(conn, %{
        transactions_count: to_string(transactions_from_db),
        token_transfers_count: to_string(token_transfers_from_db),
        gas_usage_count: to_string(address_gas_usage_from_db),
        validations_count: to_string(validation_count)
      })
    end
  end

  def token_balances(conn, %{"address_hash_param" => address_hash_string} = params) do
    with {:ok, address_hash, _address} <- validate_address(address_hash_string, params) do
      token_balances =
        address_hash
        |> Chain.fetch_last_token_balances(@api_true)

      Task.start_link(fn ->
        TokenBalanceOnDemand.trigger_fetch(address_hash)
      end)

      conn
      |> put_status(200)
      |> render(:token_balances, %{token_balances: token_balances})
    end
  end

  def transactions(conn, %{"address_hash_param" => address_hash_string} = params) do
    with {:ok, address_hash, _address} <- validate_address(address_hash_string, params) do
      options =
        @transaction_necessity_by_association
        |> Keyword.merge(paging_options(params))
        |> Keyword.merge(current_filter(params))
        |> Keyword.merge(address_transactions_sorting(params))

      results_plus_one = Transaction.address_to_transactions_without_rewards(address_hash, options, false)
      {transactions, next_page} = split_list_by_page(results_plus_one)

      next_page_params =
        next_page
        |> next_page_params(
          transactions,
          delete_parameters_from_next_page_params(params),
          &Transaction.address_transactions_next_page_params/1
        )

      conn
      |> put_status(200)
      |> put_view(TransactionView)
      |> render(:transactions, %{
        transactions: transactions |> maybe_preload_ens() |> maybe_preload_metadata(),
        next_page_params: next_page_params
      })
    end
  end

  def token_transfers(
        conn,
        %{"address_hash_param" => address_hash_string, "token" => token_address_hash_string} = params
      ) do
    with {:ok, address_hash, _address} <- validate_address(address_hash_string, params),
         {:ok, token_address_hash, _token_address} <- validate_address(token_address_hash_string, params) do
      paging_options = paging_options(params)

      options =
        [
          necessity_by_association: %{
            [to_address: [:names, :smart_contract, :proxy_implementations]] => :optional,
            [from_address: [:names, :smart_contract, :proxy_implementations]] => :optional,
            :block => :optional,
            :token => :optional,
            :transaction => :optional
          }
        ]
        |> Keyword.merge(paging_options)
        |> Keyword.merge(@api_true)

      results =
        address_hash
        |> Chain.address_hash_to_token_transfers_by_token_address_hash(
          token_address_hash,
          options
        )
        |> Chain.flat_1155_batch_token_transfers()
        |> Chain.paginate_1155_batch_token_transfers(paging_options)

      {token_transfers, next_page} = split_list_by_page(results)

      next_page_params =
        next_page
        |> token_transfers_next_page_params(token_transfers, delete_parameters_from_next_page_params(params))

      conn
      |> put_status(200)
      |> put_view(TransactionView)
      |> render(:token_transfers, %{
        token_transfers: token_transfers |> maybe_preload_ens() |> maybe_preload_metadata(),
        next_page_params: next_page_params
      })
    end
  end

  def token_transfers(conn, %{"address_hash_param" => address_hash_string} = params) do
    with {:ok, address_hash, _address} <- validate_address(address_hash_string, params) do
      paging_options = paging_options(params)

      options =
        @token_transfer_necessity_by_association
        |> Keyword.merge(paging_options)
        |> Keyword.merge(current_filter(params))
        |> Keyword.merge(token_transfers_types_options(params))

      results =
        address_hash
        |> Chain.address_hash_to_token_transfers_new(options)
        |> Chain.flat_1155_batch_token_transfers()
        |> Chain.paginate_1155_batch_token_transfers(paging_options)

      {token_transfers, next_page} = split_list_by_page(results)

      next_page_params =
        next_page
        |> token_transfers_next_page_params(token_transfers, delete_parameters_from_next_page_params(params))

      conn
      |> put_status(200)
      |> put_view(TransactionView)
      |> render(:token_transfers, %{
        token_transfers: token_transfers |> maybe_preload_ens() |> maybe_preload_metadata(),
        next_page_params: next_page_params
      })
    end
  end

  def internal_transactions(conn, %{"address_hash_param" => address_hash_string} = params) do
    with {:ok, address_hash, _address} <- validate_address(address_hash_string, params) do
      full_options =
        [
          necessity_by_association: %{
            [created_contract_address: [:names, :smart_contract, :proxy_implementations]] => :optional,
            [from_address: [:names, :smart_contract, :proxy_implementations]] => :optional,
            [to_address: [:names, :smart_contract, :proxy_implementations]] => :optional
          }
        ]
        |> Keyword.merge(paging_options(params))
        |> Keyword.merge(current_filter(params))
        |> Keyword.merge(@api_true)

      results_plus_one = Chain.address_to_internal_transactions(address_hash, full_options)
      {internal_transactions, next_page} = split_list_by_page(results_plus_one)

      next_page_params =
        next_page |> next_page_params(internal_transactions, delete_parameters_from_next_page_params(params))

      conn
      |> put_status(200)
      |> put_view(TransactionView)
      |> render(:internal_transactions, %{
        internal_transactions: internal_transactions |> maybe_preload_ens() |> maybe_preload_metadata(),
        next_page_params: next_page_params
      })
    end
  end

  def logs(conn, %{"address_hash_param" => address_hash_string, "topic" => topic} = params) do
    with {:ok, address_hash, _address} <- validate_address(address_hash_string, params) do
      prepared_topic = String.trim(topic)

      formatted_topic = if String.starts_with?(prepared_topic, "0x"), do: prepared_topic, else: "0x" <> prepared_topic

      options =
        params
        |> paging_options()
        |> Keyword.merge(topic: formatted_topic)
        |> Keyword.merge(
          necessity_by_association: %{[address: [:names, :smart_contract, :proxy_implementations]] => :optional}
        )
        |> Keyword.merge(@api_true)

      results_plus_one = Chain.address_to_logs(address_hash, false, options)

      {logs, next_page} = split_list_by_page(results_plus_one)

      next_page_params = next_page |> next_page_params(logs, delete_parameters_from_next_page_params(params))

      conn
      |> put_status(200)
      |> put_view(TransactionView)
      |> render(:logs, %{
        logs: logs |> maybe_preload_ens() |> maybe_preload_metadata(),
        next_page_params: next_page_params
      })
    end
  end

  def logs(conn, %{"address_hash_param" => address_hash_string} = params) do
    with {:ok, address_hash, _address} <- validate_address(address_hash_string, params) do
      options = params |> paging_options() |> Keyword.merge(@api_true)

      results_plus_one = Chain.address_to_logs(address_hash, false, options)

      {logs, next_page} = split_list_by_page(results_plus_one)

      next_page_params = next_page |> next_page_params(logs, delete_parameters_from_next_page_params(params))

      conn
      |> put_status(200)
      |> put_view(TransactionView)
      |> render(:logs, %{
        logs: logs |> maybe_preload_ens() |> maybe_preload_metadata(),
        next_page_params: next_page_params
      })
    end
  end

  def blocks_validated(conn, %{"address_hash_param" => address_hash_string} = params) do
    with {:ok, address_hash, _address} <- validate_address(address_hash_string, params) do
      full_options =
        [
          necessity_by_association: %{
            [miner: :proxy_implementations] => :optional,
            miner: :required,
            nephews: :optional,
            transactions: :optional,
            rewards: :optional
          }
        ]
        |> Keyword.merge(paging_options(params))
        |> Keyword.merge(@api_true)

      results_plus_one = Chain.get_blocks_validated_by_address(full_options, address_hash)
      {blocks, next_page} = split_list_by_page(results_plus_one)

      next_page_params = next_page |> next_page_params(blocks, delete_parameters_from_next_page_params(params))

      conn
      |> put_status(200)
      |> put_view(BlockView)
      |> render(:blocks, %{blocks: blocks, next_page_params: next_page_params})
    end
  end

  def coin_balance_history(conn, %{"address_hash_param" => address_hash_string} = params) do
    with {:format, {:ok, address_hash}} <- {:format, Chain.string_to_address_hash(address_hash_string)},
         {:ok, false} <- AccessHelper.restricted_access?(address_hash_string, params),
         {:not_found, {:ok, address}} <- {:not_found, Chain.hash_to_address(address_hash, @api_true, false)} do
      full_options = params |> paging_options() |> Keyword.merge(@api_true)

      results_plus_one = Chain.address_to_coin_balances(address, full_options)

      {coin_balances, next_page} = split_list_by_page(results_plus_one)

      next_page_params = next_page |> next_page_params(coin_balances, delete_parameters_from_next_page_params(params))

      conn
      |> put_status(200)
      |> render(:coin_balances, %{coin_balances: coin_balances, next_page_params: next_page_params})
    end
  end

  def coin_balance_history_by_day(conn, %{"address_hash_param" => address_hash_string} = params) do
    with {:ok, address_hash, _address} <- validate_address(address_hash_string, params) do
      balances_by_day =
        address_hash
        |> Chain.address_to_balances_by_day(@api_true)

      conn
      |> put_status(200)
      |> render(:coin_balances_by_day, %{coin_balances_by_day: balances_by_day})
    end
  end

  def tokens(conn, %{"address_hash_param" => address_hash_string} = params) do
    with {:ok, address_hash, _address} <- validate_address(address_hash_string, params) do
      results_plus_one =
        address_hash
        |> Chain.fetch_paginated_last_token_balances(
          params
          |> paging_options()
          |> Keyword.merge(token_transfers_types_options(params))
          |> Keyword.merge(@api_true)
        )

      Task.start_link(fn ->
        TokenBalanceOnDemand.trigger_fetch(address_hash)
      end)

      {tokens, next_page} = split_list_by_page(results_plus_one)

      next_page_params =
        next_page
        |> next_page_params(
          tokens,
          delete_parameters_from_next_page_params(params),
          &paging_params_with_fiat_value/1
        )

      conn
      |> put_status(200)
      |> render(:tokens, %{tokens: tokens, next_page_params: next_page_params})
    end
  end

  def withdrawals(conn, %{"address_hash_param" => address_hash_string} = params) do
    with {:ok, address_hash, _address} <- validate_address(address_hash_string, params) do
      options = @api_true |> Keyword.merge(paging_options(params))
      withdrawals_plus_one = address_hash |> Chain.address_hash_to_withdrawals(options)
      {withdrawals, next_page} = split_list_by_page(withdrawals_plus_one)

      next_page_params = next_page |> next_page_params(withdrawals, delete_parameters_from_next_page_params(params))

      conn
      |> put_status(200)
      |> put_view(WithdrawalView)
      |> render(:withdrawals, %{
        withdrawals: withdrawals |> maybe_preload_ens() |> maybe_preload_metadata(),
        next_page_params: next_page_params
      })
    end
  end

  def addresses_list(conn, params) do
    {addresses, next_page} =
      params
      |> paging_options()
      |> Keyword.merge(@api_true)
      |> Address.list_top_addresses()
      |> split_list_by_page()

    next_page_params = next_page_params(next_page, addresses, params)

    exchange_rate = Market.get_coin_exchange_rate()
    total_supply = Chain.total_supply()

    conn
    |> put_status(200)
    |> render(:addresses, %{
      addresses: addresses |> maybe_preload_ens() |> maybe_preload_metadata(),
      next_page_params: next_page_params,
      exchange_rate: exchange_rate,
      total_supply: total_supply
    })
  end

  def tabs_counters(conn, %{"address_hash_param" => address_hash_string} = params) do
    with {:ok, address_hash, _address} <- validate_address(address_hash_string, params) do
      {validations, transactions, token_transfers, token_balances, logs, withdrawals, internal_txs} =
        Counters.address_limited_counters(address_hash, @api_true)

      conn
      |> put_status(200)
      |> json(%{
        validations_count: validations,
        transactions_count: transactions,
        token_transfers_count: token_transfers,
        token_balances_count: token_balances,
        logs_count: logs,
        withdrawals_count: withdrawals,
        internal_txs_count: internal_txs
      })
    end
  end

  def nft_list(conn, %{"address_hash_param" => address_hash_string} = params) do
    with {:ok, address_hash, _address} <- validate_address(address_hash_string, params) do
      results_plus_one =
        Instance.nft_list(
          address_hash,
          params
          |> paging_options()
          |> Keyword.merge(nft_types_options(params))
          |> Keyword.merge(@api_true)
          |> Keyword.merge(@nft_necessity_by_association)
        )

      {nfts, next_page} = split_list_by_page(results_plus_one)

      next_page_params =
        next_page
        |> next_page_params(
          nfts,
          delete_parameters_from_next_page_params(params),
          &Instance.nft_list_next_page_params/1
        )

      conn
      |> put_status(200)
      |> render(:nft_list, %{token_instances: nfts, next_page_params: next_page_params})
    end
  end

  def nft_collections(conn, %{"address_hash_param" => address_hash_string} = params) do
    with {:ok, address_hash, _address} <- validate_address(address_hash_string, params) do
      results_plus_one =
        Instance.nft_collections(
          address_hash,
          params
          |> paging_options()
          |> Keyword.merge(nft_types_options(params))
          |> Keyword.merge(@api_true)
          |> Keyword.merge(@nft_necessity_by_association)
        )

      {collections, next_page} = split_list_by_page(results_plus_one)

      next_page_params =
        next_page
        |> next_page_params(
          collections,
          delete_parameters_from_next_page_params(params),
          &Instance.nft_collections_next_page_params/1
        )

      conn
      |> put_status(200)
      |> render(:nft_collections, %{collections: collections, next_page_params: next_page_params})
    end
  end

  @doc """
    Checks if this valid address hash string, and this address is not prohibited address.
    Returns the `{:ok, address_hash, address}` if address hash passed all the checks.
  """
  @spec validate_address(String.t(), any(), Keyword.t()) ::
          {:format, :error}
          | {:not_found, {:error, :not_found}}
          | {:restricted_access, true}
          | {:ok, Hash.t(), Address.t()}
  def validate_address(address_hash_string, params, options \\ @api_true) do
    with {:format, {:ok, address_hash}} <- {:format, Chain.string_to_address_hash(address_hash_string)},
         {:ok, false} <- AccessHelper.restricted_access?(address_hash_string, params),
         {:not_found, {:ok, address}} <- {:not_found, Chain.hash_to_address(address_hash, options, false)} do
      {:ok, address_hash, address}
    end
  end
end<|MERGE_RESOLUTION|>--- conflicted
+++ resolved
@@ -47,20 +47,10 @@
   @transaction_necessity_by_association [
     necessity_by_association:
       %{
-<<<<<<< HEAD
-        [created_contract_address: :names] => :optional,
-        [from_address: :names] => :optional,
-        [to_address: [:names, :proxy_implementations]] => :optional,
-        :block => :optional,
-        [created_contract_address: :smart_contract] => :optional,
-        [from_address: :smart_contract] => :optional,
-        [to_address: :smart_contract] => :optional
-=======
         [created_contract_address: [:names, :smart_contract, :proxy_implementations]] => :optional,
         [from_address: [:names, :smart_contract, :proxy_implementations]] => :optional,
         [to_address: [:names, :smart_contract, :proxy_implementations]] => :optional,
         :block => :optional
->>>>>>> be97aa9a
       }
       |> Map.merge(@chain_type_transaction_necessity_by_association),
     api?: true
