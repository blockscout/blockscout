--- conflicted
+++ resolved
@@ -99,25 +99,15 @@
   end
 
   @address_options [
-<<<<<<< HEAD
     necessity_by_association:
       %{
         :names => :optional,
         :scam_badge => :optional,
-        :token => :optional,
         :signed_authorization => :optional,
-        :smart_contract => :optional
+        :smart_contract => :optional,
+        [token: reputation_association()] => :optional
       }
       |> Map.merge(@chain_type_address_necessity_by_association),
-=======
-    necessity_by_association: %{
-      :names => :optional,
-      :scam_badge => :optional,
-      :signed_authorization => :optional,
-      :smart_contract => :optional,
-      [token: reputation_association()] => :optional
-    },
->>>>>>> 96c5cd0f
     api?: true
   ]
 
