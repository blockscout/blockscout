--- conflicted
+++ resolved
@@ -1308,17 +1308,7 @@
     parameters:
       base_params() ++
         [address_hash_param()] ++
-<<<<<<< HEAD
-        define_paging_params([
-          "epoch_number",
-          "amount",
-          "associated_account_address_hash",
-          "type",
-          "items_count"
-        ]),
-=======
         define_paging_params(["items_count", "epoch_number", "amount", "associated_account_address_hash", "type"]),
->>>>>>> 26dd21ad
     responses: [
       ok:
         {"Celo election rewards for the specified address.", "application/json",
@@ -1326,10 +1316,6 @@
            items: Schemas.Celo.ElectionReward,
            next_page_params_example: %{
              "epoch_number" => 100,
-<<<<<<< HEAD
-=======
-             "items_count" => 50,
->>>>>>> 26dd21ad
              "amount" => "1000000000000000000",
              "associated_account_address_hash" => "0x1234567890123456789012345678901234567890",
              "type" => "validator",
