defmodule BlockScoutWeb.API.V2.BlockController do
  use BlockScoutWeb, :controller

  import BlockScoutWeb.Chain,
    only: [
      next_page_params: 3,
      next_page_params: 4,
      paging_options: 1,
      put_key_value_to_paging_options: 3,
      split_list_by_page: 1,
      parse_block_hash_or_number_param: 1
    ]

  import BlockScoutWeb.PagingHelper,
    only: [delete_parameters_from_next_page_params: 1, select_block_type: 1, type_filter_options: 1]

  import Explorer.MicroserviceInterfaces.BENS, only: [maybe_preload_ens: 1]
  import Explorer.MicroserviceInterfaces.Metadata, only: [maybe_preload_metadata: 1]

  alias BlockScoutWeb.API.V2.{TransactionView, WithdrawalView}
  alias Explorer.Chain
  alias Explorer.Chain.Arbitrum.Reader, as: ArbitrumReader
  alias Explorer.Chain.InternalTransaction

  case Application.compile_env(:explorer, :chain_type) do
    :ethereum ->
      @chain_type_transaction_necessity_by_association %{
        :beacon_blob_transaction => :optional
      }
      @chain_type_block_necessity_by_association %{
        [transactions: :beacon_blob_transaction] => :optional
      }

    :zksync ->
      @chain_type_transaction_necessity_by_association %{}
      @chain_type_block_necessity_by_association %{
        :zksync_batch => :optional,
        :zksync_commit_transaction => :optional,
        :zksync_prove_transaction => :optional,
        :zksync_execute_transaction => :optional
      }

    :celo ->
<<<<<<< HEAD
      @chain_type_transaction_necessity_by_association %{}
      @chain_type_block_necessity_by_association %{
        :celo_epoch_reward => :optional
=======
      @chain_type_transaction_necessity_by_association %{
        :gas_token => :optional
      }
      @chain_type_block_necessity_by_association %{}

    :arbitrum ->
      @chain_type_transaction_necessity_by_association %{}
      @chain_type_block_necessity_by_association %{
        :arbitrum_batch => :optional,
        :arbitrum_commitment_transaction => :optional,
        :arbitrum_confirmation_transaction => :optional
>>>>>>> e8e12564
      }

    _ ->
      @chain_type_transaction_necessity_by_association %{}
      @chain_type_block_necessity_by_association %{}
  end

  @transaction_necessity_by_association [
    necessity_by_association:
      %{
        [created_contract_address: [:names, :smart_contract, :proxy_implementations]] => :optional,
        [from_address: [:names, :smart_contract, :proxy_implementations]] => :optional,
        [to_address: [:names, :smart_contract, :proxy_implementations]] => :optional,
        :block => :optional
      }
      |> Map.merge(@chain_type_transaction_necessity_by_association)
  ]

  @internal_transaction_necessity_by_association [
    necessity_by_association: %{
      [created_contract_address: [:names, :smart_contract, :proxy_implementations]] => :optional,
      [from_address: [:names, :smart_contract, :proxy_implementations]] => :optional,
      [to_address: [:names, :smart_contract, :proxy_implementations]] => :optional
    }
  ]

  @api_true [api?: true]

  @block_params [
    necessity_by_association:
      %{
<<<<<<< HEAD
        [miner: :names] => :optional,
=======
        [miner: [:names, :smart_contract, :proxy_implementations]] => :optional,
>>>>>>> e8e12564
        :uncles => :optional,
        :nephews => :optional,
        :rewards => :optional,
        :transactions => :optional,
        :withdrawals => :optional
      }
      |> Map.merge(@chain_type_block_necessity_by_association),
    api?: true
  ]

  action_fallback(BlockScoutWeb.API.V2.FallbackController)

  @doc """
  Function to handle GET requests to `/api/v2/blocks/:block_hash_or_number` endpoint.
  """
  @spec block(Plug.Conn.t(), map()) ::
          {:error, :not_found | {:invalid, :hash | :number}}
          | {:lost_consensus, {:error, :not_found} | {:ok, Explorer.Chain.Block.t()}}
          | Plug.Conn.t()
  def block(conn, %{"block_hash_or_number" => block_hash_or_number}) do
    with {:ok, block} <- block_param_to_block(block_hash_or_number, @block_params) do
      conn
      |> put_status(200)
      |> render(:block, %{block: block})
    end
  end

  defp fetch_block(:hash, hash, params) do
    Chain.hash_to_block(hash, params)
  end

  defp fetch_block(:number, number, params) do
    case Chain.number_to_block(number, params) do
      {:ok, _block} = ok_response ->
        ok_response

      _ ->
        {:lost_consensus, Chain.nonconsensus_block_by_number(number, @api_true)}
    end
  end

  @doc """
  Function to handle GET requests to `/api/v2/blocks` endpoint.
  """
  @spec blocks(Plug.Conn.t(), any()) :: Plug.Conn.t()
  def blocks(conn, params) do
    full_options = select_block_type(params)

    blocks_plus_one =
      full_options
      |> Keyword.merge(paging_options(params))
      |> Keyword.merge(@api_true)
      |> Chain.list_blocks()

    {blocks, next_page} = split_list_by_page(blocks_plus_one)

    next_page_params = next_page |> next_page_params(blocks, delete_parameters_from_next_page_params(params))

    conn
    |> put_status(200)
    |> render(:blocks, %{
      blocks: blocks |> maybe_preload_ens() |> maybe_preload_metadata(),
      next_page_params: next_page_params
    })
  end

  @doc """
    Function to handle GET requests to `/api/v2/blocks/arbitrum-batch/:batch_number` endpoint.
    It renders the list of L2 blocks bound to the specified batch.
  """
  @spec arbitrum_batch(Plug.Conn.t(), any()) :: Plug.Conn.t()
  def arbitrum_batch(conn, %{"batch_number" => batch_number} = params) do
    full_options =
      params
      |> select_block_type()
      |> Keyword.merge(paging_options(params))
      |> Keyword.merge(@api_true)

    {blocks, next_page} =
      batch_number
      |> ArbitrumReader.batch_blocks(full_options)
      |> split_list_by_page()

    next_page_params = next_page |> next_page_params(blocks, delete_parameters_from_next_page_params(params))

    conn
    |> put_status(200)
    |> render(:blocks, %{
      blocks: blocks |> maybe_preload_ens() |> maybe_preload_metadata(),
      next_page_params: next_page_params
    })
  end

  @doc """
  Function to handle GET requests to `/api/v2/blocks/:block_hash_or_number/transactions` endpoint.
  """
  @spec transactions(Plug.Conn.t(), map()) ::
          {:error, :not_found | {:invalid, :hash | :number}}
          | {:lost_consensus, {:error, :not_found} | {:ok, Explorer.Chain.Block.t()}}
          | Plug.Conn.t()
  def transactions(conn, %{"block_hash_or_number" => block_hash_or_number} = params) do
    with {:ok, block} <- block_param_to_block(block_hash_or_number) do
      full_options =
        @transaction_necessity_by_association
        |> Keyword.merge(put_key_value_to_paging_options(paging_options(params), :is_index_in_asc_order, true))
        |> Keyword.merge(type_filter_options(params))
        |> Keyword.merge(@api_true)

      transactions_plus_one = Chain.block_to_transactions(block.hash, full_options, false)

      {transactions, next_page} = split_list_by_page(transactions_plus_one)

      next_page_params =
        next_page
        |> next_page_params(transactions, delete_parameters_from_next_page_params(params))

      conn
      |> put_status(200)
      |> put_view(TransactionView)
      |> render(:transactions, %{
        transactions: transactions |> maybe_preload_ens() |> maybe_preload_metadata(),
        next_page_params: next_page_params
      })
    end
  end

  @doc """
  Function to handle GET requests to `/api/v2/blocks/:block_hash_or_number/internal-transactions` endpoint.
  """
  @spec internal_transactions(Plug.Conn.t(), map()) ::
          {:error, :not_found | {:invalid, :hash | :number}}
          | {:lost_consensus, {:error, :not_found} | {:ok, Explorer.Chain.Block.t()}}
          | Plug.Conn.t()
  def internal_transactions(conn, %{"block_hash_or_number" => block_hash_or_number} = params) do
    with {:ok, block} <- block_param_to_block(block_hash_or_number) do
      full_options =
        @internal_transaction_necessity_by_association
        |> Keyword.merge(paging_options(params))
        |> Keyword.merge(@api_true)

      internal_transactions_plus_one = InternalTransaction.block_to_internal_transactions(block.hash, full_options)

      {internal_transactions, next_page} = split_list_by_page(internal_transactions_plus_one)

      next_page_params =
        next_page
        |> next_page_params(
          internal_transactions,
          delete_parameters_from_next_page_params(params),
          &InternalTransaction.internal_transaction_to_block_paging_options/1
        )

      conn
      |> put_status(200)
      |> put_view(TransactionView)
      |> render(:internal_transactions, %{
        internal_transactions: internal_transactions,
        next_page_params: next_page_params,
        block: block
      })
    end
  end

  @doc """
  Function to handle GET requests to `/api/v2/blocks/:block_hash_or_number/withdrawals` endpoint.
  """
  @spec withdrawals(Plug.Conn.t(), map()) ::
          {:error, :not_found | {:invalid, :hash | :number}}
          | {:lost_consensus, {:error, :not_found} | {:ok, Explorer.Chain.Block.t()}}
          | Plug.Conn.t()
  def withdrawals(conn, %{"block_hash_or_number" => block_hash_or_number} = params) do
    with {:ok, block} <- block_param_to_block(block_hash_or_number) do
      full_options =
        [
          necessity_by_association: %{[address: [:names, :smart_contract, :proxy_implementations]] => :optional},
          api?: true
        ]
        |> Keyword.merge(paging_options(params))

      withdrawals_plus_one = Chain.block_to_withdrawals(block.hash, full_options)
      {withdrawals, next_page} = split_list_by_page(withdrawals_plus_one)

      next_page_params = next_page |> next_page_params(withdrawals, delete_parameters_from_next_page_params(params))

      conn
      |> put_status(200)
      |> put_view(WithdrawalView)
      |> render(:withdrawals, %{
        withdrawals: withdrawals |> maybe_preload_ens() |> maybe_preload_metadata(),
        next_page_params: next_page_params
      })
    end
  end

  defp block_param_to_block(block_hash_or_number, options \\ @api_true) do
    with {:ok, type, value} <- parse_block_hash_or_number_param(block_hash_or_number) do
      fetch_block(type, value, options)
    end
  end
end<|MERGE_RESOLUTION|>--- conflicted
+++ resolved
@@ -41,15 +41,12 @@
       }
 
     :celo ->
-<<<<<<< HEAD
-      @chain_type_transaction_necessity_by_association %{}
-      @chain_type_block_necessity_by_association %{
-        :celo_epoch_reward => :optional
-=======
       @chain_type_transaction_necessity_by_association %{
         :gas_token => :optional
       }
-      @chain_type_block_necessity_by_association %{}
+      @chain_type_block_necessity_by_association %{
+        :celo_epoch_reward => :optional
+      }
 
     :arbitrum ->
       @chain_type_transaction_necessity_by_association %{}
@@ -57,7 +54,6 @@
         :arbitrum_batch => :optional,
         :arbitrum_commitment_transaction => :optional,
         :arbitrum_confirmation_transaction => :optional
->>>>>>> e8e12564
       }
 
     _ ->
@@ -89,11 +85,7 @@
   @block_params [
     necessity_by_association:
       %{
-<<<<<<< HEAD
-        [miner: :names] => :optional,
-=======
         [miner: [:names, :smart_contract, :proxy_implementations]] => :optional,
->>>>>>> e8e12564
         :uncles => :optional,
         :nephews => :optional,
         :rewards => :optional,
