defmodule BlockScoutWeb.API.V2.TransactionController do
  use BlockScoutWeb, :controller

  import BlockScoutWeb.Account.AuthController, only: [current_user: 1]

  import BlockScoutWeb.Chain,
    only: [
      next_page_params: 3,
      put_key_value_to_paging_options: 3,
      token_transfers_next_page_params: 3,
      paging_options: 1,
      split_list_by_page: 1
    ]

  import BlockScoutWeb.PagingHelper,
    only: [
      delete_parameters_from_next_page_params: 1,
      paging_options: 2,
      filter_options: 2,
      method_filter_options: 1,
      token_transfers_types_options: 1,
      type_filter_options: 1
    ]

  import Explorer.MicroserviceInterfaces.BENS, only: [maybe_preload_ens: 1, maybe_preload_ens_to_transaction: 1]

  alias BlockScoutWeb.AccessHelper
  alias BlockScoutWeb.MicroserviceInterfaces.TransactionInterpretation, as: TransactionInterpretationService
  alias BlockScoutWeb.Models.TransactionStateHelper
  alias Explorer.Chain
  alias Explorer.Chain.{Hash, Transaction}
  alias Explorer.Chain.Zkevm.Reader
  alias Indexer.Fetcher.FirstTraceOnDemand

  action_fallback(BlockScoutWeb.API.V2.FallbackController)

  @transaction_necessity_by_association %{
    :block => :optional,
    [created_contract_address: :names] => :optional,
    [created_contract_address: :token] => :optional,
    [from_address: :names] => :optional,
    [to_address: :names] => :optional,
    [to_address: :smart_contract] => :optional
  }

  @token_transfers_necessity_by_association %{
    [from_address: :smart_contract] => :optional,
    [to_address: :smart_contract] => :optional,
    [from_address: :names] => :optional,
    [to_address: :names] => :optional
  }

  @token_transfers_in_tx_necessity_by_association %{
    [from_address: :smart_contract] => :optional,
    [to_address: :smart_contract] => :optional,
    [from_address: :names] => :optional,
    [to_address: :names] => :optional,
    token: :required
  }

  @internal_transaction_necessity_by_association [
    necessity_by_association: %{
      [created_contract_address: :names] => :optional,
      [from_address: :names] => :optional,
      [to_address: :names] => :optional,
      [created_contract_address: :smart_contract] => :optional,
      [from_address: :smart_contract] => :optional,
      [to_address: :smart_contract] => :optional
    }
  ]

  @api_true [api?: true]

  @doc """
    Function to handle GET requests to `/api/v2/transactions/:transaction_hash_param` endpoint.
  """
  @spec transaction(Plug.Conn.t(), map()) :: Plug.Conn.t() | {atom(), any()}
  def transaction(conn, %{"transaction_hash_param" => transaction_hash_string} = params) do
    necessity_by_association_with_actions =
      Map.put(@transaction_necessity_by_association, :transaction_actions, :optional)

    necessity_by_association =
      case Application.get_env(:explorer, :chain_type) do
        "polygon_zkevm" ->
          necessity_by_association_with_actions
          |> Map.put(:zkevm_batch, :optional)
          |> Map.put(:zkevm_sequence_transaction, :optional)
          |> Map.put(:zkevm_verify_transaction, :optional)

        "suave" ->
          necessity_by_association_with_actions
          |> Map.put(:logs, :optional)
          |> Map.put([execution_node: :names], :optional)
          |> Map.put([wrapped_to_address: :names], :optional)

        _ ->
          necessity_by_association_with_actions
      end

    with {:ok, transaction, _transaction_hash} <-
           validate_transaction(transaction_hash_string, params,
             necessity_by_association: necessity_by_association,
             api?: true
           ),
         preloaded <-
           Chain.preload_token_transfers(transaction, @token_transfers_in_tx_necessity_by_association, @api_true, false) do
      conn
      |> put_status(200)
      |> render(:transaction, %{transaction: preloaded |> maybe_preload_ens_to_transaction()})
    end
  end

  @doc """
    Function to handle GET requests to `/api/v2/transactions` endpoint.
  """
  @spec transactions(Plug.Conn.t(), map()) :: Plug.Conn.t()
  def transactions(conn, params) do
    filter_options = filter_options(params, :validated)

    full_options =
      [
        necessity_by_association: @transaction_necessity_by_association
      ]
      |> Keyword.merge(paging_options(params, filter_options))
      |> Keyword.merge(method_filter_options(params))
      |> Keyword.merge(type_filter_options(params))
      |> Keyword.merge(@api_true)

    transactions_plus_one = Chain.recent_transactions(full_options, filter_options)

    {transactions, next_page} = split_list_by_page(transactions_plus_one)

    next_page_params = next_page |> next_page_params(transactions, delete_parameters_from_next_page_params(params))

    conn
    |> put_status(200)
    |> render(:transactions, %{transactions: transactions |> maybe_preload_ens(), next_page_params: next_page_params})
  end

  @doc """
    Function to handle GET requests to `/api/v2/transactions/zkevm-batch/:batch_number` endpoint.
    It renders the list of L2 transactions bound to the specified batch.
  """
  @spec zkevm_batch(Plug.Conn.t(), map()) :: Plug.Conn.t()
  def zkevm_batch(conn, %{"batch_number" => batch_number} = _params) do
    transactions =
      batch_number
      |> Reader.batch_transactions(api?: true)
      |> Enum.map(fn tx -> tx.hash end)
      |> Chain.hashes_to_transactions(api?: true, necessity_by_association: @transaction_necessity_by_association)

    conn
    |> put_status(200)
    |> render(:transactions, %{transactions: transactions |> maybe_preload_ens(), items: true})
  end

  def execution_node(conn, %{"execution_node_hash_param" => execution_node_hash_string} = params) do
    with {:format, {:ok, execution_node_hash}} <- {:format, Chain.string_to_address_hash(execution_node_hash_string)} do
      full_options =
        [necessity_by_association: @transaction_necessity_by_association]
        |> Keyword.merge(put_key_value_to_paging_options(paging_options(params), :is_index_in_asc_order, true))
        |> Keyword.merge(@api_true)

      transactions_plus_one = Chain.execution_node_to_transactions(execution_node_hash, full_options)

      {transactions, next_page} = split_list_by_page(transactions_plus_one)

      next_page_params =
        next_page
        |> next_page_params(transactions, delete_parameters_from_next_page_params(params))

      conn
      |> put_status(200)
      |> render(:transactions, %{transactions: transactions |> maybe_preload_ens(), next_page_params: next_page_params})
    end
  end

  @doc """
    Function to handle GET requests to `/api/v2/transactions/:transaction_hash_param/raw-trace` endpoint.
  """
  @spec raw_trace(Plug.Conn.t(), map()) :: Plug.Conn.t() | {atom(), any()}
  def raw_trace(conn, %{"transaction_hash_param" => transaction_hash_string} = params) do
    with {:ok, transaction, transaction_hash} <- validate_transaction(transaction_hash_string, params) do
      if is_nil(transaction.block_number) do
        conn
        |> put_status(200)
        |> render(:raw_trace, %{internal_transactions: []})
      else
        internal_transactions = Chain.all_transaction_to_internal_transactions(transaction_hash, @api_true)

        first_trace_exists =
          Enum.find_index(internal_transactions, fn trace ->
            trace.index == 0
          end)

        if !first_trace_exists do
          FirstTraceOnDemand.trigger_fetch(transaction)
        end

        conn
        |> put_status(200)
        |> render(:raw_trace, %{internal_transactions: internal_transactions})
      end
    end
  end

  @doc """
    Function to handle GET requests to `/api/v2/transactions/:transaction_hash_param/token-transfers` endpoint.
  """
  @spec token_transfers(Plug.Conn.t(), map()) :: Plug.Conn.t() | {atom(), any()}
  def token_transfers(conn, %{"transaction_hash_param" => transaction_hash_string} = params) do
    with {:ok, _transaction, transaction_hash} <- validate_transaction(transaction_hash_string, params) do
      paging_options = paging_options(params)

      full_options =
        [necessity_by_association: @token_transfers_necessity_by_association]
        |> Keyword.merge(paging_options)
        |> Keyword.merge(token_transfers_types_options(params))
        |> Keyword.merge(@api_true)

      results =
        transaction_hash
        |> Chain.transaction_to_token_transfers(full_options)
        |> Chain.flat_1155_batch_token_transfers()
        |> Chain.paginate_1155_batch_token_transfers(paging_options)

      {token_transfers, next_page} = split_list_by_page(results)

      next_page_params =
        next_page
        |> token_transfers_next_page_params(token_transfers, delete_parameters_from_next_page_params(params))

      conn
      |> put_status(200)
      |> render(:token_transfers, %{
        token_transfers: token_transfers |> maybe_preload_ens(),
        next_page_params: next_page_params
      })
    end
  end

  @doc """
    Function to handle GET requests to `/api/v2/transactions/:transaction_hash_param/internal-transactions` endpoint.
  """
  @spec internal_transactions(Plug.Conn.t(), map()) :: Plug.Conn.t() | {atom(), any()}
  def internal_transactions(conn, %{"transaction_hash_param" => transaction_hash_string} = params) do
    with {:ok, _transaction, transaction_hash} <- validate_transaction(transaction_hash_string, params) do
      full_options =
        @internal_transaction_necessity_by_association
        |> Keyword.merge(paging_options(params))
        |> Keyword.merge(@api_true)

      internal_transactions_plus_one = Chain.transaction_to_internal_transactions(transaction_hash, full_options)

      {internal_transactions, next_page} = split_list_by_page(internal_transactions_plus_one)

      next_page_params =
        next_page
        |> next_page_params(internal_transactions, delete_parameters_from_next_page_params(params))

      conn
      |> put_status(200)
      |> render(:internal_transactions, %{
        internal_transactions: internal_transactions |> maybe_preload_ens(),
        next_page_params: next_page_params
      })
    end
  end

  @doc """
    Function to handle GET requests to `/api/v2/transactions/:transaction_hash_param/logs` endpoint.
  """
  @spec logs(Plug.Conn.t(), map()) :: Plug.Conn.t() | {atom(), any()}
  def logs(conn, %{"transaction_hash_param" => transaction_hash_string} = params) do
    with {:ok, _transaction, transaction_hash} <- validate_transaction(transaction_hash_string, params) do
      full_options =
        [
          necessity_by_association: %{
            [address: :names] => :optional,
            [address: :smart_contract] => :optional,
            address: :optional
          }
        ]
        |> Keyword.merge(paging_options(params))
        |> Keyword.merge(@api_true)

      logs_plus_one = Chain.transaction_to_logs(transaction_hash, full_options)

      {logs, next_page} = split_list_by_page(logs_plus_one)

      next_page_params =
        next_page
        |> next_page_params(logs, delete_parameters_from_next_page_params(params))

      conn
      |> put_status(200)
      |> render(:logs, %{
        tx_hash: transaction_hash,
        logs: logs |> maybe_preload_ens(),
        next_page_params: next_page_params
      })
    end
  end

  @doc """
    Function to handle GET requests to `/api/v2/transactions/:transaction_hash_param/state-changes` endpoint.
  """
  @spec state_changes(Plug.Conn.t(), map()) :: Plug.Conn.t() | {atom(), any()}
  def state_changes(conn, %{"transaction_hash_param" => transaction_hash_string} = params) do
    with {:ok, transaction, _transaction_hash} <-
           validate_transaction(transaction_hash_string, params,
             necessity_by_association:
               Map.merge(@transaction_necessity_by_association, %{[block: [miner: :names]] => :optional}),
             api?: true
           ) do
      state_changes_plus_next_page =
        transaction |> TransactionStateHelper.state_changes(params |> paging_options() |> Keyword.merge(api?: true))

      {state_changes, next_page} = split_list_by_page(state_changes_plus_next_page)

      next_page_params =
        next_page
        |> next_page_params(state_changes, delete_parameters_from_next_page_params(params))

      conn
      |> put_status(200)
      |> render(:state_changes, %{state_changes: state_changes, next_page_params: next_page_params})
    end
  end

  @doc """
    Function to handle GET requests to `/api/v2/transactions/watchlist` endpoint.
  """
  @spec watchlist_transactions(Plug.Conn.t(), map()) :: Plug.Conn.t() | {:auth, any()}
  def watchlist_transactions(conn, params) do
    with {:auth, %{watchlist_id: watchlist_id}} <- {:auth, current_user(conn)} do
      full_options =
        [
          necessity_by_association: @transaction_necessity_by_association
        ]
        |> Keyword.merge(paging_options(params, [:validated]))
        |> Keyword.merge(@api_true)

      {watchlist_names, transactions_plus_one} = Chain.fetch_watchlist_transactions(watchlist_id, full_options)

      {transactions, next_page} = split_list_by_page(transactions_plus_one)

      next_page_params = next_page |> next_page_params(transactions, delete_parameters_from_next_page_params(params))

      conn
      |> put_status(200)
      |> render(:transactions_watchlist, %{
        transactions: transactions |> maybe_preload_ens(),
        next_page_params: next_page_params,
        watchlist_names: watchlist_names
      })
    end
  end

  def summary(conn, %{"transaction_hash_param" => transaction_hash_string, "just_request_body" => "true"} = params) do
    with {:tx_interpreter_enabled, true} <- {:tx_interpreter_enabled, TransactionInterpretationService.enabled?()},
         {:ok, transaction, _transaction_hash} <- validate_transaction(transaction_hash_string, params) do
      conn
      |> json(TransactionInterpretationService.get_request_body(transaction))
    end
  end

  @doc """
    Function to handle GET requests to `/api/v2/transactions/:transaction_hash_param/summary` endpoint.
  """
  @spec summary(Plug.Conn.t(), map()) ::
          {:format, :error}
          | {:not_found, {:error, :not_found}}
          | {:restricted_access, true}
          | {:tx_interpreter_enabled, boolean}
          | Plug.Conn.t()
  def summary(conn, %{"transaction_hash_param" => transaction_hash_string} = params) do
    with {:tx_interpreter_enabled, true} <- {:tx_interpreter_enabled, TransactionInterpretationService.enabled?()},
         {:ok, transaction, _transaction_hash} <- validate_transaction(transaction_hash_string, params) do
      {response, code} =
        case TransactionInterpretationService.interpret(transaction) do
          {:ok, response} -> {response, 200}
          {:error, %Jason.DecodeError{}} -> {%{error: "Error while tx interpreter response decoding"}, 500}
<<<<<<< HEAD
          {:error, error} -> {%{error: error}, 500}
=======
          {{:error, error}, code} -> {%{error: error}, code}
>>>>>>> 77d984d9
        end

      conn
      |> put_status(code)
      |> json(response)
    end
  end

  @doc """
  Checks if this valid transaction hash string, and this transaction doesn't belong to prohibited address
  """
  @spec validate_transaction(String.t(), any(), Keyword.t()) ::
          {:format, :error}
          | {:not_found, {:error, :not_found}}
          | {:restricted_access, true}
          | {:ok, Transaction.t(), Hash.t()}
  def validate_transaction(transaction_hash_string, params, options \\ @api_true) do
    with {:format, {:ok, transaction_hash}} <- {:format, Chain.string_to_transaction_hash(transaction_hash_string)},
         {:not_found, {:ok, transaction}} <-
           {:not_found, Chain.hash_to_transaction(transaction_hash, options)},
         {:ok, false} <- AccessHelper.restricted_access?(to_string(transaction.from_address_hash), params),
         {:ok, false} <- AccessHelper.restricted_access?(to_string(transaction.to_address_hash), params) do
      {:ok, transaction, transaction_hash}
    end
  end
end<|MERGE_RESOLUTION|>--- conflicted
+++ resolved
@@ -381,11 +381,7 @@
         case TransactionInterpretationService.interpret(transaction) do
           {:ok, response} -> {response, 200}
           {:error, %Jason.DecodeError{}} -> {%{error: "Error while tx interpreter response decoding"}, 500}
-<<<<<<< HEAD
-          {:error, error} -> {%{error: error}, 500}
-=======
           {{:error, error}, code} -> {%{error: error}, code}
->>>>>>> 77d984d9
         end
 
       conn
