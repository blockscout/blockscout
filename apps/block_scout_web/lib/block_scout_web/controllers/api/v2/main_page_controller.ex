defmodule BlockScoutWeb.API.V2.MainPageController do
  use Phoenix.Controller

  alias Explorer.{Chain, PagingOptions}
  alias BlockScoutWeb.API.V2.{BlockView, OptimismView, TransactionView}
  alias Explorer.{Chain, Repo}
  alias Explorer.Chain.Optimism.Deposit

  import BlockScoutWeb.Account.AuthController, only: [current_user: 1]
  import Explorer.MicroserviceInterfaces.BENS, only: [maybe_preload_ens: 1]
  import Explorer.MicroserviceInterfaces.Metadata, only: [maybe_preload_metadata: 1]

  case Application.compile_env(:explorer, :chain_type) do
    :celo ->
      @chain_type_transaction_necessity_by_association %{
        :gas_token => :optional
      }

    _ ->
      @chain_type_transaction_necessity_by_association %{}
  end

  @transactions_options [
    necessity_by_association:
      %{
        :block => :required,
<<<<<<< HEAD
        [created_contract_address: :names] => :optional,
        [from_address: :names] => :optional,
        [to_address: :names] => :optional,
        [created_contract_address: :smart_contract] => :optional,
        [from_address: :smart_contract] => :optional,
        [to_address: :smart_contract] => :optional
=======
        [created_contract_address: [:names, :smart_contract, :proxy_implementations]] => :optional,
        [from_address: [:names, :smart_contract, :proxy_implementations]] => :optional,
        [to_address: [:names, :smart_contract, :proxy_implementations]] => :optional
>>>>>>> be97aa9a
      }
      |> Map.merge(@chain_type_transaction_necessity_by_association),
    paging_options: %PagingOptions{page_size: 6},
    api?: true
  ]

  action_fallback(BlockScoutWeb.API.V2.FallbackController)

  def blocks(conn, _params) do
    blocks =
      [paging_options: %PagingOptions{page_size: 4}, api?: true]
      |> Chain.list_blocks()
      |> Repo.replica().preload([[miner: [:names, :smart_contract, :proxy_implementations]], :transactions, :rewards])

    conn
    |> put_status(200)
    |> put_view(BlockView)
    |> render(:blocks, %{blocks: blocks |> maybe_preload_ens() |> maybe_preload_metadata()})
  end

  def optimism_deposits(conn, _params) do
    recent_deposits =
      Deposit.list(
        paging_options: %PagingOptions{page_size: 6},
        api?: true
      )

    conn
    |> put_status(200)
    |> put_view(OptimismView)
    |> render(:optimism_deposits, %{deposits: recent_deposits})
  end

  def transactions(conn, _params) do
    recent_transactions = Chain.recent_collated_transactions(false, @transactions_options)

    conn
    |> put_status(200)
    |> put_view(TransactionView)
    |> render(:transactions, %{transactions: recent_transactions |> maybe_preload_ens() |> maybe_preload_metadata()})
  end

  def watchlist_transactions(conn, _params) do
    with {:auth, %{watchlist_id: watchlist_id}} <- {:auth, current_user(conn)} do
      {watchlist_names, transactions} = Chain.fetch_watchlist_transactions(watchlist_id, @transactions_options)

      conn
      |> put_status(200)
      |> put_view(TransactionView)
      |> render(:transactions_watchlist, %{
        transactions: transactions |> maybe_preload_ens() |> maybe_preload_metadata(),
        watchlist_names: watchlist_names
      })
    end
  end

  def indexing_status(conn, _params) do
    indexed_ratio_blocks = Chain.indexed_ratio_blocks()
    finished_indexing_blocks = Chain.finished_indexing_from_ratio?(indexed_ratio_blocks)

    json(conn, %{
      finished_indexing_blocks: finished_indexing_blocks,
      finished_indexing: Chain.finished_indexing?(api?: true),
      indexed_blocks_ratio: indexed_ratio_blocks,
      indexed_internal_transactions_ratio: if(finished_indexing_blocks, do: Chain.indexed_ratio_internal_transactions())
    })
  end
end<|MERGE_RESOLUTION|>--- conflicted
+++ resolved
@@ -24,18 +24,9 @@
     necessity_by_association:
       %{
         :block => :required,
-<<<<<<< HEAD
-        [created_contract_address: :names] => :optional,
-        [from_address: :names] => :optional,
-        [to_address: :names] => :optional,
-        [created_contract_address: :smart_contract] => :optional,
-        [from_address: :smart_contract] => :optional,
-        [to_address: :smart_contract] => :optional
-=======
         [created_contract_address: [:names, :smart_contract, :proxy_implementations]] => :optional,
         [from_address: [:names, :smart_contract, :proxy_implementations]] => :optional,
         [to_address: [:names, :smart_contract, :proxy_implementations]] => :optional
->>>>>>> be97aa9a
       }
       |> Map.merge(@chain_type_transaction_necessity_by_association),
     paging_options: %PagingOptions{page_size: 6},
