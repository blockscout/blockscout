defmodule BlockScoutWeb.AddressContractVerificationViaJsonController do
  use BlockScoutWeb, :controller

  alias BlockScoutWeb.API.RPC.ContractController
  alias BlockScoutWeb.Controller
  alias Ecto.Changeset
  alias Explorer.Chain
  alias Explorer.Chain.Events.Publisher, as: EventsPublisher
  alias Explorer.Chain.SmartContract
  alias Explorer.SmartContract.Solidity.PublisherWorker, as: SolidityPublisherWorker
  alias Explorer.ThirdPartyIntegrations.Sourcify

  def new(conn, %{"address_id" => address_hash_string}) do
    address_contract_path =
      conn
      |> address_contract_path(:index, address_hash_string)
      |> Controller.full_path()

    if Chain.smart_contract_fully_verified?(address_hash_string) do
      redirect(conn, to: address_contract_path)
    else
      case Sourcify.check_by_address(address_hash_string) do
        {:ok, _verified_status} ->
<<<<<<< HEAD
          case get_metadata_and_publish(address_hash_string, conn) do
            :update_submitted ->
              conn
              |> render("submitted.html", address_string: address_hash_string, path: address_path)

            _ ->
              redirect(conn, to: address_path)
          end
=======
          VerificationController.get_metadata_and_publish(address_hash_string, conn)
          redirect(conn, to: address_contract_path)
>>>>>>> cb61231b

        _ ->
          changeset =
            SmartContract.changeset(
              %SmartContract{address_hash: address_hash_string},
              %{}
            )

          render(conn, "new.html", changeset: changeset, address_hash: address_hash_string)
      end
    end
  end

  def create(
        conn,
        %{
          "smart_contract" => smart_contract,
          "external_libraries" => external_libraries
        }
      ) do
    Que.add(SolidityPublisherWorker, {smart_contract["address_hash"], smart_contract, external_libraries, conn})

    send_resp(conn, 204, "")
  end

  def create(
        conn,
        %{
          "address_hash" => address_hash_string,
          "file" => files
        }
      ) do
    files_array = prepare_files_array(files)

    json_files =
      files_array
      |> Enum.filter(fn file -> file.content_type == "application/json" end)

    json_file = json_files |> Enum.at(0)

    if json_file do
      if Chain.smart_contract_fully_verified?(address_hash_string) do
        EventsPublisher.broadcast(
          prepare_verification_error(
            "This contract is already verified.",
            address_hash_string,
            conn
          ),
          :on_demand
        )
      else
        case Sourcify.check_by_address(address_hash_string) do
          {:ok, _verified_status} ->
            get_metadata_and_publish(address_hash_string, conn)

          _ ->
            verify_and_publish(address_hash_string, files_array, conn)
        end
      end
    else
      EventsPublisher.broadcast(
        prepare_verification_error(
          "Please attach JSON file with metadata of contract's compilation.",
          address_hash_string,
          conn
        ),
        :on_demand
      )
    end

    send_resp(conn, 204, "")
  end

  def create(conn, _params) do
    Que.add(SolidityPublisherWorker, {"", %{}, %{}, conn})

    send_resp(conn, 204, "")
  end

  defp verify_and_publish(address_hash_string, files_array, conn) do
    with {:ok, _verified_status} <- Sourcify.verify(address_hash_string, files_array),
         {:ok, _verified_status} <- Sourcify.check_by_address(address_hash_string) do
      get_metadata_and_publish(address_hash_string, conn)
    else
      {:error, "partial"} ->
        {:ok, status, metadata} = Sourcify.check_by_address_any(address_hash_string)
        process_metadata_and_publish(address_hash_string, metadata, status == "partial", conn)

      {:error, %{"error" => error}} ->
        EventsPublisher.broadcast(
          prepare_verification_error(error, address_hash_string, conn),
          :on_demand
        )
    end
  end

  def get_metadata_and_publish(address_hash_string, nil) do
    case Sourcify.get_metadata(address_hash_string) do
      {:ok, verification_metadata} ->
        process_metadata_and_publish(address_hash_string, verification_metadata, false)

      {:error, %{"error" => error}} ->
        {:error, error: error}

      {:error, :timeout} ->
        {:error, error: :timeout}
    end
  end

  def get_metadata_and_publish(address_hash_string, conn) do
    case Sourcify.get_metadata(address_hash_string) do
      {:ok, verification_metadata} ->
        process_metadata_and_publish(address_hash_string, verification_metadata, false, conn)

      {:error, %{"error" => error}} ->
        EventsPublisher.broadcast(
          prepare_verification_error(error, address_hash_string, conn),
          :on_demand
        )
    end
  end

  defp process_metadata_and_publish(address_hash_string, verification_metadata, is_partial, conn \\ nil) do
    %{
      "params_to_publish" => params_to_publish,
      "abi" => abi,
      "secondary_sources" => secondary_sources,
      "compilation_target_file_path" => compilation_target_file_path
    } = Sourcify.parse_params_from_sourcify(address_hash_string, verification_metadata)

    ContractController.publish(conn, %{
      "addressHash" => address_hash_string,
      "params" => Map.put(params_to_publish, "partially_verified", is_partial),
      "abi" => abi,
      "secondarySources" => secondary_sources,
      "compilationTargetFilePath" => compilation_target_file_path
    })
  end

  def prepare_files_array(files) do
    if is_map(files), do: Enum.map(files, fn {_, file} -> file end), else: []
  end

  defp prepare_verification_error(msg, address_hash_string, conn) do
    [
      {:contract_verification_result,
       {address_hash_string,
        {:error,
         %Changeset{
           action: :insert,
           errors: [
             file: {msg, []}
           ],
           data: %SmartContract{},
           valid?: false
         }}, conn}}
    ]
  end

  def parse_optimization_runs(%{"runs" => runs}) do
    case Integer.parse(runs) do
      {integer, ""} -> integer
      _ -> 200
    end
  end

  def check_and_verify(address_hash_string) do
    if Chain.smart_contract_fully_verified?(address_hash_string) do
      {:ok, :already_fully_verified}
    else
      if Application.get_env(:explorer, Explorer.ThirdPartyIntegrations.Sourcify)[:enabled] do
        if Chain.smart_contract_verified?(address_hash_string) do
          case Sourcify.check_by_address(address_hash_string) do
            {:ok, _verified_status} ->
              get_metadata_and_publish(address_hash_string, nil)

            _ ->
              {:error, :not_verified}
          end
        else
          case Sourcify.check_by_address_any(address_hash_string) do
            {:ok, "full", metadata} ->
              process_metadata_and_publish(address_hash_string, metadata, false)

            {:ok, "partial", metadata} ->
              process_metadata_and_publish(address_hash_string, metadata, true)

            _ ->
              {:error, :not_verified}
          end
        end
      else
        {:error, :sourcify_disabled}
      end
    end
  end
end<|MERGE_RESOLUTION|>--- conflicted
+++ resolved
@@ -21,19 +21,14 @@
     else
       case Sourcify.check_by_address(address_hash_string) do
         {:ok, _verified_status} ->
-<<<<<<< HEAD
           case get_metadata_and_publish(address_hash_string, conn) do
             :update_submitted ->
               conn
-              |> render("submitted.html", address_string: address_hash_string, path: address_path)
+              |> render("submitted.html", address_string: address_hash_string, path: address_contract_path)
 
             _ ->
-              redirect(conn, to: address_path)
+              redirect(conn, to: address_contract_path)
           end
-=======
-          VerificationController.get_metadata_and_publish(address_hash_string, conn)
-          redirect(conn, to: address_contract_path)
->>>>>>> cb61231b
 
         _ ->
           changeset =
