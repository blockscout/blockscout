defmodule BlockScoutWeb.ChainController do
  use BlockScoutWeb, :controller

  import BlockScoutWeb.Chain, only: [paging_options: 1]

  alias BlockScoutWeb.{ChainView, Controller}
  alias Explorer.{Chain, PagingOptions, Repo}
  alias Explorer.Chain.{Address, Block, Transaction}
<<<<<<< HEAD
  alias Explorer.Chain.Supply.{RSK, TokenBridge}
=======
  alias Explorer.Chain.Cache.Block, as: BlockCache
  alias Explorer.Chain.Cache.GasUsage
  alias Explorer.Chain.Cache.Transaction, as: TransactionCache
  alias Explorer.Chain.Supply.RSK
>>>>>>> 7569dace
  alias Explorer.Chain.Transaction.History.TransactionStats
  alias Explorer.Counters.AverageBlockTime
  alias Explorer.ExchangeRates.Token
  alias Explorer.Market
  alias Phoenix.View

  def show(conn, _params) do
    transaction_estimated_count = Chain.transaction_estimated_count()
    total_gas_usage = Chain.total_gas_usage()
    block_count = Chain.block_estimated_count()
    address_count = Chain.address_estimated_count()

    market_cap_calculation =
      case Application.get_env(:explorer, :supply) do
        RSK ->
          RSK

        _ ->
          :standard
      end

    exchange_rate = Market.get_exchange_rate(Explorer.coin()) || Token.null()

    transaction_stats = get_transaction_stats()

    chart_data_paths = %{
      market: market_history_chart_path(conn, :show),
      transaction: transaction_history_chart_path(conn, :show)
    }

    chart_config = Application.get_env(:block_scout_web, :chart_config, %{})

    render(
      conn,
      "show.html",
      address_count: address_count,
      average_block_time: AverageBlockTime.average_block_time(),
      exchange_rate: exchange_rate,
      chart_config: chart_config,
      chart_config_json: Jason.encode!(chart_config),
      chart_data_paths: chart_data_paths,
      market_cap_calculation: market_cap_calculation,
      transaction_estimated_count: transaction_estimated_count,
      total_gas_usage: total_gas_usage,
      transactions_path: recent_transactions_path(conn, :index),
      transaction_stats: transaction_stats,
      block_count: block_count,
      gas_price: Application.get_env(:block_scout_web, :gas_price)
    )
  end

  def get_transaction_stats do
    stats_scale = date_range(1)
    transaction_stats = TransactionStats.by_date_range(stats_scale.earliest, stats_scale.latest)

    # Need datapoint for legend if none currently available.
    if Enum.empty?(transaction_stats) do
      [%{number_of_transactions: 0, gas_used: 0}]
    else
      transaction_stats
    end
  end

  def date_range(num_days) do
    today = Date.utc_today()
    latest = Date.add(today, -1)
    x_days_back = Date.add(latest, -1 * (num_days - 1))
    %{earliest: x_days_back, latest: latest}
  end

  def search(conn, %{"q" => ""}) do
    show(conn, [])
  end

  def search(conn, %{"q" => query}) do
    query
    |> String.trim()
    |> BlockScoutWeb.Chain.from_param()
    |> case do
      {:ok, item} ->
        redirect_search_results(conn, item)

      {:error, :not_found} ->
        search_path =
          conn
          |> search_path(:search_results, q: query)
          |> Controller.full_path()

        redirect(conn, to: search_path)
    end
  end

  def search(conn, _), do: not_found(conn)

  def token_autocomplete(conn, %{"q" => term} = params) when is_binary(term) do
    [paging_options: paging_options] = paging_options(params)
    offset = (max(paging_options.page_number, 1) - 1) * paging_options.page_size

    results =
      paging_options
      |> search_by(offset, term)

    encoded_results =
      results
      |> Enum.map(fn item ->
        tx_hash_bytes = Map.get(item, :tx_hash)
        block_hash_bytes = Map.get(item, :block_hash)

        item =
          if tx_hash_bytes do
            item
            |> Map.replace(:tx_hash, "0x" <> Base.encode16(tx_hash_bytes, case: :lower))
          else
            item
          end

        item =
          if block_hash_bytes do
            item
            |> Map.replace(:block_hash, "0x" <> Base.encode16(block_hash_bytes, case: :lower))
          else
            item
          end

        item
      end)

    json(conn, encoded_results)
  end

  def token_autocomplete(conn, _) do
    json(conn, "{}")
  end

  def search_by(paging_options, offset, term) do
    Chain.joint_search(paging_options, offset, term)
  end

  def chain_blocks(conn, _params) do
    if ajax?(conn) do
      blocks =
        [paging_options: %PagingOptions{page_size: 4}]
        |> Chain.list_blocks()
        |> Repo.preload([[miner: :names], :transactions, :rewards])
        |> Enum.map(fn block ->
          %{
            chain_block_html:
              View.render_to_string(
                ChainView,
                "_block.html",
                block: block
              ),
            block_number: block.number
          }
        end)

      json(conn, %{blocks: blocks})
    else
      unprocessable_entity(conn)
    end
  end

  defp redirect_search_results(conn, %Address{} = item) do
    address_path =
      conn
      |> address_path(:show, item)
      |> Controller.full_path()

    redirect(conn, to: address_path)
  end

  defp redirect_search_results(conn, %Block{} = item) do
    block_path =
      conn
      |> block_path(:show, item)
      |> Controller.full_path()

    redirect(conn, to: block_path)
  end

  defp redirect_search_results(conn, %Transaction{} = item) do
    transaction_path =
      conn
      |> transaction_path(:show, item)
      |> Controller.full_path()

    redirect(conn, to: transaction_path)
  end
end<|MERGE_RESOLUTION|>--- conflicted
+++ resolved
@@ -6,14 +6,10 @@
   alias BlockScoutWeb.{ChainView, Controller}
   alias Explorer.{Chain, PagingOptions, Repo}
   alias Explorer.Chain.{Address, Block, Transaction}
-<<<<<<< HEAD
-  alias Explorer.Chain.Supply.{RSK, TokenBridge}
-=======
   alias Explorer.Chain.Cache.Block, as: BlockCache
   alias Explorer.Chain.Cache.GasUsage
   alias Explorer.Chain.Cache.Transaction, as: TransactionCache
   alias Explorer.Chain.Supply.RSK
->>>>>>> 7569dace
   alias Explorer.Chain.Transaction.History.TransactionStats
   alias Explorer.Counters.AverageBlockTime
   alias Explorer.ExchangeRates.Token
@@ -21,9 +17,9 @@
   alias Phoenix.View
 
   def show(conn, _params) do
-    transaction_estimated_count = Chain.transaction_estimated_count()
-    total_gas_usage = Chain.total_gas_usage()
-    block_count = Chain.block_estimated_count()
+    transaction_estimated_count = TransactionCache.estimated_count()
+    total_gas_usage = GasUsage.total()
+    block_count = BlockCache.estimated_count()
     address_count = Chain.address_estimated_count()
 
     market_cap_calculation =
