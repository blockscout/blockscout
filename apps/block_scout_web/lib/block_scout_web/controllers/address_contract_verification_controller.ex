defmodule BlockScoutWeb.AddressContractVerificationController do
  use BlockScoutWeb, :controller

  alias BlockScoutWeb.Controller
  alias Explorer.Chain
  alias Explorer.Chain.SmartContract

  def new(conn, %{"address_id" => address_hash_string}) do
    if Chain.smart_contract_fully_verified?(address_hash_string) do
      address_path =
        conn
        |> address_path(:show, address_hash_string)
        |> Controller.full_path()

      redirect(conn, to: address_path)
    else
      changeset =
        SmartContract.changeset(
          %SmartContract{address_hash: address_hash_string},
          %{}
        )

      render(conn, "new.html",
        changeset: changeset,
        address_hash: address_hash_string
      )
    end
  end

  def new(conn, _params) do
    changeset =
      %SmartContract{}
      |> SmartContract.changeset(%{})

    render(conn, "new.html",
      changeset: changeset,
      address_hash: ""
    )
  end

  # sobelow_skip ["Traversal.FileModule"]
  def create(
        conn,
        %{
          "smart_contract" => smart_contract,
          "file" => files
        }
      ) do
    files_array = prepare_files_array(files)

    with %Plug.Upload{path: path} <- get_one_json(files_array),
         {:ok, json_input} <- File.read(path) do
      Que.add(SolidityPublisherWorker, {smart_contract, json_input, conn})
    else
      _ ->
        nil
    end

    send_resp(conn, 204, "")
  end

  def create(
        conn,
        %{"smart_contract" => smart_contract}
      ) do
<<<<<<< HEAD
    if smart_contract["verify_via"] == "true" do
      if Chain.smart_contract_verified?(smart_contract["address_hash"]) do
        address_path =
=======
    Que.add(VyperPublisherWorker, {smart_contract["address_hash"], smart_contract, conn})

    send_resp(conn, 204, "")
  end

  def create(
        conn,
        %{
          "address_hash" => address_hash_string,
          "file" => files
        }
      ) do
    files_array = prepare_files_array(files)

    json_file = get_one_json(files_array)

    if json_file do
      if Chain.smart_contract_fully_verified?(address_hash_string) do
        EventsPublisher.broadcast(
          prepare_verification_error(
            "This contract already verified in Blockscout.",
            address_hash_string,
            conn
          ),
          :on_demand
        )
      else
        case Sourcify.check_by_address(address_hash_string) do
          {:ok, _verified_status} ->
            get_metadata_and_publish(address_hash_string, conn)

          _ ->
            verify_and_publish(address_hash_string, files_array, conn)
        end
      end
    else
      EventsPublisher.broadcast(
        prepare_verification_error(
          "Please attach JSON file with metadata of contract's compilation.",
          address_hash_string,
>>>>>>> ae3b17e4
          conn
          |> address_path(:show, smart_contract["address_hash"])
          |> Controller.full_path()

<<<<<<< HEAD
        redirect(conn, to: address_path)
=======
      {:error, %{"error" => error}} ->
        EventsPublisher.broadcast(
          prepare_verification_error(error, address_hash_string, conn),
          :on_demand
        )
    end
  end

  defp process_metadata_and_publish(address_hash_string, verification_metadata, is_partial, conn \\ nil) do
    %{
      "params_to_publish" => params_to_publish,
      "abi" => abi,
      "secondary_sources" => secondary_sources,
      "compilation_target_file_path" => compilation_target_file_path
    } = parse_params_from_sourcify(address_hash_string, verification_metadata)

    ContractController.publish(conn, %{
      "addressHash" => address_hash_string,
      "params" => Map.put(params_to_publish, "partially_verified", is_partial),
      "abi" => abi,
      "secondarySources" => secondary_sources,
      "compilationTargetFilePath" => compilation_target_file_path
    })
  end

  def prepare_files_array(files) do
    if is_map(files), do: Enum.map(files, fn {_, file} -> file end), else: []
  end

  defp get_one_json(files_array) do
    files_array
    |> Enum.filter(fn file -> file.content_type == "application/json" end)
    |> Enum.at(0)
  end

  defp prepare_verification_error(msg, address_hash_string, conn) do
    [
      {:contract_verification_result,
       {address_hash_string,
        {:error,
         %Changeset{
           action: :insert,
           errors: [
             file: {msg, []}
           ],
           data: %SmartContract{},
           valid?: false
         }}, conn}}
    ]
  end

  def parse_params_from_sourcify(address_hash_string, verification_metadata) do
    [verification_metadata_json] =
      verification_metadata
      |> Enum.filter(&(Map.get(&1, "name") == "metadata.json"))

    full_params_initial = parse_json_from_sourcify_for_insertion(verification_metadata_json)

    verification_metadata_sol =
      verification_metadata
      |> Enum.filter(fn %{"name" => name, "content" => _content} -> name =~ ".sol" end)

    verification_metadata_sol
    |> Enum.reduce(full_params_initial, fn %{"name" => name, "content" => content, "path" => _path} = param,
                                           full_params_acc ->
      compilation_target_file_name = Map.get(full_params_acc, "compilation_target_file_name")

      if String.downcase(name) == String.downcase(compilation_target_file_name) do
        %{
          "params_to_publish" => extract_primary_source_code(content, Map.get(full_params_acc, "params_to_publish")),
          "abi" => Map.get(full_params_acc, "abi"),
          "secondary_sources" => Map.get(full_params_acc, "secondary_sources"),
          "compilation_target_file_path" => Map.get(full_params_acc, "compilation_target_file_path"),
          "compilation_target_file_name" => compilation_target_file_name
        }
>>>>>>> ae3b17e4
      else
        redirect(conn, to: "/address/#{smart_contract["address_hash"]}/verify-via-json/new")
      end
    else
      redirect(conn, to: "/address/#{smart_contract["address_hash"]}/verify-vyper-contract/new")
    end
  end
end<|MERGE_RESOLUTION|>--- conflicted
+++ resolved
@@ -63,82 +63,20 @@
         conn,
         %{"smart_contract" => smart_contract}
       ) do
-<<<<<<< HEAD
     if smart_contract["verify_via"] == "true" do
       if Chain.smart_contract_verified?(smart_contract["address_hash"]) do
         address_path =
-=======
-    Que.add(VyperPublisherWorker, {smart_contract["address_hash"], smart_contract, conn})
-
-    send_resp(conn, 204, "")
-  end
-
-  def create(
-        conn,
-        %{
-          "address_hash" => address_hash_string,
-          "file" => files
-        }
-      ) do
-    files_array = prepare_files_array(files)
-
-    json_file = get_one_json(files_array)
-
-    if json_file do
-      if Chain.smart_contract_fully_verified?(address_hash_string) do
-        EventsPublisher.broadcast(
-          prepare_verification_error(
-            "This contract already verified in Blockscout.",
-            address_hash_string,
-            conn
-          ),
-          :on_demand
-        )
-      else
-        case Sourcify.check_by_address(address_hash_string) do
-          {:ok, _verified_status} ->
-            get_metadata_and_publish(address_hash_string, conn)
-
-          _ ->
-            verify_and_publish(address_hash_string, files_array, conn)
-        end
-      end
-    else
-      EventsPublisher.broadcast(
-        prepare_verification_error(
-          "Please attach JSON file with metadata of contract's compilation.",
-          address_hash_string,
->>>>>>> ae3b17e4
           conn
           |> address_path(:show, smart_contract["address_hash"])
           |> Controller.full_path()
 
-<<<<<<< HEAD
         redirect(conn, to: address_path)
-=======
-      {:error, %{"error" => error}} ->
-        EventsPublisher.broadcast(
-          prepare_verification_error(error, address_hash_string, conn),
-          :on_demand
-        )
+      else
+        redirect(conn, to: "/address/#{smart_contract["address_hash"]}/verify-via-json/new")
+      end
+    else
+      redirect(conn, to: "/address/#{smart_contract["address_hash"]}/verify-vyper-contract/new")
     end
-  end
-
-  defp process_metadata_and_publish(address_hash_string, verification_metadata, is_partial, conn \\ nil) do
-    %{
-      "params_to_publish" => params_to_publish,
-      "abi" => abi,
-      "secondary_sources" => secondary_sources,
-      "compilation_target_file_path" => compilation_target_file_path
-    } = parse_params_from_sourcify(address_hash_string, verification_metadata)
-
-    ContractController.publish(conn, %{
-      "addressHash" => address_hash_string,
-      "params" => Map.put(params_to_publish, "partially_verified", is_partial),
-      "abi" => abi,
-      "secondarySources" => secondary_sources,
-      "compilationTargetFilePath" => compilation_target_file_path
-    })
   end
 
   def prepare_files_array(files) do
@@ -150,53 +88,4 @@
     |> Enum.filter(fn file -> file.content_type == "application/json" end)
     |> Enum.at(0)
   end
-
-  defp prepare_verification_error(msg, address_hash_string, conn) do
-    [
-      {:contract_verification_result,
-       {address_hash_string,
-        {:error,
-         %Changeset{
-           action: :insert,
-           errors: [
-             file: {msg, []}
-           ],
-           data: %SmartContract{},
-           valid?: false
-         }}, conn}}
-    ]
-  end
-
-  def parse_params_from_sourcify(address_hash_string, verification_metadata) do
-    [verification_metadata_json] =
-      verification_metadata
-      |> Enum.filter(&(Map.get(&1, "name") == "metadata.json"))
-
-    full_params_initial = parse_json_from_sourcify_for_insertion(verification_metadata_json)
-
-    verification_metadata_sol =
-      verification_metadata
-      |> Enum.filter(fn %{"name" => name, "content" => _content} -> name =~ ".sol" end)
-
-    verification_metadata_sol
-    |> Enum.reduce(full_params_initial, fn %{"name" => name, "content" => content, "path" => _path} = param,
-                                           full_params_acc ->
-      compilation_target_file_name = Map.get(full_params_acc, "compilation_target_file_name")
-
-      if String.downcase(name) == String.downcase(compilation_target_file_name) do
-        %{
-          "params_to_publish" => extract_primary_source_code(content, Map.get(full_params_acc, "params_to_publish")),
-          "abi" => Map.get(full_params_acc, "abi"),
-          "secondary_sources" => Map.get(full_params_acc, "secondary_sources"),
-          "compilation_target_file_path" => Map.get(full_params_acc, "compilation_target_file_path"),
-          "compilation_target_file_name" => compilation_target_file_name
-        }
->>>>>>> ae3b17e4
-      else
-        redirect(conn, to: "/address/#{smart_contract["address_hash"]}/verify-via-json/new")
-      end
-    else
-      redirect(conn, to: "/address/#{smart_contract["address_hash"]}/verify-vyper-contract/new")
-    end
-  end
 end