--- conflicted
+++ resolved
@@ -32,21 +32,12 @@
 
       items =
         tokens
-<<<<<<< HEAD
-        |> Enum.map(fn {token_balance, bridged_token, token} ->
-=======
         |> Enum.map(fn token_balance ->
->>>>>>> 0d37b8d8
           View.render_to_string(
             AddressTokenView,
             "_tokens.html",
             token_balance: token_balance,
-<<<<<<< HEAD
-            token: token,
-            bridged_token: bridged_token,
-=======
             token: token_balance.token,
->>>>>>> 0d37b8d8
             address: address,
             conn: conn
           )
