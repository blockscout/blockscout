defmodule BlockScoutWeb.AddressTransactionController do
  @moduledoc """
    Display all the Transactions that terminate at this Address.
  """

  use BlockScoutWeb, :controller

  import BlockScoutWeb.Chain,
    only: [
      current_filter: 1,
      next_page_params: 2,
      supplement_page_options: 2
    ]

  alias BlockScoutWeb.{AccessHelpers, Controller, TransactionView}
  alias Explorer.{Chain, Market, PagingOptions}

  alias Explorer.Chain.{
    AddressInternalTransactionCsvExporter,
    AddressLogCsvExporter,
    AddressTokenTransferCsvExporter,
    AddressTransactionCsvExporter,
    Wei
  }

  alias Explorer.ExchangeRates.Token
  alias Indexer.Fetcher.CoinBalanceOnDemand
  alias Phoenix.View

<<<<<<< HEAD
  @default_options [
    paging_options: %PagingOptions{page_size: Chain.default_page_size()},
=======
  alias Plug.Conn

  @transaction_necessity_by_association [
>>>>>>> d8effad7
    necessity_by_association: %{
      [created_contract_address: :names] => :optional,
      [from_address: :names] => :optional,
      [to_address: :names] => :optional,
      [created_contract_address: :smart_contract] => :optional,
      [from_address: :smart_contract] => :optional,
      [to_address: :smart_contract] => :optional
    }
  ]

  {:ok, burn_address_hash} = Chain.string_to_address_hash("0x0000000000000000000000000000000000000000")
  @burn_address_hash burn_address_hash

  def index(conn, %{"address_id" => address_hash_string, "type" => "JSON"} = params) do
    address_options = [necessity_by_association: %{:names => :optional, :smart_contract => :optional}]

    with {:ok, address_hash} <- Chain.string_to_address_hash(address_hash_string),
         {:ok, address} <- Chain.hash_to_address(address_hash, address_options, false),
         {:ok, false} <- AccessHelpers.restricted_access?(address_hash_string, params) do
      options =
        @default_options
        |> Keyword.merge(current_filter(params))
        |> supplement_page_options(params)

      %{transactions_count: transactions_count, transactions: transactions} =
        Chain.address_to_transactions_rap(address_hash, options)

      next_page_params = next_page_params(params, transactions_count)

      items_json =
        Enum.map(transactions, fn transaction ->
          View.render_to_string(
            TransactionView,
            "_tile.html",
            conn: conn,
            current_address: address,
            transaction: transaction,
            burn_address_hash: @burn_address_hash
          )
        end)

      json(conn, %{items: items_json, next_page_params: next_page_params})
    else
      :error ->
        unprocessable_entity(conn)

      {:restricted_access, _} ->
        not_found(conn)

      {:error, :not_found} ->
        case Chain.Hash.Address.validate(address_hash_string) do
          {:ok, _} ->
            json(conn, %{items: [], next_page_params: nil})

          _ ->
            not_found(conn)
        end
    end
  end

  def index(conn, %{"address_id" => address_hash_string} = params) do
    with {:ok, address_hash} <- Chain.string_to_address_hash(address_hash_string),
         {:ok, address} <- Chain.hash_to_address(address_hash),
         {:ok, false} <- AccessHelpers.restricted_access?(address_hash_string, params) do
      render(
        conn,
        "index.html",
        address: address,
        coin_balance_status: CoinBalanceOnDemand.trigger_fetch(address),
        exchange_rate: Market.get_exchange_rate(Explorer.coin()) || Token.null(),
        filter: params["filter"],
        counters_path: address_path(conn, :address_counters, %{"id" => address_hash_string}),
        current_path: Controller.current_full_path(conn)
      )
    else
      :error ->
        unprocessable_entity(conn)

      {:restricted_access, _} ->
        not_found(conn)

      {:error, :not_found} ->
        {:ok, address_hash} = Chain.string_to_address_hash(address_hash_string)

        address = %Chain.Address{
          hash: address_hash,
          smart_contract: nil,
          token: nil,
          fetched_coin_balance: %Wei{value: Decimal.new(0)}
        }

        case Chain.Hash.Address.validate(address_hash_string) do
          {:ok, _} ->
            render(
              conn,
              "index.html",
              address: address,
              coin_balance_status: nil,
              exchange_rate: Market.get_exchange_rate(Explorer.coin()) || Token.null(),
              filter: params["filter"],
              counters_path: address_path(conn, :address_counters, %{"id" => address_hash_string}),
              current_path: Controller.current_full_path(conn)
            )

          _ ->
            not_found(conn)
        end
    end
  end

  defp captcha_helper do
    :block_scout_web
    |> Application.get_env(:captcha_helper)
  end

  defp put_resp_params(conn, file_name) do
    conn
    |> put_resp_content_type("application/csv")
    |> put_resp_header("content-disposition", "attachment; filename=#{file_name}")
    |> put_resp_cookie("csv-downloaded", "true", max_age: 86_400, http_only: false)
    |> send_chunked(200)
  end

  defp items_csv(
         conn,
         %{
           "address_id" => address_hash_string,
           "from_period" => from_period,
           "to_period" => to_period,
           "recaptcha_response" => recaptcha_response
         },
         csv_export_module,
         file_name
       )
       when is_binary(address_hash_string) do
    with {:ok, address_hash} <- Chain.string_to_address_hash(address_hash_string),
         {:ok, address} <- Chain.hash_to_address(address_hash),
         {:recaptcha, true} <- {:recaptcha, captcha_helper().recaptcha_passed?(recaptcha_response)} do
      address
      |> csv_export_module.export(from_period, to_period)
      |> Enum.reduce_while(put_resp_params(conn, file_name), fn chunk, conn ->
        case Conn.chunk(conn, chunk) do
          {:ok, conn} ->
            {:cont, conn}

          {:error, :closed} ->
            {:halt, conn}
        end
      end)
    else
      :error ->
        unprocessable_entity(conn)

      {:error, :not_found} ->
        not_found(conn)

      {:recaptcha, false} ->
        not_found(conn)
    end
  end

  defp items_csv(conn, _, _, _), do: not_found(conn)

  def token_transfers_csv(conn, params) do
    items_csv(
      conn,
      %{
        "address_id" => params["address_id"],
        "from_period" => params["from_period"],
        "to_period" => params["to_period"],
        "recaptcha_response" => params["recaptcha_response"]
      },
      AddressTokenTransferCsvExporter,
      "token_transfers.csv"
    )
  end

  def transactions_csv(conn, %{
        "address_id" => address_hash_string,
        "from_period" => from_period,
        "to_period" => to_period,
        "recaptcha_response" => recaptcha_response
      }) do
    items_csv(
      conn,
      %{
        "address_id" => address_hash_string,
        "from_period" => from_period,
        "to_period" => to_period,
        "recaptcha_response" => recaptcha_response
      },
      AddressTransactionCsvExporter,
      "transactions.csv"
    )
  end

  def internal_transactions_csv(conn, %{
        "address_id" => address_hash_string,
        "from_period" => from_period,
        "to_period" => to_period,
        "recaptcha_response" => recaptcha_response
      }) do
    items_csv(
      conn,
      %{
        "address_id" => address_hash_string,
        "from_period" => from_period,
        "to_period" => to_period,
        "recaptcha_response" => recaptcha_response
      },
      AddressInternalTransactionCsvExporter,
      "internal_transactions.csv"
    )
  end

  def logs_csv(conn, %{
        "address_id" => address_hash_string,
        "from_period" => from_period,
        "to_period" => to_period,
        "recaptcha_response" => recaptcha_response
      }) do
    items_csv(
      conn,
      %{
        "address_id" => address_hash_string,
        "from_period" => from_period,
        "to_period" => to_period,
        "recaptcha_response" => recaptcha_response
      },
      AddressLogCsvExporter,
      "logs.csv"
    )
  end
end<|MERGE_RESOLUTION|>--- conflicted
+++ resolved
@@ -26,15 +26,10 @@
   alias Explorer.ExchangeRates.Token
   alias Indexer.Fetcher.CoinBalanceOnDemand
   alias Phoenix.View
-
-<<<<<<< HEAD
+  alias Plug.Conn
+
   @default_options [
     paging_options: %PagingOptions{page_size: Chain.default_page_size()},
-=======
-  alias Plug.Conn
-
-  @transaction_necessity_by_association [
->>>>>>> d8effad7
     necessity_by_association: %{
       [created_contract_address: :names] => :optional,
       [from_address: :names] => :optional,
