--- conflicted
+++ resolved
@@ -187,26 +187,12 @@
     with {:ok, address_hash} <- Chain.string_to_address_hash(address_hash_string),
          {:ok, address} <- Chain.hash_to_address(address_hash),
          {:recaptcha, true} <- {:recaptcha, captcha_helper().recaptcha_passed?(recaptcha_response)} do
-<<<<<<< HEAD
       {:ok, conn} =
         conn
         |> put_resp_params(file_name)
         |> then(&csv_export_function.(address, from_period, to_period, &1))
 
       conn
-=======
-      address
-      |> csv_export_module.export(from_period, to_period)
-      |> Enum.reduce_while(put_resp_params(conn, file_name), fn chunk, conn ->
-        case Conn.chunk(conn, chunk) do
-          {:ok, conn} ->
-            {:cont, conn}
-
-          {:error, :closed} ->
-            {:halt, conn}
-        end
-      end)
->>>>>>> 668d397b
     else
       :error ->
         unprocessable_entity(conn)
@@ -294,10 +280,15 @@
          {:recaptcha, true} <- {:recaptcha, captcha_helper().recaptcha_passed?(recaptcha_response)} do
       address
       |> AddressInternalTransactionCsvExporter.export(from_period, to_period)
-      |> Enum.into(
-        conn
-        |> put_resp_params("internal_transactions.csv")
-      )
+      |> Enum.reduce_while(put_resp_params(conn, "internal_transactions.csv"), fn chunk, conn ->
+        case Conn.chunk(conn, chunk) do
+          {:ok, conn} ->
+            {:cont, conn}
+
+          {:error, :closed} ->
+            {:halt, conn}
+        end
+      end)
     end
   end
 
@@ -315,10 +306,15 @@
          {:recaptcha, true} <- {:recaptcha, captcha_helper().recaptcha_passed?(recaptcha_response)} do
       address
       |> AddressLogCsvExporter.export(from_period, to_period)
-      |> Enum.into(
-        conn
-        |> put_resp_params("logs.csv")
-      )
+      |> Enum.reduce_while(put_resp_params(conn, "logs.csv"), fn chunk, conn ->
+        case Conn.chunk(conn, chunk) do
+          {:ok, conn} ->
+            {:cont, conn}
+
+          {:error, :closed} ->
+            {:halt, conn}
+        end
+      end)
     end
   end
 
