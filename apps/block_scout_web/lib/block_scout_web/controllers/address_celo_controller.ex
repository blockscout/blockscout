defmodule BlockScoutWeb.AddressCeloController do
  use BlockScoutWeb, :controller

  require Logger

  import BlockScoutWeb.AddressController, only: [transaction_and_validation_count: 1]

  alias Explorer.{Chain, Market}
  alias Explorer.ExchangeRates.Token
  alias Indexer.Fetcher.CoinBalanceOnDemand

  alias Explorer.Chain.CeloAccount

  def index(conn, %{"address_id" => address_hash_string}) do
    with {:ok, address_hash} <- Chain.string_to_address_hash(address_hash_string),
         {:ok, address} <- Chain.hash_to_address(address_hash),
         %CeloAccount{address: _} <- address.celo_account do
      Logger.debug("Parsing Celo Address #{address_hash_string}")

<<<<<<< HEAD
=======
      {transaction_count, _gas_usage, validation_count} = transaction_and_validation_count(address)

>>>>>>> 09f9514d
      render(
        conn,
        "index.html",
        address: address,
        current_path: current_path(conn),
        coin_balance_status: CoinBalanceOnDemand.trigger_fetch(address),
        exchange_rate: Market.get_exchange_rate("cGLD") || Token.null(),
        counters_path: address_path(conn, :address_counters, %{"id" => address_hash_string})
      )
    else
      _ ->
        not_found(conn)
    end
  end
end<|MERGE_RESOLUTION|>--- conflicted
+++ resolved
@@ -2,8 +2,6 @@
   use BlockScoutWeb, :controller
 
   require Logger
-
-  import BlockScoutWeb.AddressController, only: [transaction_and_validation_count: 1]
 
   alias Explorer.{Chain, Market}
   alias Explorer.ExchangeRates.Token
@@ -17,11 +15,6 @@
          %CeloAccount{address: _} <- address.celo_account do
       Logger.debug("Parsing Celo Address #{address_hash_string}")
 
-<<<<<<< HEAD
-=======
-      {transaction_count, _gas_usage, validation_count} = transaction_and_validation_count(address)
-
->>>>>>> 09f9514d
       render(
         conn,
         "index.html",
