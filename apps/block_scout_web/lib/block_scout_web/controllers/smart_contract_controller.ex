defmodule BlockScoutWeb.SmartContractController do
  use BlockScoutWeb, :controller

  alias Explorer.Chain
  alias Explorer.SmartContract.{Reader, Writer}

  @burn_address "0x0000000000000000000000000000000000000000"

  def index(conn, %{"hash" => address_hash_string, "type" => contract_type, "action" => action}) do
    address_options = [
      necessity_by_association: %{
        :smart_contract => :optional
      }
    ]

    with true <- ajax?(conn),
         {:ok, address_hash} <- Chain.string_to_address_hash(address_hash_string),
         {:ok, address} <- Chain.find_contract_address(address_hash, address_options, true) do
      implementation_address_hash_string =
        if contract_type == "proxy" do
          Chain.get_implementation_address_hash(address.hash, address.smart_contract.abi) ||
            @burn_address
        else
          @burn_address
        end

      functions =
        if action == "write" do
          if contract_type == "proxy" do
            Writer.write_functions_proxy(implementation_address_hash_string)
          else
            Writer.write_functions(address_hash)
          end
        else
          if contract_type == "proxy" do
            Reader.read_only_functions_proxy(address_hash, implementation_address_hash_string)
          else
            Reader.read_only_functions(address_hash)
          end
        end

      read_functions_required_wallet =
        if action == "read" do
          if contract_type == "proxy" do
            Reader.read_functions_required_wallet_proxy(implementation_address_hash_string)
          else
            Reader.read_functions_required_wallet(address_hash)
          end
        else
          []
        end

      contract_abi = Poison.encode!(address.smart_contract.abi)

      implementation_abi =
        if contract_type == "proxy" do
          implementation_address_hash_string
          |> Chain.get_implementation_abi()
          |> Poison.encode!()
        else
          []
        end

      conn
      |> put_status(200)
      |> put_layout(false)
      |> render(
        "_functions.html",
        read_functions_required_wallet: read_functions_required_wallet,
        read_only_functions: functions,
        address: address,
        contract_abi: contract_abi,
        implementation_address: implementation_address_hash_string,
        implementation_abi: implementation_abi,
        contract_type: contract_type,
        action: action
      )
    else
      :error ->
        unprocessable_entity(conn)

      {:error, :not_found} ->
        not_found(conn)

      _ ->
        not_found(conn)
    end
  end

  def index(conn, _), do: not_found(conn)

  def show(conn, params) do
    address_options = [
      necessity_by_association: %{
        :contracts_creation_internal_transaction => :optional,
        :names => :optional,
        :smart_contract => :optional,
        :token => :optional,
        :contracts_creation_transaction => :optional
      }
    ]

    with true <- ajax?(conn),
         {:ok, address_hash} <- Chain.string_to_address_hash(params["id"]),
         {:ok, _address} <- Chain.find_contract_address(address_hash, address_options, true) do
<<<<<<< HEAD
      contract_type = if params["type"] == "proxy", do: :proxy, else: :regular

      # we should convert: %{"0" => _, "1" => _} to [_, _]
      args = params["args"] |> convert_map_to_array()
=======
      contract_type = if params["method_id"] == "proxy", do: :proxy, else: :regular
>>>>>>> 083077e6

      %{output: outputs, names: names} =
        if params["from"] do
          Reader.query_function_with_names(
            address_hash,
<<<<<<< HEAD
            %{method_id: params["method_id"], args: args},
=======
            %{method_id: params["method_id"], args: params["args"]},
>>>>>>> 083077e6
            contract_type,
            params["function_name"],
            params["from"]
          )
        else
          Reader.query_function_with_names(
            address_hash,
<<<<<<< HEAD
            %{method_id: params["method_id"], args: args},
=======
            %{method_id: params["method_id"], args: params["args"]},
>>>>>>> 083077e6
            contract_type,
            params["function_name"]
          )
        end

      conn
      |> put_status(200)
      |> put_layout(false)
      |> render(
        "_function_response.html",
        function_name: params["function_name"],
        method_id: params["method_id"],
        outputs: outputs,
        names: names
      )
    else
      :error ->
        unprocessable_entity(conn)

      :not_found ->
        not_found(conn)

      _ ->
        not_found(conn)
    end
  end

  defp convert_map_to_array(map) do
    if is_turned_out_array?(map) do
      map |> Map.values() |> try_to_map_elements()
    else
      try_to_map_elements(map)
    end
  end

  defp try_to_map_elements(values) do
    if Enumerable.impl_for(values) do
      Enum.map(values, &convert_map_to_array/1)
    else
      values
    end
  end

  defp is_turned_out_array?(map) when is_map(map), do: Enum.all?(Map.keys(map), &is_integer?/1)

  defp is_turned_out_array?(_), do: false

  defp is_integer?(string) when is_binary(string) do
    case string |> String.trim() |> Integer.parse() do
      {_, ""} ->
        true

      _ ->
        false
    end
  end

  defp is_integer?(integer) when is_integer(integer), do: true

  defp is_integer?(_), do: false
end<|MERGE_RESOLUTION|>--- conflicted
+++ resolved
@@ -103,24 +103,16 @@
     with true <- ajax?(conn),
          {:ok, address_hash} <- Chain.string_to_address_hash(params["id"]),
          {:ok, _address} <- Chain.find_contract_address(address_hash, address_options, true) do
-<<<<<<< HEAD
       contract_type = if params["type"] == "proxy", do: :proxy, else: :regular
 
       # we should convert: %{"0" => _, "1" => _} to [_, _]
       args = params["args"] |> convert_map_to_array()
-=======
-      contract_type = if params["method_id"] == "proxy", do: :proxy, else: :regular
->>>>>>> 083077e6
 
       %{output: outputs, names: names} =
         if params["from"] do
           Reader.query_function_with_names(
             address_hash,
-<<<<<<< HEAD
             %{method_id: params["method_id"], args: args},
-=======
-            %{method_id: params["method_id"], args: params["args"]},
->>>>>>> 083077e6
             contract_type,
             params["function_name"],
             params["from"]
@@ -128,11 +120,7 @@
         else
           Reader.query_function_with_names(
             address_hash,
-<<<<<<< HEAD
             %{method_id: params["method_id"], args: args},
-=======
-            %{method_id: params["method_id"], args: params["args"]},
->>>>>>> 083077e6
             contract_type,
             params["function_name"]
           )
