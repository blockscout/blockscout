defmodule BlockScoutWeb.AddressInternalTransactionController do
  @moduledoc """
    Manages the displaying of information about internal transactions as they relate to addresses
  """

  use BlockScoutWeb, :controller

  import BlockScoutWeb.Chain, only: [current_filter: 1, paging_options: 1, next_page_params: 3, split_list_by_page: 1]

  alias BlockScoutWeb.{AccessHelpers, Controller, InternalTransactionView}
  alias Explorer.{Chain, Market}
<<<<<<< HEAD
=======
  alias Explorer.Chain.{Address, Wei}
>>>>>>> 7569dace
  alias Explorer.ExchangeRates.Token
  alias Indexer.Fetcher.CoinBalanceOnDemand
  alias Phoenix.View

  def index(conn, %{"address_id" => address_hash_string, "type" => "JSON"} = params) do
    with {:ok, address_hash} <- Chain.string_to_address_hash(address_hash_string),
         {:ok, address} <- Chain.hash_to_address(address_hash, [], false),
         {:ok, false} <- AccessHelpers.restricted_access?(address_hash_string, params) do
      full_options =
        [
          necessity_by_association: %{
            [created_contract_address: :names] => :optional,
            [from_address: :names] => :optional,
            [to_address: :names] => :optional
          }
        ]
        |> Keyword.merge(paging_options(params))
        |> Keyword.merge(current_filter(params))

      internal_transactions_plus_one = Chain.address_to_internal_transactions(address_hash, full_options)
      {internal_transactions, next_page} = split_list_by_page(internal_transactions_plus_one)

      next_page_path =
        case next_page_params(next_page, internal_transactions, params) do
          nil ->
            nil

          next_page_params ->
            address_internal_transaction_path(conn, :index, address_hash, Map.delete(next_page_params, "type"))
        end

      internal_transactions_json =
        Enum.map(internal_transactions, fn internal_transaction ->
          View.render_to_string(
            InternalTransactionView,
            "_tile.html",
            current_address: address,
            internal_transaction: internal_transaction
          )
        end)

      json(conn, %{items: internal_transactions_json, next_page_path: next_page_path})
    else
      {:restricted_access, _} ->
        not_found(conn)

      :error ->
        not_found(conn)

      {:error, :not_found} ->
        not_found(conn)
    end
  end

  def index(conn, %{"address_id" => address_hash_string} = params) do
    with {:ok, address_hash} <- Chain.string_to_address_hash(address_hash_string),
         {:ok, address} <- Chain.hash_to_address(address_hash),
         {:ok, false} <- AccessHelpers.restricted_access?(address_hash_string, params) do
      render(
        conn,
        "index.html",
        address: address,
        coin_balance_status: CoinBalanceOnDemand.trigger_fetch(address),
        current_path: Controller.current_full_path(conn),
        exchange_rate: Market.get_exchange_rate(Explorer.coin()) || Token.null(),
        filter: params["filter"],
        counters_path: address_path(conn, :address_counters, %{"id" => address_hash_string})
      )
    else
      {:restricted_access, _} ->
        not_found(conn)

<<<<<<< HEAD
=======
      {:error, :not_found} ->
        {:ok, address_hash} = Chain.string_to_address_hash(address_hash_string)

        address = %Chain.Address{
          hash: address_hash,
          smart_contract: nil,
          token: nil,
          fetched_coin_balance: %Wei{value: Decimal.new(0)}
        }

        case Chain.Hash.Address.validate(address_hash_string) do
          {:ok, _} ->
            render(
              conn,
              "index.html",
              address: address,
              filter: params["filter"],
              coin_balance_status: nil,
              exchange_rate: Market.get_exchange_rate(Explorer.coin()) || Token.null(),
              counters_path: address_path(conn, :address_counters, %{"id" => Address.checksum(address_hash)}),
              current_path: Controller.current_full_path(conn)
            )

          _ ->
            not_found(conn)
        end

>>>>>>> 7569dace
      :error ->
        not_found(conn)

      {:error, :not_found} ->
        not_found(conn)
    end
  end
end<|MERGE_RESOLUTION|>--- conflicted
+++ resolved
@@ -9,24 +9,25 @@
 
   alias BlockScoutWeb.{AccessHelpers, Controller, InternalTransactionView}
   alias Explorer.{Chain, Market}
-<<<<<<< HEAD
-=======
   alias Explorer.Chain.{Address, Wei}
->>>>>>> 7569dace
   alias Explorer.ExchangeRates.Token
   alias Indexer.Fetcher.CoinBalanceOnDemand
   alias Phoenix.View
 
   def index(conn, %{"address_id" => address_hash_string, "type" => "JSON"} = params) do
     with {:ok, address_hash} <- Chain.string_to_address_hash(address_hash_string),
-         {:ok, address} <- Chain.hash_to_address(address_hash, [], false),
+         {:ok, address} <-
+           Chain.hash_to_address(address_hash, [necessity_by_association: %{:smart_contract => :optional}], false),
          {:ok, false} <- AccessHelpers.restricted_access?(address_hash_string, params) do
       full_options =
         [
           necessity_by_association: %{
             [created_contract_address: :names] => :optional,
             [from_address: :names] => :optional,
-            [to_address: :names] => :optional
+            [to_address: :names] => :optional,
+            [created_contract_address: :smart_contract] => :optional,
+            [from_address: :smart_contract] => :optional,
+            [to_address: :smart_contract] => :optional
           }
         ]
         |> Keyword.merge(paging_options(params))
@@ -59,10 +60,16 @@
       {:restricted_access, _} ->
         not_found(conn)
 
+      {:error, :not_found} ->
+        case Chain.Hash.Address.validate(address_hash_string) do
+          {:ok, _} ->
+            json(conn, %{items: [], next_page_path: ""})
+
+          _ ->
+            not_found(conn)
+        end
+
       :error ->
-        not_found(conn)
-
-      {:error, :not_found} ->
         not_found(conn)
     end
   end
@@ -85,8 +92,6 @@
       {:restricted_access, _} ->
         not_found(conn)
 
-<<<<<<< HEAD
-=======
       {:error, :not_found} ->
         {:ok, address_hash} = Chain.string_to_address_hash(address_hash_string)
 
@@ -114,11 +119,7 @@
             not_found(conn)
         end
 
->>>>>>> 7569dace
       :error ->
-        not_found(conn)
-
-      {:error, :not_found} ->
         not_found(conn)
     end
   end
