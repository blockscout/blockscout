--- conflicted
+++ resolved
@@ -4,15 +4,12 @@
   [`eth_getTransactionReceipt`](https://github.com/ethereum/wiki/wiki/JSON-RPC/e8e0771b9f3677693649d945956bc60e886ceb2b#eth_gettransactionreceipt).
   """
 
-<<<<<<< HEAD
-=======
   import EthereumJSONRPC,
     only: [
       integer_to_quantity: 1,
       put_if_present: 3
     ]
 
->>>>>>> e8e12564
   alias EthereumJSONRPC.{Log, Transport}
 
   @type elixir :: [Log.elixir()]
@@ -28,18 +25,6 @@
     Enum.map(logs, &Log.to_elixir/1)
   end
 
-<<<<<<< HEAD
-  @spec request(id :: integer(), params :: map()) :: Transport.request()
-  def request(id, params) when is_integer(id) and is_map(params) do
-    EthereumJSONRPC.request(%{
-      id: 0,
-      method: "eth_getLogs",
-      params: [params]
-    })
-  end
-
-  def from_responses(responses) do
-=======
   @spec request(
           id :: integer(),
           params ::
@@ -100,7 +85,6 @@
   end
 
   def from_responses(responses) when is_list(responses) do
->>>>>>> e8e12564
     responses
     |> reduce_responses()
     |> case do
