defmodule EthereumJSONRPC.Log do
  @moduledoc """
  Log included in return from
  [`eth_getTransactionReceipt`](https://github.com/ethereum/wiki/wiki/JSON-RPC#eth_gettransactionreceipt).
  """

  import EthereumJSONRPC, only: [quantity_to_integer: 1]

  @type elixir :: %{String.t() => String.t() | [String.t()] | non_neg_integer()}

  @typedoc """
   * `"address"` - `t:EthereumJSONRPC.address/0` from which event originated.
   * `"blockHash"` - `t:EthereumJSONRPC.hash/0` of the block this transaction is in.
   * `"blockNumber"` - `t:EthereumJSONRPC.quantity/0` for the block number this transaction is in.
   * `"data"` - Data containing non-indexed log parameter
   * `"logIndex"` - `t:EthereumJSONRPC.quantity/0` of the event index position in the block.
   * `"topics"` - `t:list/0` of at most 4 32-byte topics.  Topic 1-3 contains indexed parameters of the log.
   * `"transactionHash"` - `t:EthereumJSONRPC.hash/0` of the transaction
   * `"transactionIndex"` - `t:EthereumJSONRPC.quantity/0` for the index of the transaction in the block.
  """
  @type t :: %{String.t() => String.t() | [String.t()]}

  @doc """
  Converts `t:elixir/0` format to params used in `Explorer.Chain`.

      iex> EthereumJSONRPC.Log.elixir_to_params(
      ...>   %{
      ...>     "address" => "0x8bf38d4764929064f2d4d3a56520a76ab3df415b",
      ...>     "blockHash" => "0xf6b4b8c88df3ebd252ec476328334dc026cf66606a84fb769b3d3cbccc8471bd",
      ...>     "blockNumber" => 37,
      ...>     "data" => "0x000000000000000000000000862d67cb0773ee3f8ce7ea89b328ffea861ab3ef",
      ...>     "logIndex" => 0,
      ...>     "topics" => ["0x600bcf04a13e752d1e3670a5a9f1c21177ca2a93c6f5391d4f1298d098097c22"],
      ...>     "transactionHash" => "0x53bd884872de3e488692881baeec262e7b95234d3965248c39fe992fffd433e5",
      ...>     "transactionIndex" => 0,
      ...>     "transactionLogIndex" => 0,
      ...>     "type" => "mined"
      ...>   }
      ...> )
      %{
        address_hash: "0x8bf38d4764929064f2d4d3a56520a76ab3df415b",
        block_hash: "0xf6b4b8c88df3ebd252ec476328334dc026cf66606a84fb769b3d3cbccc8471bd",
        block_number: 37,
        data: "0x000000000000000000000000862d67cb0773ee3f8ce7ea89b328ffea861ab3ef",
        first_topic: "0x600bcf04a13e752d1e3670a5a9f1c21177ca2a93c6f5391d4f1298d098097c22",
        fourth_topic: nil,
        index: 0,
        second_topic: nil,
        third_topic: nil,
        transaction_hash: "0x53bd884872de3e488692881baeec262e7b95234d3965248c39fe992fffd433e5",
        type: "mined"
      }

  Geth does not supply a `"type"`

      iex> EthereumJSONRPC.Log.elixir_to_params(
      ...>   %{
      ...>     "address" => "0xda8b3276cde6d768a44b9dac659faa339a41ac55",
      ...>     "blockHash" => "0x0b89f7f894f5d8ba941e16b61490e999a0fcaaf92dfcc70aee2ac5ddb5f243e1",
      ...>     "blockNumber" => 4448,
      ...>     "data" => "0x290decd9548b62a8d60345a988386fc84ba6bc95484008f6362f93160ef3e563",
      ...>     "logIndex" => 0,
      ...>     "removed" => false,
      ...>     "topics" => ["0xadc1e8a294f8415511303acc4a8c0c5906c7eb0bf2a71043d7f4b03b46a39130",
      ...>       "0x000000000000000000000000c15bf627accd3b054075c7880425f903106be72a",
      ...>       "0x000000000000000000000000a59eb37750f9c8f2e11aac6700e62ef89187e4ed"],
      ...>     "transactionHash" => "0xf9b663b4e9b1fdc94eb27b5cfba04eb03d2f7b3fa0b24eb2e1af34f823f2b89e",
      ...>     "transactionIndex" => 0
      ...>   }
      ...> )
      %{
        address_hash: "0xda8b3276cde6d768a44b9dac659faa339a41ac55",
        block_hash: "0x0b89f7f894f5d8ba941e16b61490e999a0fcaaf92dfcc70aee2ac5ddb5f243e1",
        block_number: 4448,
        data: "0x290decd9548b62a8d60345a988386fc84ba6bc95484008f6362f93160ef3e563",
        first_topic: "0xadc1e8a294f8415511303acc4a8c0c5906c7eb0bf2a71043d7f4b03b46a39130",
        fourth_topic: nil,
        index: 0,
        second_topic: "0x000000000000000000000000c15bf627accd3b054075c7880425f903106be72a",
        third_topic: "0x000000000000000000000000a59eb37750f9c8f2e11aac6700e62ef89187e4ed",
        transaction_hash: "0xf9b663b4e9b1fdc94eb27b5cfba04eb03d2f7b3fa0b24eb2e1af34f823f2b89e"
      }

  """
  def elixir_to_params(
        %{
          "address" => address_hash,
          "blockNumber" => block_number,
          "blockHash" => block_hash,
          "data" => data,
          "polarity" => polarity,
          "logIndex" => index,
          "topics" => topics,
          "transactionHash" => transaction_hash
        } = elixir
      ) do
    %{
      address_hash: address_hash,
      block_number: block_number,
      block_hash: block_hash,
      data: data,
      polarity: polarity,
      index: index,
      transaction_hash: transaction_hash
    }
    |> put_topics(topics)
    |> put_type(elixir)
  end

  @doc """
  Decodes the stringly typed numerical fields to `t:non_neg_integer/0`.

      iex> EthereumJSONRPC.Log.to_elixir(
      ...>   %{
      ...>   "address" => "0x8bf38d4764929064f2d4d3a56520a76ab3df415b",
      ...>   "blockHash" => "0xf6b4b8c88df3ebd252ec476328334dc026cf66606a84fb769b3d3cbccc8471bd",
      ...>   "blockNumber" => "0x25",
      ...>   "data" => "0x000000000000000000000000862d67cb0773ee3f8ce7ea89b328ffea861ab3ef",
      ...>   "logIndex" => "0x0",
      ...>   "topics" => ["0x600bcf04a13e752d1e3670a5a9f1c21177ca2a93c6f5391d4f1298d098097c22"],
      ...>   "transactionHash" => "0x53bd884872de3e488692881baeec262e7b95234d3965248c39fe992fffd433e5",
      ...>   "transactionIndex" => "0x0",
      ...>   "transactionLogIndex" => "0x0",
      ...>   "type" => "mined"
      ...>   }
      ...> )
      %{
        "address" => "0x8bf38d4764929064f2d4d3a56520a76ab3df415b",
        "blockHash" => "0xf6b4b8c88df3ebd252ec476328334dc026cf66606a84fb769b3d3cbccc8471bd",
        "blockNumber" => 37,
        "data" => "0x000000000000000000000000862d67cb0773ee3f8ce7ea89b328ffea861ab3ef",
        "logIndex" => 0,
        "topics" => ["0x600bcf04a13e752d1e3670a5a9f1c21177ca2a93c6f5391d4f1298d098097c22"],
        "transactionHash" => "0x53bd884872de3e488692881baeec262e7b95234d3965248c39fe992fffd433e5",
        "transactionIndex" => 0,
        "transactionLogIndex" => 0,
        "type" => "mined"
      }

  Geth includes a `"removed"` key

      iex> EthereumJSONRPC.Log.to_elixir(
      ...>   %{
      ...>     "address" => "0xda8b3276cde6d768a44b9dac659faa339a41ac55",
      ...>     "blockHash" => "0x0b89f7f894f5d8ba941e16b61490e999a0fcaaf92dfcc70aee2ac5ddb5f243e1",
      ...>     "blockNumber" => "0x1160",
      ...>     "data" => "0x290decd9548b62a8d60345a988386fc84ba6bc95484008f6362f93160ef3e563",
      ...>     "logIndex" => "0x0",
      ...>     "removed" => false,
      ...>     "topics" => ["0xadc1e8a294f8415511303acc4a8c0c5906c7eb0bf2a71043d7f4b03b46a39130",
      ...>      "0x000000000000000000000000c15bf627accd3b054075c7880425f903106be72a",
      ...>      "0x000000000000000000000000a59eb37750f9c8f2e11aac6700e62ef89187e4ed"],
      ...>     "transactionHash" => "0xf9b663b4e9b1fdc94eb27b5cfba04eb03d2f7b3fa0b24eb2e1af34f823f2b89e",
      ...>     "transactionIndex" => "0x0"
      ...>   }
      ...> )
      %{
        "address" => "0xda8b3276cde6d768a44b9dac659faa339a41ac55",
        "blockHash" => "0x0b89f7f894f5d8ba941e16b61490e999a0fcaaf92dfcc70aee2ac5ddb5f243e1",
        "blockNumber" => 4448,
        "data" => "0x290decd9548b62a8d60345a988386fc84ba6bc95484008f6362f93160ef3e563",
        "logIndex" => 0,
        "removed" => false,
        "topics" => ["0xadc1e8a294f8415511303acc4a8c0c5906c7eb0bf2a71043d7f4b03b46a39130",
         "0x000000000000000000000000c15bf627accd3b054075c7880425f903106be72a",
         "0x000000000000000000000000a59eb37750f9c8f2e11aac6700e62ef89187e4ed"],
        "transactionHash" => "0xf9b663b4e9b1fdc94eb27b5cfba04eb03d2f7b3fa0b24eb2e1af34f823f2b89e",
        "transactionIndex" => 0
      }

  """
  def to_elixir(log) when is_map(log) do
    Enum.into(log, %{}, &entry_to_elixir/1)
  end

<<<<<<< HEAD
  defp entry_to_elixir({key, _} = entry) when key in ~w(polarity address blockHash data removed topics transactionHash type),
    do: entry
=======
  defp entry_to_elixir({key, _} = entry)
       when key in ~w(address blockHash data removed topics transactionHash type timestamp),
       do: entry
>>>>>>> c07ffb2f

  defp entry_to_elixir({key, quantity}) when key in ~w(blockNumber logIndex transactionIndex transactionLogIndex) do
    if is_nil(quantity) do
      {key, nil}
    else
      {key, quantity_to_integer(quantity)}
    end
  end

  defp put_topics(params, topics) when is_map(params) and is_list(topics) do
    params
    |> Map.put(:first_topic, Enum.at(topics, 0))
    |> Map.put(:second_topic, Enum.at(topics, 1))
    |> Map.put(:third_topic, Enum.at(topics, 2))
    |> Map.put(:fourth_topic, Enum.at(topics, 3))
  end

  defp put_type(params, %{"type" => type}) do
    Map.put(params, :type, type)
  end

  defp put_type(params, _), do: params
end<|MERGE_RESOLUTION|>--- conflicted
+++ resolved
@@ -173,14 +173,9 @@
     Enum.into(log, %{}, &entry_to_elixir/1)
   end
 
-<<<<<<< HEAD
-  defp entry_to_elixir({key, _} = entry) when key in ~w(polarity address blockHash data removed topics transactionHash type),
-    do: entry
-=======
   defp entry_to_elixir({key, _} = entry)
-       when key in ~w(address blockHash data removed topics transactionHash type timestamp),
+       when key in ~w(polarity address blockHash data removed topics transactionHash type timestamp),
        do: entry
->>>>>>> c07ffb2f
 
   defp entry_to_elixir({key, quantity}) when key in ~w(blockNumber logIndex transactionIndex transactionLogIndex) do
     if is_nil(quantity) do
