--- conflicted
+++ resolved
@@ -78,30 +78,16 @@
       }
 
   """
-<<<<<<< HEAD
-  def elixir_to_params(
-        %{
-          "address" => address_hash,
-          "blockNumber" => block_number,
-          "blockHash" => block_hash,
-          "data" => data,
-          "polarity" => polarity,
-          "logIndex" => index,
-          "topics" => topics,
-          "transactionHash" => transaction_hash
-        } = elixir
-      ) do
-=======
   def elixir_to_params(%{
         "address" => address_hash,
         "blockNumber" => block_number,
         "blockHash" => block_hash,
         "data" => data,
+        "polarity" => polarity,
         "logIndex" => index,
         "topics" => topics,
         "transactionHash" => transaction_hash
       }) do
->>>>>>> cc9569c7
     %{
       address_hash: address_hash,
       block_number: block_number,
@@ -179,11 +165,7 @@
   end
 
   defp entry_to_elixir({key, _} = entry)
-<<<<<<< HEAD
-       when key in ~w(polarity address blockHash data removed topics transactionHash type timestamp),
-=======
-       when key in ~w(address blockHash data removed topics transactionHash timestamp),
->>>>>>> cc9569c7
+       when key in ~w(polarity address blockHash data removed topics transactionHash timestamp),
        do: entry
 
   defp entry_to_elixir({key, quantity}) when key in ~w(blockNumber logIndex transactionIndex transactionLogIndex) do
