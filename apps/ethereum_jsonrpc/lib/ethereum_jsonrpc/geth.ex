defmodule EthereumJSONRPC.Geth do
  @moduledoc """
  Ethereum JSONRPC methods that are only supported by [Geth](https://github.com/ethereum/go-ethereum/wiki/geth).
  """

  require Logger

  import EthereumJSONRPC, only: [id_to_params: 1, integer_to_quantity: 1, json_rpc: 2, request: 1]

  alias EthereumJSONRPC.{FetchedBalance, FetchedCode, PendingTransaction, Utility.CommonHelper}
  alias EthereumJSONRPC.Geth.{Calls, PolygonTracer, Tracer}

  @behaviour EthereumJSONRPC.Variant

  @doc """
  Block reward contract beneficiary fetching is not supported currently for Geth.

  To signal to the caller that fetching is not supported, `:ignore` is returned.
  """
  @impl EthereumJSONRPC.Variant
  def fetch_beneficiaries(_block_range, _json_rpc_named_arguments), do: :ignore

  @doc """
  Fetches the `t:Explorer.Chain.InternalTransaction.changeset/2` params.
  """
  @impl EthereumJSONRPC.Variant
  def fetch_internal_transactions(transactions_params, json_rpc_named_arguments) when is_list(transactions_params) do
    id_to_params = id_to_params(transactions_params)

    json_rpc_named_arguments_corrected_timeout = correct_timeouts(json_rpc_named_arguments)

    with {:ok, responses} <-
           id_to_params
           |> debug_trace_transaction_requests()
           |> json_rpc(json_rpc_named_arguments_corrected_timeout) do
      debug_trace_transaction_responses_to_internal_transactions_params(
        responses,
        id_to_params,
        json_rpc_named_arguments
      )
    end
  end

  defp correct_timeouts(json_rpc_named_arguments) do
    debug_trace_transaction_timeout =
      Application.get_env(:ethereum_jsonrpc, __MODULE__)[:debug_trace_transaction_timeout]

    case CommonHelper.parse_duration(debug_trace_transaction_timeout) do
      {:error, :invalid_format} ->
        json_rpc_named_arguments

      parsed_timeout ->
        json_rpc_named_arguments
        |> put_in([:transport_options, :http_options, :timeout], parsed_timeout)
        |> put_in([:transport_options, :http_options, :recv_timeout], parsed_timeout)
    end
  end

  @doc """
  Fetches the first trace from the trace URL.
  """
  @impl EthereumJSONRPC.Variant
  def fetch_first_trace(_transactions_params, _json_rpc_named_arguments), do: :ignore

  @doc """
  Internal transaction fetching for entire blocks is not currently supported for Geth.

  To signal to the caller that fetching is not supported, `:ignore` is returned.
  """
  @impl EthereumJSONRPC.Variant
  def fetch_block_internal_transactions(_block_range, _json_rpc_named_arguments), do: :ignore

  @doc """
  Fetches the pending transactions from the Geth node.
  """
  @impl EthereumJSONRPC.Variant
  def fetch_pending_transactions(json_rpc_named_arguments) do
    PendingTransaction.fetch_pending_transactions_geth(json_rpc_named_arguments)
  end

  defp debug_trace_transaction_requests(id_to_params) when is_map(id_to_params) do
    Enum.map(id_to_params, fn {id, %{hash_data: hash_data}} ->
      debug_trace_transaction_request(%{id: id, hash_data: hash_data})
    end)
  end

  @tracer_path "priv/js/ethereum_jsonrpc/geth/debug_traceTransaction/tracer.js"
  @external_resource @tracer_path
  @tracer File.read!(@tracer_path)

  defp debug_trace_transaction_request(%{id: id, hash_data: hash_data}) do
    debug_trace_transaction_timeout =
      Application.get_env(:ethereum_jsonrpc, __MODULE__)[:debug_trace_transaction_timeout]

    tracer =
      case Application.get_env(:ethereum_jsonrpc, __MODULE__)[:tracer] do
        "js" ->
          %{"tracer" => @tracer}

        "call_tracer" ->
          %{"tracer" => "callTracer"}

        _ ->
          %{
            "enableMemory" => true,
            "disableStack" => false,
            "disableStorage" => true,
            "enableReturnData" => false
          }
      end

    request(%{
      id: id,
      method: "debug_traceTransaction",
<<<<<<< HEAD
      params: [hash_data, %{tracer: tracer, timeout: debug_trace_transaction_timeout, internal_errors: true}]
=======
      params: [hash_data, %{timeout: debug_trace_transaction_timeout} |> Map.merge(tracer)]
>>>>>>> 9208dc3b
    })
  end

  defp debug_trace_transaction_responses_to_internal_transactions_params(
         [%{result: %{"structLogs" => _}} | _] = responses,
         id_to_params,
         json_rpc_named_arguments
       )
       when is_map(id_to_params) do
    with {:ok, receipts} <-
           id_to_params
           |> Enum.map(fn {id, %{hash_data: hash_data}} ->
             request(%{id: id, method: "eth_getTransactionReceipt", params: [hash_data]})
           end)
           |> json_rpc(json_rpc_named_arguments),
         {:ok, txs} <-
           id_to_params
           |> Enum.map(fn {id, %{hash_data: hash_data}} ->
             request(%{id: id, method: "eth_getTransactionByHash", params: [hash_data]})
           end)
           |> json_rpc(json_rpc_named_arguments) do
      receipts_map = Enum.into(receipts, %{}, fn %{id: id, result: receipt} -> {id, receipt} end)
      txs_map = Enum.into(txs, %{}, fn %{id: id, result: tx} -> {id, tx} end)

      tracer =
        if Application.get_env(:ethereum_jsonrpc, __MODULE__)[:tracer] == "polygon_edge",
          do: PolygonTracer,
          else: Tracer

      responses
      |> Enum.map(fn %{id: id, result: %{"structLogs" => _} = result} ->
        debug_trace_transaction_response_to_internal_transactions_params(
          %{id: id, result: tracer.replay(result, Map.fetch!(receipts_map, id), Map.fetch!(txs_map, id))},
          id_to_params
        )
      end)
      |> reduce_internal_transactions_params()
      |> fetch_missing_data(json_rpc_named_arguments)
    end
  end

  defp debug_trace_transaction_responses_to_internal_transactions_params(
         responses,
         id_to_params,
         _json_rpc_named_arguments
       )
       when is_list(responses) and is_map(id_to_params) do
    responses
    |> EthereumJSONRPC.sanitize_responses(id_to_params)
    |> Enum.map(&debug_trace_transaction_response_to_internal_transactions_params(&1, id_to_params))
    |> reduce_internal_transactions_params()
  end

  defp fetch_missing_data({:ok, transactions}, json_rpc_named_arguments) when is_list(transactions) do
    id_to_params = id_to_params(transactions)

    with {:ok, responses} <-
           id_to_params
           |> Enum.map(fn
             {id, %{created_contract_address_hash: address, block_number: block_number}} ->
               FetchedCode.request(%{id: id, block_quantity: integer_to_quantity(block_number), address: address})

             {id, %{type: "selfdestruct", from_address_hash: hash_data, block_number: block_number}} ->
               FetchedBalance.request(%{id: id, block_quantity: integer_to_quantity(block_number), hash_data: hash_data})

             _ ->
               nil
           end)
           |> Enum.reject(&is_nil/1)
           |> json_rpc(json_rpc_named_arguments) do
      results = Enum.into(responses, %{}, fn %{id: id, result: result} -> {id, result} end)

      transactions =
        id_to_params
        |> Enum.map(fn
          {id, %{created_contract_address_hash: _} = transaction} ->
            %{transaction | created_contract_code: Map.fetch!(results, id)}

          {id, %{type: "selfdestruct"} = transaction} ->
            %{transaction | value: Map.fetch!(results, id)}

          {_, transaction} ->
            transaction
        end)

      {:ok, transactions}
    end
  end

  defp fetch_missing_data(result, _json_rpc_named_arguments), do: result

  defp debug_trace_transaction_response_to_internal_transactions_params(%{id: id, result: calls}, id_to_params)
       when is_map(id_to_params) do
    %{block_number: block_number, hash_data: transaction_hash, transaction_index: transaction_index} =
      Map.fetch!(id_to_params, id)

    internal_transaction_params =
      calls
      |> prepare_calls()
      |> Stream.with_index()
      |> Enum.map(fn {trace, index} ->
        Map.merge(trace, %{
          "blockNumber" => block_number,
          "index" => index,
          "transactionIndex" => transaction_index,
          "transactionHash" => transaction_hash
        })
      end)
      |> Calls.to_internal_transactions_params()

    {:ok, internal_transaction_params}
  end

  defp debug_trace_transaction_response_to_internal_transactions_params(%{id: id, error: error}, id_to_params)
       when is_map(id_to_params) do
    %{
      block_number: block_number,
      hash_data: "0x" <> transaction_hash_digits = transaction_hash,
      transaction_index: transaction_index
    } = Map.fetch!(id_to_params, id)

    not_found_message = "transaction " <> transaction_hash_digits <> " not found"

    normalized_error =
      case error do
        %{code: -32_000, message: ^not_found_message} ->
          %{message: :not_found}

        %{code: -32_000, message: "execution timeout"} ->
          %{message: :timeout}

        _ ->
          error
      end

    annotated_error =
      Map.put(normalized_error, :data, %{
        block_number: block_number,
        transaction_index: transaction_index,
        transaction_hash: transaction_hash
      })

    {:error, annotated_error}
  end

  def prepare_calls(calls) do
    case Application.get_env(:ethereum_jsonrpc, __MODULE__)[:tracer] do
      "call_tracer" -> {calls, 0} |> parse_call_tracer_calls([], [], false) |> Enum.reverse()
      _ -> calls
    end
  end

  defp parse_call_tracer_calls(calls, acc, trace_address, inner? \\ true)
  defp parse_call_tracer_calls([], acc, _trace_address, _inner?), do: acc
  defp parse_call_tracer_calls({%{"type" => 0}, _}, acc, _trace_address, _inner?), do: acc

  defp parse_call_tracer_calls(
         {%{"type" => type, "from" => from} = call, index},
         acc,
         trace_address,
         inner?
       )
       when type in ~w(CALL CALLCODE DELEGATECALL STATICCALL CREATE CREATE2 SELFDESTRUCT REWARD) do
    new_trace_address = [index | trace_address]

    formatted_call =
      %{
        "type" => if(type in ~w(CALL CALLCODE DELEGATECALL STATICCALL), do: "call", else: String.downcase(type)),
        "callType" => String.downcase(type),
        "from" => from,
        "to" => Map.get(call, "to", "0x"),
        "createdContractAddressHash" => Map.get(call, "to", "0x"),
        "value" => Map.get(call, "value", "0x0"),
        "gas" => Map.get(call, "gas", "0x0"),
        "gasUsed" => Map.get(call, "gasUsed", "0x0"),
        "input" => Map.get(call, "input", "0x"),
        "init" => Map.get(call, "input", "0x"),
        "createdContractCode" => Map.get(call, "output", "0x"),
        "traceAddress" => if(inner?, do: Enum.reverse(new_trace_address), else: []),
        "error" => call["error"]
      }
      |> case do
        %{"error" => nil} = ok_call ->
          ok_call
          |> Map.delete("error")
          # to handle staticcall, all other cases handled by EthereumJSONRPC.Geth.Call.elixir_to_internal_transaction_params/1
          |> Map.put("output", Map.get(call, "output", "0x"))

        error_call ->
          error_call
      end

    parse_call_tracer_calls(
      Map.get(call, "calls", []),
      [formatted_call | acc],
      if(inner?, do: new_trace_address, else: [])
    )
  end

  defp parse_call_tracer_calls({call, _}, acc, _trace_address, _inner?) do
    Logger.warning("Call from a callTracer with an unknown type: #{inspect(call)}")
    acc
  end

  defp parse_call_tracer_calls(calls, acc, trace_address, _inner) when is_list(calls) do
    calls
    |> Stream.with_index()
    |> Enum.reduce(acc, &parse_call_tracer_calls(&1, &2, trace_address))
  end

  defp reduce_internal_transactions_params(internal_transactions_params) when is_list(internal_transactions_params) do
    internal_transactions_params
    |> Enum.reduce({:ok, []}, &internal_transactions_params_reducer/2)
    |> finalize_internal_transactions_params()
  end

  defp internal_transactions_params_reducer(
         {:ok, internal_transactions_params},
         {:ok, acc_internal_transactions_params_list}
       ),
       do: {:ok, [internal_transactions_params, acc_internal_transactions_params_list]}

  defp internal_transactions_params_reducer({:ok, _}, {:error, _} = acc_error), do: acc_error
  defp internal_transactions_params_reducer({:error, reason}, {:ok, _}), do: {:error, [reason]}

  defp internal_transactions_params_reducer({:error, reason}, {:error, acc_reasons}) when is_list(acc_reasons),
    do: {:error, [reason | acc_reasons]}

  defp finalize_internal_transactions_params({:ok, acc_internal_transactions_params_list})
       when is_list(acc_internal_transactions_params_list) do
    internal_transactions_params =
      acc_internal_transactions_params_list
      |> Enum.reverse()
      |> List.flatten()

    {:ok, internal_transactions_params}
  end

  defp finalize_internal_transactions_params({:error, acc_reasons}) do
    {:error, Enum.reverse(acc_reasons)}
  end
end<|MERGE_RESOLUTION|>--- conflicted
+++ resolved
@@ -112,11 +112,7 @@
     request(%{
       id: id,
       method: "debug_traceTransaction",
-<<<<<<< HEAD
-      params: [hash_data, %{tracer: tracer, timeout: debug_trace_transaction_timeout, internal_errors: true}]
-=======
-      params: [hash_data, %{timeout: debug_trace_transaction_timeout} |> Map.merge(tracer)]
->>>>>>> 9208dc3b
+      params: [hash_data, %{timeout: debug_trace_transaction_timeout, internal_errors: true} |> Map.merge(tracer)]
     })
   end
 
