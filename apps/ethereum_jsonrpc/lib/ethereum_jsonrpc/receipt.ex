--- conflicted
+++ resolved
@@ -178,21 +178,7 @@
       }
 
   """
-<<<<<<< HEAD
-  @spec elixir_to_params(elixir) :: %{
-          optional(:gas_price) => non_neg_integer(),
-          cumulative_gas_used: non_neg_integer,
-          gas_used: non_neg_integer,
-          created_contract_address_hash: String.t() | nil,
-          status: status(),
-          transaction_hash: String.t(),
-          transaction_index: non_neg_integer(),
-          near_receipt_hash: String.t() | nil,
-          near_transaction_hash: String.t() | nil
-        }
-=======
   @spec elixir_to_params(elixir) :: params
->>>>>>> ed5e3e36
   def elixir_to_params(elixir) do
     elixir
     |> do_elixir_to_params()
@@ -381,12 +367,8 @@
   # hash format
   # gas is passed in from the `t:EthereumJSONRPC.Transaction.params/0` to allow pre-Byzantium status to be derived
   defp entry_to_elixir({key, _} = entry)
-<<<<<<< HEAD
-       when key in ~w(blockHash nearTransactionHash nearReceiptHash contractAddress from gas logsBloom root to transactionHash revertReason type l1FeeScalar),
-=======
-       when key in ~w(blockHash contractAddress from gas logsBloom root to transactionHash
+       when key in ~w(blockHash nearTransactionHash nearReceiptHash contractAddress from gas logsBloom root to transactionHash
                       revertReason type l1FeeScalar),
->>>>>>> ed5e3e36
        do: {:ok, entry}
 
   defp entry_to_elixir({key, quantity})
