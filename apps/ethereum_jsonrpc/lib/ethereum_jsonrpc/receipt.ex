--- conflicted
+++ resolved
@@ -326,11 +326,7 @@
   # hash format
   # gas is passed in from the `t:EthereumJSONRPC.Transaction.params/0` to allow pre-Byzantium status to be derived
   defp entry_to_elixir({key, _} = entry)
-<<<<<<< HEAD
-       when key in ~w(blockHash nearTransactionHash nearReceiptHash contractAddress from gas logsBloom root to transactionHash revertReason type effectiveGasPrice),
-=======
-       when key in ~w(blockHash contractAddress from gas logsBloom root to transactionHash revertReason type l1FeeScalar),
->>>>>>> f2d7bd4d
+       when key in ~w(blockHash nearTransactionHash nearReceiptHash contractAddress from gas logsBloom root to transactionHash revertReason type l1FeeScalar),
        do: {:ok, entry}
 
   defp entry_to_elixir({key, quantity})
