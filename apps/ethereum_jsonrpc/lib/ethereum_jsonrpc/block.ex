defmodule EthereumJSONRPC.Block do
  @moduledoc """
  Block format as returned by [`eth_getBlockByHash`](https://github.com/ethereum/wiki/wiki/JSON-RPC/e8e0771b9f3677693649d945956bc60e886ceb2b#eth_getblockbyhash)
  and [`eth_getBlockByNumber`](https://github.com/ethereum/wiki/wiki/JSON-RPC/e8e0771b9f3677693649d945956bc60e886ceb2b#eth_getblockbynumber).
  """

  import EthereumJSONRPC, only: [quantity_to_integer: 1, timestamp_to_datetime: 1]

  alias EthereumJSONRPC.{Transactions, Uncles, Withdrawals}

  case Application.compile_env(:explorer, :chain_type) do
    :rsk ->
      @chain_type_fields quote(
                           do: [
                             bitcoin_merged_mining_header: EthereumJSONRPC.data(),
                             bitcoin_merged_mining_coinbase_transaction: EthereumJSONRPC.data(),
                             bitcoin_merged_mining_merkle_proof: EthereumJSONRPC.data(),
                             hash_for_merged_mining: EthereumJSONRPC.data(),
                             minimum_gas_price: non_neg_integer()
                           ]
                         )

    :ethereum ->
      @chain_type_fields quote(
                           do: [
                             withdrawals_root: EthereumJSONRPC.hash(),
                             blob_gas_used: non_neg_integer(),
                             excess_blob_gas: non_neg_integer()
                           ]
                         )

    :arbitrum ->
      @chain_type_fields quote(
                           do: [
                             send_count: non_neg_integer(),
                             send_root: EthereumJSONRPC.hash(),
                             l1_block_number: non_neg_integer()
                           ]
                         )

    _ ->
      @chain_type_fields quote(do: [])
  end

  @type elixir :: %{String.t() => non_neg_integer | DateTime.t() | String.t() | nil}
  @type params :: %{
          unquote_splicing(@chain_type_fields),
          difficulty: pos_integer(),
          boundary: EthereumJSONRPC.hash(),
          seed_hash: EthereumJSONRPC.hash(),
          extra_data: EthereumJSONRPC.hash(),
          gas_limit: non_neg_integer(),
          gas_used: non_neg_integer(),
          hash: EthereumJSONRPC.hash(),
          logs_bloom: EthereumJSONRPC.hash(),
          miner_hash: EthereumJSONRPC.hash(),
          mix_hash: EthereumJSONRPC.hash(),
          nonce: EthereumJSONRPC.hash(),
          number: non_neg_integer(),
          parent_hash: EthereumJSONRPC.hash(),
          receipts_root: EthereumJSONRPC.hash(),
          sha3_uncles: EthereumJSONRPC.hash(),
          size: non_neg_integer(),
          state_root: EthereumJSONRPC.hash(),
          timestamp: DateTime.t(),
          total_difficulty: non_neg_integer(),
          transactions_root: EthereumJSONRPC.hash(),
          uncles: [EthereumJSONRPC.hash()],
          base_fee_per_gas: non_neg_integer()
        }

  @typedoc """
   * `"author"` - `t:EthereumJSONRPC.address/0` that created the block.  Aliased by `"miner"`.
   * `"difficulty"` - `t:EthereumJSONRPC.quantity/0` of the difficulty for this block.
   * `"extraData"` - the extra `t:EthereumJSONRPC.data/0` field of this block.
   * `"gasLimit" - maximum gas `t:EthereumJSONRPC.quantity/0` in this block.
   * `"gasUsed" - the total `t:EthereumJSONRPC.quantity/0` of gas used by all transactions in this block.
   * `"hash"` - the `t:EthereumJSONRPC.hash/0` of the block.
   * `"logsBloom"` - `t:EthereumJSONRPC.data/0` for the [Bloom filter](https://en.wikipedia.org/wiki/Bloom_filter)
     for the logs of the block. `nil` when block is pending.
   * `"miner"` - `t:EthereumJSONRPC.address/0` of the beneficiary to whom the mining rewards were given.  Aliased by
      `"author"`.
   * `"mixHash"` - Generated from [DAG](https://ethereum.stackexchange.com/a/10353) as part of Proof-of-Work for EthHash
     algorithm.  **[Geth](https://github.com/ethereum/go-ethereum/wiki/geth) + Proof-of-Work-only**
   * `"nonce"` -  `t:EthereumJSONRPC.nonce/0`. `nil` when its pending block.
   * `"number"` - the block number `t:EthereumJSONRPC.quantity/0`. `nil` when block is pending.
   * `"parentHash" - the `t:EthereumJSONRPC.hash/0` of the parent block.
   * `"receiptsRoot"` - `t:EthereumJSONRPC.hash/0` of the root of the receipts.
     [trie](https://ethereum.org/en/developers/docs/data-structures-and-encoding/patricia-merkle-trie/) of the block.
   * `"sealFields"` - UNKNOWN
   * `"sha3Uncles"` - `t:EthereumJSONRPC.hash/0` of the
     [uncles](https://bitcoin.stackexchange.com/questions/39329/in-ethereum-what-is-an-uncle-block) data in the block.
   * `"signature"` - UNKNOWN
   * `"size"` - `t:EthereumJSONRPC.quantity/0` of bytes in this block
   * `"stateRoot" - `t:EthereumJSONRPC.hash/0` of the root of the final state
     [trie](https://ethereum.org/en/developers/docs/data-structures-and-encoding/patricia-merkle-trie/) of the block.
   * `"step"` - UNKNOWN
   * `"timestamp"`: the unix timestamp as a `t:EthereumJSONRPC.quantity/0` for when the block was collated.
   * `"totalDifficulty" - `t:EthereumJSONRPC.quantity/0` of the total difficulty of the chain until this block.
   * `"transactions"` - `t:list/0` of `t:EthereumJSONRPC.Transaction.t/0`.
   * `"transactionsRoot" - `t:EthereumJSONRPC.hash/0` of the root of the transaction
     [trie](https://ethereum.org/en/developers/docs/data-structures-and-encoding/patricia-merkle-trie/) of the block.
   * `uncles`: `t:list/0` of
     [uncles](https://bitcoin.stackexchange.com/questions/39329/in-ethereum-what-is-an-uncle-block)
     `t:EthereumJSONRPC.hash/0`.
   * `"baseFeePerGas"` - `t:EthereumJSONRPC.quantity/0` of wei to denote amount of fee burnt per unit gas used. Introduced in [EIP-1559](https://github.com/ethereum/EIPs/blob/master/EIPS/eip-1559.md)
   #{case Application.compile_env(:explorer, :chain_type) do
    :rsk -> """
       * `"minimumGasPrice"` - `t:EthereumJSONRPC.quantity/0` of the minimum gas price for this block.
       * `"bitcoinMergedMiningHeader"` - `t:EthereumJSONRPC.data/0` of the Bitcoin merged mining header.
       * `"bitcoinMergedMiningCoinbaseTransaction"` - `t:EthereumJSONRPC.data/0` of the Bitcoin merged mining coinbase transaction.
       * `"bitcoinMergedMiningMerkleProof"` - `t:EthereumJSONRPC.data/0` of the Bitcoin merged mining merkle proof.
       * `"hashForMergedMining"` - `t:EthereumJSONRPC.data/0` of the hash for merged mining.
      """
    :ethereum -> """
       * `"withdrawalsRoot"` - `t:EthereumJSONRPC.hash/0` of the root of the withdrawals.
       * `"blobGasUsed"` - `t:EthereumJSONRPC.quantity/0` of the total amount of blob gas consumed by the transactions within the block.
       * `"excessBlobGas"` - `t:EthereumJSONRPC.quantity/0` of the running total of blob gas consumed in excess of the target, prior to the block.
      """
    _ -> ""
  end}
  """
  @type t :: %{String.t() => EthereumJSONRPC.data() | EthereumJSONRPC.hash() | EthereumJSONRPC.quantity() | nil}

  def from_response(%{id: id, result: nil}, id_to_params) when is_map(id_to_params) do
    params = Map.fetch!(id_to_params, id)

    {:error, %{code: 404, message: "Not Found", data: params}}
  end

  def from_response(%{id: id, result: block}, id_to_params) when is_map(id_to_params) do
    true = Map.has_key?(id_to_params, id)

    {:ok, block}
  end

  def from_response(%{id: id, error: error}, id_to_params) when is_map(id_to_params) do
    params = Map.fetch!(id_to_params, id)
    annotated_error = Map.put(error, :data, params)

    {:error, annotated_error}
  end

  @doc """
  Converts `t:elixir/0` format to params used in `Explorer.Chain`.

      iex> EthereumJSONRPC.Block.elixir_to_params(
      ...>   %{
      ...>     "author" => "0xe8ddc5c7a2d2f0d7a9798459c0104fdf5e987aca",
      ...>     "difficulty" => 340282366920938463463374607431465537093,
      ...>     "extraData" => "0xd5830108048650617269747986312e32322e31826c69",
      ...>     "gasLimit" => 6706541,
      ...>     "gasUsed" => 0,
      ...>     "hash" => "0x52c867bc0a91e573dc39300143c3bead7408d09d45bdb686749f02684ece72f3",
      ...>     "logsBloom" => "0x00000000000000000000000000000000000000000000000000000000000000000000000000000000000000000000000000000000000000000000000000000000000000000000000000000000000000000000000000000000000000000000000000000000000000000000000000000000000000000000000000000000000000000000000000000000000000000000000000000000000000000000000000000000000000000000000000000000000000000000000000000000000000000000000000000000000000000000000000000000000000000000000000000000000000000000000000000000000000000000000000000000000000000000000000000000",
      ...>     "miner" => "0xe8ddc5c7a2d2f0d7a9798459c0104fdf5e987aca",
      ...>     "number" => 1,
      ...>     "parentHash" => "0x5b28c1bfd3a15230c9a46b399cd0f9a6920d432e85381cc6a140b06e8410112f",
      ...>     "receiptsRoot" => "0x56e81f171bcc55a6ff8345e692c0f86e5b48e01b996cadc001622fb5e363b421",
      ...>     "sealFields" => [
      ...>       "0x84120a71ba",
      ...>       "0xb8417a5887662f09ac4673af5850d28f3ad6550407b9c814ef563a13320f881b55ef03754f48f2dde027ad4a5abcabcc42780d9ebfc645f183e5252507d6a25bc2ec01"
      ...>     ],
      ...>     "sha3Uncles" => "0x1dcc4de8dec75d7aab85b567b6ccd41ad312451b948a7413f0a142fd40d49347",
      ...>     "signature" => "7a5887662f09ac4673af5850d28f3ad6550407b9c814ef563a13320f881b55ef03754f48f2dde027ad4a5abcabcc42780d9ebfc645f183e5252507d6a25bc2ec01",
      ...>     "size" => 576,
      ...>     "stateRoot" => "0xc196ad59d867542ef20b29df5f418d07dc7234f4bc3d25260526620b7958a8fb",
      ...>     "step" => "302674362",
      ...>     "timestamp" => Timex.parse!("2017-12-15T21:03:30Z", "{ISO:Extended:Z}"),
      ...>     "totalDifficulty" => 340282366920938463463374607431465668165,
      ...>     "transactions" => [],
      ...>     "transactionsRoot" => "0x56e81f171bcc55a6ff8345e692c0f86e5b48e01b996cadc001622fb5e363b421",\
  #{case Application.compile_env(:explorer, :chain_type) do
    :rsk -> """
          "minimumGasPrice" => 345786,\
          "bitcoinMergedMiningHeader" => "0x00006d20ffd048280094a6ea0851d854036aacaa25ee0f23f0040200000000000000000078d2638fe0b4477c54601e6449051afba8228e0a88ff06b0c91f091fd34d5da57487c76402610517372c2fe9",\
          "bitcoinMergedMiningCoinbaseTransaction" => "0x00000000000000805bf0dc9203da49a3b4e3ec913806e43102cc07db991272dc8b7018da57eb5abe59a32d070000ffffffff03449a4d26000000001976a914536ffa992491508dca0354e52f32a3a7a679a53a88ac00000000000000002b6a2952534b424c4f434b3ad2508d21d28c8f89d495923c0758ec3f64bd6755b4ec416f5601312600542a400000000000000000266a24aa21a9ed4ae42ea6dca2687aaed665714bf58b055c4e11f2fb038605930d630b49ad7b9d00000000",\
          "bitcoinMergedMiningMerkleProof" => "0x8e5a4ba74eb4eb2f9ad4cabc2913aeed380a5becf7cd4d513341617efb798002bd83a783c31c66a8a8f6cc56c071c2d471cb610e3dc13054b9d216021d8c7e9112f622564449ebedcedf7d4ccb6fe0ffac861b7ed1446c310813cdf712e1e6add28b1fe1c0ae5e916194ba4f285a9340aba41e91bf847bf31acf37a9623a04a2348a37ab9faa5908122db45596bbc03e9c3644b0d4589471c4ff30fc139f3ba50506e9136fa0df799b487494de3e2b3dec937338f1a2e18da057c1f60590a9723672a4355b9914b1d01af9f582d9e856f6e1744be00f268b0b01d559329f7e0685aa63ffeb7c28486d7462292021d1345cddbf7c920ca34bb7aa4c6cdbe068806e35d0db662e7fcda03cb4d779594638c62a1fdd7ec98d1fb6d240d853958abe57561d9b9d0465cf8b9d6ee3c58b0d8b07d6c4c5d8f348e43fe3c06011b6a0008db4e0b16c77ececc3981f9008201cea5939869d648e59a09bd2094b1196ff61126bffb626153deed2563e1745436247c94a85d2947756b606d67633781c99d7",\
          "hashForMergedMining" => "0xd2508d21d28c8f89d495923c0758ec3f64bd6755b4ec416f5601312600542a40",\
      """
    :ethereum -> """
          "withdrawalsRoot" => "0x56e81f171bcc55a6ff8345e692c0f86e5b48e01b996cadc001622fb5e363b421",\
          "blobGasUsed" => 262144,\
          "excessBlobGas" => 79429632,\
      """
    :arbitrum -> """
          "sendRoot" => "0xc71ee2cf4201f65590aa6c052270dc41e926e628f213e268a58d9a8d8f739f82",\
          "sendCount" => 91,\
          "l1BlockNumber" => 19828534,\
      """
    _ -> ""
  end}
      ...>     "uncles" => []
      ...>   }
      ...> )
      %{
        difficulty: 340282366920938463463374607431465537093,
        extra_data: "0xd5830108048650617269747986312e32322e31826c69",
        gas_limit: 6706541,
        gas_used: 0,
        hash: "0x52c867bc0a91e573dc39300143c3bead7408d09d45bdb686749f02684ece72f3",
        logs_bloom: "0x00000000000000000000000000000000000000000000000000000000000000000000000000000000000000000000000000000000000000000000000000000000000000000000000000000000000000000000000000000000000000000000000000000000000000000000000000000000000000000000000000000000000000000000000000000000000000000000000000000000000000000000000000000000000000000000000000000000000000000000000000000000000000000000000000000000000000000000000000000000000000000000000000000000000000000000000000000000000000000000000000000000000000000000000000000000",
        miner_hash: "0xe8ddc5c7a2d2f0d7a9798459c0104fdf5e987aca",
        mix_hash: "0x0",
        nonce: 0,
        number: 1,
        parent_hash: "0x5b28c1bfd3a15230c9a46b399cd0f9a6920d432e85381cc6a140b06e8410112f",
        receipts_root: "0x56e81f171bcc55a6ff8345e692c0f86e5b48e01b996cadc001622fb5e363b421",
        sha3_uncles: "0x1dcc4de8dec75d7aab85b567b6ccd41ad312451b948a7413f0a142fd40d49347",
        size: 576,
        state_root: "0xc196ad59d867542ef20b29df5f418d07dc7234f4bc3d25260526620b7958a8fb",
        timestamp: Timex.parse!("2017-12-15T21:03:30Z", "{ISO:Extended:Z}"),
        total_difficulty: 340282366920938463463374607431465668165,
        transactions_root: "0x56e81f171bcc55a6ff8345e692c0f86e5b48e01b996cadc001622fb5e363b421",\
  #{case Application.compile_env(:explorer, :chain_type) do
    :rsk -> """
            bitcoin_merged_mining_coinbase_transaction: "0x00000000000000805bf0dc9203da49a3b4e3ec913806e43102cc07db991272dc8b7018da57eb5abe59a32d070000ffffffff03449a4d26000000001976a914536ffa992491508dca0354e52f32a3a7a679a53a88ac00000000000000002b6a2952534b424c4f434b3ad2508d21d28c8f89d495923c0758ec3f64bd6755b4ec416f5601312600542a400000000000000000266a24aa21a9ed4ae42ea6dca2687aaed665714bf58b055c4e11f2fb038605930d630b49ad7b9d00000000",\
            bitcoin_merged_mining_header: "0x00006d20ffd048280094a6ea0851d854036aacaa25ee0f23f0040200000000000000000078d2638fe0b4477c54601e6449051afba8228e0a88ff06b0c91f091fd34d5da57487c76402610517372c2fe9",\
            bitcoin_merged_mining_merkle_proof: "0x8e5a4ba74eb4eb2f9ad4cabc2913aeed380a5becf7cd4d513341617efb798002bd83a783c31c66a8a8f6cc56c071c2d471cb610e3dc13054b9d216021d8c7e9112f622564449ebedcedf7d4ccb6fe0ffac861b7ed1446c310813cdf712e1e6add28b1fe1c0ae5e916194ba4f285a9340aba41e91bf847bf31acf37a9623a04a2348a37ab9faa5908122db45596bbc03e9c3644b0d4589471c4ff30fc139f3ba50506e9136fa0df799b487494de3e2b3dec937338f1a2e18da057c1f60590a9723672a4355b9914b1d01af9f582d9e856f6e1744be00f268b0b01d559329f7e0685aa63ffeb7c28486d7462292021d1345cddbf7c920ca34bb7aa4c6cdbe068806e35d0db662e7fcda03cb4d779594638c62a1fdd7ec98d1fb6d240d853958abe57561d9b9d0465cf8b9d6ee3c58b0d8b07d6c4c5d8f348e43fe3c06011b6a0008db4e0b16c77ececc3981f9008201cea5939869d648e59a09bd2094b1196ff61126bffb626153deed2563e1745436247c94a85d2947756b606d67633781c99d7",\
            hash_for_merged_mining: "0xd2508d21d28c8f89d495923c0758ec3f64bd6755b4ec416f5601312600542a40",\
            minimum_gas_price: 345786,\
      """
    :ethereum -> """
            withdrawals_root: "0x56e81f171bcc55a6ff8345e692c0f86e5b48e01b996cadc001622fb5e363b421",\
            blob_gas_used: 262144,\
            excess_blob_gas: 79429632,\
      """
    :arbitrum -> """
            send_root: "0xc71ee2cf4201f65590aa6c052270dc41e926e628f213e268a58d9a8d8f739f82",\
            send_count: 91,\
            l1_block_number: 19828534,\
      """
    _ -> ""
  end}
        uncles: []
      }

  [Geth] `elixir` can be converted to params

      iex> EthereumJSONRPC.Block.elixir_to_params(
      ...>   %{
      ...>     "difficulty" => 17561410778,
      ...>     "extraData" => "0x476574682f4c5649562f76312e302e302f6c696e75782f676f312e342e32",
      ...>     "gasLimit" => 5000,
      ...>     "gasUsed" => 0,
      ...>     "hash" => "0x4d9423080290a650eaf6db19c87c76dff83d1b4ab64aefe6e5c5aa2d1f4b6623",
      ...>     "logsBloom" => "0x00000000000000000000000000000000000000000000000000000000000000000000000000000000000000000000000000000000000000000000000000000000000000000000000000000000000000000000000000000000000000000000000000000000000000000000000000000000000000000000000000000000000000000000000000000000000000000000000000000000000000000000000000000000000000000000000000000000000000000000000000000000000000000000000000000000000000000000000000000000000000000000000000000000000000000000000000000000000000000000000000000000000000000000000000000000",
      ...>     "miner" => "0xbb7b8287f3f0a933474a79eae42cbca977791171",
      ...>     "mixHash" => "0xbbb93d610b2b0296a59f18474ac3d6086a9902aa7ca4b9a306692f7c3d496fdf",
      ...>     "nonce" => 5539500215739777653,
      ...>     "number" => 59,
      ...>     "parentHash" => "0xcd5b5c4cecd7f18a13fe974255badffd58e737dc67596d56bc01f063dd282e9e",
      ...>     "receiptsRoot" => "0x56e81f171bcc55a6ff8345e692c0f86e5b48e01b996cadc001622fb5e363b421",
      ...>     "sha3Uncles" => "0x1dcc4de8dec75d7aab85b567b6ccd41ad312451b948a7413f0a142fd40d49347",
      ...>     "size" => 542,
      ...>     "stateRoot" => "0x6fd0a5d82ca77d9f38c3ebbde11b11d304a5fcf3854f291df64395ab38ed43ba",
      ...>     "timestamp" => Timex.parse!("2015-07-30T15:32:07Z", "{ISO:Extended:Z}"),
      ...>     "totalDifficulty" => 1039309006117,
      ...>     "transactions" => [],
      ...>     "transactionsRoot" => "0x56e81f171bcc55a6ff8345e692c0f86e5b48e01b996cadc001622fb5e363b421",
      ...>     "uncles" => []
      ...>   }
      ...> )
      %{
        difficulty: 17561410778,
        extra_data: "0x476574682f4c5649562f76312e302e302f6c696e75782f676f312e342e32",
        gas_limit: 5000,
        gas_used: 0,
        hash: "0x4d9423080290a650eaf6db19c87c76dff83d1b4ab64aefe6e5c5aa2d1f4b6623",
        logs_bloom: "0x00000000000000000000000000000000000000000000000000000000000000000000000000000000000000000000000000000000000000000000000000000000000000000000000000000000000000000000000000000000000000000000000000000000000000000000000000000000000000000000000000000000000000000000000000000000000000000000000000000000000000000000000000000000000000000000000000000000000000000000000000000000000000000000000000000000000000000000000000000000000000000000000000000000000000000000000000000000000000000000000000000000000000000000000000000000",
        mix_hash: "0xbbb93d610b2b0296a59f18474ac3d6086a9902aa7ca4b9a306692f7c3d496fdf",
        miner_hash: "0xbb7b8287f3f0a933474a79eae42cbca977791171",
        nonce: 5539500215739777653,
        number: 59,
        parent_hash: "0xcd5b5c4cecd7f18a13fe974255badffd58e737dc67596d56bc01f063dd282e9e",
        receipts_root: "0x56e81f171bcc55a6ff8345e692c0f86e5b48e01b996cadc001622fb5e363b421",
        sha3_uncles: "0x1dcc4de8dec75d7aab85b567b6ccd41ad312451b948a7413f0a142fd40d49347",
        size: 542,
        state_root: "0x6fd0a5d82ca77d9f38c3ebbde11b11d304a5fcf3854f291df64395ab38ed43ba",
        timestamp: Timex.parse!("2015-07-30T15:32:07Z", "{ISO:Extended:Z}"),
        total_difficulty: 1039309006117,
        transactions_root: "0x56e81f171bcc55a6ff8345e692c0f86e5b48e01b996cadc001622fb5e363b421",\
  #{case Application.compile_env(:explorer, :chain_type) do
    :rsk -> """
            bitcoin_merged_mining_coinbase_transaction: nil,\
            bitcoin_merged_mining_header: nil,\
            bitcoin_merged_mining_merkle_proof: nil,\
            hash_for_merged_mining: nil,\
            minimum_gas_price: nil,\
      """
    :ethereum -> """
            withdrawals_root: "0x56e81f171bcc55a6ff8345e692c0f86e5b48e01b996cadc001622fb5e363b421",\
            blob_gas_used: 0,\
            excess_blob_gas: 0,\
      """
    :arbitrum -> """
            send_root: nil,\
            send_count: nil,\
            l1_block_number: nil,\
      """
    _ -> ""
  end}
        uncles: []
      }
  """
  @spec elixir_to_params(elixir) :: params
  def elixir_to_params(elixir) do
    elixir
    |> do_elixir_to_params()
    |> chain_type_fields(elixir)
  end

  defp do_elixir_to_params(
         %{
           "difficulty" => difficulty,
           "boundary" => boundary,
           "seedHash" => seed_hash,
           "extraData" => extra_data,
           "gasLimit" => gas_limit,
           "gasUsed" => gas_used,
           "hash" => hash,
           "logsBloom" => logs_bloom,
           "miner" => miner_hash,
           "number" => number,
           "parentHash" => parent_hash,
           "receiptsRoot" => receipts_root,
           "sha3Uncles" => sha3_uncles,
           "size" => size,
           "stateRoot" => state_root,
           "timestamp" => timestamp,
           "totalDifficulty" => total_difficulty,
           "transactionsRoot" => transactions_root,
           "uncles" => uncles,
           "baseFeePerGas" => base_fee_per_gas
         } = elixir
       ) do
    %{
      difficulty: difficulty,
      boundary: boundary,
      seed_hash: seed_hash,
      extra_data: extra_data,
      gas_limit: gas_limit,
      gas_used: gas_used,
      hash: hash,
      logs_bloom: logs_bloom,
      miner_hash: miner_hash,
      mix_hash: Map.get(elixir, "mixHash", "0x0"),
      nonce: Map.get(elixir, "nonce", 0),
      number: number,
      parent_hash: parent_hash,
      receipts_root: receipts_root,
      sha3_uncles: sha3_uncles,
      size: size,
      state_root: state_root,
      timestamp: timestamp,
      total_difficulty: total_difficulty,
      transactions_root: transactions_root,
      uncles: uncles,
      base_fee_per_gas: base_fee_per_gas
    }
  end

  defp do_elixir_to_params(
         %{
           "difficulty" => difficulty,
           "boundary" => boundary,
           "seedHash" => seed_hash,
           "extraData" => extra_data,
           "gasLimit" => gas_limit,
           "gasUsed" => gas_used,
           "hash" => hash,
           "logsBloom" => logs_bloom,
           "miner" => miner_hash,
           "number" => number,
           "parentHash" => parent_hash,
           "receiptsRoot" => receipts_root,
           "sha3Uncles" => sha3_uncles,
           "size" => size,
           "stateRoot" => state_root,
           "timestamp" => timestamp,
           "transactionsRoot" => transactions_root,
           "uncles" => uncles,
           "baseFeePerGas" => base_fee_per_gas
         } = elixir
       ) do
    %{
      difficulty: difficulty,
      boundary: boundary,
      seed_hash: seed_hash,
      extra_data: extra_data,
      gas_limit: gas_limit,
      gas_used: gas_used,
      hash: hash,
      logs_bloom: logs_bloom,
      miner_hash: miner_hash,
      mix_hash: Map.get(elixir, "mixHash", "0x0"),
      nonce: Map.get(elixir, "nonce", 0),
      number: number,
      parent_hash: parent_hash,
      receipts_root: receipts_root,
      sha3_uncles: sha3_uncles,
      size: size,
      state_root: state_root,
      timestamp: timestamp,
      transactions_root: transactions_root,
      uncles: uncles,
      base_fee_per_gas: base_fee_per_gas
    }
  end

  defp do_elixir_to_params(
         %{
           "difficulty" => difficulty,
           "boundary" => boundary,
           "seedHash" => seed_hash,
           "extraData" => extra_data,
           "gasLimit" => gas_limit,
           "gasUsed" => gas_used,
           "hash" => hash,
           "logsBloom" => logs_bloom,
           "miner" => miner_hash,
           "number" => number,
           "parentHash" => parent_hash,
           "receiptsRoot" => receipts_root,
           "sha3Uncles" => sha3_uncles,
           "size" => size,
           "stateRoot" => state_root,
           "timestamp" => timestamp,
           "totalDifficulty" => total_difficulty,
           "transactionsRoot" => transactions_root,
           "uncles" => uncles
         } = elixir
       ) do
    %{
      difficulty: difficulty,
      boundary: boundary,
      seed_hash: seed_hash,
      extra_data: extra_data,
      gas_limit: gas_limit,
      gas_used: gas_used,
      hash: hash,
      logs_bloom: logs_bloom,
      miner_hash: miner_hash,
      mix_hash: Map.get(elixir, "mixHash", "0x0"),
      nonce: Map.get(elixir, "nonce", 0),
      number: number,
      parent_hash: parent_hash,
      receipts_root: receipts_root,
      sha3_uncles: sha3_uncles,
      size: size,
      state_root: state_root,
      timestamp: timestamp,
      total_difficulty: total_difficulty,
      transactions_root: transactions_root,
      uncles: uncles
    }
  end

  # Geth: a response from eth_getblockbyhash for uncle blocks is without `totalDifficulty` param
  defp do_elixir_to_params(
         %{
           "difficulty" => difficulty,
           "boundary" => boundary,
           "seedHash" => seed_hash,
           "extraData" => extra_data,
           "gasLimit" => gas_limit,
           "gasUsed" => gas_used,
           "hash" => hash,
           "logsBloom" => logs_bloom,
           "miner" => miner_hash,
           "number" => number,
           "parentHash" => parent_hash,
           "receiptsRoot" => receipts_root,
           "sha3Uncles" => sha3_uncles,
           "size" => size,
           "stateRoot" => state_root,
           "timestamp" => timestamp,
           "transactionsRoot" => transactions_root,
           "uncles" => uncles
         } = elixir
       ) do
    %{
      difficulty: difficulty,
      boundary: boundary,
      seed_hash: seed_hash,
      extra_data: extra_data,
      gas_limit: gas_limit,
      gas_used: gas_used,
      hash: hash,
      logs_bloom: logs_bloom,
      miner_hash: miner_hash,
      mix_hash: Map.get(elixir, "mixHash", "0x0"),
      nonce: Map.get(elixir, "nonce", 0),
      number: number,
      parent_hash: parent_hash,
      receipts_root: receipts_root,
      sha3_uncles: sha3_uncles,
      size: size,
      state_root: state_root,
      timestamp: timestamp,
      transactions_root: transactions_root,
      uncles: uncles
    }
  end

  case Application.compile_env(:explorer, :chain_type) do
    :rsk ->
      defp chain_type_fields(params, elixir) do
        params
        |> Map.merge(%{
          minimum_gas_price: Map.get(elixir, "minimumGasPrice"),
          bitcoin_merged_mining_header: Map.get(elixir, "bitcoinMergedMiningHeader"),
          bitcoin_merged_mining_coinbase_transaction: Map.get(elixir, "bitcoinMergedMiningCoinbaseTransaction"),
          bitcoin_merged_mining_merkle_proof: Map.get(elixir, "bitcoinMergedMiningMerkleProof"),
          hash_for_merged_mining: Map.get(elixir, "hashForMergedMining")
        })
      end

    :ethereum ->
      defp chain_type_fields(params, elixir) do
        params
        |> Map.merge(%{
          withdrawals_root:
            Map.get(elixir, "withdrawalsRoot", "0x56e81f171bcc55a6ff8345e692c0f86e5b48e01b996cadc001622fb5e363b421"),
          blob_gas_used: Map.get(elixir, "blobGasUsed", 0),
          excess_blob_gas: Map.get(elixir, "excessBlobGas", 0)
        })
      end

    :arbitrum ->
      defp chain_type_fields(params, elixir) do
        params
        |> Map.merge(%{
          send_count: Map.get(elixir, "sendCount"),
          send_root: Map.get(elixir, "sendRoot"),
          l1_block_number: Map.get(elixir, "l1BlockNumber")
        })
      end

    _ ->
      defp chain_type_fields(params, _), do: params
  end

  @doc """
  Get `t:EthereumJSONRPC.Transactions.elixir/0` from `t:elixir/0`

      iex> EthereumJSONRPC.Block.elixir_to_transactions(
      ...>   %{
      ...>     "author" => "0xe8ddc5c7a2d2f0d7a9798459c0104fdf5e987aca",
      ...>     "difficulty" => 340282366920938463463374607431768211454,
      ...>     "extraData" => "0xd5830108048650617269747986312e32322e31826c69",
      ...>     "gasLimit" => 6926030,
      ...>     "gasUsed" => 269607,
      ...>     "hash" => "0xe52d77084cab13a4e724162bcd8c6028e5ecfaa04d091ee476e96b9958ed6b47",
      ...>     "logsBloom" => "0x00000000000000000000000000000000000000000000000000000000000000000000000000000000000000000000000000000000000000000000000000000000000000000000000000000000000000000000000000000000000000000000000000000000000000000000000000000000000000000000000000000000000000000000000000000000000000000000000000000000000000000000000000000000000000000000000000000000000000000000000000000000000000000000000000000000000000000000000000000000000000000000000000000000000000000000000000000000000000000000000000000000000000000000000000000000",
      ...>     "miner" => "0xe8ddc5c7a2d2f0d7a9798459c0104fdf5e987aca",
      ...>     "number" => 34,
      ...>     "parentHash" => "0x106d528393159b93218dd410e2a778f083538098e46f1a44902aa67a164aed0b",
      ...>     "receiptsRoot" => "0xf45ed4ab910504ffe231230879c86e32b531bb38a398a7c9e266b4a992e12dfb",
      ...>     "sealFields" => [
      ...>       "0x84120a71db",
      ...>       "0xb8417ad0ecca535f81e1807dac338a57c7ccffd05d3e7f0687944650cd005360a192205df306a68eddfe216e0674c6b113050d90eff9b627c1762d43657308f986f501"
      ...>     ],
      ...>     "sha3Uncles" => "0x1dcc4de8dec75d7aab85b567b6ccd41ad312451b948a7413f0a142fd40d49347",
      ...>     "signature" => "7ad0ecca535f81e1807dac338a57c7ccffd05d3e7f0687944650cd005360a192205df306a68eddfe216e0674c6b113050d90eff9b627c1762d43657308f986f501",
      ...>     "size" => 1493,
      ...>     "stateRoot" => "0x6eaa6281df37b9b010f4779affc25ee059088240547ce86cf7ca7b7acd952d4f",
      ...>     "step" => "302674395",
      ...>     "timestamp" => Timex.parse!("2017-12-15T21:06:15Z", "{ISO:Extended:Z}"),
      ...>     "totalDifficulty" => 11569600475311907757754736652679816646147,
      ...>     "transactions" => [
      ...>       %{
      ...>         "blockHash" => "0xe52d77084cab13a4e724162bcd8c6028e5ecfaa04d091ee476e96b9958ed6b47",
      ...>         "blockNumber" => 34,
      ...>         "chainId" => 77,
      ...>         "condition" => nil,
      ...>         "creates" => "0xffc87239eb0267bc3ca2cd51d12fbf278e02ccb4",
      ...>         "from" => "0xe8ddc5c7a2d2f0d7a9798459c0104fdf5e987aca",
      ...>         "gas" => 4700000,
      ...>         "gasPrice" => 100000000000,
      ...>         "hash" => "0x3a3eb134e6792ce9403ea4188e5e79693de9e4c94e499db132be086400da79e6",
      ...>         "input" => "0x6060604052341561000f57600080fd5b336000806101000a81548173ffffffffffffffffffffffffffffffffffffffff021916908373ffffffffffffffffffffffffffffffffffffffff1602179055506102db8061005e6000396000f300606060405260043610610062576000357c0100000000000000000000000000000000000000000000000000000000900463ffffffff1680630900f01014610067578063445df0ac146100a05780638da5cb5b146100c9578063fdacd5761461011e575b600080fd5b341561007257600080fd5b61009e600480803573ffffffffffffffffffffffffffffffffffffffff16906020019091905050610141565b005b34156100ab57600080fd5b6100b3610224565b6040518082815260200191505060405180910390f35b34156100d457600080fd5b6100dc61022a565b604051808273ffffffffffffffffffffffffffffffffffffffff1673ffffffffffffffffffffffffffffffffffffffff16815260200191505060405180910390f35b341561012957600080fd5b61013f600480803590602001909190505061024f565b005b60008060009054906101000a900473ffffffffffffffffffffffffffffffffffffffff1673ffffffffffffffffffffffffffffffffffffffff163373ffffffffffffffffffffffffffffffffffffffff161415610220578190508073ffffffffffffffffffffffffffffffffffffffff1663fdacd5766001546040518263ffffffff167c010000000000000000000000000000000000000000000000000000000002815260040180828152602001915050600060405180830381600087803b151561020b57600080fd5b6102c65a03f1151561021c57600080fd5b5050505b5050565b60015481565b6000809054906101000a900473ffffffffffffffffffffffffffffffffffffffff1681565b6000809054906101000a900473ffffffffffffffffffffffffffffffffffffffff1673ffffffffffffffffffffffffffffffffffffffff163373ffffffffffffffffffffffffffffffffffffffff1614156102ac57806001819055505b505600a165627a7a72305820a9c628775efbfbc17477a472413c01ee9b33881f550c59d21bee9928835c854b0029",
      ...>         "nonce" => 0,
      ...>         "publicKey" => "0xe5d196ad4ceada719d9e592f7166d0c75700f6eab2e3c3de34ba751ea786527cb3f6eb96ad9fdfdb9989ff572df50f1c42ef800af9c5207a38b929aff969b5c9",
      ...>         "r" => 78347657398501398198088841525118387115323315106407672963464534626150881627253,
      ...>         "raw" => "0xf9038d8085174876e8008347b7608080b903396060604052341561000f57600080fd5b336000806101000a81548173ffffffffffffffffffffffffffffffffffffffff021916908373ffffffffffffffffffffffffffffffffffffffff1602179055506102db8061005e6000396000f300606060405260043610610062576000357c0100000000000000000000000000000000000000000000000000000000900463ffffffff1680630900f01014610067578063445df0ac146100a05780638da5cb5b146100c9578063fdacd5761461011e575b600080fd5b341561007257600080fd5b61009e600480803573ffffffffffffffffffffffffffffffffffffffff16906020019091905050610141565b005b34156100ab57600080fd5b6100b3610224565b6040518082815260200191505060405180910390f35b34156100d457600080fd5b6100dc61022a565b604051808273ffffffffffffffffffffffffffffffffffffffff1673ffffffffffffffffffffffffffffffffffffffff16815260200191505060405180910390f35b341561012957600080fd5b61013f600480803590602001909190505061024f565b005b60008060009054906101000a900473ffffffffffffffffffffffffffffffffffffffff1673ffffffffffffffffffffffffffffffffffffffff163373ffffffffffffffffffffffffffffffffffffffff161415610220578190508073ffffffffffffffffffffffffffffffffffffffff1663fdacd5766001546040518263ffffffff167c010000000000000000000000000000000000000000000000000000000002815260040180828152602001915050600060405180830381600087803b151561020b57600080fd5b6102c65a03f1151561021c57600080fd5b5050505b5050565b60015481565b6000809054906101000a900473ffffffffffffffffffffffffffffffffffffffff1681565b6000809054906101000a900473ffffffffffffffffffffffffffffffffffffffff1673ffffffffffffffffffffffffffffffffffffffff163373ffffffffffffffffffffffffffffffffffffffff1614156102ac57806001819055505b505600a165627a7a72305820a9c628775efbfbc17477a472413c01ee9b33881f550c59d21bee9928835c854b002981bda0ad3733df250c87556335ffe46c23e34dbaffde93097ef92f52c88632a40f0c75a072caddc0371451a58de2ca6ab64e0f586ccdb9465ff54e1c82564940e89291e3",
      ...>         "s" => 51922098313630537482394298802395571009347262093735654389129912200586195014115,
      ...>         "standardV" => 0,
      ...>         "to" => nil,
      ...>         "transactionIndex" => 0,
      ...>         "v" => 189,
      ...>         "value" => 0
      ...>       }
      ...>     ],
      ...>     "transactionsRoot" => "0x2c2e243e9735f6d0081ffe60356c0e4ec4c6a9064c68d10bf8091ff896f33087",
      ...>     "uncles" => []
      ...>   }
      ...> )
      [
        %{
          "blockHash" => "0xe52d77084cab13a4e724162bcd8c6028e5ecfaa04d091ee476e96b9958ed6b47",
          "blockNumber" => 34,
          "chainId" => 77,
          "condition" => nil,
          "creates" => "0xffc87239eb0267bc3ca2cd51d12fbf278e02ccb4",
          "from" => "0xe8ddc5c7a2d2f0d7a9798459c0104fdf5e987aca",
          "gas" => 4700000,
          "gasPrice" => 100000000000,
          "hash" => "0x3a3eb134e6792ce9403ea4188e5e79693de9e4c94e499db132be086400da79e6",
          "input" => "0x6060604052341561000f57600080fd5b336000806101000a81548173ffffffffffffffffffffffffffffffffffffffff021916908373ffffffffffffffffffffffffffffffffffffffff1602179055506102db8061005e6000396000f300606060405260043610610062576000357c0100000000000000000000000000000000000000000000000000000000900463ffffffff1680630900f01014610067578063445df0ac146100a05780638da5cb5b146100c9578063fdacd5761461011e575b600080fd5b341561007257600080fd5b61009e600480803573ffffffffffffffffffffffffffffffffffffffff16906020019091905050610141565b005b34156100ab57600080fd5b6100b3610224565b6040518082815260200191505060405180910390f35b34156100d457600080fd5b6100dc61022a565b604051808273ffffffffffffffffffffffffffffffffffffffff1673ffffffffffffffffffffffffffffffffffffffff16815260200191505060405180910390f35b341561012957600080fd5b61013f600480803590602001909190505061024f565b005b60008060009054906101000a900473ffffffffffffffffffffffffffffffffffffffff1673ffffffffffffffffffffffffffffffffffffffff163373ffffffffffffffffffffffffffffffffffffffff161415610220578190508073ffffffffffffffffffffffffffffffffffffffff1663fdacd5766001546040518263ffffffff167c010000000000000000000000000000000000000000000000000000000002815260040180828152602001915050600060405180830381600087803b151561020b57600080fd5b6102c65a03f1151561021c57600080fd5b5050505b5050565b60015481565b6000809054906101000a900473ffffffffffffffffffffffffffffffffffffffff1681565b6000809054906101000a900473ffffffffffffffffffffffffffffffffffffffff1673ffffffffffffffffffffffffffffffffffffffff163373ffffffffffffffffffffffffffffffffffffffff1614156102ac57806001819055505b505600a165627a7a72305820a9c628775efbfbc17477a472413c01ee9b33881f550c59d21bee9928835c854b0029",
          "nonce" => 0,
          "publicKey" => "0xe5d196ad4ceada719d9e592f7166d0c75700f6eab2e3c3de34ba751ea786527cb3f6eb96ad9fdfdb9989ff572df50f1c42ef800af9c5207a38b929aff969b5c9",
          "r" => 78347657398501398198088841525118387115323315106407672963464534626150881627253,
          "raw" => "0xf9038d8085174876e8008347b7608080b903396060604052341561000f57600080fd5b336000806101000a81548173ffffffffffffffffffffffffffffffffffffffff021916908373ffffffffffffffffffffffffffffffffffffffff1602179055506102db8061005e6000396000f300606060405260043610610062576000357c0100000000000000000000000000000000000000000000000000000000900463ffffffff1680630900f01014610067578063445df0ac146100a05780638da5cb5b146100c9578063fdacd5761461011e575b600080fd5b341561007257600080fd5b61009e600480803573ffffffffffffffffffffffffffffffffffffffff16906020019091905050610141565b005b34156100ab57600080fd5b6100b3610224565b6040518082815260200191505060405180910390f35b34156100d457600080fd5b6100dc61022a565b604051808273ffffffffffffffffffffffffffffffffffffffff1673ffffffffffffffffffffffffffffffffffffffff16815260200191505060405180910390f35b341561012957600080fd5b61013f600480803590602001909190505061024f565b005b60008060009054906101000a900473ffffffffffffffffffffffffffffffffffffffff1673ffffffffffffffffffffffffffffffffffffffff163373ffffffffffffffffffffffffffffffffffffffff161415610220578190508073ffffffffffffffffffffffffffffffffffffffff1663fdacd5766001546040518263ffffffff167c010000000000000000000000000000000000000000000000000000000002815260040180828152602001915050600060405180830381600087803b151561020b57600080fd5b6102c65a03f1151561021c57600080fd5b5050505b5050565b60015481565b6000809054906101000a900473ffffffffffffffffffffffffffffffffffffffff1681565b6000809054906101000a900473ffffffffffffffffffffffffffffffffffffffff1673ffffffffffffffffffffffffffffffffffffffff163373ffffffffffffffffffffffffffffffffffffffff1614156102ac57806001819055505b505600a165627a7a72305820a9c628775efbfbc17477a472413c01ee9b33881f550c59d21bee9928835c854b002981bda0ad3733df250c87556335ffe46c23e34dbaffde93097ef92f52c88632a40f0c75a072caddc0371451a58de2ca6ab64e0f586ccdb9465ff54e1c82564940e89291e3",
          "s" => 51922098313630537482394298802395571009347262093735654389129912200586195014115,
          "standardV" => 0,
          "to" => nil,
          "transactionIndex" => 0,
          "v" => 189,
          "value" => 0
        }
      ]

  """
  @spec elixir_to_transactions(elixir) :: Transactions.elixir()
  def elixir_to_transactions(%{"transactions" => transactions}), do: transactions

  def elixir_to_transactions(_), do: []

  @doc """
  Get `t:EthereumJSONRPC.Uncles.elixir/0` from `t:elixir/0`.

  Because an uncle can have multiple nephews, the `t:elixir/0` `"hash"` value is included as the `"nephewHash"` value.

      iex> EthereumJSONRPC.Block.elixir_to_uncles(
      ...>   %{
      ...>     "author" => "0xe8ddc5c7a2d2f0d7a9798459c0104fdf5e987aca",
      ...>     "difficulty" => 340282366920938463463374607431768211454,
      ...>     "extraData" => "0xd5830108048650617269747986312e32322e31826c69",
      ...>     "gasLimit" => 6926030,
      ...>     "gasUsed" => 269607,
      ...>     "hash" => "0xe52d77084cab13a4e724162bcd8c6028e5ecfaa04d091ee476e96b9958ed6b47",
      ...>     "logsBloom" => "0x00000000000000000000000000000000000000000000000000000000000000000000000000000000000000000000000000000000000000000000000000000000000000000000000000000000000000000000000000000000000000000000000000000000000000000000000000000000000000000000000000000000000000000000000000000000000000000000000000000000000000000000000000000000000000000000000000000000000000000000000000000000000000000000000000000000000000000000000000000000000000000000000000000000000000000000000000000000000000000000000000000000000000000000000000000000",
      ...>     "miner" => "0xe8ddc5c7a2d2f0d7a9798459c0104fdf5e987aca",
      ...>     "number" => 34,
      ...>     "parentHash" => "0x106d528393159b93218dd410e2a778f083538098e46f1a44902aa67a164aed0b",
      ...>     "receiptsRoot" => "0xf45ed4ab910504ffe231230879c86e32b531bb38a398a7c9e266b4a992e12dfb",
      ...>     "sealFields" => [
      ...>       "0x84120a71db",
      ...>       "0xb8417ad0ecca535f81e1807dac338a57c7ccffd05d3e7f0687944650cd005360a192205df306a68eddfe216e0674c6b113050d90eff9b627c1762d43657308f986f501"
      ...>     ],
      ...>     "sha3Uncles" => "0x1dcc4de8dec75d7aab85b567b6ccd41ad312451b948a7413f0a142fd40d49347",
      ...>     "signature" => "7ad0ecca535f81e1807dac338a57c7ccffd05d3e7f0687944650cd005360a192205df306a68eddfe216e0674c6b113050d90eff9b627c1762d43657308f986f501",
      ...>     "size" => 1493,
      ...>     "stateRoot" => "0x6eaa6281df37b9b010f4779affc25ee059088240547ce86cf7ca7b7acd952d4f",
      ...>     "step" => "302674395",
      ...>     "timestamp" => Timex.parse!("2017-12-15T21:06:15Z", "{ISO:Extended:Z}"),
      ...>     "totalDifficulty" => 11569600475311907757754736652679816646147,
      ...>     "transactions" => [],
      ...>     "transactionsRoot" => "0x2c2e243e9735f6d0081ffe60356c0e4ec4c6a9064c68d10bf8091ff896f33087",
      ...>     "uncles" => ["0xe670ec64341771606e55d6b4ca35a1a6b75ee3d5145a99d05921026d15273311"]
      ...>   }
      ...> )
      [
        %{
          "hash" => "0xe670ec64341771606e55d6b4ca35a1a6b75ee3d5145a99d05921026d15273311",
          "nephewHash" => "0xe52d77084cab13a4e724162bcd8c6028e5ecfaa04d091ee476e96b9958ed6b47",
          "index" => 0
        }
      ]

  """
  @spec elixir_to_uncles(elixir) :: Uncles.elixir()
  def elixir_to_uncles(%{"hash" => nephew_hash, "uncles" => uncles}) do
    uncles
    |> Enum.with_index()
    |> Enum.map(fn {uncle_hash, index} -> %{"hash" => uncle_hash, "nephewHash" => nephew_hash, "index" => index} end)
  end

  @doc """
  Get `t:EthereumJSONRPC.Withdrawals.elixir/0` from `t:elixir/0`.

      iex> EthereumJSONRPC.Block.elixir_to_withdrawals(
      ...>   %{
      ...>     "baseFeePerGas" => 7,
      ...>     "difficulty" => 0,
      ...>     "extraData" => "0x",
      ...>     "gasLimit" => 7_009_844,
      ...>     "gasUsed" => 0,
      ...>     "hash" => "0xc0b72358464dc55cb51c990360d94809e40f291603a7664d55cf83f87edb799d",
      ...>     "logsBloom" => "0x00000000000000000000000000000000000000000000000000000000000000000000000000000000000000000000000000000000000000000000000000000000000000000000000000000000000000000000000000000000000000000000000000000000000000000000000000000000000000000000000000000000000000000000000000000000000000000000000000000000000000000000000000000000000000000000000000000000000000000000000000000000000000000000000000000000000000000000000000000000000000000000000000000000000000000000000000000000000000000000000000000000000000000000000000000000",
      ...>     "miner" => "0xe7c180eada8f60d63e9671867b2e0ca2649207a8",
      ...>     "mixHash" => "0x9cc5c22d51f47caf700636f629e0765a5fe3388284682434a3717d099960681a",
      ...>     "nonce" => "0x0000000000000000",
      ...>     "number" => 541,
      ...>     "parentHash" => "0x9bc27f8db423bea352a32b819330df307dd351da71f3b3f8ac4ad56856c1e053",
      ...>     "receiptsRoot" => "0x56e81f171bcc55a6ff8345e692c0f86e5b48e01b996cadc001622fb5e363b421",
      ...>     "sha3Uncles" => "0x1dcc4de8dec75d7aab85b567b6ccd41ad312451b948a7413f0a142fd40d49347",
      ...>     "size" => 1107,
      ...>     "stateRoot" => "0x9de54b38595b4b8baeece667ae1f7bec8cfc814a514248985e3d98c91d331c71",
      ...>     "timestamp" => Timex.parse!("2022-12-15T21:06:15Z", "{ISO:Extended:Z}"),
      ...>     "totalDifficulty" => 1,
      ...>     "transactions" => [],
      ...>     "transactionsRoot" => "0x56e81f171bcc55a6ff8345e692c0f86e5b48e01b996cadc001622fb5e363b421",
      ...>     "uncles" => [],
      ...>     "withdrawals" => [
      ...>       %{
      ...>         "address" => "0x388ea662ef2c223ec0b047d41bf3c0f362142ad5",
      ...>         "amount" => 4_040_000_000_000,
      ...>         "blockHash" => "0x7f035c5f3c0678250853a1fde6027def7cac1812667bd0d5ab7ccb94eb8b6f3a",
      ...>         "index" => 3867,
      ...>         "validatorIndex" => 1721
      ...>       },
      ...>       %{
      ...>         "address" => "0x388ea662ef2c223ec0b047d41bf3c0f362142ad5",
      ...>         "amount" => 4_040_000_000_000,
      ...>         "blockHash" => "0x7f035c5f3c0678250853a1fde6027def7cac1812667bd0d5ab7ccb94eb8b6f3a",
      ...>         "index" => 3868,
      ...>         "validatorIndex" => 1771
      ...>       }
      ...>     ],
      ...>     "withdrawalsRoot" => "0x23e926286a20cba56ee0fcf0eca7aae44f013bd9695aaab58478e8d69b0c3d68"
      ...>   }
      ...> )
      [
        %{
          "address" => "0x388ea662ef2c223ec0b047d41bf3c0f362142ad5",
          "amount" => 4040000000000,
          "blockHash" => "0x7f035c5f3c0678250853a1fde6027def7cac1812667bd0d5ab7ccb94eb8b6f3a",
          "index" => 3867,
          "validatorIndex" => 1721
        },
        %{
          "address" => "0x388ea662ef2c223ec0b047d41bf3c0f362142ad5",
          "amount" => 4040000000000,
          "blockHash" => "0x7f035c5f3c0678250853a1fde6027def7cac1812667bd0d5ab7ccb94eb8b6f3a",
          "index" => 3868,
          "validatorIndex" => 1771
        }
      ]

  """
  @spec elixir_to_withdrawals(elixir) :: Withdrawals.elixir()
  def elixir_to_withdrawals(%{"withdrawals" => withdrawals}), do: withdrawals
  def elixir_to_withdrawals(_), do: []

  @doc """
  Decodes the stringly typed numerical fields to `t:non_neg_integer/0` and the timestamps to `t:DateTime.t/0`

      iex> EthereumJSONRPC.Block.to_elixir(
      ...>   %{
      ...>     "author" => "0xe8ddc5c7a2d2f0d7a9798459c0104fdf5e987aca",
      ...>     "difficulty" => "0xfffffffffffffffffffffffffffffffe",
      ...>     "extraData" => "0xd5830108048650617269747986312e32322e31826c69",
      ...>     "gasLimit" => "0x66889b",
      ...>     "gasUsed" => "0x0",
      ...>     "hash" => "0x7f035c5f3c0678250853a1fde6027def7cac1812667bd0d5ab7ccb94eb8b6f3a",
      ...>     "logsBloom" => "0x00000000000000000000000000000000000000000000000000000000000000000000000000000000000000000000000000000000000000000000000000000000000000000000000000000000000000000000000000000000000000000000000000000000000000000000000000000000000000000000000000000000000000000000000000000000000000000000000000000000000000000000000000000000000000000000000000000000000000000000000000000000000000000000000000000000000000000000000000000000000000000000000000000000000000000000000000000000000000000000000000000000000000000000000000000000",
      ...>     "miner" => "0xe8ddc5c7a2d2f0d7a9798459c0104fdf5e987aca",
      ...>     "number" => "0x3",
      ...>     "parentHash" => "0x5fc539c74f65418c64df413c8cc89828c4657a9fecabaa550ceb44ec67786da7",
      ...>     "receiptsRoot" => "0x56e81f171bcc55a6ff8345e692c0f86e5b48e01b996cadc001622fb5e363b421",
      ...>     "sealFields" => [
      ...>     "0x84120a71bc",
      ...>     "0xb84116ffce67521cd71e44f9c101a9018020fb296c8c3478a17142d7146aafbb189b3c75e0e554d10f6dd7e4dc4567471e673a957cfcb690c37ca65fafa9ade4455101"
      ...>     ],
      ...>     "sha3Uncles" => "0x1dcc4de8dec75d7aab85b567b6ccd41ad312451b948a7413f0a142fd40d49347",
      ...>     "signature" => "16ffce67521cd71e44f9c101a9018020fb296c8c3478a17142d7146aafbb189b3c75e0e554d10f6dd7e4dc4567471e673a957cfcb690c37ca65fafa9ade4455101",
      ...>     "size" => "0x240",
      ...>     "stateRoot" => "0xf0a110ed0f3173dfb2403c59f4f7971ad3be5ec4eedee0764bd654d607213aba",
      ...>     "step" => "302674364",
      ...>     "timestamp" => "0x5a3438ac",
      ...>     "totalDifficulty" => "0x2ffffffffffffffffffffffffedf78e41",
      ...>     "transactions" => [],
      ...>     "transactionsRoot" => "0x56e81f171bcc55a6ff8345e692c0f86e5b48e01b996cadc001622fb5e363b421",
      ...>     "uncles" => [],
      ...>     "withdrawals" => [
      ...>       %{
      ...>         "index" => "0xf1b",
      ...>         "validatorIndex" => "0x6b9",
      ...>         "address" => "0x388ea662ef2c223ec0b047d41bf3c0f362142ad5",
      ...>         "amount" => "0x3aca2c3d000"
      ...>       },
      ...>       %{
      ...>         "index" => "0xf1c",
      ...>         "validatorIndex" => "0x6eb",
      ...>         "address" => "0x388ea662ef2c223ec0b047d41bf3c0f362142ad5",
      ...>         "amount" => "0x3aca2c3d000"
      ...>       }
      ...>     ],
      ...>     "withdrawalsRoot" => "0x23e926286a20cba56ee0fcf0eca7aae44f013bd9695aaab58478e8d69b0c3d68"
      ...>   }
      ...> )
      %{
        "author" => "0xe8ddc5c7a2d2f0d7a9798459c0104fdf5e987aca",
        "difficulty" => 340282366920938463463374607431768211454,
        "extraData" => "0xd5830108048650617269747986312e32322e31826c69",
        "gasLimit" => 6719643,
        "gasUsed" => 0,
        "hash" => "0x7f035c5f3c0678250853a1fde6027def7cac1812667bd0d5ab7ccb94eb8b6f3a",
        "logsBloom" => "0x00000000000000000000000000000000000000000000000000000000000000000000000000000000000000000000000000000000000000000000000000000000000000000000000000000000000000000000000000000000000000000000000000000000000000000000000000000000000000000000000000000000000000000000000000000000000000000000000000000000000000000000000000000000000000000000000000000000000000000000000000000000000000000000000000000000000000000000000000000000000000000000000000000000000000000000000000000000000000000000000000000000000000000000000000000000",
        "miner" => "0xe8ddc5c7a2d2f0d7a9798459c0104fdf5e987aca",
        "number" => 3,
        "parentHash" => "0x5fc539c74f65418c64df413c8cc89828c4657a9fecabaa550ceb44ec67786da7",
        "receiptsRoot" => "0x56e81f171bcc55a6ff8345e692c0f86e5b48e01b996cadc001622fb5e363b421",
        "sealFields" => [
          "0x84120a71bc",
          "0xb84116ffce67521cd71e44f9c101a9018020fb296c8c3478a17142d7146aafbb189b3c75e0e554d10f6dd7e4dc4567471e673a957cfcb690c37ca65fafa9ade4455101"
        ],
        "sha3Uncles" => "0x1dcc4de8dec75d7aab85b567b6ccd41ad312451b948a7413f0a142fd40d49347",
        "signature" => "16ffce67521cd71e44f9c101a9018020fb296c8c3478a17142d7146aafbb189b3c75e0e554d10f6dd7e4dc4567471e673a957cfcb690c37ca65fafa9ade4455101",
        "size" => 576,
        "stateRoot" => "0xf0a110ed0f3173dfb2403c59f4f7971ad3be5ec4eedee0764bd654d607213aba",
        "step" => "302674364",
        "timestamp" => Timex.parse!("2017-12-15T21:03:40Z", "{ISO:Extended:Z}"),
        "totalDifficulty" => 1020847100762815390390123822295002091073,
        "transactions" => [],
        "transactionsRoot" => "0x56e81f171bcc55a6ff8345e692c0f86e5b48e01b996cadc001622fb5e363b421",
        "uncles" => [],
        "withdrawals" => [
          %{
            "address" => "0x388ea662ef2c223ec0b047d41bf3c0f362142ad5",
            "amount" => 4_040_000_000_000,
            "blockHash" => "0x7f035c5f3c0678250853a1fde6027def7cac1812667bd0d5ab7ccb94eb8b6f3a",
            "index" => 3867,
            "blockNumber" => 3,
            "validatorIndex" => 1721
          },
          %{
            "address" => "0x388ea662ef2c223ec0b047d41bf3c0f362142ad5",
            "amount" => 4_040_000_000_000,
            "blockHash" => "0x7f035c5f3c0678250853a1fde6027def7cac1812667bd0d5ab7ccb94eb8b6f3a",
            "index" => 3868,
            "blockNumber" => 3,
            "validatorIndex" => 1771
          }
        ],
        "withdrawalsRoot" => "0x23e926286a20cba56ee0fcf0eca7aae44f013bd9695aaab58478e8d69b0c3d68"
      }

  """
  def to_elixir(block) when is_map(block) do
    Enum.into(block, %{}, &entry_to_elixir(&1, block))
  end

  defp entry_to_elixir({key, quantity}, _block)
       when key in ~w(difficulty gasLimit gasUsed minimumGasPrice baseFeePerGas number size
                      cumulativeDifficulty totalDifficulty paidFees minimumGasPrice blobGasUsed
                      excessBlobGas l1BlockNumber sendCount) and
              not is_nil(quantity) do
    {key, quantity_to_integer(quantity)}
  end

  # Size and totalDifficulty may be `nil` for uncle blocks
  defp entry_to_elixir({key, nil}, _block) when key in ~w(size totalDifficulty) do
    {key, nil}
  end

  # double check that no new keys are being missed by requiring explicit match for passthrough
  # `t:EthereumJSONRPC.address/0` and `t:EthereumJSONRPC.hash/0` pass through as `Explorer.Chain` can verify correct
  # hash format
  defp entry_to_elixir({key, _} = entry, _block)
<<<<<<< HEAD
       when key in ~w(author boundary seedHash extraData hash logsBloom miner mixHash nonce parentHash receiptsRoot sealFields sha3Uncles
                     signature stateRoot step transactionsRoot uncles withdrawalsRoot bitcoinMergedMiningHeader bitcoinMergedMiningCoinbaseTransaction bitcoinMergedMiningMerkleProof hashForMergedMining),
=======
       when key in ~w(author extraData hash logsBloom miner mixHash nonce parentHash receiptsRoot
                      sealFields sha3Uncles signature stateRoot step transactionsRoot uncles
                      withdrawalsRoot bitcoinMergedMiningHeader bitcoinMergedMiningCoinbaseTransaction
                      bitcoinMergedMiningMerkleProof hashForMergedMining sendRoot),
>>>>>>> ea9f6e5e
       do: entry

  defp entry_to_elixir({"timestamp" = key, timestamp}, _block) do
    {key, timestamp_to_datetime(timestamp)}
  end

  defp entry_to_elixir({"transactions" = key, transactions}, %{"timestamp" => block_timestamp}) do
    {key, Transactions.to_elixir(transactions, timestamp_to_datetime(block_timestamp))}
  end

  defp entry_to_elixir({"withdrawals" = key, nil}, _block) do
    {key, []}
  end

  defp entry_to_elixir({"withdrawals" = key, withdrawals}, %{"hash" => block_hash, "number" => block_number})
       when not is_nil(block_number) do
    {key, Withdrawals.to_elixir(withdrawals, block_hash, quantity_to_integer(block_number))}
  end

  # bitcoinMergedMiningCoinbaseTransaction bitcoinMergedMiningHeader bitcoinMergedMiningMerkleProof hashForMergedMining - RSK https://github.com/blockscout/blockscout/pull/2934
  # committedSeals committee pastCommittedSeals proposerSeal round - Autonity network https://github.com/blockscout/blockscout/pull/3480
  # blockGasCost extDataGasUsed - sgb/ava https://github.com/blockscout/blockscout/pull/5301
  # blockExtraData extDataHash - Avalanche https://github.com/blockscout/blockscout/pull/5348
  # vrf vrfProof - Harmony
  # ...
  defp entry_to_elixir({_, _}, _block) do
    {:ignore, :ignore}
  end
end<|MERGE_RESOLUTION|>--- conflicted
+++ resolved
@@ -860,15 +860,10 @@
   # `t:EthereumJSONRPC.address/0` and `t:EthereumJSONRPC.hash/0` pass through as `Explorer.Chain` can verify correct
   # hash format
   defp entry_to_elixir({key, _} = entry, _block)
-<<<<<<< HEAD
-       when key in ~w(author boundary seedHash extraData hash logsBloom miner mixHash nonce parentHash receiptsRoot sealFields sha3Uncles
-                     signature stateRoot step transactionsRoot uncles withdrawalsRoot bitcoinMergedMiningHeader bitcoinMergedMiningCoinbaseTransaction bitcoinMergedMiningMerkleProof hashForMergedMining),
-=======
-       when key in ~w(author extraData hash logsBloom miner mixHash nonce parentHash receiptsRoot
+       when key in ~w(author boundary seedHash extraData hash logsBloom miner mixHash nonce parentHash receiptsRoot
                       sealFields sha3Uncles signature stateRoot step transactionsRoot uncles
                       withdrawalsRoot bitcoinMergedMiningHeader bitcoinMergedMiningCoinbaseTransaction
                       bitcoinMergedMiningMerkleProof hashForMergedMining sendRoot),
->>>>>>> ea9f6e5e
        do: entry
 
   defp entry_to_elixir({"timestamp" = key, timestamp}, _block) do
