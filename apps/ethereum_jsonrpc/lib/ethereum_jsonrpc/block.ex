--- conflicted
+++ resolved
@@ -571,13 +571,8 @@
   # blockGasCost extDataGasUsed - sgb/ava https://github.com/blockscout/blockscout/pull/5301
   # blockExtraData extDataHash - Avalanche https://github.com/blockscout/blockscout/pull/5348
   defp entry_to_elixir({key, _} = entry)
-<<<<<<< HEAD
        when key in ~w(author extraData hash logsBloom miner mixHash nonce parentHash randomness receiptsRoot sealFields sha3Uncles epochSnarkData
-                     signature stateRoot step transactionsRoot uncles bitcoinMergedMiningCoinbaseTransaction bitcoinMergedMiningHeader bitcoinMergedMiningMerkleProof hashForMergedMining committedSeals committee pastCommittedSeals proposerSeal round blockGasCost extDataGasUsed),
-=======
-       when key in ~w(author extraData hash logsBloom miner mixHash nonce parentHash receiptsRoot sealFields sha3Uncles
                      signature stateRoot step transactionsRoot uncles bitcoinMergedMiningCoinbaseTransaction bitcoinMergedMiningHeader bitcoinMergedMiningMerkleProof hashForMergedMining committedSeals committee pastCommittedSeals proposerSeal round blockGasCost extDataGasUsed blockExtraData extDataHash),
->>>>>>> caa84efe
        do: entry
 
   defp entry_to_elixir({"timestamp" = key, timestamp}) do
