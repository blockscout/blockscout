defmodule EthereumJSONRPC.Block do
  @moduledoc """
  Block format as returned by [`eth_getBlockByHash`](https://github.com/ethereum/wiki/wiki/JSON-RPC#eth_getblockbyhash)
  and [`eth_getBlockByNumber`](https://github.com/ethereum/wiki/wiki/JSON-RPC#eth_getblockbynumber).
  """

  import EthereumJSONRPC, only: [quantity_to_integer: 1, timestamp_to_datetime: 1]

  alias EthereumJSONRPC.{Transactions, Uncles}

  @type elixir :: %{String.t() => non_neg_integer | DateTime.t() | String.t() | nil}
  @type params :: %{
          difficulty: pos_integer(),
          extra_data: EthereumJSONRPC.hash(),
          gas_limit: non_neg_integer(),
          gas_used: non_neg_integer(),
          hash: EthereumJSONRPC.hash(),
          logs_bloom: EthereumJSONRPC.hash(),
          miner_hash: EthereumJSONRPC.hash(),
          mix_hash: EthereumJSONRPC.hash(),
          nonce: EthereumJSONRPC.hash(),
          number: non_neg_integer(),
          parent_hash: EthereumJSONRPC.hash(),
          receipts_root: EthereumJSONRPC.hash(),
          sha3_uncles: EthereumJSONRPC.hash(),
          size: non_neg_integer(),
          state_root: EthereumJSONRPC.hash(),
          timestamp: DateTime.t(),
          total_difficulty: non_neg_integer(),
          transactions_root: EthereumJSONRPC.hash(),
          uncles: [EthereumJSONRPC.hash()],
          base_fee_per_gas: non_neg_integer()
        }

  @typedoc """
   * `"author"` - `t:EthereumJSONRPC.address/0` that created the block.  Aliased by `"miner"`.
   * `"difficulty"` - `t:EthereumJSONRPC.quantity/0` of the difficulty for this block.
   * `"extraData"` - the extra `t:EthereumJSONRPC.data/0` field of this block.
   * `"gasLimit" - maximum gas `t:EthereumJSONRPC.quantity/0` in this block.
   * `"gasUsed" - the total `t:EthereumJSONRPC.quantity/0` of gas used by all transactions in this block.
   * `"hash"` - the `t:EthereumJSONRPC.hash/0` of the block.
   * `"logsBloom"` - `t:EthereumJSONRPC.data/0` for the [Bloom filter](https://en.wikipedia.org/wiki/Bloom_filter)
     for the logs of the block. `nil` when block is pending.
   * `"miner"` - `t:EthereumJSONRPC.address/0` of the beneficiary to whom the mining rewards were given.  Aliased by
      `"author"`.
   * `"mixHash"` - Generated from [DAG](https://ethereum.stackexchange.com/a/10353) as part of Proof-of-Work for EthHash
     algorithm.  **[Geth](https://github.com/ethereum/go-ethereum/wiki/geth) + Proof-of-Work-only**
   * `"nonce"` -  `t:EthereumJSONRPC.nonce/0`. `nil` when its pending block.
   * `"number"` - the block number `t:EthereumJSONRPC.quantity/0`. `nil` when block is pending.
   * `"parentHash" - the `t:EthereumJSONRPC.hash/0` of the parent block.
   * `"receiptsRoot"` - `t:EthereumJSONRPC.hash/0` of the root of the receipts.
     [trie](https://github.com/ethereum/wiki/wiki/Patricia-Tree) of the block.
   * `"sealFields"` - UNKNOWN
   * `"sha3Uncles"` - `t:EthereumJSONRPC.hash/0` of the
     [uncles](https://bitcoin.stackexchange.com/questions/39329/in-ethereum-what-is-an-uncle-block) data in the block.
   * `"signature"` - UNKNOWN
   * `"size"` - `t:EthereumJSONRPC.quantity/0` of bytes in this block
   * `"stateRoot" - `t:EthereumJSONRPC.hash/0` of the root of the final state
     [trie](https://github.com/ethereum/wiki/wiki/Patricia-Tree) of the block.
   * `"step"` - UNKNOWN
   * `"timestamp"`: the unix timestamp as a `t:EthereumJSONRPC.quantity/0` for when the block was collated.
   * `"totalDifficulty" - `t:EthereumJSONRPC.quantity/0` of the total difficulty of the chain until this block.
   * `"transactions"` - `t:list/0` of `t:EthereumJSONRPC.Transaction.t/0`.
   * `"transactionsRoot" - `t:EthereumJSONRPC.hash/0` of the root of the transaction
     [trie](https://github.com/ethereum/wiki/wiki/Patricia-Tree) of the block.
   * `uncles`: `t:list/0` of
     [uncles](https://bitcoin.stackexchange.com/questions/39329/in-ethereum-what-is-an-uncle-block)
     `t:EthereumJSONRPC.hash/0`.
   * `"baseFeePerGas"` - `t:EthereumJSONRPC.quantity/0` of wei to denote amount of fee burned per unit gas used. Introduced in [EIP-1559](https://github.com/ethereum/EIPs/blob/master/EIPS/eip-1559.md)
  """
  @type t :: %{String.t() => EthereumJSONRPC.data() | EthereumJSONRPC.hash() | EthereumJSONRPC.quantity() | nil}

  def from_response(%{id: id, result: nil}, id_to_params) when is_map(id_to_params) do
    params = Map.fetch!(id_to_params, id)

    {:error, %{code: 404, message: "Not Found", data: params}}
  end

  def from_response(%{id: id, result: block}, id_to_params) when is_map(id_to_params) do
    true = Map.has_key?(id_to_params, id)

    {:ok, block}
  end

  def from_response(%{id: id, error: error}, id_to_params) when is_map(id_to_params) do
    params = Map.fetch!(id_to_params, id)
    annotated_error = Map.put(error, :data, params)

    {:error, annotated_error}
  end

  @doc """
  Converts `t:elixir/0` format to params used in `Explorer.Chain`.
      iex> EthereumJSONRPC.Block.elixir_to_params(
      ...>   %{
      ...>     "author" => "0xe8ddc5c7a2d2f0d7a9798459c0104fdf5e987aca",
      ...>     "difficulty" => 340282366920938463463374607431465537093,
      ...>     "extraData" => "0xd5830108048650617269747986312e32322e31826c69",
      ...>     "gasLimit" => 6706541,
      ...>     "gasUsed" => 0,
      ...>     "hash" => "0x52c867bc0a91e573dc39300143c3bead7408d09d45bdb686749f02684ece72f3",
      ...>     "logsBloom" => "0x00000000000000000000000000000000000000000000000000000000000000000000000000000000000000000000000000000000000000000000000000000000000000000000000000000000000000000000000000000000000000000000000000000000000000000000000000000000000000000000000000000000000000000000000000000000000000000000000000000000000000000000000000000000000000000000000000000000000000000000000000000000000000000000000000000000000000000000000000000000000000000000000000000000000000000000000000000000000000000000000000000000000000000000000000000000",
      ...>     "miner" => "0xe8ddc5c7a2d2f0d7a9798459c0104fdf5e987aca",
      ...>     "number" => 1,
      ...>     "parentHash" => "0x5b28c1bfd3a15230c9a46b399cd0f9a6920d432e85381cc6a140b06e8410112f",
      ...>     "receiptsRoot" => "0x56e81f171bcc55a6ff8345e692c0f86e5b48e01b996cadc001622fb5e363b421",
      ...>     "sealFields" => [
      ...>       "0x84120a71ba",
      ...>       "0xb8417a5887662f09ac4673af5850d28f3ad6550407b9c814ef563a13320f881b55ef03754f48f2dde027ad4a5abcabcc42780d9ebfc645f183e5252507d6a25bc2ec01"
      ...>     ],
      ...>     "sha3Uncles" => "0x1dcc4de8dec75d7aab85b567b6ccd41ad312451b948a7413f0a142fd40d49347",
      ...>     "signature" => "7a5887662f09ac4673af5850d28f3ad6550407b9c814ef563a13320f881b55ef03754f48f2dde027ad4a5abcabcc42780d9ebfc645f183e5252507d6a25bc2ec01",
      ...>     "size" => 576,
      ...>     "stateRoot" => "0xc196ad59d867542ef20b29df5f418d07dc7234f4bc3d25260526620b7958a8fb",
      ...>     "step" => "302674362",
      ...>     "timestamp" => Timex.parse!("2017-12-15T21:03:30Z", "{ISO:Extended:Z}"),
      ...>     "totalDifficulty" => 340282366920938463463374607431465668165,
      ...>     "transactions" => [],
      ...>     "transactionsRoot" => "0x56e81f171bcc55a6ff8345e692c0f86e5b48e01b996cadc001622fb5e363b421",
      ...>     "uncles" => []
      ...>   }
      ...> )
      %{
        difficulty: 340282366920938463463374607431465537093,
        extra_data: "0xd5830108048650617269747986312e32322e31826c69",
        gas_limit: 6706541,
        gas_used: 0,
        hash: "0x52c867bc0a91e573dc39300143c3bead7408d09d45bdb686749f02684ece72f3",
        logs_bloom: "0x00000000000000000000000000000000000000000000000000000000000000000000000000000000000000000000000000000000000000000000000000000000000000000000000000000000000000000000000000000000000000000000000000000000000000000000000000000000000000000000000000000000000000000000000000000000000000000000000000000000000000000000000000000000000000000000000000000000000000000000000000000000000000000000000000000000000000000000000000000000000000000000000000000000000000000000000000000000000000000000000000000000000000000000000000000000",
        miner_hash: "0xe8ddc5c7a2d2f0d7a9798459c0104fdf5e987aca",
        mix_hash: "0x0",
        nonce: 0,
        number: 1,
        parent_hash: "0x5b28c1bfd3a15230c9a46b399cd0f9a6920d432e85381cc6a140b06e8410112f",
        receipts_root: "0x56e81f171bcc55a6ff8345e692c0f86e5b48e01b996cadc001622fb5e363b421",
        sha3_uncles: "0x1dcc4de8dec75d7aab85b567b6ccd41ad312451b948a7413f0a142fd40d49347",
        size: 576,
        state_root: "0xc196ad59d867542ef20b29df5f418d07dc7234f4bc3d25260526620b7958a8fb",
        timestamp: Timex.parse!("2017-12-15T21:03:30Z", "{ISO:Extended:Z}"),
        total_difficulty: 340282366920938463463374607431465668165,
        transactions_root: "0x56e81f171bcc55a6ff8345e692c0f86e5b48e01b996cadc001622fb5e363b421",
        uncles: []
      }
      # [Geth] `elixir` can be converted to params
      iex> EthereumJSONRPC.Block.elixir_to_params(
      ...>   %{
      ...>     "difficulty" => 17561410778,
      ...>     "extraData" => "0x476574682f4c5649562f76312e302e302f6c696e75782f676f312e342e32",
      ...>     "gasLimit" => 5000,
      ...>     "gasUsed" => 0,
      ...>     "hash" => "0x4d9423080290a650eaf6db19c87c76dff83d1b4ab64aefe6e5c5aa2d1f4b6623",
      ...>     "logsBloom" => "0x00000000000000000000000000000000000000000000000000000000000000000000000000000000000000000000000000000000000000000000000000000000000000000000000000000000000000000000000000000000000000000000000000000000000000000000000000000000000000000000000000000000000000000000000000000000000000000000000000000000000000000000000000000000000000000000000000000000000000000000000000000000000000000000000000000000000000000000000000000000000000000000000000000000000000000000000000000000000000000000000000000000000000000000000000000000",
      ...>     "miner" => "0xbb7b8287f3f0a933474a79eae42cbca977791171",
      ...>     "mixHash" => "0xbbb93d610b2b0296a59f18474ac3d6086a9902aa7ca4b9a306692f7c3d496fdf",
      ...>     "nonce" => 5539500215739777653,
      ...>     "number" => 59,
      ...>     "parentHash" => "0xcd5b5c4cecd7f18a13fe974255badffd58e737dc67596d56bc01f063dd282e9e",
      ...>     "receiptsRoot" => "0x56e81f171bcc55a6ff8345e692c0f86e5b48e01b996cadc001622fb5e363b421",
      ...>     "sha3Uncles" => "0x1dcc4de8dec75d7aab85b567b6ccd41ad312451b948a7413f0a142fd40d49347",
      ...>     "size" => 542,
      ...>     "stateRoot" => "0x6fd0a5d82ca77d9f38c3ebbde11b11d304a5fcf3854f291df64395ab38ed43ba",
      ...>     "timestamp" => Timex.parse!("2015-07-30T15:32:07Z", "{ISO:Extended:Z}"),
      ...>     "totalDifficulty" => 1039309006117,
      ...>     "transactions" => [],
      ...>     "transactionsRoot" => "0x56e81f171bcc55a6ff8345e692c0f86e5b48e01b996cadc001622fb5e363b421",
      ...>     "uncles" => []
      ...>   }
      ...> )
      %{
        difficulty: 17561410778,
        extra_data: "0x476574682f4c5649562f76312e302e302f6c696e75782f676f312e342e32",
        gas_limit: 5000,
        gas_used: 0,
        hash: "0x4d9423080290a650eaf6db19c87c76dff83d1b4ab64aefe6e5c5aa2d1f4b6623",
        logs_bloom: "0x00000000000000000000000000000000000000000000000000000000000000000000000000000000000000000000000000000000000000000000000000000000000000000000000000000000000000000000000000000000000000000000000000000000000000000000000000000000000000000000000000000000000000000000000000000000000000000000000000000000000000000000000000000000000000000000000000000000000000000000000000000000000000000000000000000000000000000000000000000000000000000000000000000000000000000000000000000000000000000000000000000000000000000000000000000000",
        mix_hash: "0xbbb93d610b2b0296a59f18474ac3d6086a9902aa7ca4b9a306692f7c3d496fdf",
        miner_hash: "0xbb7b8287f3f0a933474a79eae42cbca977791171",
        nonce: 5539500215739777653,
        number: 59,
        parent_hash: "0xcd5b5c4cecd7f18a13fe974255badffd58e737dc67596d56bc01f063dd282e9e",
        receipts_root: "0x56e81f171bcc55a6ff8345e692c0f86e5b48e01b996cadc001622fb5e363b421",
        sha3_uncles: "0x1dcc4de8dec75d7aab85b567b6ccd41ad312451b948a7413f0a142fd40d49347",
        size: 542,
        state_root: "0x6fd0a5d82ca77d9f38c3ebbde11b11d304a5fcf3854f291df64395ab38ed43ba",
        timestamp: Timex.parse!("2015-07-30T15:32:07Z", "{ISO:Extended:Z}"),
        total_difficulty: 1039309006117,
        transactions_root: "0x56e81f171bcc55a6ff8345e692c0f86e5b48e01b996cadc001622fb5e363b421",
        uncles: []
      }
  """
  @spec elixir_to_params(elixir) :: params
  def elixir_to_params(
        %{
          "extraData" => extra_data,
          "gasUsed" => gas_used,
          "hash" => hash,
          "logsBloom" => logs_bloom,
          "miner" => miner_hash,
          "number" => number,
          "parentHash" => parent_hash,
          "receiptsRoot" => receipts_root,
          "size" => size,
          "stateRoot" => state_root,
          "timestamp" => timestamp,
          "totalDifficulty" => total_difficulty,
          "transactionsRoot" => transactions_root,
          "baseFeePerGas" => base_fee_per_gas
        } = elixir
      ) do
    %{
      difficulty: Map.get(elixir, "difficulty", 0),
      extra_data: extra_data,
      gas_limit: Map.get(elixir, "gasLimit", 20_000_000),
      gas_used: gas_used,
      hash: hash,
      logs_bloom: logs_bloom,
      miner_hash: miner_hash,
      mix_hash: Map.get(elixir, "mixHash", "0x0"),
      nonce: Map.get(elixir, "nonce", 0),
      number: number,
      parent_hash: parent_hash,
      receipts_root: receipts_root,
      sha3_uncles: Map.get(elixir, "sha3Uncles", "0x0"),
      size: size,
      state_root: state_root,
      timestamp: timestamp,
      total_difficulty: total_difficulty,
      transactions_root: transactions_root,
      uncles: Map.get(elixir, "uncles", []),
      base_fee_per_gas: base_fee_per_gas
    }
  end

  def elixir_to_params(
        %{
          "extraData" => extra_data,
          "gasUsed" => gas_used,
          "hash" => hash,
          "logsBloom" => logs_bloom,
          "miner" => miner_hash,
          "number" => number,
          "parentHash" => parent_hash,
          "receiptsRoot" => receipts_root,
          "size" => size,
          "stateRoot" => state_root,
          "timestamp" => timestamp,
          "transactionsRoot" => transactions_root,
          "baseFeePerGas" => base_fee_per_gas
        } = elixir
      ) do
    %{
      difficulty: Map.get(elixir, "difficulty", 0),
      extra_data: extra_data,
      gas_limit: Map.get(elixir, "gasLimit", 20_000_000),
      gas_used: gas_used,
      hash: hash,
      logs_bloom: logs_bloom,
      miner_hash: miner_hash,
      mix_hash: Map.get(elixir, "mixHash", "0x0"),
      nonce: Map.get(elixir, "nonce", 0),
      number: number,
      parent_hash: parent_hash,
      receipts_root: receipts_root,
      sha3_uncles: Map.get(elixir, "sha3Uncles", "0x0"),
      size: size,
      state_root: state_root,
      timestamp: timestamp,
      transactions_root: transactions_root,
      uncles: Map.get(elixir, "uncles", []),
      base_fee_per_gas: base_fee_per_gas
    }
  end

  def elixir_to_params(
        %{
          "extraData" => extra_data,
          "gasUsed" => gas_used,
          "hash" => hash,
          "logsBloom" => logs_bloom,
          "miner" => miner_hash,
          "number" => number,
          "parentHash" => parent_hash,
          "receiptsRoot" => receipts_root,
          "size" => size,
          "stateRoot" => state_root,
          "timestamp" => timestamp,
          "totalDifficulty" => total_difficulty,
          "transactionsRoot" => transactions_root
        } = elixir
      ) do
    %{
      difficulty: Map.get(elixir, "difficulty", 0),
      extra_data: extra_data,
      gas_limit: Map.get(elixir, "gasLimit", 20_000_000),
      gas_used: gas_used,
      hash: hash,
      logs_bloom: logs_bloom,
      miner_hash: miner_hash,
      mix_hash: Map.get(elixir, "mixHash", "0x0"),
      nonce: Map.get(elixir, "nonce", 0),
      number: number,
      parent_hash: parent_hash,
      receipts_root: receipts_root,
      sha3_uncles: Map.get(elixir, "sha3Uncles", "0x0"),
      size: size,
      state_root: state_root,
      timestamp: timestamp,
      total_difficulty: total_difficulty,
      transactions_root: transactions_root,
      uncles: Map.get(elixir, "uncles", [])
    }
  end

  # Geth: a response from eth_getblockbyhash for uncle blocks is without `totalDifficulty` param
  def elixir_to_params(
        %{
          "difficulty" => difficulty,
          "extraData" => extra_data,
          "gasLimit" => gas_limit,
          "gasUsed" => gas_used,
          "hash" => hash,
          "logsBloom" => logs_bloom,
          "miner" => miner_hash,
          "number" => number,
          "parentHash" => parent_hash,
          "receiptsRoot" => receipts_root,
          "sha3Uncles" => sha3_uncles,
          "size" => size,
          "stateRoot" => state_root,
          "timestamp" => timestamp,
          "transactionsRoot" => transactions_root,
          "uncles" => uncles
        } = elixir
      ) do
    %{
      difficulty: difficulty,
      extra_data: extra_data,
      gas_limit: gas_limit,
      gas_used: gas_used,
      hash: hash,
      logs_bloom: logs_bloom,
      miner_hash: miner_hash,
      mix_hash: Map.get(elixir, "mixHash", "0x0"),
      nonce: Map.get(elixir, "nonce", 0),
      number: number,
      parent_hash: parent_hash,
      receipts_root: receipts_root,
      sha3_uncles: sha3_uncles,
      size: size,
      state_root: state_root,
      timestamp: timestamp,
      transactions_root: transactions_root,
      uncles: uncles
    }
  end

  @doc """
  Get `t:EthereumJSONRPC.Transactions.elixir/0` from `t:elixir/0`
      iex> EthereumJSONRPC.Block.elixir_to_transactions(
      ...>   %{
      ...>     "author" => "0xe8ddc5c7a2d2f0d7a9798459c0104fdf5e987aca",
      ...>     "difficulty" => 340282366920938463463374607431768211454,
      ...>     "extraData" => "0xd5830108048650617269747986312e32322e31826c69",
      ...>     "gasLimit" => 6926030,
      ...>     "gasUsed" => 269607,
      ...>     "hash" => "0xe52d77084cab13a4e724162bcd8c6028e5ecfaa04d091ee476e96b9958ed6b47",
      ...>     "logsBloom" => "0x00000000000000000000000000000000000000000000000000000000000000000000000000000000000000000000000000000000000000000000000000000000000000000000000000000000000000000000000000000000000000000000000000000000000000000000000000000000000000000000000000000000000000000000000000000000000000000000000000000000000000000000000000000000000000000000000000000000000000000000000000000000000000000000000000000000000000000000000000000000000000000000000000000000000000000000000000000000000000000000000000000000000000000000000000000000",
      ...>     "miner" => "0xe8ddc5c7a2d2f0d7a9798459c0104fdf5e987aca",
      ...>     "number" => 34,
      ...>     "parentHash" => "0x106d528393159b93218dd410e2a778f083538098e46f1a44902aa67a164aed0b",
      ...>     "receiptsRoot" => "0xf45ed4ab910504ffe231230879c86e32b531bb38a398a7c9e266b4a992e12dfb",
      ...>     "sealFields" => [
      ...>       "0x84120a71db",
      ...>       "0xb8417ad0ecca535f81e1807dac338a57c7ccffd05d3e7f0687944650cd005360a192205df306a68eddfe216e0674c6b113050d90eff9b627c1762d43657308f986f501"
      ...>     ],
      ...>     "sha3Uncles" => "0x1dcc4de8dec75d7aab85b567b6ccd41ad312451b948a7413f0a142fd40d49347",
      ...>     "signature" => "7ad0ecca535f81e1807dac338a57c7ccffd05d3e7f0687944650cd005360a192205df306a68eddfe216e0674c6b113050d90eff9b627c1762d43657308f986f501",
      ...>     "size" => 1493,
      ...>     "stateRoot" => "0x6eaa6281df37b9b010f4779affc25ee059088240547ce86cf7ca7b7acd952d4f",
      ...>     "step" => "302674395",
      ...>     "timestamp" => Timex.parse!("2017-12-15T21:06:15Z", "{ISO:Extended:Z}"),
      ...>     "totalDifficulty" => 11569600475311907757754736652679816646147,
      ...>     "transactions" => [
      ...>       %{
      ...>         "blockHash" => "0xe52d77084cab13a4e724162bcd8c6028e5ecfaa04d091ee476e96b9958ed6b47",
      ...>         "blockNumber" => 34,
      ...>         "chainId" => 77,
      ...>         "condition" => nil,
      ...>         "creates" => "0xffc87239eb0267bc3ca2cd51d12fbf278e02ccb4",
      ...>         "from" => "0xe8ddc5c7a2d2f0d7a9798459c0104fdf5e987aca",
      ...>         "gas" => 4700000,
      ...>         "gasPrice" => 100000000000,
      ...>         "hash" => "0x3a3eb134e6792ce9403ea4188e5e79693de9e4c94e499db132be086400da79e6",
      ...>         "input" => "0x6060604052341561000f57600080fd5b336000806101000a81548173ffffffffffffffffffffffffffffffffffffffff021916908373ffffffffffffffffffffffffffffffffffffffff1602179055506102db8061005e6000396000f300606060405260043610610062576000357c0100000000000000000000000000000000000000000000000000000000900463ffffffff1680630900f01014610067578063445df0ac146100a05780638da5cb5b146100c9578063fdacd5761461011e575b600080fd5b341561007257600080fd5b61009e600480803573ffffffffffffffffffffffffffffffffffffffff16906020019091905050610141565b005b34156100ab57600080fd5b6100b3610224565b6040518082815260200191505060405180910390f35b34156100d457600080fd5b6100dc61022a565b604051808273ffffffffffffffffffffffffffffffffffffffff1673ffffffffffffffffffffffffffffffffffffffff16815260200191505060405180910390f35b341561012957600080fd5b61013f600480803590602001909190505061024f565b005b60008060009054906101000a900473ffffffffffffffffffffffffffffffffffffffff1673ffffffffffffffffffffffffffffffffffffffff163373ffffffffffffffffffffffffffffffffffffffff161415610220578190508073ffffffffffffffffffffffffffffffffffffffff1663fdacd5766001546040518263ffffffff167c010000000000000000000000000000000000000000000000000000000002815260040180828152602001915050600060405180830381600087803b151561020b57600080fd5b6102c65a03f1151561021c57600080fd5b5050505b5050565b60015481565b6000809054906101000a900473ffffffffffffffffffffffffffffffffffffffff1681565b6000809054906101000a900473ffffffffffffffffffffffffffffffffffffffff1673ffffffffffffffffffffffffffffffffffffffff163373ffffffffffffffffffffffffffffffffffffffff1614156102ac57806001819055505b505600a165627a7a72305820a9c628775efbfbc17477a472413c01ee9b33881f550c59d21bee9928835c854b0029",
      ...>         "nonce" => 0,
      ...>         "publicKey" => "0xe5d196ad4ceada719d9e592f7166d0c75700f6eab2e3c3de34ba751ea786527cb3f6eb96ad9fdfdb9989ff572df50f1c42ef800af9c5207a38b929aff969b5c9",
      ...>         "r" => 78347657398501398198088841525118387115323315106407672963464534626150881627253,
      ...>         "raw" => "0xf9038d8085174876e8008347b7608080b903396060604052341561000f57600080fd5b336000806101000a81548173ffffffffffffffffffffffffffffffffffffffff021916908373ffffffffffffffffffffffffffffffffffffffff1602179055506102db8061005e6000396000f300606060405260043610610062576000357c0100000000000000000000000000000000000000000000000000000000900463ffffffff1680630900f01014610067578063445df0ac146100a05780638da5cb5b146100c9578063fdacd5761461011e575b600080fd5b341561007257600080fd5b61009e600480803573ffffffffffffffffffffffffffffffffffffffff16906020019091905050610141565b005b34156100ab57600080fd5b6100b3610224565b6040518082815260200191505060405180910390f35b34156100d457600080fd5b6100dc61022a565b604051808273ffffffffffffffffffffffffffffffffffffffff1673ffffffffffffffffffffffffffffffffffffffff16815260200191505060405180910390f35b341561012957600080fd5b61013f600480803590602001909190505061024f565b005b60008060009054906101000a900473ffffffffffffffffffffffffffffffffffffffff1673ffffffffffffffffffffffffffffffffffffffff163373ffffffffffffffffffffffffffffffffffffffff161415610220578190508073ffffffffffffffffffffffffffffffffffffffff1663fdacd5766001546040518263ffffffff167c010000000000000000000000000000000000000000000000000000000002815260040180828152602001915050600060405180830381600087803b151561020b57600080fd5b6102c65a03f1151561021c57600080fd5b5050505b5050565b60015481565b6000809054906101000a900473ffffffffffffffffffffffffffffffffffffffff1681565b6000809054906101000a900473ffffffffffffffffffffffffffffffffffffffff1673ffffffffffffffffffffffffffffffffffffffff163373ffffffffffffffffffffffffffffffffffffffff1614156102ac57806001819055505b505600a165627a7a72305820a9c628775efbfbc17477a472413c01ee9b33881f550c59d21bee9928835c854b002981bda0ad3733df250c87556335ffe46c23e34dbaffde93097ef92f52c88632a40f0c75a072caddc0371451a58de2ca6ab64e0f586ccdb9465ff54e1c82564940e89291e3",
      ...>         "s" => 51922098313630537482394298802395571009347262093735654389129912200586195014115,
      ...>         "standardV" => 0,
      ...>         "to" => nil,
      ...>         "transactionIndex" => 0,
      ...>         "v" => 189,
      ...>         "value" => 0
      ...>       }
      ...>     ],
      ...>     "transactionsRoot" => "0x2c2e243e9735f6d0081ffe60356c0e4ec4c6a9064c68d10bf8091ff896f33087",
      ...>     "uncles" => []
      ...>   }
      ...> )
      [
        %{
          "blockHash" => "0xe52d77084cab13a4e724162bcd8c6028e5ecfaa04d091ee476e96b9958ed6b47",
          "blockNumber" => 34,
          "chainId" => 77,
          "condition" => nil,
          "creates" => "0xffc87239eb0267bc3ca2cd51d12fbf278e02ccb4",
          "from" => "0xe8ddc5c7a2d2f0d7a9798459c0104fdf5e987aca",
          "gas" => 4700000,
          "gasPrice" => 100000000000,
          "hash" => "0x3a3eb134e6792ce9403ea4188e5e79693de9e4c94e499db132be086400da79e6",
          "input" => "0x6060604052341561000f57600080fd5b336000806101000a81548173ffffffffffffffffffffffffffffffffffffffff021916908373ffffffffffffffffffffffffffffffffffffffff1602179055506102db8061005e6000396000f300606060405260043610610062576000357c0100000000000000000000000000000000000000000000000000000000900463ffffffff1680630900f01014610067578063445df0ac146100a05780638da5cb5b146100c9578063fdacd5761461011e575b600080fd5b341561007257600080fd5b61009e600480803573ffffffffffffffffffffffffffffffffffffffff16906020019091905050610141565b005b34156100ab57600080fd5b6100b3610224565b6040518082815260200191505060405180910390f35b34156100d457600080fd5b6100dc61022a565b604051808273ffffffffffffffffffffffffffffffffffffffff1673ffffffffffffffffffffffffffffffffffffffff16815260200191505060405180910390f35b341561012957600080fd5b61013f600480803590602001909190505061024f565b005b60008060009054906101000a900473ffffffffffffffffffffffffffffffffffffffff1673ffffffffffffffffffffffffffffffffffffffff163373ffffffffffffffffffffffffffffffffffffffff161415610220578190508073ffffffffffffffffffffffffffffffffffffffff1663fdacd5766001546040518263ffffffff167c010000000000000000000000000000000000000000000000000000000002815260040180828152602001915050600060405180830381600087803b151561020b57600080fd5b6102c65a03f1151561021c57600080fd5b5050505b5050565b60015481565b6000809054906101000a900473ffffffffffffffffffffffffffffffffffffffff1681565b6000809054906101000a900473ffffffffffffffffffffffffffffffffffffffff1673ffffffffffffffffffffffffffffffffffffffff163373ffffffffffffffffffffffffffffffffffffffff1614156102ac57806001819055505b505600a165627a7a72305820a9c628775efbfbc17477a472413c01ee9b33881f550c59d21bee9928835c854b0029",
          "nonce" => 0,
          "publicKey" => "0xe5d196ad4ceada719d9e592f7166d0c75700f6eab2e3c3de34ba751ea786527cb3f6eb96ad9fdfdb9989ff572df50f1c42ef800af9c5207a38b929aff969b5c9",
          "r" => 78347657398501398198088841525118387115323315106407672963464534626150881627253,
          "raw" => "0xf9038d8085174876e8008347b7608080b903396060604052341561000f57600080fd5b336000806101000a81548173ffffffffffffffffffffffffffffffffffffffff021916908373ffffffffffffffffffffffffffffffffffffffff1602179055506102db8061005e6000396000f300606060405260043610610062576000357c0100000000000000000000000000000000000000000000000000000000900463ffffffff1680630900f01014610067578063445df0ac146100a05780638da5cb5b146100c9578063fdacd5761461011e575b600080fd5b341561007257600080fd5b61009e600480803573ffffffffffffffffffffffffffffffffffffffff16906020019091905050610141565b005b34156100ab57600080fd5b6100b3610224565b6040518082815260200191505060405180910390f35b34156100d457600080fd5b6100dc61022a565b604051808273ffffffffffffffffffffffffffffffffffffffff1673ffffffffffffffffffffffffffffffffffffffff16815260200191505060405180910390f35b341561012957600080fd5b61013f600480803590602001909190505061024f565b005b60008060009054906101000a900473ffffffffffffffffffffffffffffffffffffffff1673ffffffffffffffffffffffffffffffffffffffff163373ffffffffffffffffffffffffffffffffffffffff161415610220578190508073ffffffffffffffffffffffffffffffffffffffff1663fdacd5766001546040518263ffffffff167c010000000000000000000000000000000000000000000000000000000002815260040180828152602001915050600060405180830381600087803b151561020b57600080fd5b6102c65a03f1151561021c57600080fd5b5050505b5050565b60015481565b6000809054906101000a900473ffffffffffffffffffffffffffffffffffffffff1681565b6000809054906101000a900473ffffffffffffffffffffffffffffffffffffffff1673ffffffffffffffffffffffffffffffffffffffff163373ffffffffffffffffffffffffffffffffffffffff1614156102ac57806001819055505b505600a165627a7a72305820a9c628775efbfbc17477a472413c01ee9b33881f550c59d21bee9928835c854b002981bda0ad3733df250c87556335ffe46c23e34dbaffde93097ef92f52c88632a40f0c75a072caddc0371451a58de2ca6ab64e0f586ccdb9465ff54e1c82564940e89291e3",
          "s" => 51922098313630537482394298802395571009347262093735654389129912200586195014115,
          "standardV" => 0,
          "to" => nil,
          "transactionIndex" => 0,
          "v" => 189,
          "value" => 0
        }
      ]
  """
  @spec elixir_to_transactions(elixir) :: Transactions.elixir()
  def elixir_to_transactions(%{"transactions" => transactions}), do: transactions

  def elixir_to_transactions(_), do: []

  @doc """
  Get `t:EthereumJSONRPC.Uncles.elixir/0` from `t:elixir/0`.
  Because an uncle can have multiple nephews, the `t:elixir/0` `"hash"` value is included as the `"nephewHash"` value.
      iex> EthereumJSONRPC.Block.elixir_to_uncles(
      ...>   %{
      ...>     "author" => "0xe8ddc5c7a2d2f0d7a9798459c0104fdf5e987aca",
      ...>     "difficulty" => 340282366920938463463374607431768211454,
      ...>     "extraData" => "0xd5830108048650617269747986312e32322e31826c69",
      ...>     "gasLimit" => 6926030,
      ...>     "gasUsed" => 269607,
      ...>     "hash" => "0xe52d77084cab13a4e724162bcd8c6028e5ecfaa04d091ee476e96b9958ed6b47",
      ...>     "logsBloom" => "0x00000000000000000000000000000000000000000000000000000000000000000000000000000000000000000000000000000000000000000000000000000000000000000000000000000000000000000000000000000000000000000000000000000000000000000000000000000000000000000000000000000000000000000000000000000000000000000000000000000000000000000000000000000000000000000000000000000000000000000000000000000000000000000000000000000000000000000000000000000000000000000000000000000000000000000000000000000000000000000000000000000000000000000000000000000000",
      ...>     "miner" => "0xe8ddc5c7a2d2f0d7a9798459c0104fdf5e987aca",
      ...>     "number" => 34,
      ...>     "parentHash" => "0x106d528393159b93218dd410e2a778f083538098e46f1a44902aa67a164aed0b",
      ...>     "receiptsRoot" => "0xf45ed4ab910504ffe231230879c86e32b531bb38a398a7c9e266b4a992e12dfb",
      ...>     "sealFields" => [
      ...>       "0x84120a71db",
      ...>       "0xb8417ad0ecca535f81e1807dac338a57c7ccffd05d3e7f0687944650cd005360a192205df306a68eddfe216e0674c6b113050d90eff9b627c1762d43657308f986f501"
      ...>     ],
      ...>     "sha3Uncles" => "0x1dcc4de8dec75d7aab85b567b6ccd41ad312451b948a7413f0a142fd40d49347",
      ...>     "signature" => "7ad0ecca535f81e1807dac338a57c7ccffd05d3e7f0687944650cd005360a192205df306a68eddfe216e0674c6b113050d90eff9b627c1762d43657308f986f501",
      ...>     "size" => 1493,
      ...>     "stateRoot" => "0x6eaa6281df37b9b010f4779affc25ee059088240547ce86cf7ca7b7acd952d4f",
      ...>     "step" => "302674395",
      ...>     "timestamp" => Timex.parse!("2017-12-15T21:06:15Z", "{ISO:Extended:Z}"),
      ...>     "totalDifficulty" => 11569600475311907757754736652679816646147,
      ...>     "transactions" => [],
      ...>     "transactionsRoot" => "0x2c2e243e9735f6d0081ffe60356c0e4ec4c6a9064c68d10bf8091ff896f33087",
      ...>     "uncles" => ["0xe670ec64341771606e55d6b4ca35a1a6b75ee3d5145a99d05921026d15273311"]
      ...>   }
      ...> )
      [
        %{
          "hash" => "0xe670ec64341771606e55d6b4ca35a1a6b75ee3d5145a99d05921026d15273311",
          "nephewHash" => "0xe52d77084cab13a4e724162bcd8c6028e5ecfaa04d091ee476e96b9958ed6b47",
          "index" => 0
        }
      ]
  """
  @spec elixir_to_uncles(elixir) :: Uncles.elixir()
  def elixir_to_uncles(%{"hash" => nephew_hash, "uncles" => uncles}) do
    uncles
    |> Enum.with_index()
    |> Enum.map(fn {uncle_hash, index} -> %{"hash" => uncle_hash, "nephewHash" => nephew_hash, "index" => index} end)
  end

  def elixir_to_uncles(%{"hash" => _nephew_hash}) do
    []
  end

  @doc """
  Decodes the stringly typed numerical fields to `t:non_neg_integer/0` and the timestamps to `t:DateTime.t/0`
      iex> EthereumJSONRPC.Block.to_elixir(
      ...>   %{
      ...>     "author" => "0xe8ddc5c7a2d2f0d7a9798459c0104fdf5e987aca",
      ...>     "difficulty" => "0xfffffffffffffffffffffffffffffffe",
      ...>     "extraData" => "0xd5830108048650617269747986312e32322e31826c69",
      ...>     "gasLimit" => "0x66889b",
      ...>     "gasUsed" => "0x0",
      ...>     "hash" => "0x7f035c5f3c0678250853a1fde6027def7cac1812667bd0d5ab7ccb94eb8b6f3a",
      ...>     "logsBloom" => "0x00000000000000000000000000000000000000000000000000000000000000000000000000000000000000000000000000000000000000000000000000000000000000000000000000000000000000000000000000000000000000000000000000000000000000000000000000000000000000000000000000000000000000000000000000000000000000000000000000000000000000000000000000000000000000000000000000000000000000000000000000000000000000000000000000000000000000000000000000000000000000000000000000000000000000000000000000000000000000000000000000000000000000000000000000000000",
      ...>     "miner" => "0xe8ddc5c7a2d2f0d7a9798459c0104fdf5e987aca",
      ...>     "number" => "0x3",
      ...>     "parentHash" => "0x5fc539c74f65418c64df413c8cc89828c4657a9fecabaa550ceb44ec67786da7",
      ...>     "receiptsRoot" => "0x56e81f171bcc55a6ff8345e692c0f86e5b48e01b996cadc001622fb5e363b421",
      ...>     "sealFields" => [
      ...>     "0x84120a71bc",
      ...>     "0xb84116ffce67521cd71e44f9c101a9018020fb296c8c3478a17142d7146aafbb189b3c75e0e554d10f6dd7e4dc4567471e673a957cfcb690c37ca65fafa9ade4455101"
      ...>     ],
      ...>     "sha3Uncles" => "0x1dcc4de8dec75d7aab85b567b6ccd41ad312451b948a7413f0a142fd40d49347",
      ...>     "signature" => "16ffce67521cd71e44f9c101a9018020fb296c8c3478a17142d7146aafbb189b3c75e0e554d10f6dd7e4dc4567471e673a957cfcb690c37ca65fafa9ade4455101",
      ...>     "size" => "0x240",
      ...>     "stateRoot" => "0xf0a110ed0f3173dfb2403c59f4f7971ad3be5ec4eedee0764bd654d607213aba",
      ...>     "step" => "302674364",
      ...>     "timestamp" => "0x5a3438ac",
      ...>     "totalDifficulty" => "0x2ffffffffffffffffffffffffedf78e41",
      ...>     "transactions" => [],
      ...>     "transactionsRoot" => "0x56e81f171bcc55a6ff8345e692c0f86e5b48e01b996cadc001622fb5e363b421",
      ...>     "uncles" => []
      ...>   }
      ...> )
      %{
        "author" => "0xe8ddc5c7a2d2f0d7a9798459c0104fdf5e987aca",
        "difficulty" => 340282366920938463463374607431768211454,
        "extraData" => "0xd5830108048650617269747986312e32322e31826c69",
        "gasLimit" => 6719643,
        "gasUsed" => 0,
        "hash" => "0x7f035c5f3c0678250853a1fde6027def7cac1812667bd0d5ab7ccb94eb8b6f3a",
        "logsBloom" => "0x00000000000000000000000000000000000000000000000000000000000000000000000000000000000000000000000000000000000000000000000000000000000000000000000000000000000000000000000000000000000000000000000000000000000000000000000000000000000000000000000000000000000000000000000000000000000000000000000000000000000000000000000000000000000000000000000000000000000000000000000000000000000000000000000000000000000000000000000000000000000000000000000000000000000000000000000000000000000000000000000000000000000000000000000000000000",
        "miner" => "0xe8ddc5c7a2d2f0d7a9798459c0104fdf5e987aca",
        "number" => 3,
        "parentHash" => "0x5fc539c74f65418c64df413c8cc89828c4657a9fecabaa550ceb44ec67786da7",
        "receiptsRoot" => "0x56e81f171bcc55a6ff8345e692c0f86e5b48e01b996cadc001622fb5e363b421",
        "sealFields" => [
          "0x84120a71bc",
          "0xb84116ffce67521cd71e44f9c101a9018020fb296c8c3478a17142d7146aafbb189b3c75e0e554d10f6dd7e4dc4567471e673a957cfcb690c37ca65fafa9ade4455101"
        ],
        "sha3Uncles" => "0x1dcc4de8dec75d7aab85b567b6ccd41ad312451b948a7413f0a142fd40d49347",
        "signature" => "16ffce67521cd71e44f9c101a9018020fb296c8c3478a17142d7146aafbb189b3c75e0e554d10f6dd7e4dc4567471e673a957cfcb690c37ca65fafa9ade4455101",
        "size" => 576,
        "stateRoot" => "0xf0a110ed0f3173dfb2403c59f4f7971ad3be5ec4eedee0764bd654d607213aba",
        "step" => "302674364",
        "timestamp" => Timex.parse!("2017-12-15T21:03:40Z", "{ISO:Extended:Z}"),
        "totalDifficulty" => 1020847100762815390390123822295002091073,
        "transactions" => [],
        "transactionsRoot" => "0x56e81f171bcc55a6ff8345e692c0f86e5b48e01b996cadc001622fb5e363b421",
        "uncles" => []
      }
  """
  def to_elixir(block) when is_map(block) do
    Enum.into(block, %{}, &entry_to_elixir/1)
  end

  defp entry_to_elixir({key, quantity})
       when key in ~w(difficulty gasLimit gasUsed minimumGasPrice baseFeePerGas number size cumulativeDifficulty totalDifficulty paidFees) and
              not is_nil(quantity) do
    {key, quantity_to_integer(quantity)}
  end

  # Size and totalDifficulty may be `nil` for uncle blocks
  defp entry_to_elixir({key, nil}) when key in ~w(size totalDifficulty difficulty gasLimit) do
    {key, nil}
  end

  # double check that no new keys are being missed by requiring explicit match for passthrough
  # `t:EthereumJSONRPC.address/0` and `t:EthereumJSONRPC.hash/0` pass through as `Explorer.Chain` can verify correct
  # hash format
  defp entry_to_elixir({key, _} = entry)
<<<<<<< HEAD
       when key in ~w(author extraData hash logsBloom miner mixHash nonce parentHash randomness receiptsRoot sealFields sha3Uncles epochSnarkData
                     signature stateRoot step transactionsRoot uncles bitcoinMergedMiningCoinbaseTransaction bitcoinMergedMiningHeader bitcoinMergedMiningMerkleProof hashForMergedMining committedSeals committee pastCommittedSeals proposerSeal round blockGasCost extDataGasUsed blockExtraData extDataHash),
=======
       when key in ~w(author extraData hash logsBloom miner mixHash nonce parentHash receiptsRoot sealFields sha3Uncles
                     signature stateRoot step transactionsRoot uncles),
>>>>>>> b6c36725
       do: entry

  defp entry_to_elixir({"timestamp" = key, timestamp}) do
    {key, timestamp_to_datetime(timestamp)}
  end

  defp entry_to_elixir({"transactions" = key, transactions}) do
    {key, Transactions.to_elixir(transactions)}
  end

  # Arbitrum fields
  defp entry_to_elixir({"l1BlockNumber", _}) do
    {:ignore, :ignore}
  end

  # bitcoinMergedMiningCoinbaseTransaction bitcoinMergedMiningHeader bitcoinMergedMiningMerkleProof hashForMergedMining - RSK https://github.com/blockscout/blockscout/pull/2934
  # committedSeals committee pastCommittedSeals proposerSeal round - Autonity network https://github.com/blockscout/blockscout/pull/3480
  # blockGasCost extDataGasUsed - sgb/ava https://github.com/blockscout/blockscout/pull/5301
  # blockExtraData extDataHash - Avalanche https://github.com/blockscout/blockscout/pull/5348
  # vrf vrfProof - Harmony
  # ...
  defp entry_to_elixir({_, _}) do
    {:ignore, :ignore}
  end
end<|MERGE_RESOLUTION|>--- conflicted
+++ resolved
@@ -566,14 +566,10 @@
   # double check that no new keys are being missed by requiring explicit match for passthrough
   # `t:EthereumJSONRPC.address/0` and `t:EthereumJSONRPC.hash/0` pass through as `Explorer.Chain` can verify correct
   # hash format
+  # round - Celo network
   defp entry_to_elixir({key, _} = entry)
-<<<<<<< HEAD
        when key in ~w(author extraData hash logsBloom miner mixHash nonce parentHash randomness receiptsRoot sealFields sha3Uncles epochSnarkData
-                     signature stateRoot step transactionsRoot uncles bitcoinMergedMiningCoinbaseTransaction bitcoinMergedMiningHeader bitcoinMergedMiningMerkleProof hashForMergedMining committedSeals committee pastCommittedSeals proposerSeal round blockGasCost extDataGasUsed blockExtraData extDataHash),
-=======
-       when key in ~w(author extraData hash logsBloom miner mixHash nonce parentHash receiptsRoot sealFields sha3Uncles
-                     signature stateRoot step transactionsRoot uncles),
->>>>>>> b6c36725
+                     signature stateRoot step transactionsRoot uncles round),
        do: entry
 
   defp entry_to_elixir({"timestamp" = key, timestamp}) do
@@ -590,7 +586,7 @@
   end
 
   # bitcoinMergedMiningCoinbaseTransaction bitcoinMergedMiningHeader bitcoinMergedMiningMerkleProof hashForMergedMining - RSK https://github.com/blockscout/blockscout/pull/2934
-  # committedSeals committee pastCommittedSeals proposerSeal round - Autonity network https://github.com/blockscout/blockscout/pull/3480
+  # committedSeals committee pastCommittedSeals proposerSeal - Autonity network https://github.com/blockscout/blockscout/pull/3480
   # blockGasCost extDataGasUsed - sgb/ava https://github.com/blockscout/blockscout/pull/5301
   # blockExtraData extDataHash - Avalanche https://github.com/blockscout/blockscout/pull/5348
   # vrf vrfProof - Harmony
