defmodule EthereumJSONRPC.Block do
  @moduledoc """
  Block format as returned by [`eth_getBlockByHash`](https://github.com/ethereum/wiki/wiki/JSON-RPC#eth_getblockbyhash)
  and [`eth_getBlockByNumber`](https://github.com/ethereum/wiki/wiki/JSON-RPC#eth_getblockbynumber).
  """

  import EthereumJSONRPC, only: [quantity_to_integer: 1, timestamp_to_datetime: 1]

  alias EthereumJSONRPC.{Transactions, Uncles, Withdrawals}

  @type elixir :: %{String.t() => non_neg_integer | DateTime.t() | String.t() | nil}
  @type params :: %{
          difficulty: pos_integer(),
          boundary: EthereumJSONRPC.hash(),
          seed_hash: EthereumJSONRPC.hash(),
          extra_data: EthereumJSONRPC.hash(),
          gas_limit: non_neg_integer(),
          gas_used: non_neg_integer(),
          hash: EthereumJSONRPC.hash(),
          logs_bloom: EthereumJSONRPC.hash(),
          miner_hash: EthereumJSONRPC.hash(),
          mix_hash: EthereumJSONRPC.hash(),
          nonce: EthereumJSONRPC.hash(),
          number: non_neg_integer(),
          parent_hash: EthereumJSONRPC.hash(),
          receipts_root: EthereumJSONRPC.hash(),
          sha3_uncles: EthereumJSONRPC.hash(),
          size: non_neg_integer(),
          state_root: EthereumJSONRPC.hash(),
          timestamp: DateTime.t(),
          total_difficulty: non_neg_integer(),
          transactions_root: EthereumJSONRPC.hash(),
          uncles: [EthereumJSONRPC.hash()],
          base_fee_per_gas: non_neg_integer(),
          withdrawals_root: EthereumJSONRPC.hash()
        }

  @typedoc """
   * `"author"` - `t:EthereumJSONRPC.address/0` that created the block.  Aliased by `"miner"`.
   * `"difficulty"` - `t:EthereumJSONRPC.quantity/0` of the difficulty for this block.
   * `"extraData"` - the extra `t:EthereumJSONRPC.data/0` field of this block.
   * `"gasLimit" - maximum gas `t:EthereumJSONRPC.quantity/0` in this block.
   * `"gasUsed" - the total `t:EthereumJSONRPC.quantity/0` of gas used by all transactions in this block.
   * `"hash"` - the `t:EthereumJSONRPC.hash/0` of the block.
   * `"logsBloom"` - `t:EthereumJSONRPC.data/0` for the [Bloom filter](https://en.wikipedia.org/wiki/Bloom_filter)
     for the logs of the block. `nil` when block is pending.
   * `"miner"` - `t:EthereumJSONRPC.address/0` of the beneficiary to whom the mining rewards were given.  Aliased by
      `"author"`.
   * `"mixHash"` - Generated from [DAG](https://ethereum.stackexchange.com/a/10353) as part of Proof-of-Work for EthHash
     algorithm.  **[Geth](https://github.com/ethereum/go-ethereum/wiki/geth) + Proof-of-Work-only**
   * `"nonce"` -  `t:EthereumJSONRPC.nonce/0`. `nil` when its pending block.
   * `"number"` - the block number `t:EthereumJSONRPC.quantity/0`. `nil` when block is pending.
   * `"parentHash" - the `t:EthereumJSONRPC.hash/0` of the parent block.
   * `"receiptsRoot"` - `t:EthereumJSONRPC.hash/0` of the root of the receipts.
     [trie](https://github.com/ethereum/wiki/wiki/Patricia-Tree) of the block.
   * `"sealFields"` - UNKNOWN
   * `"sha3Uncles"` - `t:EthereumJSONRPC.hash/0` of the
     [uncles](https://bitcoin.stackexchange.com/questions/39329/in-ethereum-what-is-an-uncle-block) data in the block.
   * `"signature"` - UNKNOWN
   * `"size"` - `t:EthereumJSONRPC.quantity/0` of bytes in this block
   * `"stateRoot" - `t:EthereumJSONRPC.hash/0` of the root of the final state
     [trie](https://github.com/ethereum/wiki/wiki/Patricia-Tree) of the block.
   * `"step"` - UNKNOWN
   * `"timestamp"`: the unix timestamp as a `t:EthereumJSONRPC.quantity/0` for when the block was collated.
   * `"totalDifficulty" - `t:EthereumJSONRPC.quantity/0` of the total difficulty of the chain until this block.
   * `"transactions"` - `t:list/0` of `t:EthereumJSONRPC.Transaction.t/0`.
   * `"transactionsRoot" - `t:EthereumJSONRPC.hash/0` of the root of the transaction
     [trie](https://github.com/ethereum/wiki/wiki/Patricia-Tree) of the block.
   * `uncles`: `t:list/0` of
     [uncles](https://bitcoin.stackexchange.com/questions/39329/in-ethereum-what-is-an-uncle-block)
     `t:EthereumJSONRPC.hash/0`.
   * `"baseFeePerGas"` - `t:EthereumJSONRPC.quantity/0` of wei to denote amount of fee burned per unit gas used. Introduced in [EIP-1559](https://github.com/ethereum/EIPs/blob/master/EIPS/eip-1559.md)
   * `"withdrawalsRoot"` - `t:EthereumJSONRPC.hash/0` of the root of the withdrawals.
  """
  @type t :: %{String.t() => EthereumJSONRPC.data() | EthereumJSONRPC.hash() | EthereumJSONRPC.quantity() | nil}

  def from_response(%{id: id, result: nil}, id_to_params) when is_map(id_to_params) do
    params = Map.fetch!(id_to_params, id)

    {:error, %{code: 404, message: "Not Found", data: params}}
  end

  def from_response(%{id: id, result: block}, id_to_params) when is_map(id_to_params) do
    true = Map.has_key?(id_to_params, id)

    {:ok, block}
  end

  def from_response(%{id: id, error: error}, id_to_params) when is_map(id_to_params) do
    params = Map.fetch!(id_to_params, id)
    annotated_error = Map.put(error, :data, params)

    {:error, annotated_error}
  end

  @doc """
  Converts `t:elixir/0` format to params used in `Explorer.Chain`.

      iex> EthereumJSONRPC.Block.elixir_to_params(
      ...>   %{
      ...>     "author" => "0xe8ddc5c7a2d2f0d7a9798459c0104fdf5e987aca",
      ...>     "difficulty" => 340282366920938463463374607431465537093,
      ...>     "extraData" => "0xd5830108048650617269747986312e32322e31826c69",
      ...>     "gasLimit" => 6706541,
      ...>     "gasUsed" => 0,
      ...>     "hash" => "0x52c867bc0a91e573dc39300143c3bead7408d09d45bdb686749f02684ece72f3",
      ...>     "logsBloom" => "0x00000000000000000000000000000000000000000000000000000000000000000000000000000000000000000000000000000000000000000000000000000000000000000000000000000000000000000000000000000000000000000000000000000000000000000000000000000000000000000000000000000000000000000000000000000000000000000000000000000000000000000000000000000000000000000000000000000000000000000000000000000000000000000000000000000000000000000000000000000000000000000000000000000000000000000000000000000000000000000000000000000000000000000000000000000000",
      ...>     "miner" => "0xe8ddc5c7a2d2f0d7a9798459c0104fdf5e987aca",
      ...>     "number" => 1,
      ...>     "parentHash" => "0x5b28c1bfd3a15230c9a46b399cd0f9a6920d432e85381cc6a140b06e8410112f",
      ...>     "receiptsRoot" => "0x56e81f171bcc55a6ff8345e692c0f86e5b48e01b996cadc001622fb5e363b421",
      ...>     "sealFields" => [
      ...>       "0x84120a71ba",
      ...>       "0xb8417a5887662f09ac4673af5850d28f3ad6550407b9c814ef563a13320f881b55ef03754f48f2dde027ad4a5abcabcc42780d9ebfc645f183e5252507d6a25bc2ec01"
      ...>     ],
      ...>     "sha3Uncles" => "0x1dcc4de8dec75d7aab85b567b6ccd41ad312451b948a7413f0a142fd40d49347",
      ...>     "signature" => "7a5887662f09ac4673af5850d28f3ad6550407b9c814ef563a13320f881b55ef03754f48f2dde027ad4a5abcabcc42780d9ebfc645f183e5252507d6a25bc2ec01",
      ...>     "size" => 576,
      ...>     "stateRoot" => "0xc196ad59d867542ef20b29df5f418d07dc7234f4bc3d25260526620b7958a8fb",
      ...>     "step" => "302674362",
      ...>     "timestamp" => Timex.parse!("2017-12-15T21:03:30Z", "{ISO:Extended:Z}"),
      ...>     "totalDifficulty" => 340282366920938463463374607431465668165,
      ...>     "transactions" => [],
      ...>     "transactionsRoot" => "0x56e81f171bcc55a6ff8345e692c0f86e5b48e01b996cadc001622fb5e363b421",
      ...>     "uncles" => []
      ...>   }
      ...> )
      %{
        difficulty: 340282366920938463463374607431465537093,
        extra_data: "0xd5830108048650617269747986312e32322e31826c69",
        gas_limit: 6706541,
        gas_used: 0,
        hash: "0x52c867bc0a91e573dc39300143c3bead7408d09d45bdb686749f02684ece72f3",
        logs_bloom: "0x00000000000000000000000000000000000000000000000000000000000000000000000000000000000000000000000000000000000000000000000000000000000000000000000000000000000000000000000000000000000000000000000000000000000000000000000000000000000000000000000000000000000000000000000000000000000000000000000000000000000000000000000000000000000000000000000000000000000000000000000000000000000000000000000000000000000000000000000000000000000000000000000000000000000000000000000000000000000000000000000000000000000000000000000000000000",
        miner_hash: "0xe8ddc5c7a2d2f0d7a9798459c0104fdf5e987aca",
        mix_hash: "0x0",
        nonce: 0,
        number: 1,
        parent_hash: "0x5b28c1bfd3a15230c9a46b399cd0f9a6920d432e85381cc6a140b06e8410112f",
        receipts_root: "0x56e81f171bcc55a6ff8345e692c0f86e5b48e01b996cadc001622fb5e363b421",
        sha3_uncles: "0x1dcc4de8dec75d7aab85b567b6ccd41ad312451b948a7413f0a142fd40d49347",
        size: 576,
        state_root: "0xc196ad59d867542ef20b29df5f418d07dc7234f4bc3d25260526620b7958a8fb",
        timestamp: Timex.parse!("2017-12-15T21:03:30Z", "{ISO:Extended:Z}"),
        total_difficulty: 340282366920938463463374607431465668165,
        transactions_root: "0x56e81f171bcc55a6ff8345e692c0f86e5b48e01b996cadc001622fb5e363b421",
        uncles: [],
        withdrawals_root: "0x56e81f171bcc55a6ff8345e692c0f86e5b48e01b996cadc001622fb5e363b421"
      }

  [Geth] `elixir` can be converted to params

      iex> EthereumJSONRPC.Block.elixir_to_params(
      ...>   %{
      ...>     "difficulty" => 17561410778,
      ...>     "extraData" => "0x476574682f4c5649562f76312e302e302f6c696e75782f676f312e342e32",
      ...>     "gasLimit" => 5000,
      ...>     "gasUsed" => 0,
      ...>     "hash" => "0x4d9423080290a650eaf6db19c87c76dff83d1b4ab64aefe6e5c5aa2d1f4b6623",
      ...>     "logsBloom" => "0x00000000000000000000000000000000000000000000000000000000000000000000000000000000000000000000000000000000000000000000000000000000000000000000000000000000000000000000000000000000000000000000000000000000000000000000000000000000000000000000000000000000000000000000000000000000000000000000000000000000000000000000000000000000000000000000000000000000000000000000000000000000000000000000000000000000000000000000000000000000000000000000000000000000000000000000000000000000000000000000000000000000000000000000000000000000",
      ...>     "miner" => "0xbb7b8287f3f0a933474a79eae42cbca977791171",
      ...>     "mixHash" => "0xbbb93d610b2b0296a59f18474ac3d6086a9902aa7ca4b9a306692f7c3d496fdf",
      ...>     "nonce" => 5539500215739777653,
      ...>     "number" => 59,
      ...>     "parentHash" => "0xcd5b5c4cecd7f18a13fe974255badffd58e737dc67596d56bc01f063dd282e9e",
      ...>     "receiptsRoot" => "0x56e81f171bcc55a6ff8345e692c0f86e5b48e01b996cadc001622fb5e363b421",
      ...>     "sha3Uncles" => "0x1dcc4de8dec75d7aab85b567b6ccd41ad312451b948a7413f0a142fd40d49347",
      ...>     "size" => 542,
      ...>     "stateRoot" => "0x6fd0a5d82ca77d9f38c3ebbde11b11d304a5fcf3854f291df64395ab38ed43ba",
      ...>     "timestamp" => Timex.parse!("2015-07-30T15:32:07Z", "{ISO:Extended:Z}"),
      ...>     "totalDifficulty" => 1039309006117,
      ...>     "transactions" => [],
      ...>     "transactionsRoot" => "0x56e81f171bcc55a6ff8345e692c0f86e5b48e01b996cadc001622fb5e363b421",
      ...>     "uncles" => []
      ...>   }
      ...> )
      %{
        difficulty: 17561410778,
        extra_data: "0x476574682f4c5649562f76312e302e302f6c696e75782f676f312e342e32",
        gas_limit: 5000,
        gas_used: 0,
        hash: "0x4d9423080290a650eaf6db19c87c76dff83d1b4ab64aefe6e5c5aa2d1f4b6623",
        logs_bloom: "0x00000000000000000000000000000000000000000000000000000000000000000000000000000000000000000000000000000000000000000000000000000000000000000000000000000000000000000000000000000000000000000000000000000000000000000000000000000000000000000000000000000000000000000000000000000000000000000000000000000000000000000000000000000000000000000000000000000000000000000000000000000000000000000000000000000000000000000000000000000000000000000000000000000000000000000000000000000000000000000000000000000000000000000000000000000000",
        mix_hash: "0xbbb93d610b2b0296a59f18474ac3d6086a9902aa7ca4b9a306692f7c3d496fdf",
        miner_hash: "0xbb7b8287f3f0a933474a79eae42cbca977791171",
        nonce: 5539500215739777653,
        number: 59,
        parent_hash: "0xcd5b5c4cecd7f18a13fe974255badffd58e737dc67596d56bc01f063dd282e9e",
        receipts_root: "0x56e81f171bcc55a6ff8345e692c0f86e5b48e01b996cadc001622fb5e363b421",
        sha3_uncles: "0x1dcc4de8dec75d7aab85b567b6ccd41ad312451b948a7413f0a142fd40d49347",
        size: 542,
        state_root: "0x6fd0a5d82ca77d9f38c3ebbde11b11d304a5fcf3854f291df64395ab38ed43ba",
        timestamp: Timex.parse!("2015-07-30T15:32:07Z", "{ISO:Extended:Z}"),
        total_difficulty: 1039309006117,
        transactions_root: "0x56e81f171bcc55a6ff8345e692c0f86e5b48e01b996cadc001622fb5e363b421",
        uncles: [],
        withdrawals_root: "0x56e81f171bcc55a6ff8345e692c0f86e5b48e01b996cadc001622fb5e363b421"
      }

  """
  @spec elixir_to_params(elixir) :: params
  def elixir_to_params(
        %{
          "difficulty" => difficulty,
          "boundary" => boundary,
          "seedHash" => seed_hash,
          "extraData" => extra_data,
          "gasLimit" => gas_limit,
          "gasUsed" => gas_used,
          "hash" => hash,
          "logsBloom" => logs_bloom,
          "miner" => miner_hash,
          "number" => number,
          "parentHash" => parent_hash,
          "receiptsRoot" => receipts_root,
          "sha3Uncles" => sha3_uncles,
          "size" => size,
          "stateRoot" => state_root,
          "timestamp" => timestamp,
          "totalDifficulty" => total_difficulty,
          "transactionsRoot" => transactions_root,
          "uncles" => uncles,
          "baseFeePerGas" => base_fee_per_gas
        } = elixir
      ) do
    %{
      difficulty: difficulty,
      boundary: boundary,
      seed_hash: seed_hash,
      extra_data: extra_data,
      gas_limit: gas_limit,
      gas_used: gas_used,
      hash: hash,
      logs_bloom: logs_bloom,
      miner_hash: miner_hash,
      mix_hash: Map.get(elixir, "mixHash", "0x0"),
      nonce: Map.get(elixir, "nonce", 0),
      number: number,
      parent_hash: parent_hash,
      receipts_root: receipts_root,
      sha3_uncles: sha3_uncles,
      size: size,
      state_root: state_root,
      timestamp: timestamp,
      total_difficulty: total_difficulty,
      transactions_root: transactions_root,
      uncles: uncles,
      base_fee_per_gas: base_fee_per_gas,
      withdrawals_root:
        Map.get(elixir, "withdrawalsRoot", "0x56e81f171bcc55a6ff8345e692c0f86e5b48e01b996cadc001622fb5e363b421")
    }
  end

  def elixir_to_params(
        %{
          "difficulty" => difficulty,
          "boundary" => boundary,
          "seedHash" => seed_hash,
          "extraData" => extra_data,
          "gasLimit" => gas_limit,
          "gasUsed" => gas_used,
          "hash" => hash,
          "logsBloom" => logs_bloom,
          "miner" => miner_hash,
          "number" => number,
          "parentHash" => parent_hash,
          "receiptsRoot" => receipts_root,
          "sha3Uncles" => sha3_uncles,
          "size" => size,
          "stateRoot" => state_root,
          "timestamp" => timestamp,
          "transactionsRoot" => transactions_root,
          "uncles" => uncles,
          "baseFeePerGas" => base_fee_per_gas
        } = elixir
      ) do
    %{
      difficulty: difficulty,
      boundary: boundary,
      seed_hash: seed_hash,
      extra_data: extra_data,
      gas_limit: gas_limit,
      gas_used: gas_used,
      hash: hash,
      logs_bloom: logs_bloom,
      miner_hash: miner_hash,
      mix_hash: Map.get(elixir, "mixHash", "0x0"),
      nonce: Map.get(elixir, "nonce", 0),
      number: number,
      parent_hash: parent_hash,
      receipts_root: receipts_root,
      sha3_uncles: sha3_uncles,
      size: size,
      state_root: state_root,
      timestamp: timestamp,
      transactions_root: transactions_root,
      uncles: uncles,
      base_fee_per_gas: base_fee_per_gas,
      withdrawals_root:
        Map.get(elixir, "withdrawalsRoot", "0x56e81f171bcc55a6ff8345e692c0f86e5b48e01b996cadc001622fb5e363b421")
    }
  end

  def elixir_to_params(
        %{
          "difficulty" => difficulty,
          "boundary" => boundary,
          "seedHash" => seed_hash,
          "extraData" => extra_data,
          "gasLimit" => gas_limit,
          "gasUsed" => gas_used,
          "hash" => hash,
          "logsBloom" => logs_bloom,
          "miner" => miner_hash,
          "number" => number,
          "parentHash" => parent_hash,
          "receiptsRoot" => receipts_root,
          "sha3Uncles" => sha3_uncles,
          "size" => size,
          "stateRoot" => state_root,
          "timestamp" => timestamp,
          "totalDifficulty" => total_difficulty,
          "transactionsRoot" => transactions_root,
          "uncles" => uncles
        } = elixir
      ) do
    %{
      difficulty: difficulty,
      boundary: boundary,
      seed_hash: seed_hash,
      extra_data: extra_data,
      gas_limit: gas_limit,
      gas_used: gas_used,
      hash: hash,
      logs_bloom: logs_bloom,
      miner_hash: miner_hash,
      mix_hash: Map.get(elixir, "mixHash", "0x0"),
      nonce: Map.get(elixir, "nonce", 0),
      number: number,
      parent_hash: parent_hash,
      receipts_root: receipts_root,
      sha3_uncles: sha3_uncles,
      size: size,
      state_root: state_root,
      timestamp: timestamp,
      total_difficulty: total_difficulty,
      transactions_root: transactions_root,
      uncles: uncles,
      withdrawals_root:
        Map.get(elixir, "withdrawalsRoot", "0x56e81f171bcc55a6ff8345e692c0f86e5b48e01b996cadc001622fb5e363b421")
    }
  end

  # Geth: a response from eth_getblockbyhash for uncle blocks is without `totalDifficulty` param
  def elixir_to_params(
        %{
          "difficulty" => difficulty,
          "boundary" => boundary,
          "seedHash" => seed_hash,
          "extraData" => extra_data,
          "gasLimit" => gas_limit,
          "gasUsed" => gas_used,
          "hash" => hash,
          "logsBloom" => logs_bloom,
          "miner" => miner_hash,
          "number" => number,
          "parentHash" => parent_hash,
          "receiptsRoot" => receipts_root,
          "sha3Uncles" => sha3_uncles,
          "size" => size,
          "stateRoot" => state_root,
          "timestamp" => timestamp,
          "transactionsRoot" => transactions_root,
          "uncles" => uncles
        } = elixir
      ) do
    %{
      difficulty: difficulty,
      boundary: boundary,
      seed_hash: seed_hash,
      extra_data: extra_data,
      gas_limit: gas_limit,
      gas_used: gas_used,
      hash: hash,
      logs_bloom: logs_bloom,
      miner_hash: miner_hash,
      mix_hash: Map.get(elixir, "mixHash", "0x0"),
      nonce: Map.get(elixir, "nonce", 0),
      number: number,
      parent_hash: parent_hash,
      receipts_root: receipts_root,
      sha3_uncles: sha3_uncles,
      size: size,
      state_root: state_root,
      timestamp: timestamp,
      transactions_root: transactions_root,
      uncles: uncles,
      withdrawals_root:
        Map.get(elixir, "withdrawalsRoot", "0x56e81f171bcc55a6ff8345e692c0f86e5b48e01b996cadc001622fb5e363b421")
    }
  end

  @doc """
  Get `t:EthereumJSONRPC.Transactions.elixir/0` from `t:elixir/0`

      iex> EthereumJSONRPC.Block.elixir_to_transactions(
      ...>   %{
      ...>     "author" => "0xe8ddc5c7a2d2f0d7a9798459c0104fdf5e987aca",
      ...>     "difficulty" => 340282366920938463463374607431768211454,
      ...>     "extraData" => "0xd5830108048650617269747986312e32322e31826c69",
      ...>     "gasLimit" => 6926030,
      ...>     "gasUsed" => 269607,
      ...>     "hash" => "0xe52d77084cab13a4e724162bcd8c6028e5ecfaa04d091ee476e96b9958ed6b47",
      ...>     "logsBloom" => "0x00000000000000000000000000000000000000000000000000000000000000000000000000000000000000000000000000000000000000000000000000000000000000000000000000000000000000000000000000000000000000000000000000000000000000000000000000000000000000000000000000000000000000000000000000000000000000000000000000000000000000000000000000000000000000000000000000000000000000000000000000000000000000000000000000000000000000000000000000000000000000000000000000000000000000000000000000000000000000000000000000000000000000000000000000000000",
      ...>     "miner" => "0xe8ddc5c7a2d2f0d7a9798459c0104fdf5e987aca",
      ...>     "number" => 34,
      ...>     "parentHash" => "0x106d528393159b93218dd410e2a778f083538098e46f1a44902aa67a164aed0b",
      ...>     "receiptsRoot" => "0xf45ed4ab910504ffe231230879c86e32b531bb38a398a7c9e266b4a992e12dfb",
      ...>     "sealFields" => [
      ...>       "0x84120a71db",
      ...>       "0xb8417ad0ecca535f81e1807dac338a57c7ccffd05d3e7f0687944650cd005360a192205df306a68eddfe216e0674c6b113050d90eff9b627c1762d43657308f986f501"
      ...>     ],
      ...>     "sha3Uncles" => "0x1dcc4de8dec75d7aab85b567b6ccd41ad312451b948a7413f0a142fd40d49347",
      ...>     "signature" => "7ad0ecca535f81e1807dac338a57c7ccffd05d3e7f0687944650cd005360a192205df306a68eddfe216e0674c6b113050d90eff9b627c1762d43657308f986f501",
      ...>     "size" => 1493,
      ...>     "stateRoot" => "0x6eaa6281df37b9b010f4779affc25ee059088240547ce86cf7ca7b7acd952d4f",
      ...>     "step" => "302674395",
      ...>     "timestamp" => Timex.parse!("2017-12-15T21:06:15Z", "{ISO:Extended:Z}"),
      ...>     "totalDifficulty" => 11569600475311907757754736652679816646147,
      ...>     "transactions" => [
      ...>       %{
      ...>         "blockHash" => "0xe52d77084cab13a4e724162bcd8c6028e5ecfaa04d091ee476e96b9958ed6b47",
      ...>         "blockNumber" => 34,
      ...>         "chainId" => 77,
      ...>         "condition" => nil,
      ...>         "creates" => "0xffc87239eb0267bc3ca2cd51d12fbf278e02ccb4",
      ...>         "from" => "0xe8ddc5c7a2d2f0d7a9798459c0104fdf5e987aca",
      ...>         "gas" => 4700000,
      ...>         "gasPrice" => 100000000000,
      ...>         "hash" => "0x3a3eb134e6792ce9403ea4188e5e79693de9e4c94e499db132be086400da79e6",
      ...>         "input" => "0x6060604052341561000f57600080fd5b336000806101000a81548173ffffffffffffffffffffffffffffffffffffffff021916908373ffffffffffffffffffffffffffffffffffffffff1602179055506102db8061005e6000396000f300606060405260043610610062576000357c0100000000000000000000000000000000000000000000000000000000900463ffffffff1680630900f01014610067578063445df0ac146100a05780638da5cb5b146100c9578063fdacd5761461011e575b600080fd5b341561007257600080fd5b61009e600480803573ffffffffffffffffffffffffffffffffffffffff16906020019091905050610141565b005b34156100ab57600080fd5b6100b3610224565b6040518082815260200191505060405180910390f35b34156100d457600080fd5b6100dc61022a565b604051808273ffffffffffffffffffffffffffffffffffffffff1673ffffffffffffffffffffffffffffffffffffffff16815260200191505060405180910390f35b341561012957600080fd5b61013f600480803590602001909190505061024f565b005b60008060009054906101000a900473ffffffffffffffffffffffffffffffffffffffff1673ffffffffffffffffffffffffffffffffffffffff163373ffffffffffffffffffffffffffffffffffffffff161415610220578190508073ffffffffffffffffffffffffffffffffffffffff1663fdacd5766001546040518263ffffffff167c010000000000000000000000000000000000000000000000000000000002815260040180828152602001915050600060405180830381600087803b151561020b57600080fd5b6102c65a03f1151561021c57600080fd5b5050505b5050565b60015481565b6000809054906101000a900473ffffffffffffffffffffffffffffffffffffffff1681565b6000809054906101000a900473ffffffffffffffffffffffffffffffffffffffff1673ffffffffffffffffffffffffffffffffffffffff163373ffffffffffffffffffffffffffffffffffffffff1614156102ac57806001819055505b505600a165627a7a72305820a9c628775efbfbc17477a472413c01ee9b33881f550c59d21bee9928835c854b0029",
      ...>         "nonce" => 0,
      ...>         "publicKey" => "0xe5d196ad4ceada719d9e592f7166d0c75700f6eab2e3c3de34ba751ea786527cb3f6eb96ad9fdfdb9989ff572df50f1c42ef800af9c5207a38b929aff969b5c9",
      ...>         "r" => 78347657398501398198088841525118387115323315106407672963464534626150881627253,
      ...>         "raw" => "0xf9038d8085174876e8008347b7608080b903396060604052341561000f57600080fd5b336000806101000a81548173ffffffffffffffffffffffffffffffffffffffff021916908373ffffffffffffffffffffffffffffffffffffffff1602179055506102db8061005e6000396000f300606060405260043610610062576000357c0100000000000000000000000000000000000000000000000000000000900463ffffffff1680630900f01014610067578063445df0ac146100a05780638da5cb5b146100c9578063fdacd5761461011e575b600080fd5b341561007257600080fd5b61009e600480803573ffffffffffffffffffffffffffffffffffffffff16906020019091905050610141565b005b34156100ab57600080fd5b6100b3610224565b6040518082815260200191505060405180910390f35b34156100d457600080fd5b6100dc61022a565b604051808273ffffffffffffffffffffffffffffffffffffffff1673ffffffffffffffffffffffffffffffffffffffff16815260200191505060405180910390f35b341561012957600080fd5b61013f600480803590602001909190505061024f565b005b60008060009054906101000a900473ffffffffffffffffffffffffffffffffffffffff1673ffffffffffffffffffffffffffffffffffffffff163373ffffffffffffffffffffffffffffffffffffffff161415610220578190508073ffffffffffffffffffffffffffffffffffffffff1663fdacd5766001546040518263ffffffff167c010000000000000000000000000000000000000000000000000000000002815260040180828152602001915050600060405180830381600087803b151561020b57600080fd5b6102c65a03f1151561021c57600080fd5b5050505b5050565b60015481565b6000809054906101000a900473ffffffffffffffffffffffffffffffffffffffff1681565b6000809054906101000a900473ffffffffffffffffffffffffffffffffffffffff1673ffffffffffffffffffffffffffffffffffffffff163373ffffffffffffffffffffffffffffffffffffffff1614156102ac57806001819055505b505600a165627a7a72305820a9c628775efbfbc17477a472413c01ee9b33881f550c59d21bee9928835c854b002981bda0ad3733df250c87556335ffe46c23e34dbaffde93097ef92f52c88632a40f0c75a072caddc0371451a58de2ca6ab64e0f586ccdb9465ff54e1c82564940e89291e3",
      ...>         "s" => 51922098313630537482394298802395571009347262093735654389129912200586195014115,
      ...>         "standardV" => 0,
      ...>         "to" => nil,
      ...>         "transactionIndex" => 0,
      ...>         "v" => 189,
      ...>         "value" => 0
      ...>       }
      ...>     ],
      ...>     "transactionsRoot" => "0x2c2e243e9735f6d0081ffe60356c0e4ec4c6a9064c68d10bf8091ff896f33087",
      ...>     "uncles" => []
      ...>   }
      ...> )
      [
        %{
          "blockHash" => "0xe52d77084cab13a4e724162bcd8c6028e5ecfaa04d091ee476e96b9958ed6b47",
          "blockNumber" => 34,
          "chainId" => 77,
          "condition" => nil,
          "creates" => "0xffc87239eb0267bc3ca2cd51d12fbf278e02ccb4",
          "from" => "0xe8ddc5c7a2d2f0d7a9798459c0104fdf5e987aca",
          "gas" => 4700000,
          "gasPrice" => 100000000000,
          "hash" => "0x3a3eb134e6792ce9403ea4188e5e79693de9e4c94e499db132be086400da79e6",
          "input" => "0x6060604052341561000f57600080fd5b336000806101000a81548173ffffffffffffffffffffffffffffffffffffffff021916908373ffffffffffffffffffffffffffffffffffffffff1602179055506102db8061005e6000396000f300606060405260043610610062576000357c0100000000000000000000000000000000000000000000000000000000900463ffffffff1680630900f01014610067578063445df0ac146100a05780638da5cb5b146100c9578063fdacd5761461011e575b600080fd5b341561007257600080fd5b61009e600480803573ffffffffffffffffffffffffffffffffffffffff16906020019091905050610141565b005b34156100ab57600080fd5b6100b3610224565b6040518082815260200191505060405180910390f35b34156100d457600080fd5b6100dc61022a565b604051808273ffffffffffffffffffffffffffffffffffffffff1673ffffffffffffffffffffffffffffffffffffffff16815260200191505060405180910390f35b341561012957600080fd5b61013f600480803590602001909190505061024f565b005b60008060009054906101000a900473ffffffffffffffffffffffffffffffffffffffff1673ffffffffffffffffffffffffffffffffffffffff163373ffffffffffffffffffffffffffffffffffffffff161415610220578190508073ffffffffffffffffffffffffffffffffffffffff1663fdacd5766001546040518263ffffffff167c010000000000000000000000000000000000000000000000000000000002815260040180828152602001915050600060405180830381600087803b151561020b57600080fd5b6102c65a03f1151561021c57600080fd5b5050505b5050565b60015481565b6000809054906101000a900473ffffffffffffffffffffffffffffffffffffffff1681565b6000809054906101000a900473ffffffffffffffffffffffffffffffffffffffff1673ffffffffffffffffffffffffffffffffffffffff163373ffffffffffffffffffffffffffffffffffffffff1614156102ac57806001819055505b505600a165627a7a72305820a9c628775efbfbc17477a472413c01ee9b33881f550c59d21bee9928835c854b0029",
          "nonce" => 0,
          "publicKey" => "0xe5d196ad4ceada719d9e592f7166d0c75700f6eab2e3c3de34ba751ea786527cb3f6eb96ad9fdfdb9989ff572df50f1c42ef800af9c5207a38b929aff969b5c9",
          "r" => 78347657398501398198088841525118387115323315106407672963464534626150881627253,
          "raw" => "0xf9038d8085174876e8008347b7608080b903396060604052341561000f57600080fd5b336000806101000a81548173ffffffffffffffffffffffffffffffffffffffff021916908373ffffffffffffffffffffffffffffffffffffffff1602179055506102db8061005e6000396000f300606060405260043610610062576000357c0100000000000000000000000000000000000000000000000000000000900463ffffffff1680630900f01014610067578063445df0ac146100a05780638da5cb5b146100c9578063fdacd5761461011e575b600080fd5b341561007257600080fd5b61009e600480803573ffffffffffffffffffffffffffffffffffffffff16906020019091905050610141565b005b34156100ab57600080fd5b6100b3610224565b6040518082815260200191505060405180910390f35b34156100d457600080fd5b6100dc61022a565b604051808273ffffffffffffffffffffffffffffffffffffffff1673ffffffffffffffffffffffffffffffffffffffff16815260200191505060405180910390f35b341561012957600080fd5b61013f600480803590602001909190505061024f565b005b60008060009054906101000a900473ffffffffffffffffffffffffffffffffffffffff1673ffffffffffffffffffffffffffffffffffffffff163373ffffffffffffffffffffffffffffffffffffffff161415610220578190508073ffffffffffffffffffffffffffffffffffffffff1663fdacd5766001546040518263ffffffff167c010000000000000000000000000000000000000000000000000000000002815260040180828152602001915050600060405180830381600087803b151561020b57600080fd5b6102c65a03f1151561021c57600080fd5b5050505b5050565b60015481565b6000809054906101000a900473ffffffffffffffffffffffffffffffffffffffff1681565b6000809054906101000a900473ffffffffffffffffffffffffffffffffffffffff1673ffffffffffffffffffffffffffffffffffffffff163373ffffffffffffffffffffffffffffffffffffffff1614156102ac57806001819055505b505600a165627a7a72305820a9c628775efbfbc17477a472413c01ee9b33881f550c59d21bee9928835c854b002981bda0ad3733df250c87556335ffe46c23e34dbaffde93097ef92f52c88632a40f0c75a072caddc0371451a58de2ca6ab64e0f586ccdb9465ff54e1c82564940e89291e3",
          "s" => 51922098313630537482394298802395571009347262093735654389129912200586195014115,
          "standardV" => 0,
          "to" => nil,
          "transactionIndex" => 0,
          "v" => 189,
          "value" => 0
        }
      ]

  """
  @spec elixir_to_transactions(elixir) :: Transactions.elixir()
  def elixir_to_transactions(%{"transactions" => transactions}), do: transactions

  def elixir_to_transactions(_), do: []

  @doc """
  Get `t:EthereumJSONRPC.Uncles.elixir/0` from `t:elixir/0`.

  Because an uncle can have multiple nephews, the `t:elixir/0` `"hash"` value is included as the `"nephewHash"` value.

      iex> EthereumJSONRPC.Block.elixir_to_uncles(
      ...>   %{
      ...>     "author" => "0xe8ddc5c7a2d2f0d7a9798459c0104fdf5e987aca",
      ...>     "difficulty" => 340282366920938463463374607431768211454,
      ...>     "extraData" => "0xd5830108048650617269747986312e32322e31826c69",
      ...>     "gasLimit" => 6926030,
      ...>     "gasUsed" => 269607,
      ...>     "hash" => "0xe52d77084cab13a4e724162bcd8c6028e5ecfaa04d091ee476e96b9958ed6b47",
      ...>     "logsBloom" => "0x00000000000000000000000000000000000000000000000000000000000000000000000000000000000000000000000000000000000000000000000000000000000000000000000000000000000000000000000000000000000000000000000000000000000000000000000000000000000000000000000000000000000000000000000000000000000000000000000000000000000000000000000000000000000000000000000000000000000000000000000000000000000000000000000000000000000000000000000000000000000000000000000000000000000000000000000000000000000000000000000000000000000000000000000000000000",
      ...>     "miner" => "0xe8ddc5c7a2d2f0d7a9798459c0104fdf5e987aca",
      ...>     "number" => 34,
      ...>     "parentHash" => "0x106d528393159b93218dd410e2a778f083538098e46f1a44902aa67a164aed0b",
      ...>     "receiptsRoot" => "0xf45ed4ab910504ffe231230879c86e32b531bb38a398a7c9e266b4a992e12dfb",
      ...>     "sealFields" => [
      ...>       "0x84120a71db",
      ...>       "0xb8417ad0ecca535f81e1807dac338a57c7ccffd05d3e7f0687944650cd005360a192205df306a68eddfe216e0674c6b113050d90eff9b627c1762d43657308f986f501"
      ...>     ],
      ...>     "sha3Uncles" => "0x1dcc4de8dec75d7aab85b567b6ccd41ad312451b948a7413f0a142fd40d49347",
      ...>     "signature" => "7ad0ecca535f81e1807dac338a57c7ccffd05d3e7f0687944650cd005360a192205df306a68eddfe216e0674c6b113050d90eff9b627c1762d43657308f986f501",
      ...>     "size" => 1493,
      ...>     "stateRoot" => "0x6eaa6281df37b9b010f4779affc25ee059088240547ce86cf7ca7b7acd952d4f",
      ...>     "step" => "302674395",
      ...>     "timestamp" => Timex.parse!("2017-12-15T21:06:15Z", "{ISO:Extended:Z}"),
      ...>     "totalDifficulty" => 11569600475311907757754736652679816646147,
      ...>     "transactions" => [],
      ...>     "transactionsRoot" => "0x2c2e243e9735f6d0081ffe60356c0e4ec4c6a9064c68d10bf8091ff896f33087",
      ...>     "uncles" => ["0xe670ec64341771606e55d6b4ca35a1a6b75ee3d5145a99d05921026d15273311"]
      ...>   }
      ...> )
      [
        %{
          "hash" => "0xe670ec64341771606e55d6b4ca35a1a6b75ee3d5145a99d05921026d15273311",
          "nephewHash" => "0xe52d77084cab13a4e724162bcd8c6028e5ecfaa04d091ee476e96b9958ed6b47",
          "index" => 0
        }
      ]

  """
  @spec elixir_to_uncles(elixir) :: Uncles.elixir()
  def elixir_to_uncles(%{"hash" => nephew_hash, "uncles" => uncles}) do
    uncles
    |> Enum.with_index()
    |> Enum.map(fn {uncle_hash, index} -> %{"hash" => uncle_hash, "nephewHash" => nephew_hash, "index" => index} end)
  end

  @doc """
  Get `t:EthereumJSONRPC.Withdrawals.elixir/0` from `t:elixir/0`.

      iex> EthereumJSONRPC.Block.elixir_to_withdrawals(
      ...>   %{
      ...>     "baseFeePerGas" => 7,
      ...>     "difficulty" => 0,
      ...>     "extraData" => "0x",
      ...>     "gasLimit" => 7_009_844,
      ...>     "gasUsed" => 0,
      ...>     "hash" => "0xc0b72358464dc55cb51c990360d94809e40f291603a7664d55cf83f87edb799d",
      ...>     "logsBloom" => "0x00000000000000000000000000000000000000000000000000000000000000000000000000000000000000000000000000000000000000000000000000000000000000000000000000000000000000000000000000000000000000000000000000000000000000000000000000000000000000000000000000000000000000000000000000000000000000000000000000000000000000000000000000000000000000000000000000000000000000000000000000000000000000000000000000000000000000000000000000000000000000000000000000000000000000000000000000000000000000000000000000000000000000000000000000000000",
      ...>     "miner" => "0xe7c180eada8f60d63e9671867b2e0ca2649207a8",
      ...>     "mixHash" => "0x9cc5c22d51f47caf700636f629e0765a5fe3388284682434a3717d099960681a",
      ...>     "nonce" => "0x0000000000000000",
      ...>     "number" => 541,
      ...>     "parentHash" => "0x9bc27f8db423bea352a32b819330df307dd351da71f3b3f8ac4ad56856c1e053",
      ...>     "receiptsRoot" => "0x56e81f171bcc55a6ff8345e692c0f86e5b48e01b996cadc001622fb5e363b421",
      ...>     "sha3Uncles" => "0x1dcc4de8dec75d7aab85b567b6ccd41ad312451b948a7413f0a142fd40d49347",
      ...>     "size" => 1107,
      ...>     "stateRoot" => "0x9de54b38595b4b8baeece667ae1f7bec8cfc814a514248985e3d98c91d331c71",
      ...>     "timestamp" => Timex.parse!("2022-12-15T21:06:15Z", "{ISO:Extended:Z}"),
      ...>     "totalDifficulty" => 1,
      ...>     "transactions" => [],
      ...>     "transactionsRoot" => "0x56e81f171bcc55a6ff8345e692c0f86e5b48e01b996cadc001622fb5e363b421",
      ...>     "uncles" => [],
      ...>     "withdrawals" => [
      ...>       %{
      ...>         "address" => "0x388ea662ef2c223ec0b047d41bf3c0f362142ad5",
      ...>         "amount" => 4_040_000_000_000,
      ...>         "blockHash" => "0x7f035c5f3c0678250853a1fde6027def7cac1812667bd0d5ab7ccb94eb8b6f3a",
      ...>         "index" => 3867,
      ...>         "validatorIndex" => 1721
      ...>       },
      ...>       %{
      ...>         "address" => "0x388ea662ef2c223ec0b047d41bf3c0f362142ad5",
      ...>         "amount" => 4_040_000_000_000,
      ...>         "blockHash" => "0x7f035c5f3c0678250853a1fde6027def7cac1812667bd0d5ab7ccb94eb8b6f3a",
      ...>         "index" => 3868,
      ...>         "validatorIndex" => 1771
      ...>       }
      ...>     ],
      ...>     "withdrawalsRoot" => "0x23e926286a20cba56ee0fcf0eca7aae44f013bd9695aaab58478e8d69b0c3d68"
      ...>   }
      ...> )
      [
        %{
          "address" => "0x388ea662ef2c223ec0b047d41bf3c0f362142ad5",
          "amount" => 4040000000000,
          "blockHash" => "0x7f035c5f3c0678250853a1fde6027def7cac1812667bd0d5ab7ccb94eb8b6f3a",
          "index" => 3867,
          "validatorIndex" => 1721
        },
        %{
          "address" => "0x388ea662ef2c223ec0b047d41bf3c0f362142ad5",
          "amount" => 4040000000000,
          "blockHash" => "0x7f035c5f3c0678250853a1fde6027def7cac1812667bd0d5ab7ccb94eb8b6f3a",
          "index" => 3868,
          "validatorIndex" => 1771
        }
      ]

  """
  @spec elixir_to_withdrawals(elixir) :: Withdrawals.elixir()
  def elixir_to_withdrawals(%{"withdrawals" => withdrawals}), do: withdrawals
  def elixir_to_withdrawals(_), do: []

  @doc """
  Decodes the stringly typed numerical fields to `t:non_neg_integer/0` and the timestamps to `t:DateTime.t/0`

      iex> EthereumJSONRPC.Block.to_elixir(
      ...>   %{
      ...>     "author" => "0xe8ddc5c7a2d2f0d7a9798459c0104fdf5e987aca",
      ...>     "difficulty" => "0xfffffffffffffffffffffffffffffffe",
      ...>     "extraData" => "0xd5830108048650617269747986312e32322e31826c69",
      ...>     "gasLimit" => "0x66889b",
      ...>     "gasUsed" => "0x0",
      ...>     "hash" => "0x7f035c5f3c0678250853a1fde6027def7cac1812667bd0d5ab7ccb94eb8b6f3a",
      ...>     "logsBloom" => "0x00000000000000000000000000000000000000000000000000000000000000000000000000000000000000000000000000000000000000000000000000000000000000000000000000000000000000000000000000000000000000000000000000000000000000000000000000000000000000000000000000000000000000000000000000000000000000000000000000000000000000000000000000000000000000000000000000000000000000000000000000000000000000000000000000000000000000000000000000000000000000000000000000000000000000000000000000000000000000000000000000000000000000000000000000000000",
      ...>     "miner" => "0xe8ddc5c7a2d2f0d7a9798459c0104fdf5e987aca",
      ...>     "number" => "0x3",
      ...>     "parentHash" => "0x5fc539c74f65418c64df413c8cc89828c4657a9fecabaa550ceb44ec67786da7",
      ...>     "receiptsRoot" => "0x56e81f171bcc55a6ff8345e692c0f86e5b48e01b996cadc001622fb5e363b421",
      ...>     "sealFields" => [
      ...>     "0x84120a71bc",
      ...>     "0xb84116ffce67521cd71e44f9c101a9018020fb296c8c3478a17142d7146aafbb189b3c75e0e554d10f6dd7e4dc4567471e673a957cfcb690c37ca65fafa9ade4455101"
      ...>     ],
      ...>     "sha3Uncles" => "0x1dcc4de8dec75d7aab85b567b6ccd41ad312451b948a7413f0a142fd40d49347",
      ...>     "signature" => "16ffce67521cd71e44f9c101a9018020fb296c8c3478a17142d7146aafbb189b3c75e0e554d10f6dd7e4dc4567471e673a957cfcb690c37ca65fafa9ade4455101",
      ...>     "size" => "0x240",
      ...>     "stateRoot" => "0xf0a110ed0f3173dfb2403c59f4f7971ad3be5ec4eedee0764bd654d607213aba",
      ...>     "step" => "302674364",
      ...>     "timestamp" => "0x5a3438ac",
      ...>     "totalDifficulty" => "0x2ffffffffffffffffffffffffedf78e41",
      ...>     "transactions" => [],
      ...>     "transactionsRoot" => "0x56e81f171bcc55a6ff8345e692c0f86e5b48e01b996cadc001622fb5e363b421",
      ...>     "uncles" => [],
      ...>     "withdrawals" => [
      ...>       %{
      ...>         "index" => "0xf1b",
      ...>         "validatorIndex" => "0x6b9",
      ...>         "address" => "0x388ea662ef2c223ec0b047d41bf3c0f362142ad5",
      ...>         "amount" => "0x3aca2c3d000"
      ...>       },
      ...>       %{
      ...>         "index" => "0xf1c",
      ...>         "validatorIndex" => "0x6eb",
      ...>         "address" => "0x388ea662ef2c223ec0b047d41bf3c0f362142ad5",
      ...>         "amount" => "0x3aca2c3d000"
      ...>       }
      ...>     ],
      ...>     "withdrawalsRoot" => "0x23e926286a20cba56ee0fcf0eca7aae44f013bd9695aaab58478e8d69b0c3d68"
      ...>   }
      ...> )
      %{
        "author" => "0xe8ddc5c7a2d2f0d7a9798459c0104fdf5e987aca",
        "difficulty" => 340282366920938463463374607431768211454,
        "extraData" => "0xd5830108048650617269747986312e32322e31826c69",
        "gasLimit" => 6719643,
        "gasUsed" => 0,
        "hash" => "0x7f035c5f3c0678250853a1fde6027def7cac1812667bd0d5ab7ccb94eb8b6f3a",
        "logsBloom" => "0x00000000000000000000000000000000000000000000000000000000000000000000000000000000000000000000000000000000000000000000000000000000000000000000000000000000000000000000000000000000000000000000000000000000000000000000000000000000000000000000000000000000000000000000000000000000000000000000000000000000000000000000000000000000000000000000000000000000000000000000000000000000000000000000000000000000000000000000000000000000000000000000000000000000000000000000000000000000000000000000000000000000000000000000000000000000",
        "miner" => "0xe8ddc5c7a2d2f0d7a9798459c0104fdf5e987aca",
        "number" => 3,
        "parentHash" => "0x5fc539c74f65418c64df413c8cc89828c4657a9fecabaa550ceb44ec67786da7",
        "receiptsRoot" => "0x56e81f171bcc55a6ff8345e692c0f86e5b48e01b996cadc001622fb5e363b421",
        "sealFields" => [
          "0x84120a71bc",
          "0xb84116ffce67521cd71e44f9c101a9018020fb296c8c3478a17142d7146aafbb189b3c75e0e554d10f6dd7e4dc4567471e673a957cfcb690c37ca65fafa9ade4455101"
        ],
        "sha3Uncles" => "0x1dcc4de8dec75d7aab85b567b6ccd41ad312451b948a7413f0a142fd40d49347",
        "signature" => "16ffce67521cd71e44f9c101a9018020fb296c8c3478a17142d7146aafbb189b3c75e0e554d10f6dd7e4dc4567471e673a957cfcb690c37ca65fafa9ade4455101",
        "size" => 576,
        "stateRoot" => "0xf0a110ed0f3173dfb2403c59f4f7971ad3be5ec4eedee0764bd654d607213aba",
        "step" => "302674364",
        "timestamp" => Timex.parse!("2017-12-15T21:03:40Z", "{ISO:Extended:Z}"),
        "totalDifficulty" => 1020847100762815390390123822295002091073,
        "transactions" => [],
        "transactionsRoot" => "0x56e81f171bcc55a6ff8345e692c0f86e5b48e01b996cadc001622fb5e363b421",
        "uncles" => [],
        "withdrawals" => [
          %{
            "address" => "0x388ea662ef2c223ec0b047d41bf3c0f362142ad5",
            "amount" => 4_040_000_000_000,
            "blockHash" => "0x7f035c5f3c0678250853a1fde6027def7cac1812667bd0d5ab7ccb94eb8b6f3a",
            "index" => 3867,
            "blockNumber" => 3,
            "validatorIndex" => 1721
          },
          %{
            "address" => "0x388ea662ef2c223ec0b047d41bf3c0f362142ad5",
            "amount" => 4_040_000_000_000,
            "blockHash" => "0x7f035c5f3c0678250853a1fde6027def7cac1812667bd0d5ab7ccb94eb8b6f3a",
            "index" => 3868,
            "blockNumber" => 3,
            "validatorIndex" => 1771
          }
        ],
        "withdrawalsRoot" => "0x23e926286a20cba56ee0fcf0eca7aae44f013bd9695aaab58478e8d69b0c3d68"
      }

  """
  def to_elixir(block) when is_map(block) do
    Enum.into(block, %{}, &entry_to_elixir(&1, block))
  end

  defp entry_to_elixir({key, quantity}, _block)
       when key in ~w(difficulty gasLimit gasUsed minimumGasPrice baseFeePerGas number size cumulativeDifficulty totalDifficulty paidFees) and
              not is_nil(quantity) do
    {key, quantity_to_integer(quantity)}
  end

  # Size and totalDifficulty may be `nil` for uncle blocks
  defp entry_to_elixir({key, nil}, _block) when key in ~w(size totalDifficulty) do
    {key, nil}
  end

  # double check that no new keys are being missed by requiring explicit match for passthrough
  # `t:EthereumJSONRPC.address/0` and `t:EthereumJSONRPC.hash/0` pass through as `Explorer.Chain` can verify correct
  # hash format
<<<<<<< HEAD
  defp entry_to_elixir({key, _} = entry)
       when key in ~w(author boundary seedHash extraData hash logsBloom miner mixHash nonce parentHash receiptsRoot sealFields sha3Uncles
                     signature stateRoot step transactionsRoot uncles bitcoinMergedMiningCoinbaseTransaction bitcoinMergedMiningHeader bitcoinMergedMiningMerkleProof hashForMergedMining committedSeals committee pastCommittedSeals proposerSeal round),
=======
  defp entry_to_elixir({key, _} = entry, _block)
       when key in ~w(author extraData hash logsBloom miner mixHash nonce parentHash receiptsRoot sealFields sha3Uncles
                     signature stateRoot step transactionsRoot uncles withdrawalsRoot),
>>>>>>> c07ffb2f
       do: entry

  defp entry_to_elixir({"timestamp" = key, timestamp}, _block) do
    {key, timestamp_to_datetime(timestamp)}
  end

  defp entry_to_elixir({"transactions" = key, transactions}, _block) do
    {key, Transactions.to_elixir(transactions)}
  end

  defp entry_to_elixir({"withdrawals" = key, nil}, _block) do
    {key, []}
  end

  defp entry_to_elixir({"withdrawals" = key, withdrawals}, %{"hash" => block_hash, "number" => block_number})
       when not is_nil(block_number) do
    {key, Withdrawals.to_elixir(withdrawals, block_hash, quantity_to_integer(block_number))}
  end

  # Arbitrum fields
  defp entry_to_elixir({"l1BlockNumber", _}, _block) do
    {:ignore, :ignore}
  end

  # bitcoinMergedMiningCoinbaseTransaction bitcoinMergedMiningHeader bitcoinMergedMiningMerkleProof hashForMergedMining - RSK https://github.com/blockscout/blockscout/pull/2934
  # committedSeals committee pastCommittedSeals proposerSeal round - Autonity network https://github.com/blockscout/blockscout/pull/3480
  # blockGasCost extDataGasUsed - sgb/ava https://github.com/blockscout/blockscout/pull/5301
  # blockExtraData extDataHash - Avalanche https://github.com/blockscout/blockscout/pull/5348
  # vrf vrfProof - Harmony
  # ...
  defp entry_to_elixir({_, _}, _block) do
    {:ignore, :ignore}
  end
end<|MERGE_RESOLUTION|>--- conflicted
+++ resolved
@@ -716,15 +716,9 @@
   # double check that no new keys are being missed by requiring explicit match for passthrough
   # `t:EthereumJSONRPC.address/0` and `t:EthereumJSONRPC.hash/0` pass through as `Explorer.Chain` can verify correct
   # hash format
-<<<<<<< HEAD
-  defp entry_to_elixir({key, _} = entry)
+  defp entry_to_elixir({key, _} = entry, _block)
        when key in ~w(author boundary seedHash extraData hash logsBloom miner mixHash nonce parentHash receiptsRoot sealFields sha3Uncles
-                     signature stateRoot step transactionsRoot uncles bitcoinMergedMiningCoinbaseTransaction bitcoinMergedMiningHeader bitcoinMergedMiningMerkleProof hashForMergedMining committedSeals committee pastCommittedSeals proposerSeal round),
-=======
-  defp entry_to_elixir({key, _} = entry, _block)
-       when key in ~w(author extraData hash logsBloom miner mixHash nonce parentHash receiptsRoot sealFields sha3Uncles
                      signature stateRoot step transactionsRoot uncles withdrawalsRoot),
->>>>>>> c07ffb2f
        do: entry
 
   defp entry_to_elixir({"timestamp" = key, timestamp}, _block) do
