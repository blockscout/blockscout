--- conflicted
+++ resolved
@@ -189,21 +189,6 @@
         block_number -> integer_to_quantity(block_number)
       end
 
-<<<<<<< HEAD
-    full_params =
-      case from do
-        nil -> %{
-                 id: id,
-                 method: "eth_call",
-                 params: [%{to: contract_address, data: data}, block]
-               }
-        from ->  %{
-                   id: id,
-                   method: "eth_call",
-                   params: [%{to: contract_address, data: data, from: from}, block]
-                 }
-      end
-=======
     params =
       %{to: contract_address, data: data}
       |> (&if(is_nil(from), do: &1, else: Map.put(&1, :from, from))).()
@@ -213,7 +198,6 @@
       method: "eth_call",
       params: [params, block]
     }
->>>>>>> c07ffb2f
 
     request(full_params)
   end
