--- conflicted
+++ resolved
@@ -110,47 +110,6 @@
         transaction_index: 0
       }
 
-<<<<<<< HEAD
-      Ganache bug: https://github.com/trufflesuite/ganache/issues/997
-      Invalid input of `0x0` is converted to `0x`.
-
-      iex> EthereumJSONRPC.Transaction.elixir_to_params(
-      ...>   %{
-      ...>     "blockHash" => "0x4e3a3754410177e6937ef1f84bba68ea139e8d1a2258c5f85db9f1cd715a1bdd",
-      ...>     "blockNumber" => 46147,
-      ...>     "from" => "0xa1e4380a3b1f749673e270229993ee55f35663b4",
-      ...>     "gas" => 21000,
-      ...>     "gasPrice" => 50000000000000,
-      ...>     "hash" => "0x5c504ed432cb51138bcf09aa5e8a410dd4a1e204ef84bfed1be16dfba1b22060",
-      ...>     "input" => "0x0",
-      ...>     "nonce" => 0,
-      ...>     "r" => 61965845294689009770156372156374760022787886965323743865986648153755601564112,
-      ...>     "s" => 31606574786494953692291101914709926755545765281581808821704454381804773090106,
-      ...>     "to" => "0x5df9b87991262f6ba471f09758cde1c0fc1de734",
-      ...>     "transactionIndex" => 0,
-      ...>     "v" => 28,
-      ...>     "value" => 31337
-      ...>   }
-      ...> )
-      %{
-        block_hash: "0x4e3a3754410177e6937ef1f84bba68ea139e8d1a2258c5f85db9f1cd715a1bdd",
-        block_number: 46147,
-        from_address_hash: "0xa1e4380a3b1f749673e270229993ee55f35663b4",
-        gas: 21000,
-        gas_price: 50000000000000,
-        hash: "0x5c504ed432cb51138bcf09aa5e8a410dd4a1e204ef84bfed1be16dfba1b22060",
-        index: 0,
-        input: "0x",
-        nonce: 0,
-        r: 61965845294689009770156372156374760022787886965323743865986648153755601564112,
-        s: 31606574786494953692291101914709926755545765281581808821704454381804773090106,
-        to_address_hash: "0x5df9b87991262f6ba471f09758cde1c0fc1de734",
-        v: 28,
-        value: 31337,
-        transaction_index: 0
-      }
-
-=======
   Erigon `elixir` from txpool_content method can be converted to `params`.
 
       iex> EthereumJSONRPC.Transaction.elixir_to_params(
@@ -192,13 +151,8 @@
         v: 0,
         value: 275000000000000000
       }
->>>>>>> 7569dace
   """
   @spec elixir_to_params(elixir) :: params
-
-  def elixir_to_params(%{"input" => "0x0"} = transaction) do
-    elixir_to_params(%{transaction | "input" => "0x"})
-  end
 
   def elixir_to_params(
         %{
@@ -384,38 +338,6 @@
     else
       result
     end
-  end
-
-  # Ganache bug. it return `to: "0x0"` except of `to: null`
-  def elixir_to_params(
-        %{
-          "to" => "0x0"
-        } = transaction
-      ) do
-    %{transaction | "to" => nil}
-    |> elixir_to_params()
-  end
-
-  # Ganache bug. It don't send `r,s,v` transaction fields.
-  # Fix is in sources but not released yet
-  def elixir_to_params(
-        %{
-          "blockHash" => _,
-          "blockNumber" => _,
-          "from" => _,
-          "gas" => _,
-          "gasPrice" => _,
-          "hash" => _,
-          "input" => _,
-          "nonce" => _,
-          "to" => _,
-          "transactionIndex" => _,
-          "value" => _
-        } = transaction
-      ) do
-    transaction
-    |> Map.merge(%{"r" => 0, "s" => 0, "v" => 0})
-    |> elixir_to_params()
   end
 
   @doc """
