--- conflicted
+++ resolved
@@ -165,8 +165,6 @@
         value: 31337,
         transaction_index: 0
       }
-<<<<<<< HEAD
-=======
 
   Erigon `elixir` from txpool_content method can be converted to `params`.
 
@@ -209,7 +207,6 @@
         v: 0,
         value: 275000000000000000
       }
->>>>>>> 9d0ec001
   """
   @spec elixir_to_params(elixir) :: params
 
@@ -231,6 +228,55 @@
     do: TransactionParsing.parse_celo_transaction(transaction)
 
   # fall back to legacy parsing when type does not match
+
+  # txpool_content method on Erigon node returns tx data
+  # without gas price
+  def elixir_to_params(
+        %{
+          "blockHash" => block_hash,
+          "blockNumber" => block_number,
+          "from" => from_address_hash,
+          "gas" => gas,
+          "hash" => hash,
+          "input" => input,
+          "nonce" => nonce,
+          "r" => r,
+          "s" => s,
+          "to" => to_address_hash,
+          "transactionIndex" => index,
+          "v" => v,
+          "value" => value,
+          "type" => type,
+          "maxPriorityFeePerGas" => max_priority_fee_per_gas,
+          "maxFeePerGas" => max_fee_per_gas
+        } = transaction
+      ) do
+    result = %{
+      block_hash: block_hash,
+      block_number: block_number,
+      from_address_hash: from_address_hash,
+      gas: gas,
+      hash: hash,
+      index: index,
+      input: input,
+      nonce: nonce,
+      r: r,
+      s: s,
+      to_address_hash: to_address_hash,
+      v: v,
+      value: value,
+      transaction_index: index,
+      type: type,
+      max_priority_fee_per_gas: max_priority_fee_per_gas,
+      max_fee_per_gas: max_fee_per_gas
+    }
+
+    if transaction["creates"] do
+      Map.put(result, :created_contract_address_hash, transaction["creates"])
+    else
+      result
+    end
+  end
 
   def elixir_to_params(
         %{
@@ -272,55 +318,6 @@
       v: v,
       value: value,
       transaction_index: index
-    }
-
-    if transaction["creates"] do
-      Map.put(result, :created_contract_address_hash, transaction["creates"])
-    else
-      result
-    end
-  end
-
-  # txpool_content method on Erigon node returns tx data
-  # without gas price
-  def elixir_to_params(
-        %{
-          "blockHash" => block_hash,
-          "blockNumber" => block_number,
-          "from" => from_address_hash,
-          "gas" => gas,
-          "hash" => hash,
-          "input" => input,
-          "nonce" => nonce,
-          "r" => r,
-          "s" => s,
-          "to" => to_address_hash,
-          "transactionIndex" => index,
-          "v" => v,
-          "value" => value,
-          "type" => type,
-          "maxPriorityFeePerGas" => max_priority_fee_per_gas,
-          "maxFeePerGas" => max_fee_per_gas
-        } = transaction
-      ) do
-    result = %{
-      block_hash: block_hash,
-      block_number: block_number,
-      from_address_hash: from_address_hash,
-      gas: gas,
-      hash: hash,
-      index: index,
-      input: input,
-      nonce: nonce,
-      r: r,
-      s: s,
-      to_address_hash: to_address_hash,
-      v: v,
-      value: value,
-      transaction_index: index,
-      type: type,
-      max_priority_fee_per_gas: max_priority_fee_per_gas,
-      max_fee_per_gas: max_fee_per_gas
     }
 
     if transaction["creates"] do
