defmodule EthereumJSONRPC.Transaction do
  @moduledoc """
  Transaction format included in the return of
  [`eth_getBlockByHash`](https://github.com/ethereum/wiki/wiki/JSON-RPC/e8e0771b9f3677693649d945956bc60e886ceb2b#eth_getblockbyhash)
  and [`eth_getBlockByNumber`](https://github.com/ethereum/wiki/wiki/JSON-RPC/e8e0771b9f3677693649d945956bc60e886ceb2b#eth_getblockbynumber) and returned by
  [`eth_getTransactionByHash`](https://github.com/ethereum/wiki/wiki/JSON-RPC/e8e0771b9f3677693649d945956bc60e886ceb2b#eth_gettransactionbyhash),
  [`eth_getTransactionByBlockHashAndIndex`](https://github.com/ethereum/wiki/wiki/JSON-RPC/e8e0771b9f3677693649d945956bc60e886ceb2b#eth_gettransactionbyblockhashandindex),
  and [`eth_getTransactionByBlockNumberAndIndex`](https://github.com/ethereum/wiki/wiki/JSON-RPC/e8e0771b9f3677693649d945956bc60e886ceb2b#eth_gettransactionbyblocknumberandindex)
  """
  import EthereumJSONRPC,
    only: [
      quantity_to_integer: 1,
      integer_to_quantity: 1,
      request: 1,
      put_if_present: 3
    ]

  alias EthereumJSONRPC

  case Application.compile_env(:explorer, :chain_type) do
    :ethereum ->
      @chain_type_fields quote(
                           do: [
                             max_fee_per_blob_gas: non_neg_integer(),
                             blob_versioned_hashes: [EthereumJSONRPC.hash()]
                           ]
                         )

    :optimism ->
      @chain_type_fields quote(
                           do: [
                             l1_tx_origin: EthereumJSONRPC.hash(),
                             l1_block_number: non_neg_integer()
                           ]
                         )

    :suave ->
      @chain_type_fields quote(
                           do: [
                             execution_node_hash: EthereumJSONRPC.address(),
                             wrapped_type: non_neg_integer(),
                             wrapped_nonce: non_neg_integer(),
                             wrapped_to_address_hash: EthereumJSONRPC.address(),
                             wrapped_gas: non_neg_integer(),
                             wrapped_gas_price: non_neg_integer(),
                             wrapped_max_priority_fee_per_gas: non_neg_integer(),
                             wrapped_max_fee_per_gas: non_neg_integer(),
                             wrapped_value: non_neg_integer(),
                             wrapped_input: String.t(),
                             wrapped_v: non_neg_integer(),
                             wrapped_r: non_neg_integer(),
                             wrapped_s: non_neg_integer(),
                             wrapped_hash: EthereumJSONRPC.hash()
                           ]
                         )

    :celo ->
      @chain_type_fields quote(
                           do: [
                             gas_token_contract_address_hash: EthereumJSONRPC.address(),
                             gas_fee_recipient_address_hash: EthereumJSONRPC.address(),
                             gateway_fee: non_neg_integer()
                           ]
                         )

    :arbitrum ->
      @chain_type_fields quote(
                           do: [
                             request_id: non_neg_integer()
                           ]
                         )

    _ ->
      @chain_type_fields quote(do: [])
  end

  @type elixir :: %{
          String.t() => EthereumJSONRPC.address() | EthereumJSONRPC.hash() | String.t() | non_neg_integer() | nil
        }

  @typedoc """
   * `"blockHash"` - `t:EthereumJSONRPC.hash/0` of the block this transaction is in.  `nil` when transaction is
     pending.
   * `"blockNumber"` - `t:EthereumJSONRPC.quantity/0` for the block number this transaction is in.  `nil` when
     transaction is pending.
   * `"chainId"` - the chain on which the transaction exists.
   * `"condition"` - UNKNOWN
   * `"creates"` - `t:EthereumJSONRPC.address/0` of the created contract, if the transaction creates a contract.
   * `"from"` - `t:EthereumJSONRPC.address/0` of the sender.
   * `"gas"` - `t:EthereumJSONRPC.quantity/0` of gas provided by the sender.  This is the max gas that may be used.
     `gas * gasPrice` is the max fee in wei that the sender is willing to pay for the transaction to be executed.
   * `"gasPrice"` - `t:EthereumJSONRPC.quantity/0` of wei to pay per unit of gas used.
   * `"hash"` - `t:EthereumJSONRPC.hash/0` of the transaction
   * `"input"` - `t:EthereumJSONRPC.data/0` sent along with the transaction, such as input to the contract.
   * `"nonce"` - `t:EthereumJSONRPC.quantity/0` of transactions made by the sender prior to this one.
   * `"publicKey"` - `t:EthereumJSONRPC.hash/0` of the public key of the signer.
   * `"r"` - `t:EthereumJSONRPC.quantity/0` for the R field of the signature.
   * `"raw"` - Raw transaction `t:EthereumJSONRPC.data/0`
   * `"standardV"` - `t:EthereumJSONRPC.quantity/0` for the standardized V (`0` or `1`) field of the signature.
   * `"to"` - `t:EthereumJSONRPC.address/0` of the receiver.  `nil` when it is a contract creation transaction.
   * `"transactionIndex"` - `t:EthereumJSONRPC.quantity/0` for the index of the transaction in the block.  `nil` when
     transaction is pending.
   * `"v"` - `t:EthereumJSONRPC.quantity/0` for the V field of the signature.
   * `"value"` - `t:EthereumJSONRPC.quantity/0` of wei transferred.
   * `"maxPriorityFeePerGas"` - `t:EthereumJSONRPC.quantity/0` of wei to denote max priority fee per unit of gas used. Introduced in [EIP-1559](https://github.com/ethereum/EIPs/blob/master/EIPS/eip-1559.md)
   * `"maxFeePerGas"` - `t:EthereumJSONRPC.quantity/0` of wei to denote max fee per unit of gas used. Introduced in [EIP-1559](https://github.com/ethereum/EIPs/blob/master/EIPS/eip-1559.md)
   * `"type"` - `t:EthereumJSONRPC.quantity/0` denotes transaction type. Introduced in [EIP-1559](https://github.com/ethereum/EIPs/blob/master/EIPS/eip-1559.md)
   #{case Application.compile_env(:explorer, :chain_type) do
    :ethereum -> """
       * `"maxFeePerBlobGas"` - `t:EthereumJSONRPC.quantity/0` of wei to denote max fee per unit of blob gas used. Introduced in [EIP-4844](https://github.com/ethereum/EIPs/blob/master/EIPS/eip-4844.md)
       * `"blobVersionedHashes"` - `t:list/0` of `t:EthereumJSONRPC.hash/0` of included data blobs hashes. Introduced in [EIP-4844](https://github.com/ethereum/EIPs/blob/master/EIPS/eip-4844.md)
      """
    :optimism -> """
       * `"l1TxOrigin"` - .
       * `"l1BlockNumber"` - .
      """
    :suave -> """
       * `"executionNode"` - `t:EthereumJSONRPC.address/0` of execution node (used by Suave).
       * `"requestRecord"` - map of wrapped transaction data (used by Suave).
      """
    :celo -> """
          * `"feeCurrency"` - `t:EthereumJSONRPC.address/0` of the currency used to pay for gas.
          * `"gatewayFee"` - `t:EthereumJSONRPC.quantity/0` of the gateway fee.
          * `"gatewayFeeRecipient"` - `t:EthereumJSONRPC.address/0` of the gateway fee recipient.
      """
    _ -> ""
  end}
  """
  @type t :: %{
          String.t() =>
            EthereumJSONRPC.address() | EthereumJSONRPC.hash() | EthereumJSONRPC.quantity() | String.t() | nil
        }

  @type params :: %{
          unquote_splicing(@chain_type_fields),
          block_hash: EthereumJSONRPC.hash(),
          block_number: non_neg_integer(),
          from_address_hash: EthereumJSONRPC.address(),
          gas: non_neg_integer(),
          gas_price: non_neg_integer(),
          hash: EthereumJSONRPC.hash(),
          index: non_neg_integer(),
          input: String.t(),
          nonce: non_neg_integer(),
          r: non_neg_integer(),
          s: non_neg_integer(),
          to_address_hash: EthereumJSONRPC.address(),
          v: non_neg_integer(),
          value: non_neg_integer(),
          transaction_index: non_neg_integer(),
          max_priority_fee_per_gas: non_neg_integer(),
          max_fee_per_gas: non_neg_integer(),
          type: non_neg_integer()
        }

  @doc """
  Geth `elixir` can be converted to `params`. Geth does not supply `"publicKey"` or `"standardV"`, unlike Nethermind.

      iex> EthereumJSONRPC.Transaction.elixir_to_params(
      ...>   %{
      ...>     "blockHash" => "0x4e3a3754410177e6937ef1f84bba68ea139e8d1a2258c5f85db9f1cd715a1bdd",
      ...>     "blockNumber" => 46147,
      ...>     "from" => "0xa1e4380a3b1f749673e270229993ee55f35663b4",
      ...>     "gas" => 21000,
      ...>     "gasPrice" => 50000000000000,
      ...>     "hash" => "0x5c504ed432cb51138bcf09aa5e8a410dd4a1e204ef84bfed1be16dfba1b22060",
      ...>     "input" => "0x",
      ...>     "nonce" => 0,
      ...>     "r" => 61965845294689009770156372156374760022787886965323743865986648153755601564112,
      ...>     "s" => 31606574786494953692291101914709926755545765281581808821704454381804773090106,
      ...>     "to" => "0x5df9b87991262f6ba471f09758cde1c0fc1de734",
      ...>     "transactionIndex" => 0,
      ...>     "type" => 2,
      ...>     "v" => 28,
      ...>     "value" => 31337
      ...>   }
      ...> )
      %{
        block_hash: "0x4e3a3754410177e6937ef1f84bba68ea139e8d1a2258c5f85db9f1cd715a1bdd",
        block_number: 46147,
        from_address_hash: "0xa1e4380a3b1f749673e270229993ee55f35663b4",
        gas: 21000,
        gas_price: 50000000000000,
        hash: "0x5c504ed432cb51138bcf09aa5e8a410dd4a1e204ef84bfed1be16dfba1b22060",
        index: 0,
        input: "0x",
        nonce: 0,
        r: 61965845294689009770156372156374760022787886965323743865986648153755601564112,
        s: 31606574786494953692291101914709926755545765281581808821704454381804773090106,
        to_address_hash: "0x5df9b87991262f6ba471f09758cde1c0fc1de734",
        type: 2,
        v: 28,
        value: 31337,
        transaction_index: 0
      }

      iex> EthereumJSONRPC.Transaction.elixir_to_params(
      ...>   %{
      ...>     "blockHash" => "0x4e3a3754410177e6937ef1f84bba68ea139e8d1a2258c5f85db9f1cd715a1bdd",
      ...>     "blockNumber" => 46147,
      ...>     "from" => "0xa1e4380a3b1f749673e270229993ee55f35663b4",
      ...>     "gas" => 21000,
      ...>     "hash" => "0x5c504ed432cb51138bcf09aa5e8a410dd4a1e204ef84bfed1be16dfba1b22060",
      ...>     "input" => "0x",
      ...>     "nonce" => 0,
      ...>     "r" => 61965845294689009770156372156374760022787886965323743865986648153755601564112,
      ...>     "s" => 31606574786494953692291101914709926755545765281581808821704454381804773090106,
      ...>     "to" => "0x5df9b87991262f6ba471f09758cde1c0fc1de734",
      ...>     "transactionIndex" => 0,
      ...>     "type" => 2,
      ...>     "v" => 28,
      ...>     "value" => 31337
      ...>   }
      ...> )
      %{
        block_hash: "0x4e3a3754410177e6937ef1f84bba68ea139e8d1a2258c5f85db9f1cd715a1bdd",
        block_number: 46147,
        from_address_hash: "0xa1e4380a3b1f749673e270229993ee55f35663b4",
        gas: 21000,
        hash: "0x5c504ed432cb51138bcf09aa5e8a410dd4a1e204ef84bfed1be16dfba1b22060",
        index: 0,
        input: "0x",
        nonce: 0,
        r: 61965845294689009770156372156374760022787886965323743865986648153755601564112,
        s: 31606574786494953692291101914709926755545765281581808821704454381804773090106,
        to_address_hash: "0x5df9b87991262f6ba471f09758cde1c0fc1de734",
        type: 2,
        v: 28,
        value: 31337,
        transaction_index: 0,
        gas_price: 0
      }

  Erigon `elixir` from txpool_content method can be converted to `params`.

      iex> EthereumJSONRPC.Transaction.elixir_to_params(
      ...>   %{
      ...>     "blockHash" => nil,
      ...>     "blockNumber" => nil,
      ...>     "from" => "0x870006d72c247bc1e90983c71b3234ee01d3c9d9",
      ...>     "gas" => 182154,
      ...>     "hash" => "0x8d2cd1fae48ea0d2a20bb74abbfca05c2d805793e1b42fa844bbdd90f2512f39",
      ...>     "input" => "0x08dc9f4200000000000000000000000000000000000000000000000000000000000000010000000000000000000000000000000000000000000000000000000062ad7e5d00000000000000000000000000000000000000000000000000000000000000600000000000000000000000000000000000000000000000000000000000000041ea9764027fc630affb1825e91d830d1e4e9b6e701ce6eb531f7262787739466d0fc8ac23d0496ec1386d6727f3958fc147719d12a4a23b3e592fb7f499006e041b00000000000000000000000000000000000000000000000000000000000000",
      ...>     "maxFeePerGas" => 169648965806,
      ...>     "maxPriorityFeePerGas" => 0,
      ...>     "nonce" => 12,
      ...>     "r" => 54145857155959999983086152958232689936309058616635618472746031287964711695698,
      ...>     "s" => 15362740689264852081830165187058601082381583930006578342376475668171980574077,
      ...>     "to" => "0x7a41e410bb784d9875fa14f2d7d2fa825466cdae",
      ...>     "transactionIndex" => nil,
      ...>     "type" => 2,
      ...>     "v" => 0,
      ...>     "value" => 275000000000000000
      ...>   }
      ...> )
      %{
        block_hash: nil,
        block_number: nil,
        gas_price: nil,
        from_address_hash: "0x870006d72c247bc1e90983c71b3234ee01d3c9d9",
        gas: 182154,
        hash: "0x8d2cd1fae48ea0d2a20bb74abbfca05c2d805793e1b42fa844bbdd90f2512f39",
        index: nil,
        input: "0x08dc9f4200000000000000000000000000000000000000000000000000000000000000010000000000000000000000000000000000000000000000000000000062ad7e5d00000000000000000000000000000000000000000000000000000000000000600000000000000000000000000000000000000000000000000000000000000041ea9764027fc630affb1825e91d830d1e4e9b6e701ce6eb531f7262787739466d0fc8ac23d0496ec1386d6727f3958fc147719d12a4a23b3e592fb7f499006e041b00000000000000000000000000000000000000000000000000000000000000",
        max_fee_per_gas: 169648965806,
        max_priority_fee_per_gas: 0,
        nonce: 12,
        r: 54145857155959999983086152958232689936309058616635618472746031287964711695698,
        s: 15362740689264852081830165187058601082381583930006578342376475668171980574077,
        to_address_hash: "0x7a41e410bb784d9875fa14f2d7d2fa825466cdae",
        transaction_index: nil,
        type: 2,
        v: 0,
        value: 275000000000000000
      }
  """
  @spec elixir_to_params(elixir) :: params
  def elixir_to_params(elixir) do
    elixir
    |> do_elixir_to_params()
    |> chain_type_fields(elixir)
  end

  def do_elixir_to_params(
        %{
          "blockHash" => block_hash,
          "blockNumber" => block_number,
          "from" => from_address_hash,
          "gas" => gas,
          "gasPrice" => gas_price,
          "hash" => hash,
          "input" => input,
          "nonce" => nonce,
          "to" => to_address_hash,
          "transactionIndex" => index,
          "value" => value,
          "type" => type,
          "maxPriorityFeePerGas" => max_priority_fee_per_gas,
          "maxFeePerGas" => max_fee_per_gas
        } = transaction
      ) do
    result = %{
      block_hash: block_hash,
      block_number: block_number,
      from_address_hash: from_address_hash,
      gas: gas,
      gas_price: gas_price,
      hash: hash,
      index: index,
      input: input,
      nonce: nonce,
      to_address_hash: to_address_hash,
      value: value,
      transaction_index: index,
      type: type,
      max_priority_fee_per_gas: max_priority_fee_per_gas,
      max_fee_per_gas: max_fee_per_gas
    }

    put_if_present(result, transaction, [
      {"creates", :created_contract_address_hash},
      {"block_timestamp", :block_timestamp},
      {"r", :r},
      {"s", :s},
      {"v", :v}
    ])
  end

  # txpool_content method on Erigon node returns tx data
  # without gas price
  def do_elixir_to_params(
        %{
          "blockHash" => block_hash,
          "blockNumber" => block_number,
          "from" => from_address_hash,
          "gas" => gas,
          "hash" => hash,
          "input" => input,
          "nonce" => nonce,
          "to" => to_address_hash,
          "transactionIndex" => index,
          "value" => value,
          "type" => type,
          "maxPriorityFeePerGas" => max_priority_fee_per_gas,
          "maxFeePerGas" => max_fee_per_gas
        } = transaction
      ) do
    result = %{
      block_hash: block_hash,
      block_number: block_number,
      from_address_hash: from_address_hash,
      gas: gas,
      gas_price: nil,
      hash: hash,
      index: index,
      input: input,
      nonce: nonce,
      to_address_hash: to_address_hash,
      value: value,
      transaction_index: index,
      type: type,
      max_priority_fee_per_gas: max_priority_fee_per_gas,
      max_fee_per_gas: max_fee_per_gas
    }

    put_if_present(result, transaction, [
      {"creates", :created_contract_address_hash},
      {"block_timestamp", :block_timestamp},
      {"r", :r},
      {"s", :s},
      {"v", :v}
    ])
  end

  # for legacy txs without maxPriorityFeePerGas and maxFeePerGas
  def do_elixir_to_params(
        %{
          "blockHash" => block_hash,
          "blockNumber" => block_number,
          "from" => from_address_hash,
          "gas" => gas,
          "gasPrice" => gas_price,
          "hash" => hash,
          "input" => input,
          "nonce" => nonce,
          "to" => to_address_hash,
          "transactionIndex" => index,
          "value" => value,
          "type" => type
        } = transaction
      ) do
    result = %{
      block_hash: block_hash,
      block_number: block_number,
      from_address_hash: from_address_hash,
      gas: gas,
      gas_price: gas_price,
      hash: hash,
      index: index,
      input: input,
      nonce: nonce,
      to_address_hash: to_address_hash,
      value: value,
      transaction_index: index,
      type: type
    }

    put_if_present(result, transaction, [
      {"creates", :created_contract_address_hash},
      {"block_timestamp", :block_timestamp},
      {"r", :r},
      {"s", :s},
      {"v", :v}
    ])
  end

  # for legacy txs without type, maxPriorityFeePerGas and maxFeePerGas
  def do_elixir_to_params(
        %{
          "blockHash" => block_hash,
          "blockNumber" => block_number,
          "from" => from_address_hash,
          "gas" => gas,
          "gasPrice" => gas_price,
          "hash" => hash,
          "input" => input,
          "nonce" => nonce,
          "to" => to_address_hash,
          "transactionIndex" => index,
          "value" => value
        } = transaction
      ) do
    result = %{
      block_hash: block_hash,
      block_number: block_number,
      from_address_hash: from_address_hash,
      gas: gas,
      gas_price: gas_price,
      hash: hash,
      index: index,
      input: input,
      nonce: nonce,
      to_address_hash: to_address_hash,
      value: value,
      transaction_index: index
    }

    put_if_present(result, transaction, [
      {"creates", :created_contract_address_hash},
      {"block_timestamp", :block_timestamp},
      {"r", :r},
      {"s", :s},
      {"v", :v}
    ])
  end

  # for txs without gasPrice, maxPriorityFeePerGas and maxFeePerGas
  def do_elixir_to_params(
        %{
          "blockHash" => block_hash,
          "blockNumber" => block_number,
          "from" => from_address_hash,
          "gas" => gas,
          "hash" => hash,
          "input" => input,
          "nonce" => nonce,
          "to" => to_address_hash,
          "transactionIndex" => index,
          "type" => type,
          "value" => value
        } = transaction
      ) do
    result = %{
      block_hash: block_hash,
      block_number: block_number,
      from_address_hash: from_address_hash,
      gas: gas,
      gas_price: 0,
      hash: hash,
      index: index,
      input: input,
      nonce: nonce,
      to_address_hash: to_address_hash,
      value: value,
      transaction_index: index,
      type: type
    }

    put_if_present(result, transaction, [
      {"creates", :created_contract_address_hash},
      {"block_timestamp", :block_timestamp},
      {"r", :r},
      {"s", :s},
      {"v", :v}
    ])
  end

  defp chain_type_fields(params, elixir) do
    case Application.get_env(:explorer, :chain_type) do
      :ethereum ->
        put_if_present(params, elixir, [
          {"blobVersionedHashes", :blob_versioned_hashes},
          {"maxFeePerBlobGas", :max_fee_per_blob_gas}
        ])

      :optimism ->
        # we need to put blobVersionedHashes for Indexer.Fetcher.Optimism.TxnBatch module
        put_if_present(params, elixir, [
          {"l1TxOrigin", :l1_tx_origin},
          {"l1BlockNumber", :l1_block_number},
          {"blobVersionedHashes", :blob_versioned_hashes}
        ])

      :suave ->
        wrapped = Map.get(elixir, "requestRecord")

        if is_nil(wrapped) do
          params
        else
          params
          |> Map.merge(%{
            execution_node_hash: Map.get(elixir, "executionNode"),
            wrapped_type: quantity_to_integer(Map.get(wrapped, "type")),
            wrapped_nonce: quantity_to_integer(Map.get(wrapped, "nonce")),
            wrapped_to_address_hash: Map.get(wrapped, "to"),
            wrapped_gas: quantity_to_integer(Map.get(wrapped, "gas")),
            wrapped_gas_price: quantity_to_integer(Map.get(wrapped, "gasPrice")),
            wrapped_max_priority_fee_per_gas: quantity_to_integer(Map.get(wrapped, "maxPriorityFeePerGas")),
            wrapped_max_fee_per_gas: quantity_to_integer(Map.get(wrapped, "maxFeePerGas")),
            wrapped_value: quantity_to_integer(Map.get(wrapped, "value")),
            wrapped_input: Map.get(wrapped, "input"),
            wrapped_v: quantity_to_integer(Map.get(wrapped, "v")),
            wrapped_r: quantity_to_integer(Map.get(wrapped, "r")),
            wrapped_s: quantity_to_integer(Map.get(wrapped, "s")),
            wrapped_hash: Map.get(wrapped, "hash")
          })
        end

      :celo ->
        put_if_present(params, elixir, [
          {"feeCurrency", :gas_token_contract_address_hash},
          {"gatewayFee", :gateway_fee},
          {"gatewayFeeRecipient", :gas_fee_recipient_address_hash}
        ])

      :arbitrum ->
        put_if_present(params, elixir, [
          {"requestId", :request_id}
        ])

      _ ->
        params
    end
  end

  @doc """
  Extracts `t:EthereumJSONRPC.hash/0` from transaction `params`

      iex> EthereumJSONRPC.Transaction.params_to_hash(
      ...>   %{
      ...>     block_hash: "0xe52d77084cab13a4e724162bcd8c6028e5ecfaa04d091ee476e96b9958ed6b47",
      ...>     block_number: 34,
      ...>     gas: 4700000,
      ...>     gas_price: 100000000000,
      ...>     hash: "0x3a3eb134e6792ce9403ea4188e5e79693de9e4c94e499db132be086400da79e6",
      ...>     index: 0,
      ...>     input: "0x6060604052341561000f57600080fd5b336000806101000a81548173ffffffffffffffffffffffffffffffffffffffff021916908373ffffffffffffffffffffffffffffffffffffffff1602179055506102db8061005e6000396000f300606060405260043610610062576000357c0100000000000000000000000000000000000000000000000000000000900463ffffffff1680630900f01014610067578063445df0ac146100a05780638da5cb5b146100c9578063fdacd5761461011e575b600080fd5b341561007257600080fd5b61009e600480803573ffffffffffffffffffffffffffffffffffffffff16906020019091905050610141565b005b34156100ab57600080fd5b6100b3610224565b6040518082815260200191505060405180910390f35b34156100d457600080fd5b6100dc61022a565b604051808273ffffffffffffffffffffffffffffffffffffffff1673ffffffffffffffffffffffffffffffffffffffff16815260200191505060405180910390f35b341561012957600080fd5b61013f600480803590602001909190505061024f565b005b60008060009054906101000a900473ffffffffffffffffffffffffffffffffffffffff1673ffffffffffffffffffffffffffffffffffffffff163373ffffffffffffffffffffffffffffffffffffffff161415610220578190508073ffffffffffffffffffffffffffffffffffffffff1663fdacd5766001546040518263ffffffff167c010000000000000000000000000000000000000000000000000000000002815260040180828152602001915050600060405180830381600087803b151561020b57600080fd5b6102c65a03f1151561021c57600080fd5b5050505b5050565b60015481565b6000809054906101000a900473ffffffffffffffffffffffffffffffffffffffff1681565b6000809054906101000a900473ffffffffffffffffffffffffffffffffffffffff1673ffffffffffffffffffffffffffffffffffffffff163373ffffffffffffffffffffffffffffffffffffffff1614156102ac57806001819055505b505600a165627a7a72305820a9c628775efbfbc17477a472413c01ee9b33881f550c59d21bee9928835c854b0029",
      ...>     nonce: 0,
      ...>     r: "0xAD3733DF250C87556335FFE46C23E34DBAFFDE93097EF92F52C88632A40F0C75",
      ...>     s: "0x72caddc0371451a58de2ca6ab64e0f586ccdb9465ff54e1c82564940e89291e3",
      ...>     v: "0x8d",
      ...>     value: 0
      ...>   }
      ...> )
      "0x3a3eb134e6792ce9403ea4188e5e79693de9e4c94e499db132be086400da79e6"

  """
  def params_to_hash(%{hash: hash}), do: hash

  @doc """
  Decodes the stringly typed numerical fields to `t:non_neg_integer/0`.

  Pending transactions have a `nil` `"blockHash"`, `"blockNumber"`, and `"transactionIndex"` because those fields are
  related to the block the transaction is collated in.

    iex> EthereumJSONRPC.Transaction.to_elixir(
    ...>   %{
    ...>     "blockHash" => nil,
    ...>     "blockNumber" => nil,
    ...>     "chainId" => "0x4d",
    ...>     "condition" => nil,
    ...>     "creates" => nil,
    ...>     "from" => "0x40aa34fb35ef0804a41c2b4be7d3e3d65c7f6d5c",
    ...>     "gas" => "0xcf08",
    ...>     "gasPrice" => "0x0",
    ...>     "hash" => "0x6b80a90c958fb5791a070929379ed6eb7a33ecdf9f9cafcada2f6803b3f25ec3",
    ...>     "input" => "0x",
    ...>     "nonce" => "0x77",
    ...>     "publicKey" => "0xd0bf6fb4ce4ada1ddfb754b98cd89dc61c3ff143a260cf1712517af2af602b699aab554a2532051e5ba205eb41068c3423f23acde87313211750a8cbf862170e",
    ...>     "r" => "0x3cfc2a34c2e4e09913934a5ade1055206e39b1e34fabcfcc820f6f70c740944c",
    ...>     "raw" => "0xf868778082cf08948e854802d695269a6f1f3fcabb2111d2f5a0e6f9880de0b6b3a76400008081bea03cfc2a34c2e4e09913934a5ade1055206e39b1e34fabcfcc820f6f70c740944ca014cf6f15b5855f9b68eb58c95f76603a54b2ca612f921bb8d424de11bf085390",
    ...>     "s" => "0x14cf6f15b5855f9b68eb58c95f76603a54b2ca612f921bb8d424de11bf085390",
    ...>     "standardV" => "0x1",
    ...>     "to" => "0x8e854802d695269a6f1f3fcabb2111d2f5a0e6f9",
    ...>     "transactionIndex" => nil,
    ...>     "v" => "0xbe",
    ...>     "value" => "0xde0b6b3a7640000"
    ...>   }
    ...> )
    %{
      "blockHash" => nil,
      "blockNumber" => nil,
      "chainId" => 77,
      "condition" => nil,
      "creates" => nil,
      "from" => "0x40aa34fb35ef0804a41c2b4be7d3e3d65c7f6d5c",
      "gas" => 53000,
      "gasPrice" => 0,
      "hash" => "0x6b80a90c958fb5791a070929379ed6eb7a33ecdf9f9cafcada2f6803b3f25ec3",
      "input" => "0x",
      "nonce" => 119,
      "publicKey" => "0xd0bf6fb4ce4ada1ddfb754b98cd89dc61c3ff143a260cf1712517af2af602b699aab554a2532051e5ba205eb41068c3423f23acde87313211750a8cbf862170e",
      "r" => 27584307671108667307432650922507113611469948945973084068788107666229588694092,
      "raw" => "0xf868778082cf08948e854802d695269a6f1f3fcabb2111d2f5a0e6f9880de0b6b3a76400008081bea03cfc2a34c2e4e09913934a5ade1055206e39b1e34fabcfcc820f6f70c740944ca014cf6f15b5855f9b68eb58c95f76603a54b2ca612f921bb8d424de11bf085390",
      "s" => 9412760993194218539611435541875082818858943210434840876051960418568625476496,
      "standardV" => 1,
      "to" => "0x8e854802d695269a6f1f3fcabb2111d2f5a0e6f9",
      "transactionIndex" => nil,
      "v" => 190,
      "value" => 1000000000000000000
    }

  """
  def to_elixir(transaction, block_timestamp \\ nil)

  def to_elixir(transaction, block_timestamp) when is_map(transaction) do
    initial = (block_timestamp && %{"block_timestamp" => block_timestamp}) || %{}
    Enum.into(transaction, initial, &entry_to_elixir/1)
  end

  def to_elixir(transaction, _block_timestamp) when is_binary(transaction) do
    nil
  end

  def eth_call_request(id, block_number, data, to, from, gas, gas_price, value) do
    block =
      case block_number do
        nil -> "latest"
        block_number -> integer_to_quantity(block_number)
      end

    request(%{
      id: id,
      method: "eth_call",
      params: [%{to: to, from: from, data: data, gas: gas, gasPrice: gas_price, value: value}, block]
    })
  end

  # double check that no new keys are being missed by requiring explicit match for passthrough
  # `t:EthereumJSONRPC.address/0` and `t:EthereumJSONRPC.hash/0` pass through as `Explorer.Chain` can verify correct
  # hash format
  #
  # "txType": to avoid FunctionClauseError when indexing Wanchain
  defp entry_to_elixir({key, value})
       when key in ~w(blockHash condition creates from hash input jsonrpc publicKey raw to txType executionNode requestRecord blobVersionedHashes),
       do: {key, value}

  # specific to Nethermind client
  defp entry_to_elixir({"data", value}),
    do: {"input", value}

  defp entry_to_elixir({key, quantity})
       when key in ~w(gas gasPrice nonce r s standardV v value type maxPriorityFeePerGas maxFeePerGas maxFeePerBlobGas requestId) and
              quantity != nil do
    {key, quantity_to_integer(quantity)}
  end

  # as always ganache has it's own vision on JSON RPC standard
  defp entry_to_elixir({key, nil}) when key in ~w(r s v) do
    {key, 0}
  end

  # quantity or nil for pending
  defp entry_to_elixir({key, quantity_or_nil})
       when key in ~w(blockNumber transactionIndex l1TxOrigin l1BlockNumber) do
    elixir =
      case quantity_or_nil do
        nil -> nil
        quantity -> quantity_to_integer(quantity)
      end

    {key, elixir}
  end

  # chainId is *sometimes* nil
  defp entry_to_elixir({"chainId" = key, chain_id}) do
    case chain_id do
      nil -> {key, chain_id}
      _ -> {key, quantity_to_integer(chain_id)}
    end
  end

<<<<<<< HEAD
  # ZkSync fields
  defp entry_to_elixir({key, _}) when key in ~w(l1BatchNumber l1BatchTxIndex) do
=======
  # Celo-specific fields
  if Application.compile_env(:explorer, :chain_type) == :celo do
    defp entry_to_elixir({key, value})
         when key in ~w(feeCurrency gatewayFeeRecipient),
         do: {key, value}

    defp entry_to_elixir({"gatewayFee" = key, quantity_or_nil}),
      do: {key, quantity_or_nil && quantity_to_integer(quantity_or_nil)}
  end

  defp entry_to_elixir(_) do
>>>>>>> 7f2f317e
    {:ignore, :ignore}
  end

  # Celo-specific fields
  if Application.compile_env(:explorer, :chain_type) == :celo do
    defp entry_to_elixir({key, value})
         when key in ~w(feeCurrency gatewayFeeRecipient),
         do: {key, value}

    defp entry_to_elixir({"gatewayFee" = key, quantity_or_nil}),
      do: {key, quantity_or_nil && quantity_to_integer(quantity_or_nil)}
  end

  defp entry_to_elixir(_) do
    {:ignore, :ignore}
  end
end<|MERGE_RESOLUTION|>--- conflicted
+++ resolved
@@ -700,10 +700,6 @@
     end
   end
 
-<<<<<<< HEAD
-  # ZkSync fields
-  defp entry_to_elixir({key, _}) when key in ~w(l1BatchNumber l1BatchTxIndex) do
-=======
   # Celo-specific fields
   if Application.compile_env(:explorer, :chain_type) == :celo do
     defp entry_to_elixir({key, value})
@@ -715,21 +711,6 @@
   end
 
   defp entry_to_elixir(_) do
->>>>>>> 7f2f317e
     {:ignore, :ignore}
   end
-
-  # Celo-specific fields
-  if Application.compile_env(:explorer, :chain_type) == :celo do
-    defp entry_to_elixir({key, value})
-         when key in ~w(feeCurrency gatewayFeeRecipient),
-         do: {key, value}
-
-    defp entry_to_elixir({"gatewayFee" = key, quantity_or_nil}),
-      do: {key, quantity_or_nil && quantity_to_integer(quantity_or_nil)}
-  end
-
-  defp entry_to_elixir(_) do
-    {:ignore, :ignore}
-  end
 end