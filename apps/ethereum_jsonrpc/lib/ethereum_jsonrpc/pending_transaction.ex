--- conflicted
+++ resolved
@@ -71,11 +71,7 @@
     #
     # https://besu.hyperledger.org/public-networks/reference/api#txpool_besupendingtransactions
     with {:ok, transactions} <-
-<<<<<<< HEAD
-           %{id: 1, method: "txpool_besuPendingTransactions", params: []}
-=======
            %{id: 1, method: "txpool_besuPendingTransactions", params: [512]}
->>>>>>> d7822392
            |> request()
            |> json_rpc(json_rpc_named_arguments) do
       transactions_params =
