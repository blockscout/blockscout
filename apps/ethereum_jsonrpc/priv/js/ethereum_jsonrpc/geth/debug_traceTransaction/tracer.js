--- conflicted
+++ resolved
@@ -442,11 +442,6 @@
     },
 
     putGas(call) {
-<<<<<<< HEAD
-        const gasBigInt = call.gasBigInt;
-        delete call.gasBigInt;
-=======
->>>>>>> e23653fa
 
         if (call.gasBigInt === undefined) {
             call.gas = '0x0';
@@ -459,11 +454,6 @@
     },
 
     putGasUsed(call) {
-<<<<<<< HEAD
-        const gasUsedBigInt = call.gasUsedBigInt;
-        delete call.gasUsedBigInt;
-=======
->>>>>>> e23653fa
 
         if (call.gasUsedBigInt === undefined) {
             call.gasUsed = '0x0';
