--- conflicted
+++ resolved
@@ -31,11 +31,7 @@
   def application do
     [
       mod: {EthereumJSONRPC.Application, []},
-<<<<<<< HEAD
-      extra_applications: [:logger, :b58]
-=======
-      extra_applications: [:logger, :tesla]
->>>>>>> 1106bfa6
+      extra_applications: [:logger, :tesla, :b58]
     ]
   end
 
