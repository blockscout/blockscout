--- conflicted
+++ resolved
@@ -88,12 +88,7 @@
       # Convert unix timestamps in JSONRPC to DateTimes
       {:timex, "~> 3.6"},
       # Encode/decode function names and arguments
-<<<<<<< HEAD
-      {:ex_abi, github: "poanetwork/ex_abi", branch: "vb-3.0", override: true},
-      # {:ex_abi, "~> 0.2.2"},
-=======
       {:ex_abi, [git: "https://github.com/poanetwork/ex_abi.git", branch: "master"]},
->>>>>>> f9be7889
       # `:verify_fun` for `Socket.Web.connect`
       {:ssl_verify_fun, "~> 1.1"},
       # `EthereumJSONRPC.WebSocket`
