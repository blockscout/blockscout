defmodule EthereumJSONRPC.MixProject do
  use Mix.Project

  def project do
    [
      aliases: aliases(Mix.env()),
      app: :ethereum_jsonrpc,
      build_path: "../../_build",
      config_path: "../../config/config.exs",
      deps: deps(),
      deps_path: "../../deps",
      description: "Ethereum JSONRPC client.",
      dialyzer: [
        plt_add_deps: :app_tree,
        plt_add_apps: [:mix],
        ignore_warnings: "../../.dialyzer-ignore"
      ],
      elixir: "~> 1.13",
      elixirc_paths: elixirc_paths(Mix.env()),
      lockfile: "../../mix.lock",
      preferred_cli_env: [
        credo: :test,
        dialyzer: :test
      ],
      start_permanent: Mix.env() == :prod,
      version: "6.9.2"
    ]
  end

  # Run "mix help compile.app" to learn about applications.
  def application do
    [
      mod: {EthereumJSONRPC.Application, []},
      extra_applications: [:logger, :b58]
    ]
  end

  defp aliases(env) do
    [
      # to match behavior of `mix test` from project root, which needs to not start applications for `indexer` to
      # prevent its supervision tree from starting, which is undesirable in test
      test: "test --no-start"
    ] ++ env_aliases(env)
  end

  # Specifies which paths to compile per environment.
  defp elixirc_paths(:test), do: ["test/support" | elixirc_paths(:dev)]
  defp elixirc_paths(_), do: ["lib"]

  defp env_aliases(:dev), do: []

  defp env_aliases(_env), do: [compile: "compile --warnings-as-errors"]

  # Run "mix help deps" to learn about dependencies.
  defp deps do
    [
      # CACerts bundle for `EthereumJSONRPC.WebSocket.WebSocketClient`
      {:certifi, "~> 2.3"},
      # WebSocket-server for testing `EthereumJSONRPC.WebSocket.WebSocketClient`.
      {:cowboy, "~> 2.0", only: [:dev, :test]},
      # Style Checking
      {:credo, "~> 1.5", only: :test, runtime: false},
      # Static Type Checking
      {:dialyxir, "~> 1.1", only: [:dev, :test], runtime: false},
      {:ex_keccak, "~> 0.7.5"},
      # JSONRPC HTTP Post calls
      {:httpoison, "~> 2.0"},
      # Decode/Encode JSON for JSONRPC
      {:jason, "~> 1.3"},
      # Log errors and application output to separate files
      {:logger_file_backend, "~> 0.0.10"},
      # Mocking `EthereumJSONRPC.Transport` and `EthereumJSONRPC.HTTP` so we avoid hitting real chains for local testing
      {:mox, "~> 1.0", only: [:test]},
      # Tracing
      {:spandex, "~> 3.0"},
      # `:spandex` integration with Datadog
      {:spandex_datadog, "~> 1.0"},
      # Convert unix timestamps in JSONRPC to DateTimes
      {:timex, "~> 3.7.1"},
      # Encode/decode function names and arguments
      {:ex_abi, "~> 0.8"},
      # `:verify_fun` for `Socket.Web.connect`
      {:ssl_verify_fun, "~> 1.1"},
      # `EthereumJSONRPC.WebSocket`
      {:decimal, "~> 2.0"},
      {:decorator, "~> 1.4"},
      {:hackney, "~> 1.18"},
      {:poolboy, "~> 1.5.2"},
<<<<<<< HEAD
      {:b58, "~> 1.0.2"},
      {:logger_json, "~> 5.1"}
=======
      {:logger_json, "~> 5.1"},
      {:websockex, "~> 0.4.3"}
>>>>>>> d5129144
    ]
  end
end<|MERGE_RESOLUTION|>--- conflicted
+++ resolved
@@ -86,13 +86,9 @@
       {:decorator, "~> 1.4"},
       {:hackney, "~> 1.18"},
       {:poolboy, "~> 1.5.2"},
-<<<<<<< HEAD
       {:b58, "~> 1.0.2"},
-      {:logger_json, "~> 5.1"}
-=======
       {:logger_json, "~> 5.1"},
       {:websockex, "~> 0.4.3"}
->>>>>>> d5129144
     ]
   end
 end